--- conflicted
+++ resolved
@@ -22,11 +22,8 @@
         gulpTask => require('./tools/gulptasks/' + gulpTask)
     );
 }([
-<<<<<<< HEAD
+    'api-upload',
     'dashboards/api-docs',
-=======
-    'api-upload',
->>>>>>> 2e4e9c26
     'default',
     'dist',
     'dist-clean',
