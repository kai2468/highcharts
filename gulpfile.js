--- conflicted
+++ resolved
@@ -494,11 +494,7 @@
     });
 });
 
-<<<<<<< HEAD
-gulp.task('common', ['scripts'], function () {
-=======
 gulp.task('browserify', function () {
->>>>>>> 22797744
     var browserify = require('browserify');
     browserify('./samples/highcharts/common-js/browserify/app.js')
         .bundle(function (err, buf) {
@@ -523,4 +519,4 @@
     });
 });
 
-gulp.task('common', ['browserify', 'webpack']);+gulp.task('common', ['scripts', 'browserify', 'webpack']);