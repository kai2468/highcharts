{
    "$schema": "https://typedoc.org/schema.json",
    "categorizeByGroup": false,
    "basePath": "../../../ts/",
    "disableSources": true,
    "entryPoints": [
        "../../../ts/Dashboards/Board.ts",
        "../../../ts/Data/DataTable.ts",
<<<<<<< HEAD
        "../../../ts/DataGrid/DataGrid.ts",
        "../../../ts/DataGrid/DataGridOptions.d.ts",
        "../../../ts/Extensions/DashboardPlugins/DataGridComponent.ts",
        "../../../ts/Extensions/DashboardPlugins/HighchartsComponent.ts",
        "../../../ts/Extensions/DashboardPlugins/NavigatorComponent.ts"
=======
        "../../../ts/Extensions/DataGridPlugin.ts",
        "../../../ts/Extensions/HighchartsPlugin.ts",
        "../../../ts/Dashboards/Layout/Layout.ts",
        "../../../ts/Dashboards/Layout/Row.ts",
        "../../../ts/Dashboards/Layout/Cell.ts",
>>>>>>> 5ad489e8
    ],
    "customCss": "api-docs/typedoc/assets/custom.css",
    "entryPointStrategy": "expand",
    "excludeInternal": true,
    "hideGenerator": true,
    "name": "Highcharts Dashboards",
    "readme": "../../../docs/dashboards/your-first-dashboard.md",
    "out": "../../../build/api/dashboards/typedoc/",
    "visibilityFilters": {}
}<|MERGE_RESOLUTION|>--- conflicted
+++ resolved
@@ -5,20 +5,17 @@
     "disableSources": true,
     "entryPoints": [
         "../../../ts/Dashboards/Board.ts",
+        "../../../ts/Dashboards/Layout/Cell.ts",
+        "../../../ts/Dashboards/Layout/Layout.ts",
+        "../../../ts/Dashboards/Layout/Row.ts",
         "../../../ts/Data/DataTable.ts",
-<<<<<<< HEAD
         "../../../ts/DataGrid/DataGrid.ts",
         "../../../ts/DataGrid/DataGridOptions.d.ts",
         "../../../ts/Extensions/DashboardPlugins/DataGridComponent.ts",
+        "../../../ts/Extensions/DashboardPlugins/DataGridPlugin.ts",
         "../../../ts/Extensions/DashboardPlugins/HighchartsComponent.ts",
+        "../../../ts/Extensions/DashboardPlugins/HighchartsPlugin.ts",
         "../../../ts/Extensions/DashboardPlugins/NavigatorComponent.ts"
-=======
-        "../../../ts/Extensions/DataGridPlugin.ts",
-        "../../../ts/Extensions/HighchartsPlugin.ts",
-        "../../../ts/Dashboards/Layout/Layout.ts",
-        "../../../ts/Dashboards/Layout/Row.ts",
-        "../../../ts/Dashboards/Layout/Cell.ts",
->>>>>>> 5ad489e8
     ],
     "customCss": "api-docs/typedoc/assets/custom.css",
     "entryPointStrategy": "expand",
