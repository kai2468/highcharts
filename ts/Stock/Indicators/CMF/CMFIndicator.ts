--- conflicted
+++ resolved
@@ -173,14 +173,9 @@
         return this.getMoneyFlow<TLinkedSeries>(
             series.xData as number[],
             series.yData,
-<<<<<<< HEAD
             this.volumeSeries.getColumn('y'),
-            (params.period as any)
-=======
-            (this.volumeSeries.yData as any),
             (params.period as any
             )
->>>>>>> c6dd9db9
         );
     }
 
