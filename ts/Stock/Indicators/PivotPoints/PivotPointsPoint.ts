/* *
 *
 *  License: www.highcharts.com/license
 *
 *  !!!!!!! SOURCE GETS TRANSPILED BY TYPESCRIPT. EDIT TS FILE ONLY. !!!!!!!
 *
 * */

/* *
 *
 *  Imports
 *
 * */

import PivotPointsIndicator from './PivotPointsIndicator';
import SeriesRegistry from '../../../Core/Series/SeriesRegistry.js';
const {
    seriesTypes: {
        sma: SMAIndicator
    }
} = SeriesRegistry;

/* eslint-disable valid-jsdoc */

/**
 * @private
 */
function destroyExtraLabels(
    point: PivotPointsPoint,
    functionName: string
): void {
    let props: Array<string> = point.series.pointArrayMap,
        prop: string,
        i: number = props.length;

<<<<<<< HEAD
    (SMAIndicator.prototype.pointClass.prototype as any)[functionName]
        .call(point);
=======
    (SeriesRegistry.seriesTypes.sma.prototype.pointClass.prototype as any)[
        functionName
    ].call(point);
>>>>>>> e88cb766

    while (i--) {
        prop = 'dataLabel' + props[i];
        // S4 dataLabel could be removed by parent method:
        if ((point as any)[prop] && (point as any)[prop].element) {
            (point as any)[prop].destroy();
        }
        (point as any)[prop] = null;
    }
}

/* eslint-enable valid-jsdoc */

/* *
 *
 *  Class
 *
 * */

class PivotPointsPoint extends SMAIndicator.prototype.pointClass {

    /**
     *
     * Properties
     *
     */

    public P: number = void 0 as any;
    public pivotLine: string = void 0 as any;
    public series: PivotPointsIndicator = void 0 as any;

    /**
      *
      * Functions
      *
      */

    public destroyElements(
        this: PivotPointsPoint
    ): void {
        destroyExtraLabels(this, 'destroyElements');
    }
    // This method is called when removing points, e.g. series.update()
    public destroy(
        this: PivotPointsPoint
    ): void {
        destroyExtraLabels(this, 'destroyElements');
    }
}

/* *
 *
 *  Default Export
 *
 * */

export default PivotPointsPoint;<|MERGE_RESOLUTION|>--- conflicted
+++ resolved
@@ -33,14 +33,9 @@
         prop: string,
         i: number = props.length;
 
-<<<<<<< HEAD
-    (SMAIndicator.prototype.pointClass.prototype as any)[functionName]
-        .call(point);
-=======
     (SeriesRegistry.seriesTypes.sma.prototype.pointClass.prototype as any)[
         functionName
     ].call(point);
->>>>>>> e88cb766
 
     while (i--) {
         prop = 'dataLabel' + props[i];
