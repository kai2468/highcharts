/**
 *
 *  (c) 2010-2021 Wojciech Chmiel
 *
 *  License: www.highcharts.com/license
 *
 *  !!!!!!! SOURCE GETS TRANSPILED BY TYPESCRIPT. EDIT TS FILE ONLY. !!!!!!!
 *
 * */

'use strict';

/* *
 *
 *  Imports
 *
 * */

import type LinePoint from '../../Series/Line/LinePoint';
import type Point from '../../Core/Series/Point';
import type SMAIndicator from './SMA/SMAIndicator';
import type SMAOptions from './SMA/SMAOptions';
import type SMAPoint from './SMA/SMAPoint';
import type SVGAttributes from '../../Core/Renderer/SVG/SVGAttributes';
import type SVGPath from '../../Core/Renderer/SVG/SVGPath';

import SeriesRegistry from '../../Core/Series/SeriesRegistry.js';
const {
    sma: { prototype: smaProto }
} = SeriesRegistry.seriesTypes;
import U from '../../Core/Utilities.js';
const {
    defined,
    error,
    merge
} = U;

/* *
 *
 *  Composition
 *
 * */

namespace MultipleLinesComposition {

    /* *
     *
     *  Declarations
     *
     * */

    export declare class IndicatorComposition extends SMAIndicator {
        areaLinesNames: Array<string>;
        linesApiNames: Array<string>;
        nextPoints?: Array<SMAPoint>;
        options: IndicatorOptions;
        pointArrayMap: Array<keyof this['pointClass']['prototype']>;
        pointValKey: string;
    }

    export interface IndicatorOptions extends SMAOptions {
        fillColor?: SVGAttributes['fill'];
        gapSize?: number;
    }

    /* *
    *
    *  Constants
    *
    * */

    const composedMembers: Array<unknown> = [];

    /**
     * Additional lines DOCS names. Elements of linesApiNames array should
     * be consistent with DOCS line names defined in your implementation.
     * Notice that linesApiNames should have decreased amount of elements
     * relative to pointArrayMap (without pointValKey).
     *
     * @private
     * @type {Array<string>}
     */
    const linesApiNames = ['bottomLine'];

    /**
     * Lines ids. Required to plot appropriate amount of lines.
     * Notice that pointArrayMap should have more elements than
     * linesApiNames, because it contains main line and additional lines ids.
     * Also it should be consistent with amount of lines calculated in
     * getValues method from your implementation.
     *
     * @private
     * @type {Array<string>}
     */
    const pointArrayMap = ['top', 'bottom'];

    /**
     * Names of the lines, bewteen which the area should be plotted.
     * If the drawing of the area should
     * be disabled for some indicators, leave this option as an empty array.
     * Names should be the same as the names in the pointArrayMap.
     *
     * @private
     * @type {Array<string>}
     */
    const areaLinesNames: Array<string> = ['top'];

    /**
     * Main line id.
     *
     * @private
     * @type {string}
     */
    const pointValKey = 'top';

    /* *
    *
    *  Functions
    *
    * */

    /**
     * Composition useful for all indicators that have more than one line.
     * Compose it with your implementation where you will provide the
     * `getValues` method appropriate to your indicator and `pointArrayMap`,
     * `pointValKey`, `linesApiNames` properties. Notice that `pointArrayMap`
     * should be consistent with the amount of lines calculated in the
     * `getValues` method.
     *
     * @private
     */
    export function compose<T extends typeof SMAIndicator>(
        IndicatorClass: T
    ): (T&typeof IndicatorComposition) {

        if (U.pushUnique(composedMembers, IndicatorClass)) {
            const proto = IndicatorClass.prototype as IndicatorComposition;

            proto.linesApiNames = (
                proto.linesApiNames ||
                linesApiNames.slice()
            );
            proto.pointArrayMap = (
                proto.pointArrayMap ||
                pointArrayMap.slice()
            );
            proto.pointValKey = (
                proto.pointValKey ||
                pointValKey
            );

            proto.areaLinesNames = (
                proto.areaLinesNames ||
                areaLinesNames.slice()
            );

            proto.drawGraph = indicatorDrawGraph;
            proto.getGraphPath = indicatorGetGraphPath;
            proto.toYData = indicatorToYData;
            proto.translate = indicatorTranslate;
        }

        return IndicatorClass as (T&typeof IndicatorComposition);
    }

    /**
     * Generate the API name of the line
     *
     * @private
     * @param propertyName name of the line
     */
    function getLineName(
        propertyName: string
    ): keyof Point {
        return (
            'plot' +
            propertyName.charAt(0).toUpperCase() +
            propertyName.slice(1)
        ) as keyof Point;
    }

    /**
     * Create translatedLines Collection based on pointArrayMap.
     *
     * @private
     * @param {string} [excludedValue]
     *        Main line id
     * @return {Array<string>}
     *         Returns translated lines names without excluded value.
     */
    function getTranslatedLinesNames(
        indicator: SMAIndicator,
        excludedValue?: string
    ): Array<keyof Point> {
        const translatedLines: Array<keyof Point> = [];

        (indicator.pointArrayMap || []).forEach((propertyName): void => {
            if (propertyName !== excludedValue) {
                translatedLines.push(getLineName(propertyName));
            }
        });

        return translatedLines;
    }

    /**
     * Draw main and additional lines.
     *
     * @private
     */
<<<<<<< HEAD
    function drawGraph(this: Composition): void {
        const indicator = this,
=======
    function indicatorDrawGraph(
        this: SMAIndicator
    ): void {
        const indicator = this as IndicatorComposition,
>>>>>>> 75b6547b
            pointValKey = indicator.pointValKey,
            linesApiNames = indicator.linesApiNames,
            areaLinesNames = indicator.areaLinesNames,
            mainLinePoints = indicator.points,
            mainLineOptions = indicator.options,
            mainLinePath = indicator.graph,
            gappedExtend = {
                options: {
                    gapSize: mainLineOptions.gapSize
                }
            },
            // additional lines point place holders:
            secondaryLines = [] as Array<Array<SMAPoint>>,
            secondaryLinesNames = getTranslatedLinesNames(
                indicator,
                pointValKey
            );

        let pointsLength = mainLinePoints.length,
            point;


        // Generate points for additional lines:
        secondaryLinesNames.forEach((plotLine, index): void => {

            // create additional lines point place holders
            secondaryLines[index] = [];

            while (pointsLength--) {
                point = mainLinePoints[pointsLength];
                secondaryLines[index].push({
                    x: point.x,
                    plotX: point.plotX,
                    plotY: point[plotLine] as number,
                    isNull: !defined(point[plotLine])
                } as any);
            }

            pointsLength = mainLinePoints.length;
        });

        // Modify options and generate area fill:
        if (indicator.userOptions.fillColor && areaLinesNames.length) {
            const index = secondaryLinesNames.indexOf(
                    getLineName(areaLinesNames[0])
                ),
                secondLinePoints = secondaryLines[index],
                firstLinePoints =
                    areaLinesNames.length === 1 ?
                        mainLinePoints :
                        secondaryLines[
                            secondaryLinesNames.indexOf(
                                getLineName(areaLinesNames[1])
                            )
                        ],
                originalColor = indicator.color;
            indicator.points = firstLinePoints;
            indicator.nextPoints = secondLinePoints;
            indicator.color = (
                indicator.userOptions.fillColor as SVGAttributes['fill']
            );
            indicator.options = merge(
                mainLinePoints,
                gappedExtend
            ) as any;
            indicator.graph = indicator.area;
            indicator.fillGraph = true;
            smaProto.drawGraph.call(indicator);

            indicator.area = indicator.graph;
            // Clean temporary properties:
            delete indicator.nextPoints;
            delete indicator.fillGraph;
            indicator.color = originalColor;
        }

        // Modify options and generate additional lines:
        linesApiNames.forEach((lineName, i): void => {
            if (secondaryLines[i]) {
                indicator.points = secondaryLines[i];
                if ((mainLineOptions as any)[lineName]) {
                    indicator.options = merge(
                        (mainLineOptions as any)[lineName].styles,
                        gappedExtend
                    );
                } else {
                    error(
                        'Error: "There is no ' + lineName +
                        ' in DOCS options declared. Check if linesApiNames' +
                        ' are consistent with your DOCS line names."'
                    );
                }
                indicator.graph = (indicator as any)['graph' + lineName];
                smaProto.drawGraph.call(indicator);

                // Now save lines:
                (indicator as any)['graph' + lineName] = indicator.graph;
            } else {
                error(
                    'Error: "' + lineName + ' doesn\'t have equivalent ' +
                    'in pointArrayMap. To many elements in linesApiNames ' +
                    'relative to pointArrayMap."'
                );
            }
        });

        // Restore options and draw a main line:
        indicator.points = mainLinePoints;
        indicator.options = mainLineOptions;
        indicator.graph = mainLinePath;
        smaProto.drawGraph.call(indicator);
    }

    /**
     * Create the path based on points provided as argument.
     * If indicator.nextPoints option is defined, create the areaFill.
     *
     * @private
     * @param points Points on which the path should be created
     */
<<<<<<< HEAD
    function getTranslatedLinesNames(
        this: Composition,
        excludedValue?: string
    ): Array<string> {
        const translatedLines: Array<string> = [];
=======
    function indicatorGetGraphPath(
        this: IndicatorComposition,
        points: Array<LinePoint>
    ): SVGPath {
        let areaPath: SVGPath,
            path: SVGPath = [],
            higherAreaPath: SVGPath = [];
>>>>>>> 75b6547b

        points = points || this.points;

        // Render Span
        if (this.fillGraph && this.nextPoints) {
            areaPath = smaProto.getGraphPath.call(this, this.nextPoints);

            if (areaPath && areaPath.length) {
                areaPath[0][0] = 'L';

                path = smaProto.getGraphPath.call(this, points);

                higherAreaPath = areaPath.slice(0, path.length);

                // Reverse points, so that the areaFill will start from the end:
                for (let i = higherAreaPath.length - 1; i >= 0; i--) {
                    path.push(higherAreaPath[i]);
                }
            }
        } else {
            path = smaProto.getGraphPath.apply(this, arguments);
        }
        return path;
    }

    /**
     * @private
     * @param {Highcharts.Point} point
     *        Indicator point
     * @return {Array<number>}
     *         Returns point Y value for all lines
     */
<<<<<<< HEAD
    function toYData(
        this: Composition,
=======
    function indicatorToYData(
        this: IndicatorComposition,
>>>>>>> 75b6547b
        point: Point
    ): Array<number> {
        const pointColl: Array<number> = [];

        (this.pointArrayMap || []).forEach((propertyName): void => {
            pointColl.push(point[propertyName] as number);
        });

        return pointColl;
    }

    /**
     * Add lines plot pixel values.
     *
     * @private
     */
    function indicatorTranslate(
        this: IndicatorComposition
    ): void {
        const pointArrayMap = this.pointArrayMap;

        let LinesNames: Array<keyof Point> = [],
            value: number;

        LinesNames = getTranslatedLinesNames(this);

        smaProto.translate.apply(this, arguments);

        this.points.forEach((point): void => {
            pointArrayMap.forEach((propertyName, i): void => {
                value = point[propertyName] as number;

                // If the modifier, like for example compare exists,
                // modified the original value by that method, #15867.
                if (this.dataModify) {
                    value = this.dataModify.modifyValue(value);
                }

                if (value !== null) {
                    (point as any)[LinesNames[i]] = this.yAxis.toPixels(
                        value,
                        true
                    );
                }
            });
        });
    }
}

/* *
 *
 *  Default Export
 *
 * */

export default MultipleLinesComposition;<|MERGE_RESOLUTION|>--- conflicted
+++ resolved
@@ -208,15 +208,10 @@
      *
      * @private
      */
-<<<<<<< HEAD
-    function drawGraph(this: Composition): void {
-        const indicator = this,
-=======
     function indicatorDrawGraph(
         this: SMAIndicator
     ): void {
         const indicator = this as IndicatorComposition,
->>>>>>> 75b6547b
             pointValKey = indicator.pointValKey,
             linesApiNames = indicator.linesApiNames,
             areaLinesNames = indicator.areaLinesNames,
@@ -337,13 +332,6 @@
      * @private
      * @param points Points on which the path should be created
      */
-<<<<<<< HEAD
-    function getTranslatedLinesNames(
-        this: Composition,
-        excludedValue?: string
-    ): Array<string> {
-        const translatedLines: Array<string> = [];
-=======
     function indicatorGetGraphPath(
         this: IndicatorComposition,
         points: Array<LinePoint>
@@ -351,7 +339,6 @@
         let areaPath: SVGPath,
             path: SVGPath = [],
             higherAreaPath: SVGPath = [];
->>>>>>> 75b6547b
 
         points = points || this.points;
 
@@ -384,13 +371,8 @@
      * @return {Array<number>}
      *         Returns point Y value for all lines
      */
-<<<<<<< HEAD
-    function toYData(
-        this: Composition,
-=======
     function indicatorToYData(
         this: IndicatorComposition,
->>>>>>> 75b6547b
         point: Point
     ): Array<number> {
         const pointColl: Array<number> = [];
