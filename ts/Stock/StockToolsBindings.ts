/**
 *
 *  Events generator for Stock tools
 *
 *  (c) 2009-2021 Paweł Fus
 *
 *  License: www.highcharts.com/license
 *
 *  !!!!!!! SOURCE GETS TRANSPILED BY TYPESCRIPT. EDIT TS FILE ONLY. !!!!!!!
 *
 * */

'use strict';

import type Annotation from '../Extensions/Annotations/Annotations';
import type { YAxisOptions } from '../Core/Axis/AxisOptions';
import type AxisType from '../Core/Axis/AxisType';
import type Chart from '../Core/Chart/Chart';
import type FlagsPoint from '../Series/Flags/FlagsPoint';
import type { FlagsShapeValue } from '../Series/Flags/FlagsPointOptions';
import type FlagsSeriesOptions from '../Series/Flags/FlagsSeriesOptions';
import type { HTMLDOMElement } from '../Core/Renderer/DOMElementType';
import type Point from '../Core/Series/Point';
import type PointerEvent from '../Core/PointerEvent';
import type { SeriesTypeOptions } from '../Core/Series/SeriesType';
import type SVGElement from '../Core/Renderer/SVG/SVGElement';

import D from '../Core/DefaultOptions.js';
const {
    getOptions,
    setOptions
} = D;
import H from '../Core/Globals.js';
import NavigationBindings from '../Extensions/Annotations/NavigationBindings.js';
import { Palette } from '../Core/Color/Palettes.js';
import Series from '../Core/Series/Series.js';
import U from '../Core/Utilities.js';
import FibonacciTimeZones from '../Extensions/Annotations/Types/FibonacciTimeZones';
const {
    correctFloat,
    defined,
    extend,
    fireEvent,
    isNumber,
    merge,
    pick,
    uniqueKey
} = U;

declare module '../Extensions/Exporting/NavigationOptions' {
    interface NavigationOptions {
        bindings?: Record<string, Highcharts.NavigationBindingsOptionsObject>;
    }
}

/**
 * Internal types
 * @private
 */
declare global {
    namespace Highcharts {
        type NavigationBindingUtils = typeof NavigationBindings.prototype.utils;
        interface StockToolsNavigationBindings extends NavigationBindings {
            toggledAnnotations?: boolean;
            utils: StockToolsNavigationBindingsUtilsObject;
            verticalCounter?: number;
            /** @requires modules/stock-tools */
            getYAxisPositions(
                yAxes: Array<AxisType>,
                plotHeight: number,
                defaultHeight: number,
                removedYAxisHeight?: string
            ): YAxisPositions;
            /** @requires modules/stock-tools */
            getYAxisResizers(
                yAxes: Array<AxisType>
            ): Array<NavigationBindingsResizerObject>;
            /** @requires modules/stock-tools */
            recalculateYAxisPositions(
                positions: Array<Record<string, number>>,
                changedSpace: number,
                modifyHeight?: boolean,
                adder?: number
            ): Array<Record<string, number>>;
            /** @requires modules/stock-tools */
            resizeYAxes (removedYAxisHeight?: string): void;
        }
        interface NavigationBindingsAttractionObject {
            x: number;
            y: number;
            below: boolean;
            series: Series;
            xAxis: number;
            yAxis: number;
        }

        interface YAxisPositions {
            positions: Array<Record<string, number>>;
            allAxesHeight: number;
        }
        interface NavigationBindingsResizerObject {
            controlledAxis?: Record<string, Array<number>>;
            enabled: boolean;
        }
        interface StockToolsNavigationBindingsUtilsObject extends NavigationBindingUtils {
            indicatorsWithAxes: Array<string>;

            addFlagFromForm(this: NavigationBindings, type: string): Function;
            attractToPoint(
                e: Event,
                chart: Chart
            ): NavigationBindingsAttractionObject|void;
            isNotNavigatorYAxis(axis: AxisType): boolean;
            isPriceIndicatorEnabled(series: Series[]): boolean;
            manageIndicators(
                this: NavigationBindings,
                data: StockToolsFieldsObject
            ): void;
            updateHeight(
                this: NavigationBindings,
                e: PointerEvent,
                annotation: Annotation
            ): void;
            updateNthPoint(
                startIndex: number
            ): StockToolsNavigationBindingsUtilsObject['updateHeight'];
        }

        interface StockToolsFieldsObject {
            [key: string]: any;
        }
    }
}

<<<<<<< HEAD
const bindingsUtils: Highcharts.StockToolsNavigationBindingsUtilsObject = (
        NavigationBindings.prototype.utils as any
    ),
=======
const bindingsUtils: Highcharts.StockToolsNavigationBindingsUtilsObject =
        NavigationBindings.prototype.utils as any,
>>>>>>> e88cb766
    PREFIX = 'highcharts-';

/* eslint-disable no-invalid-this, valid-jsdoc */

/**
 * Generates function which will add a flag series using modal in GUI.
 * Method fires an event "showPopup" with config:
 * `{type, options, callback}`.
 *
 * Example: NavigationBindings.utils.addFlagFromForm('url(...)') - will
 * generate function that shows modal in GUI.
 *
 * @private
 * @function bindingsUtils.addFlagFromForm
 *
 * @param {Highcharts.FlagsShapeValue} type
 *        Type of flag series, e.g. "squarepin"
 *
 * @return {Function}
 *         Callback to be used in `start` callback
 */
bindingsUtils.addFlagFromForm = function (
    this: Highcharts.StockToolsNavigationBindings,
    type: FlagsShapeValue
): Function {
    return function (
        this: Highcharts.StockToolsNavigationBindings,
        e: Event
    ): void {
        let navigation = this,
            chart = navigation.chart,
            toolbar = chart.stockTools,
            getFieldType = bindingsUtils.getFieldType,
            point = bindingsUtils.attractToPoint(e, chart),
            pointConfig,
            seriesOptions: FlagsSeriesOptions;

        if (!point) {
            return;
        }

        pointConfig = {
            x: point.x,
            y: point.y
        };

        seriesOptions = {
            type: 'flags',
            onSeries: point.series.id,
            shape: type,
            data: [pointConfig],
            xAxis: point.xAxis,
            yAxis: point.yAxis,
            point: {
                events: {
                    click: function (this: FlagsPoint): void {
                        const point = this,
                            options = point.options;

                        fireEvent(
                            navigation,
                            'showPopup',
                            {
                                point: point,
                                formType: 'annotation-toolbar',
                                options: {
                                    langKey: 'flags',
                                    type: 'flags',
                                    title: [
                                        options.title,
                                        getFieldType(
                                            options.title as any
                                        )
                                    ],
                                    name: [
                                        options.name,
                                        getFieldType(
                                            options.name as any
                                        )
                                    ]
                                },
                                onSubmit: function (
                                    updated: Highcharts.StockToolsFieldsObject
                                ): void {
                                    if (updated.actionType === 'remove') {
                                        point.remove();
                                    } else {
                                        point.update(
                                            navigation.fieldsToOptions(
                                                updated.fields,
                                                {}
                                            )
                                        );
                                    }
                                }
                            }
                        );
                    } as any
                }
            }
        };

        if (!toolbar || !toolbar.guiEnabled) {
            chart.addSeries(seriesOptions);
        }

        fireEvent(
            navigation,
            'showPopup',
            {
                formType: 'flag',
                // Enabled options:
                options: {
                    langKey: 'flags',
                    type: 'flags',
                    title: ['A', getFieldType('A' as any)],
                    name: ['Flag A', getFieldType('Flag A' as any)]
                },
                // Callback on submit:
                onSubmit: function (
                    data: Highcharts.StockToolsFieldsObject
                ): void {
                    navigation.fieldsToOptions(
                        data.fields,
                        (seriesOptions.data as any)[0]
                    );
                    chart.addSeries(seriesOptions);
                }
            }
        );
    };
};

bindingsUtils.indicatorsWithAxes = [
    'apo',
    'ad',
    'aroon',
    'aroonoscillator',
    'atr',
    'ao',
    'cci',
    'chaikin',
    'cmf',

    'cmo',
    'disparityindex',
    'dmi',
    'dpo',
    'linearRegressionAngle',
    'linearRegressionIntercept',
    'linearRegressionSlope',
    'klinger',
    'macd',
    'mfi',
    'momentum',

    'natr',
    'obv',
    'ppo',
    'roc',
    'rsi',
    'slowstochastic',
    'stochastic',
    'trix',
    'williamsr'

];

bindingsUtils.manageIndicators = function (
    this: Highcharts.StockToolsNavigationBindings,
    data: Highcharts.StockToolsFieldsObject
): void {
    let navigation = this,
        chart = navigation.chart,
        seriesConfig: Highcharts.StockToolsFieldsObject = {
            linkedTo: data.linkedTo,
            type: data.type
        },
        indicatorsWithVolume = [
            'ad',
            'cmf',
            'klinger',
            'mfi',
            'obv',
            'vbp',
            'vwap'
        ],
        indicatorsWithAxes = bindingsUtils.indicatorsWithAxes,
        yAxis,
        parentSeries,
        defaultOptions,
        series: Series;

    if (data.actionType === 'edit') {
        navigation.fieldsToOptions(data.fields, seriesConfig);
        series = chart.get(data.seriesId) as any;

        if (series) {
            series.update(seriesConfig, false);
        }
    } else if (data.actionType === 'remove') {
        series = chart.get(data.seriesId) as any;
        if (series) {
            yAxis = series.yAxis;

            if (series.linkedSeries) {
                series.linkedSeries.forEach(function (linkedSeries): void {
                    linkedSeries.remove(false);
                });
            }

            series.remove(false);

            if (indicatorsWithAxes.indexOf(series.type) >= 0) {
                const removedYAxisHeight = yAxis.options.height;
                yAxis.remove(false);
                navigation.resizeYAxes(removedYAxisHeight as string);
            }
        }
    } else {
        seriesConfig.id = uniqueKey();
        navigation.fieldsToOptions(data.fields, seriesConfig);
        parentSeries = chart.get(seriesConfig.linkedTo);
        defaultOptions = getOptions().plotOptions as any;

        // Make sure that indicator uses the SUM approx if SUM approx is used
        // by parent series (#13950).
        if (
            typeof parentSeries !== 'undefined' &&
            parentSeries instanceof Series &&
            parentSeries.getDGApproximation() === 'sum' &&
            // If indicator has defined approx type, use it (e.g. "ranges")
            !defined(
                defaultOptions && defaultOptions[seriesConfig.type] &&
                defaultOptions.dataGrouping &&
                defaultOptions.dataGrouping.approximation
            )
        ) {
            seriesConfig.dataGrouping = {
                approximation: 'sum'
            };
        }

        if (indicatorsWithAxes.indexOf(data.type) >= 0) {
            yAxis = chart.addAxis({
                id: uniqueKey(),
                offset: 0,
                opposite: true,
                title: {
                    text: ''
                },
                tickPixelInterval: 40,
                showLastLabel: false,
                labels: {
                    align: 'left',
                    y: -2
                }
            }, false, false);
            seriesConfig.yAxis = yAxis.options.id;
            navigation.resizeYAxes();
        } else {
            seriesConfig.yAxis = (
                chart.get(data.linkedTo) as any
            ).options.yAxis;
        }

        if (indicatorsWithVolume.indexOf(data.type) >= 0) {
            seriesConfig.params.volumeSeriesID = chart.series.filter(
                function (series): boolean {
                    return series.options.type === 'column';
                }
            )[0].options.id;
        }

        chart.addSeries(seriesConfig, false);
    }

    fireEvent(
        navigation,
        'deselectButton',
        {
            button: navigation.selectedButtonElement
        }
    );

    chart.redraw();
};

/**
 * Update height for an annotation. Height is calculated as a difference
 * between last point in `typeOptions` and current position. It's a value,
 * not pixels height.
 *
 * @private
 * @function bindingsUtils.updateHeight
 *
 * @param {Highcharts.PointerEventObject} e
 *        normalized browser event
 *
 * @param {Highcharts.Annotation} annotation
 *        Annotation to be updated
 *
 * @return {void}
 */
bindingsUtils.updateHeight = function (
    this: Highcharts.StockToolsNavigationBindings,
    e: PointerEvent,
    annotation: Annotation
): void {
    const options = annotation.options.typeOptions,
        yAxis = isNumber(options.yAxis) && this.chart.yAxis[options.yAxis];

    if (yAxis && options.points) {
        annotation.update({
            typeOptions: {
                height: yAxis.toValue(e[yAxis.horiz ? 'chartX' : 'chartY']) -
                    (options.points[1].y || 0)
            }
        });
    }
};

// @todo
// Consider using getHoverData(), but always kdTree (columns?)
bindingsUtils.attractToPoint = function (
    e: PointerEvent,
    chart: Chart
): Highcharts.NavigationBindingsAttractionObject | void {
    let coords = chart.pointer.getCoordinates(e),
        coordsX,
        coordsY,
        distX = Number.MAX_VALUE,
        closestPoint: (Point|undefined),
        x: number,
        y: number;

    if (chart.navigationBindings) {
        coordsX = chart.navigationBindings.utils.getAssignedAxis(coords.xAxis);
        coordsY = chart.navigationBindings.utils.getAssignedAxis(coords.yAxis);
    }

    // Exit if clicked out of axes area.
    if (!coordsX || !coordsY) {
        return;
    }

    x = coordsX.value;
    y = coordsY.value;

    // Search by 'x' but only in yAxis' series.
    coordsY.axis.series.forEach(function (series): void {
        if (series.points) {
            series.points.forEach(function (point): void {
                if (point && distX > Math.abs((point.x as any) - x)) {
                    distX = Math.abs((point.x as any) - x);
                    closestPoint = point;
                }
            });
        }
    });

    if (closestPoint && closestPoint.x && closestPoint.y) {
        return {
            x: closestPoint.x,
            y: closestPoint.y,
            below: y < closestPoint.y,
            series: closestPoint.series,
            xAxis: closestPoint.series.xAxis.options.index || 0,
            yAxis: closestPoint.series.yAxis.options.index || 0
        };
    }
};

/**
 * Shorthand to check if given yAxis comes from navigator.
 *
 * @private
 * @function bindingsUtils.isNotNavigatorYAxis
 *
 * @param {Highcharts.Axis} axis
 * Axis to check.
 *
 * @return {boolean}
 * True, if axis comes from navigator.
 */
bindingsUtils.isNotNavigatorYAxis = function (axis: AxisType): boolean {
    return axis.userOptions.className !== PREFIX + 'navigator-yaxis';
};

/**
 * Check if any of the price indicators are enabled.
 * @private
 * @function bindingsUtils.isLastPriceEnabled
 *
 * @param {Array} series
 *        Array of series.
 *
 * @return {boolean}
 *         Tells which indicator is enabled.
 */
bindingsUtils.isPriceIndicatorEnabled = function (series: Series[]): boolean {

    return series.some(
        (s): (SVGElement|undefined) => s.lastVisiblePrice || s.lastPrice
    );
};

/**
 * Update each point after specified index, most of the annotations use
 * this. For example crooked line: logic behind updating each point is the
 * same, only index changes when adding an annotation.
 *
 * Example: NavigationBindings.utils.updateNthPoint(1) - will generate
 * function that updates all consecutive points except point with index=0.
 *
 * @private
 * @function bindingsUtils.updateNthPoint
 *
 * @param {number} startIndex
 *        Index from each point should udpated
 *
 * @return {Function}
 *         Callback to be used in steps array
 */
bindingsUtils.updateNthPoint = function (
    startIndex: number
): Highcharts.StockToolsNavigationBindingsUtilsObject['updateHeight'] {
    return function (
        this: Highcharts.StockToolsNavigationBindings,
        e: PointerEvent,
        annotation: Annotation
    ): void {
        const options = annotation.options.typeOptions,
            xAxis = isNumber(options.xAxis) && this.chart.xAxis[options.xAxis],
            yAxis = isNumber(options.yAxis) && this.chart.yAxis[options.yAxis];


        if (xAxis && yAxis) {
            (options.points as any).forEach(function (
                point: Point,
                index: number
            ): void {
                if (index >= startIndex) {
                    point.x = xAxis.toValue(
                        e[xAxis.horiz ? 'chartX' : 'chartY']
                    );
                    point.y = yAxis.toValue(
                        e[yAxis.horiz ? 'chartX' : 'chartY']
                    );
                }
            });
            annotation.update({
                typeOptions: {
                    points: options.points
                }
            });
        }
    };
};

// Extends NavigationBindigs to support indicators and resizers:
extend<NavigationBindings|Highcharts.StockToolsNavigationBindings>(NavigationBindings.prototype, {
    /* eslint-disable valid-jsdoc */
    /**
     * Get current positions for all yAxes. If new axis does not have position,
     * returned is default height and last available top place.
     *
     * @private
     * @function Highcharts.NavigationBindings#getYAxisPositions
     *
     * @param {Array<Highcharts.Axis>} yAxes
     *        Array of yAxes available in the chart.
     *
     * @param {number} plotHeight
     *        Available height in the chart.
     *
     * @param {number} defaultHeight
     *        Default height in percents.
     *
     * @param {string} removedYAxisHeight
     *        Height of the removed yAxis in percents.
     *
     * @return {Highcharts.YAxisPositions}
     *         An object containing an array of calculated positions
     *         in percentages. Format: `{top: Number, height: Number}`
     *         and maximum value of top + height of axes.
     */
    getYAxisPositions: function (
        yAxes: Array<AxisType>,
        plotHeight: number,
        defaultHeight: number,
        removedYAxisHeight?: string
    ): Highcharts.YAxisPositions {
        let positions: Array<Record<string, number>>|undefined,
            allAxesHeight = 0,
            previousAxisHeight: number,
            removedHeight: number;
        /** @private */
        function isPercentage(prop: number | string | undefined): boolean {
            return defined(prop) && !isNumber(prop) && (prop.match('%') as any);
        }

        if (removedYAxisHeight) {
            removedHeight = correctFloat(
                (parseFloat(removedYAxisHeight) / 100)
            );
        }

        positions = yAxes.map(function (yAxis: AxisType, index: number): Record<string, number> {
            let height = correctFloat(isPercentage(yAxis.options.height) ?
                    parseFloat(yAxis.options.height as any) / 100 :
                    yAxis.height / plotHeight),
                top = correctFloat(isPercentage(yAxis.options.top) ?
                    parseFloat(yAxis.options.top as any) / 100 :
                    (yAxis.top - yAxis.chart.plotTop) / plotHeight);

            // New axis' height is NaN so we can check if
            // the axis is newly created this way
            if (!removedHeight) {
                if (!isNumber(height)) {
                    // Check if the previous axis is the
                    // indicator axis (every indicator inherits from sma)
                    height = yAxes[index - 1].series
                        .every((s: Series): boolean => s.is('sma')) ?
                        previousAxisHeight : defaultHeight / 100;
                }

                if (!isNumber(top)) {
                    top = allAxesHeight;
                }

                previousAxisHeight = height;

                allAxesHeight = correctFloat(Math.max(
                    allAxesHeight,
                    (top || 0) + (height || 0)
                ));
            } else {
                if (top <= allAxesHeight) {
<<<<<<< HEAD
                    allAxesHeight = correctFloat(
                        Math.max(allAxesHeight, (top || 0) + (height || 0))
=======
                    allAxesHeight = correctFloat(Math.max(
                        allAxesHeight,
                        (top || 0) + (height || 0))
>>>>>>> e88cb766
                    );
                } else {
                    top = correctFloat(top - removedHeight);
                    allAxesHeight = correctFloat(allAxesHeight + height);
                }
            }

            return {
                height: height * 100,
                top: top * 100
            };
        });

        return { positions, allAxesHeight };
    },

    /**
     * Get current resize options for each yAxis. Note that each resize is
     * linked to the next axis, except the last one which shouldn't affect
     * axes in the navigator. Because indicator can be removed with it's yAxis
     * in the middle of yAxis array, we need to bind closest yAxes back.
     *
     * @private
     * @function Highcharts.NavigationBindings#getYAxisResizers
     *
     * @param {Array<Highcharts.Axis>} yAxes
     *        Array of yAxes available in the chart
     *
     * @return {Array<object>}
     *         An array of resizer options.
     *         Format: `{enabled: Boolean, controlledAxis: { next: [String]}}`
     */
    getYAxisResizers: function (
        yAxes: Array<AxisType>
    ): Array<Highcharts.NavigationBindingsResizerObject> {
        const resizers: Array<Highcharts.NavigationBindingsResizerObject> = [];

        yAxes.forEach(function (_yAxis: AxisType, index: number): void {
            const nextYAxis = yAxes[index + 1];

            // We have next axis, bind them:
            if (nextYAxis) {
                resizers[index] = {
                    enabled: true,
                    controlledAxis: {
                        next: [
                            pick(
                                nextYAxis.options.id,
                                nextYAxis.options.index as any
                            )
                        ]
                    }
                };
            } else {
                // Remove binding:
                resizers[index] = {
                    enabled: false
                };
            }
        });

        return resizers;
    },
    /**
     * Resize all yAxes (except navigator) to fit the plotting height. Method
     * checks if new axis is added, if the new axis will fit under previous
     * axes it is placed there. If not, current plot area is scaled
     * to make room for new axis.
     *
     * If axis is removed, the current plot area streaches to fit into 100%
     * of the plot area.
     *
     * @private
     * @function Highcharts.NavigationBindings#resizeYAxes
     * @param {string} [removedYAxisHeight]
     *
     *
     */
    resizeYAxes: function (
        this: Highcharts.StockToolsNavigationBindings,
        removedYAxisHeight?: string
    ): void {
        // The height of the new axis before rescalling. In %, but as a number.
        const defaultHeight = 20;
        const chart = this.chart,
            // Only non-navigator axes
            yAxes = chart.yAxis.filter(bindingsUtils.isNotNavigatorYAxis),
            plotHeight = chart.plotHeight,
            // Gather current heights (in %)
            { positions, allAxesHeight } = this.getYAxisPositions(
                yAxes,
                plotHeight,
                defaultHeight,
                removedYAxisHeight
            ),
            resizers = this.getYAxisResizers(yAxes);

        // check if the axis is being either added or removed and
        // if the new indicator axis will fit under existing axes.
        // if so, there is no need to scale them.
        if (
            !removedYAxisHeight &&
            allAxesHeight <= correctFloat(0.8 + defaultHeight / 100)
        ) {
            positions[positions.length - 1] = {
                height: defaultHeight,
                top: correctFloat(allAxesHeight * 100 - defaultHeight)
            };
        } else {
            positions.forEach(function (
                position: Record<string, number>
            ): void {
                position.height = (
                    position.height / (allAxesHeight * 100)
                ) * 100;
                position.top = (position.top / (allAxesHeight * 100)) * 100;
            });
        }

        positions.forEach(function (
            position: Record<string, number>, index: number
        ): void {
            yAxes[index].update({
                height: position.height + '%',
                top: position.top + '%',
                resize: resizers[index],
                offset: 0
            }, false);
        });
    },

    /**
     * Utility to modify calculated positions according to the remaining/needed
     * space. Later, these positions are used in `yAxis.update({ top, height })`
     *
     * @private
     * @function Highcharts.NavigationBindings#recalculateYAxisPositions
     * @param {Array<Highcharts.Dictionary<number>>} positions
     * Default positions of all yAxes.
     * @param {number} changedSpace
     * How much space should be added or removed.
     * @param {boolean} modifyHeight
     * Update only `top` or both `top` and `height`.
     * @param {number} adder
     * `-1` or `1`, to determine whether we should add or remove space.
     *
     * @return {Array<object>}
     *         Modified positions,
     */
    recalculateYAxisPositions: function (
        positions: Array<Record<string, number>>,
        changedSpace: number,
        modifyHeight?: boolean,
        adder?: number
    ): Array<Record<string, number>> {
        positions.forEach(function (
            position: Record<string, number>,
            index: number
        ): void {
            const prevPosition = positions[index - 1];

            position.top = !prevPosition ? 0 :
                correctFloat(prevPosition.height + prevPosition.top);

            if (modifyHeight) {
                position.height = correctFloat(
                    position.height + (adder as any) * changedSpace
                );
            }
        });

        return positions;
    }
    /* eslint-enable valid-jsdoc */
});

/**
 * @type         {Highcharts.Dictionary<Highcharts.NavigationBindingsOptionsObject>}
 * @since        7.0.0
 * @optionparent navigation.bindings
 */
const stockToolsBindings: Record<string, Highcharts.NavigationBindingsOptionsObject> = {
    // Line type annotations:
    /**
     * A segment annotation bindings. Includes `start` and one event in `steps`
     * array.
     *
     * @type    {Highcharts.NavigationBindingsOptionsObject}
     * @product highstock
     * @default {"className": "highcharts-segment", "start": function() {}, "steps": [function() {}], "annotationsOptions": {}}
     */
    segment: {
        /** @ignore-option */
        className: 'highcharts-segment',
        // eslint-disable-next-line valid-jsdoc
        /** @ignore-option */
        start: function (
            this: NavigationBindings,
            e: PointerEvent
        ): Annotation|void {
            let coords = this.chart.pointer.getCoordinates(e),
                coordsX = this.utils.getAssignedAxis(coords.xAxis),
                coordsY = this.utils.getAssignedAxis(coords.yAxis),
                navigation = this.chart.options.navigation,
                options;

            // Exit if clicked out of axes area
            if (!coordsX || !coordsY) {
                return;
            }

            options = merge(
                {
                    langKey: 'segment',
                    type: 'crookedLine',
                    typeOptions: {
                        xAxis: coordsX.axis.options.index,
                        yAxis: coordsY.axis.options.index,
                        points: [{
                            x: coordsX.value,
                            y: coordsY.value
                        }, {
                            x: coordsX.value,
                            y: coordsY.value
                        }]
                    }
                },
                navigation.annotationsOptions,
                (navigation.bindings as any).segment.annotationsOptions
            );

            return this.chart.addAnnotation(options);
        },
        /** @ignore-option */
        steps: [
            bindingsUtils.updateNthPoint(1)
        ]
    },
    /**
     * A segment with an arrow annotation bindings. Includes `start` and one
     * event in `steps` array.
     *
     * @type    {Highcharts.NavigationBindingsOptionsObject}
     * @product highstock
     * @default {"className": "highcharts-arrow-segment", "start": function() {}, "steps": [function() {}], "annotationsOptions": {}}
     */
    arrowSegment: {
        /** @ignore-option */
        className: 'highcharts-arrow-segment',
        // eslint-disable-next-line valid-jsdoc
        /** @ignore-option */
        start: function (
            this: NavigationBindings,
            e: PointerEvent
        ): Annotation|void {
            let coords = this.chart.pointer.getCoordinates(e),
                coordsX = this.utils.getAssignedAxis(coords.xAxis),
                coordsY = this.utils.getAssignedAxis(coords.yAxis),
                navigation = this.chart.options.navigation,
                options;

            // Exit if clicked out of axes area
            if (!coordsX || !coordsY) {
                return;
            }

            options = merge(
                {
                    langKey: 'arrowSegment',
                    type: 'crookedLine',
                    typeOptions: {
                        line: {
                            markerEnd: 'arrow'
                        },
                        xAxis: coordsX.axis.options.index,
                        yAxis: coordsY.axis.options.index,
                        points: [{
                            x: coordsX.value,
                            y: coordsY.value
                        }, {
                            x: coordsX.value,
                            y: coordsY.value
                        }]
                    }
                },
                navigation.annotationsOptions,
                (navigation.bindings as any).arrowSegment.annotationsOptions
            );

            return this.chart.addAnnotation(options);
        },
        /** @ignore-option */
        steps: [
            bindingsUtils.updateNthPoint(1)
        ]
    },
    /**
     * A ray annotation bindings. Includes `start` and one event in `steps`
     * array.
     *
     * @type    {Highcharts.NavigationBindingsOptionsObject}
     * @product highstock
     * @default {"className": "highcharts-ray", "start": function() {}, "steps": [function() {}], "annotationsOptions": {}}
     */
    ray: {
        /** @ignore-option */
        className: 'highcharts-ray',
        // eslint-disable-next-line valid-jsdoc
        /** @ignore-option */
        start: function (
            this: NavigationBindings,
            e: PointerEvent
        ): Annotation|void {
            let coords = this.chart.pointer.getCoordinates(e),
                coordsX = this.utils.getAssignedAxis(coords.xAxis),
                coordsY = this.utils.getAssignedAxis(coords.yAxis),
                navigation = this.chart.options.navigation,
                options;

            // Exit if clicked out of axes area
            if (!coordsX || !coordsY) {
                return;
            }

            options = merge(
                {
                    langKey: 'ray',
                    type: 'infinityLine',
                    typeOptions: {
                        type: 'ray',
                        xAxis: coordsX.axis.options.index,
                        yAxis: coordsY.axis.options.index,
                        points: [{
                            x: coordsX.value,
                            y: coordsY.value
                        }, {
                            x: coordsX.value,
                            y: coordsY.value
                        }]
                    }
                },
                navigation.annotationsOptions,
                (navigation.bindings as any).ray.annotationsOptions
            );

            return this.chart.addAnnotation(options);
        },
        /** @ignore-option */
        steps: [
            bindingsUtils.updateNthPoint(1)
        ]
    },
    /**
     * A ray with an arrow annotation bindings. Includes `start` and one event
     * in `steps` array.
     *
     * @type    {Highcharts.NavigationBindingsOptionsObject}
     * @product highstock
     * @default {"className": "highcharts-arrow-ray", "start": function() {}, "steps": [function() {}], "annotationsOptions": {}}
     */
    arrowRay: {
        /** @ignore-option */
        className: 'highcharts-arrow-ray',
        // eslint-disable-next-line valid-jsdoc
        /** @ignore-option */
        start: function (
            this: NavigationBindings,
            e: PointerEvent
        ): Annotation|void {
            let coords = this.chart.pointer.getCoordinates(e),
                coordsX = this.utils.getAssignedAxis(coords.xAxis),
                coordsY = this.utils.getAssignedAxis(coords.yAxis),
                navigation = this.chart.options.navigation,
                options;

            // Exit if clicked out of axes area
            if (!coordsX || !coordsY) {
                return;
            }

            options = merge(
                {
                    langKey: 'arrowRay',
                    type: 'infinityLine',
                    typeOptions: {
                        type: 'ray',
                        line: {
                            markerEnd: 'arrow'
                        },
                        xAxis: coordsX.axis.options.index,
                        yAxis: coordsY.axis.options.index,
                        points: [{
                            x: coordsX.value,
                            y: coordsY.value
                        }, {
                            x: coordsX.value,
                            y: coordsY.value
                        }]
                    }
                },
                navigation.annotationsOptions,
                (navigation.bindings as any).arrowRay.annotationsOptions
            );

            return this.chart.addAnnotation(options);
        },
        /** @ignore-option */
        steps: [
            bindingsUtils.updateNthPoint(1)
        ]
    },
    /**
     * A line annotation. Includes `start` and one event in `steps` array.
     *
     * @type    {Highcharts.NavigationBindingsOptionsObject}
     * @product highstock
     * @default {"className": "highcharts-infinity-line", "start": function() {}, "steps": [function() {}], "annotationsOptions": {}}
     */
    infinityLine: {
        /** @ignore-option */
        className: 'highcharts-infinity-line',
        // eslint-disable-next-line valid-jsdoc
        /** @ignore-option */
        start: function (
            this: NavigationBindings,
            e: PointerEvent
        ): Annotation|void {
            let coords = this.chart.pointer.getCoordinates(e),
                coordsX = this.utils.getAssignedAxis(coords.xAxis),
                coordsY = this.utils.getAssignedAxis(coords.yAxis),
                navigation = this.chart.options.navigation,
                options;

            // Exit if clicked out of axes area
            if (!coordsX || !coordsY) {
                return;
            }

            options = merge(
                {
                    langKey: 'infinityLine',
                    type: 'infinityLine',
                    typeOptions: {
                        type: 'line',
                        xAxis: coordsX.axis.options.index,
                        yAxis: coordsY.axis.options.index,
                        points: [{
                            x: coordsX.value,
                            y: coordsY.value
                        }, {
                            x: coordsX.value,
                            y: coordsY.value
                        }]
                    }
                },
                navigation.annotationsOptions,
                (navigation.bindings as any).infinityLine.annotationsOptions
            );

            return this.chart.addAnnotation(options);
        },
        /** @ignore-option */
        steps: [
            bindingsUtils.updateNthPoint(1)
        ]
    },
    /**
     * A line with arrow annotation. Includes `start` and one event in `steps`
     * array.
     *
     * @type    {Highcharts.NavigationBindingsOptionsObject}
     * @product highstock
     * @default {"className": "highcharts-arrow-infinity-line", "start": function() {}, "steps": [function() {}], "annotationsOptions": {}}
     */
    arrowInfinityLine: {
        /** @ignore-option */
        className: 'highcharts-arrow-infinity-line',
        // eslint-disable-next-line valid-jsdoc
        /** @ignore-option */
        start: function (
            this: NavigationBindings,
            e: PointerEvent
        ): Annotation|void {
            let coords = this.chart.pointer.getCoordinates(e),
                coordsX = this.utils.getAssignedAxis(coords.xAxis),
                coordsY = this.utils.getAssignedAxis(coords.yAxis),
                navigation = this.chart.options.navigation,
                options;

            // Exit if clicked out of axes area
            if (!coordsX || !coordsY) {
                return;
            }

            options = merge(
                {
                    langKey: 'arrowInfinityLine',
                    type: 'infinityLine',
                    typeOptions: {
                        type: 'line',
                        line: {
                            markerEnd: 'arrow'
                        },
                        xAxis: coordsX.axis.options.index,
                        yAxis: coordsY.axis.options.index,
                        points: [{
                            x: coordsX.value,
                            y: coordsY.value
                        }, {
                            x: coordsX.value,
                            y: coordsY.value
                        }]
                    }
                },
                navigation.annotationsOptions,
                (navigation.bindings as any).arrowInfinityLine
                    .annotationsOptions
            );

            return this.chart.addAnnotation(options);
        },
        /** @ignore-option */
        steps: [
            bindingsUtils.updateNthPoint(1)
        ]
    },
    /**
     * A horizontal line annotation. Includes `start` event.
     *
     * @type    {Highcharts.NavigationBindingsOptionsObject}
     * @product highstock
     * @default {"className": "highcharts-horizontal-line", "start": function() {}, "annotationsOptions": {}}
     */
    horizontalLine: {
        /** @ignore-option */
        className: 'highcharts-horizontal-line',
        // eslint-disable-next-line valid-jsdoc
        /** @ignore-option */
        start: function (this: NavigationBindings, e: PointerEvent): void {
            let coords = this.chart.pointer.getCoordinates(e),
                coordsX = this.utils.getAssignedAxis(coords.xAxis),
                coordsY = this.utils.getAssignedAxis(coords.yAxis),
                navigation = this.chart.options.navigation,
                options;

            // Exit if clicked out of axes area
            if (!coordsX || !coordsY) {
                return;
            }

            options = merge(
                {
                    langKey: 'horizontalLine',
                    type: 'infinityLine',
                    draggable: 'y',
                    typeOptions: {
                        type: 'horizontalLine',
                        xAxis: coordsX.axis.options.index,
                        yAxis: coordsY.axis.options.index,
                        points: [{
                            x: coordsX.value,
                            y: coordsY.value
                        }]
                    }
                },
                navigation.annotationsOptions,
                (navigation.bindings as any).horizontalLine.annotationsOptions
            );

            this.chart.addAnnotation(options);
        }
    },
    /**
     * A vertical line annotation. Includes `start` event.
     *
     * @type    {Highcharts.NavigationBindingsOptionsObject}
     * @product highstock
     * @default {"className": "highcharts-vertical-line", "start": function() {}, "annotationsOptions": {}}
     */
    verticalLine: {
        /** @ignore-option */
        className: 'highcharts-vertical-line',
        // eslint-disable-next-line valid-jsdoc
        /** @ignore-option */
        start: function (this: NavigationBindings, e: PointerEvent): void {
            let coords = this.chart.pointer.getCoordinates(e),
                coordsX = this.utils.getAssignedAxis(coords.xAxis),
                coordsY = this.utils.getAssignedAxis(coords.yAxis),
                navigation = this.chart.options.navigation,
                options;

            // Exit if clicked out of axes area
            if (!coordsX || !coordsY) {
                return;
            }

            options = merge(
                {
                    langKey: 'verticalLine',
                    type: 'infinityLine',
                    draggable: 'x',
                    typeOptions: {
                        type: 'verticalLine',
                        xAxis: coordsX.axis.options.index,
                        yAxis: coordsY.axis.options.index,
                        points: [{
                            x: coordsX.value,
                            y: coordsY.value
                        }]
                    }
                },
                navigation.annotationsOptions,
                (navigation.bindings as any).verticalLine.annotationsOptions
            );

            this.chart.addAnnotation(options);
        }
    },
    /**
     * Crooked line (three points) annotation bindings. Includes `start` and two
     * events in `steps` (for second and third points in crooked line) array.
     *
     * @type    {Highcharts.NavigationBindingsOptionsObject}
     * @product highstock
     * @default {"className": "highcharts-crooked3", "start": function() {}, "steps": [function() {}, function() {}], "annotationsOptions": {}}
     */
    // Crooked Line type annotations:
    crooked3: {
        /** @ignore-option */
        className: 'highcharts-crooked3',
        // eslint-disable-next-line valid-jsdoc
        /** @ignore-option */
        start: function (
            this: NavigationBindings,
            e: PointerEvent
        ): Annotation|void {
            const coords = this.chart.pointer.getCoordinates(e),
                coordsX = this.utils.getAssignedAxis(coords.xAxis),
                coordsY = this.utils.getAssignedAxis(coords.yAxis);

            // Exit if clicked out of axes area
            if (!coordsX || !coordsY) {
                return;
            }

            const x = coordsX.value,
                y = coordsY.value,
                navigation = this.chart.options.navigation,
                options = merge(
                    {
                        langKey: 'crooked3',
                        type: 'crookedLine',
                        typeOptions: {
                            xAxis: coordsX.axis.options.index,
                            yAxis: coordsY.axis.options.index,
                            points: [
                                { x, y },
                                { x, y },
                                { x, y }
                            ]
                        }
                    },
                    navigation.annotationsOptions,
                    (navigation.bindings as any).crooked3.annotationsOptions
                );

            return this.chart.addAnnotation(options);
        },
        /** @ignore-option */
        steps: [
            bindingsUtils.updateNthPoint(1),
            bindingsUtils.updateNthPoint(2)
        ]
    },
    /**
     * Crooked line (five points) annotation bindings. Includes `start` and four
     * events in `steps` (for all consequent points in crooked line) array.
     *
     * @type    {Highcharts.NavigationBindingsOptionsObject}
     * @product highstock
     * @default {"className": "highcharts-crooked5", "start": function() {}, "steps": [function() {}, function() {}, function() {}, function() {}], "annotationsOptions": {}}
     */
    crooked5: {
        /** @ignore-option */
        className: 'highcharts-crooked5',
        // eslint-disable-next-line valid-jsdoc
        /** @ignore-option */
        start: function (
            this: NavigationBindings,
            e: PointerEvent
        ): Annotation|void {
            const coords = this.chart.pointer.getCoordinates(e),
                coordsX = this.utils.getAssignedAxis(coords.xAxis),
                coordsY = this.utils.getAssignedAxis(coords.yAxis);

            // Exit if clicked out of axes area
            if (!coordsX || !coordsY) {
                return;
            }

            const x = coordsX.value,
                y = coordsY.value,
                navigation = this.chart.options.navigation,
                options = merge(
                    {
                        langKey: 'crooked5',
                        type: 'crookedLine',
                        typeOptions: {
                            xAxis: coordsX.axis.options.index,
                            yAxis: coordsY.axis.options.index,
                            points: [
                                { x, y },
                                { x, y },
                                { x, y },
                                { x, y },
                                { x, y }
                            ]
                        }
                    },
                    navigation.annotationsOptions,
                    (navigation.bindings as any).crooked5.annotationsOptions
                );

            return this.chart.addAnnotation(options);
        },
        /** @ignore-option */
        steps: [
            bindingsUtils.updateNthPoint(1),
            bindingsUtils.updateNthPoint(2),
            bindingsUtils.updateNthPoint(3),
            bindingsUtils.updateNthPoint(4)
        ]
    },
    /**
     * Elliott wave (three points) annotation bindings. Includes `start` and two
     * events in `steps` (for second and third points) array.
     *
     * @type    {Highcharts.NavigationBindingsOptionsObject}
     * @product highstock
     * @default {"className": "highcharts-elliott3", "start": function() {}, "steps": [function() {}, function() {}], "annotationsOptions": {}}
     */
    elliott3: {
        /** @ignore-option */
        className: 'highcharts-elliott3',
        // eslint-disable-next-line valid-jsdoc
        /** @ignore-option */
        start: function (
            this: NavigationBindings,
            e: PointerEvent
        ): Annotation|void {
            const coords = this.chart.pointer.getCoordinates(e),
                coordsX = this.utils.getAssignedAxis(coords.xAxis),
                coordsY = this.utils.getAssignedAxis(coords.yAxis);

            // Exit if clicked out of axes area
            if (!coordsX || !coordsY) {
                return;
            }

            const x = coordsX.value,
                y = coordsY.value,
                navigation = this.chart.options.navigation,
                options = merge(
                    {
                        langKey: 'elliott3',
                        type: 'elliottWave',
                        typeOptions: {
                            xAxis: coordsX.axis.options.index,
                            yAxis: coordsY.axis.options.index,
                            points: [
                                { x, y },
                                { x, y },
                                { x, y },
                                { x, y }
                            ]
                        },
                        labelOptions: {
                            style: {
                                color: Palette.neutralColor60
                            }
                        }
                    },
                    navigation.annotationsOptions,
                    (navigation.bindings as any).elliott3.annotationsOptions
                );

            return this.chart.addAnnotation(options);
        },
        /** @ignore-option */
        steps: [
            bindingsUtils.updateNthPoint(1),
            bindingsUtils.updateNthPoint(2),
            bindingsUtils.updateNthPoint(3)
        ]
    },
    /**
     * Elliott wave (five points) annotation bindings. Includes `start` and four
     * event in `steps` (for all consequent points in Elliott wave) array.
     *
     * @type    {Highcharts.NavigationBindingsOptionsObject}
     * @product highstock
     * @default {"className": "highcharts-elliott3", "start": function() {}, "steps": [function() {}, function() {}, function() {}, function() {}], "annotationsOptions": {}}
     */
    elliott5: {
        /** @ignore-option */
        className: 'highcharts-elliott5',
        // eslint-disable-next-line valid-jsdoc
        /** @ignore-option */
        start: function (
            this: NavigationBindings,
            e: PointerEvent
        ): Annotation|void {
            const coords = this.chart.pointer.getCoordinates(e),
                coordsX = this.utils.getAssignedAxis(coords.xAxis),
                coordsY = this.utils.getAssignedAxis(coords.yAxis);

            // Exit if clicked out of axes area
            if (!coordsX || !coordsY) {
                return;
            }

            const x = coordsX.value,
                y = coordsY.value,
                navigation = this.chart.options.navigation,
                options = merge(
                    {
                        langKey: 'elliott5',
                        type: 'elliottWave',
                        typeOptions: {
                            xAxis: coordsX.axis.options.index,
                            yAxis: coordsY.axis.options.index,
                            points: [
                                { x, y },
                                { x, y },
                                { x, y },
                                { x, y },
                                { x, y },
                                { x, y }
                            ]
                        },
                        labelOptions: {
                            style: {
                                color: Palette.neutralColor60
                            }
                        }
                    },
                    navigation.annotationsOptions,
                    (navigation.bindings as any).elliott5.annotationsOptions
                );

            return this.chart.addAnnotation(options);
        },
        /** @ignore-option */
        steps: [
            bindingsUtils.updateNthPoint(1),
            bindingsUtils.updateNthPoint(2),
            bindingsUtils.updateNthPoint(3),
            bindingsUtils.updateNthPoint(4),
            bindingsUtils.updateNthPoint(5)
        ]
    },
    /**
     * A measure (x-dimension) annotation bindings. Includes `start` and one
     * event in `steps` array.
     *
     * @type    {Highcharts.NavigationBindingsOptionsObject}
     * @product highstock
     * @default {"className": "highcharts-measure-x", "start": function() {}, "steps": [function() {}], "annotationsOptions": {}}
     */
    measureX: {
        /** @ignore-option */
        className: 'highcharts-measure-x',
        // eslint-disable-next-line valid-jsdoc
        /** @ignore-option */
        start: function (
            this: NavigationBindings,
            e: PointerEvent
        ): Annotation|void {
            const coords = this.chart.pointer.getCoordinates(e),
                coordsX = this.utils.getAssignedAxis(coords.xAxis),
                coordsY = this.utils.getAssignedAxis(coords.yAxis);

            // Exit if clicked out of axes area
            if (!coordsX || !coordsY) {
                return;
            }

            const x = coordsX.value,
                y = coordsY.value,
                navigation = this.chart.options.navigation,
                options = merge(
                    {
                        langKey: 'measure',
                        type: 'measure',
                        typeOptions: {
                            selectType: 'x',
                            xAxis: coordsX.axis.options.index,
                            yAxis: coordsY.axis.options.index,
                            point: { x, y },
                            crosshairX: {
                                strokeWidth: 1,
                                stroke: Palette.neutralColor100
                            },
                            crosshairY: {
                                enabled: false,
                                strokeWidth: 0,
                                stroke: Palette.neutralColor100
                            },
                            background: {
                                width: 0,
                                height: 0,
                                strokeWidth: 0,
                                stroke: Palette.backgroundColor
                            }
                        },
                        labelOptions: {
                            style: {
                                color: Palette.neutralColor60
                            }
                        }
                    },
                    navigation.annotationsOptions,
                    (navigation.bindings as any).measureX.annotationsOptions
                );

            return this.chart.addAnnotation(options);
        },
        /** @ignore-option */
        steps: [
            bindingsUtils.updateRectSize
        ]
    },
    /**
     * A measure (y-dimension) annotation bindings. Includes `start` and one
     * event in `steps` array.
     *
     * @type    {Highcharts.NavigationBindingsOptionsObject}
     * @product highstock
     * @default {"className": "highcharts-measure-y", "start": function() {}, "steps": [function() {}], "annotationsOptions": {}}
     */
    measureY: {
        /** @ignore-option */
        className: 'highcharts-measure-y',
        // eslint-disable-next-line valid-jsdoc
        /** @ignore-option */
        start: function (
            this: NavigationBindings,
            e: PointerEvent
        ): Annotation|void {
            const coords = this.chart.pointer.getCoordinates(e),
                coordsX = this.utils.getAssignedAxis(coords.xAxis),
                coordsY = this.utils.getAssignedAxis(coords.yAxis);

            // Exit if clicked out of axes area
            if (!coordsX || !coordsY) {
                return;
            }

            const x = coordsX.value,
                y = coordsY.value,
                navigation = this.chart.options.navigation,
                options = merge(
                    {
                        langKey: 'measure',
                        type: 'measure',
                        typeOptions: {
                            selectType: 'y',
                            xAxis: coordsX.axis.options.index,
                            yAxis: coordsY.axis.options.index,
                            point: { x, y },
                            crosshairX: {
                                enabled: false,
                                strokeWidth: 0,
                                stroke: Palette.neutralColor100
                            },
                            crosshairY: {
                                strokeWidth: 1,
                                stroke: Palette.neutralColor100
                            },
                            background: {
                                width: 0,
                                height: 0,
                                strokeWidth: 0,
                                stroke: Palette.backgroundColor
                            }
                        },
                        labelOptions: {
                            style: {
                                color: Palette.neutralColor60
                            }
                        }
                    },
                    navigation.annotationsOptions,
                    (navigation.bindings as any).measureY.annotationsOptions
                );

            return this.chart.addAnnotation(options);
        },
        /** @ignore-option */
        steps: [
            bindingsUtils.updateRectSize
        ]
    },
    /**
     * A measure (xy-dimension) annotation bindings. Includes `start` and one
     * event in `steps` array.
     *
     * @type    {Highcharts.NavigationBindingsOptionsObject}
     * @product highstock
     * @default {"className": "highcharts-measure-xy", "start": function() {}, "steps": [function() {}], "annotationsOptions": {}}
     */
    measureXY: {
        /** @ignore-option */
        className: 'highcharts-measure-xy',
        // eslint-disable-next-line valid-jsdoc
        /** @ignore-option */
        start: function (
            this: NavigationBindings,
            e: PointerEvent
        ): Annotation|void {
            const coords = this.chart.pointer.getCoordinates(e),
                coordsX = this.utils.getAssignedAxis(coords.xAxis),
                coordsY = this.utils.getAssignedAxis(coords.yAxis);

            // Exit if clicked out of axes area
            if (!coordsX || !coordsY) {
                return;
            }

            const x = coordsX.value,
                y = coordsY.value,
                navigation = this.chart.options.navigation,
                options = merge(
                    {
                        langKey: 'measure',
                        type: 'measure',
                        typeOptions: {
                            selectType: 'xy',
                            xAxis: coordsX.axis.options.index,
                            yAxis: coordsY.axis.options.index,
                            point: { x, y },
                            background: {
                                width: 0,
                                height: 0,
                                strokeWidth: 10
                            },
                            crosshairX: {
                                strokeWidth: 1,
                                stroke: Palette.neutralColor100
                            },
                            crosshairY: {
                                strokeWidth: 1,
                                stroke: Palette.neutralColor100
                            }
                        },
                        labelOptions: {
                            style: {
                                color: Palette.neutralColor60
                            }
                        }
                    },
                    navigation.annotationsOptions,
                    (navigation.bindings as any).measureXY.annotationsOptions
                );

            return this.chart.addAnnotation(options);
        },
        /** @ignore-option */
        steps: [
            bindingsUtils.updateRectSize
        ]
    },
    // Advanced type annotations:
    /**
     * A fibonacci annotation bindings. Includes `start` and two events in
     * `steps` array (updates second point, then height).
     *
     * @type    {Highcharts.NavigationBindingsOptionsObject}
     * @product highstock
     * @default {"className": "highcharts-fibonacci", "start": function() {}, "steps": [function() {}, function() {}], "annotationsOptions": {}}
     */
    fibonacci: {
        /** @ignore-option */
        className: 'highcharts-fibonacci',
        // eslint-disable-next-line valid-jsdoc
        /** @ignore-option */
        start: function (
            this: NavigationBindings,
            e: PointerEvent
        ): Annotation|void {
            const coords = this.chart.pointer.getCoordinates(e),
                coordsX = this.utils.getAssignedAxis(coords.xAxis),
                coordsY = this.utils.getAssignedAxis(coords.yAxis);

            // Exit if clicked out of axes area
            if (!coordsX || !coordsY) {
                return;
            }

            const x = coordsX.value,
                y = coordsY.value,
                navigation = this.chart.options.navigation,
                options = merge(
                    {
                        langKey: 'fibonacci',
                        type: 'fibonacci',
                        typeOptions: {
                            xAxis: coordsX.axis.options.index,
                            yAxis: coordsY.axis.options.index,
                            points: [
                                { x, y },
                                { x, y }
                            ]
                        },
                        labelOptions: {
                            style: {
                                color: Palette.neutralColor60
                            }
                        }
                    },
                    navigation.annotationsOptions,
                    (navigation.bindings as any).fibonacci.annotationsOptions
                );

            return this.chart.addAnnotation(options);
        },
        /** @ignore-option */
        steps: [
            bindingsUtils.updateNthPoint(1),
            bindingsUtils.updateHeight
        ]
    },
    /**
     * A parallel channel (tunnel) annotation bindings. Includes `start` and
     * two events in `steps` array (updates second point, then height).
     *
     * @type    {Highcharts.NavigationBindingsOptionsObject}
     * @product highstock
     * @default {"className": "highcharts-parallel-channel", "start": function() {}, "steps": [function() {}, function() {}], "annotationsOptions": {}}
     */
    parallelChannel: {
        /** @ignore-option */
        className: 'highcharts-parallel-channel',
        // eslint-disable-next-line valid-jsdoc
        /** @ignore-option */
        start: function (
            this: NavigationBindings,
            e: PointerEvent
        ): Annotation|void {
            const coords = this.chart.pointer.getCoordinates(e),
                coordsX = this.utils.getAssignedAxis(coords.xAxis),
                coordsY = this.utils.getAssignedAxis(coords.yAxis);

            // Exit if clicked out of axes area
            if (!coordsX || !coordsY) {
                return;
            }

            const x = coordsX.value,
                y = coordsY.value,
                navigation = this.chart.options.navigation,
                options = merge(
                    {
                        langKey: 'parallelChannel',
                        type: 'tunnel',
                        typeOptions: {
                            xAxis: coordsX.axis.options.index,
                            yAxis: coordsY.axis.options.index,
                            points: [
                                { x, y },
                                { x, y }
                            ]
                        }
                    },
                    navigation.annotationsOptions,
                    (navigation.bindings as any).parallelChannel
                        .annotationsOptions
                );

            return this.chart.addAnnotation(options);
        },
        /** @ignore-option */
        steps: [
            bindingsUtils.updateNthPoint(1),
            bindingsUtils.updateHeight
        ]
    },
    /**
     * An Andrew's pitchfork annotation bindings. Includes `start` and two
     * events in `steps` array (sets second and third control points).
     *
     * @type    {Highcharts.NavigationBindingsOptionsObject}
     * @product highstock
     * @default {"className": "highcharts-pitchfork", "start": function() {}, "steps": [function() {}, function() {}], "annotationsOptions": {}}
     */
    pitchfork: {
        /** @ignore-option */
        className: 'highcharts-pitchfork',
        // eslint-disable-next-line valid-jsdoc
        /** @ignore-option */
        start: function (
            this: NavigationBindings,
            e: PointerEvent
        ): Annotation|void {
            const coords = this.chart.pointer.getCoordinates(e),
                coordsX = this.utils.getAssignedAxis(coords.xAxis),
                coordsY = this.utils.getAssignedAxis(coords.yAxis);

            // Exit if clicked out of axes area
            if (!coordsX || !coordsY) {
                return;
            }

            const x = coordsX.value,
                y = coordsY.value,
                navigation = this.chart.options.navigation,
                options = merge(
                    {
                        langKey: 'pitchfork',
                        type: 'pitchfork',
                        typeOptions: {
                            xAxis: coordsX.axis.options.index,
                            yAxis: coordsY.axis.options.index,
                            points: [{
                                x: coordsX.value,
                                y: coordsY.value,
                                controlPoint: {
                                    style: {
                                        fill: Palette.negativeColor
                                    }
                                }
                            },
                            { x, y },
                            { x, y }],
                            innerBackground: {
                                fill: 'rgba(100, 170, 255, 0.8)'
                            }
                        },
                        shapeOptions: {
                            strokeWidth: 2
                        }
                    },
                    navigation.annotationsOptions,
                    (navigation.bindings as any).pitchfork.annotationsOptions
                );

            return this.chart.addAnnotation(options);
        },
        /** @ignore-option */
        steps: [
            bindingsUtils.updateNthPoint(1),
            bindingsUtils.updateNthPoint(2)
        ]
    },
    // Labels with arrow and auto increments
    /**
     * A vertical counter annotation bindings. Includes `start` event. On click,
     * finds the closest point and marks it with a numeric annotation -
     * incrementing counter on each add.
     *
     * @type    {Highcharts.NavigationBindingsOptionsObject}
     * @product highstock
     * @default {"className": "highcharts-vertical-counter", "start": function() {}, "annotationsOptions": {}}
     */
    verticalCounter: {
        /** @ignore-option */
        className: 'highcharts-vertical-counter',
        // eslint-disable-next-line valid-jsdoc
        /** @ignore-option */
        start: function (
            this: Highcharts.StockToolsNavigationBindings,
            e: PointerEvent
        ): void {
            let closestPoint = bindingsUtils.attractToPoint(e, this.chart),
                navigation = this.chart.options.navigation,
                options,
                annotation;

            // Exit if clicked out of axes area
            if (!closestPoint) {
                return;
            }

            this.verticalCounter = this.verticalCounter || 0;

            options = merge(
                {
                    langKey: 'verticalCounter',
                    type: 'verticalLine',
                    typeOptions: {
                        point: {
                            x: closestPoint.x,
                            y: closestPoint.y,
                            xAxis: closestPoint.xAxis,
                            yAxis: closestPoint.yAxis
                        },
                        label: {
                            offset: closestPoint.below ? 40 : -40,
                            text: this.verticalCounter.toString()
                        }
                    },
                    labelOptions: {
                        style: {
                            color: Palette.neutralColor60,
                            fontSize: '11px'
                        }
                    },
                    shapeOptions: {
                        stroke: 'rgba(0, 0, 0, 0.75)',
                        strokeWidth: 1
                    }
                },
                navigation.annotationsOptions,
                (navigation.bindings as any).verticalCounter.annotationsOptions
            );

            annotation = this.chart.addAnnotation(options);

            this.verticalCounter++;

            (annotation.options.events.click as any).call(annotation, {});
        }
    },
    /**
     * A vertical arrow annotation bindings. Includes `start` event. On click,
     * finds the closest point and marks it with an arrow and a label with
     * value.
     *
     * @type    {Highcharts.NavigationBindingsOptionsObject}
     * @product highstock
     * @default {"className": "highcharts-vertical-label", "start": function() {}, "annotationsOptions": {}}
     */
    timeCycles: {
        className: 'highcharts-time-cycles',
        start: function (
            this: NavigationBindings,
            e: PointerEvent
        ): Annotation|void {
            let closestPoint = bindingsUtils.attractToPoint(e, this.chart),
                navigation = this.chart.options.navigation,
                options,
                annotation;

            // Exit if clicked out of axes area
            if (!closestPoint) {
                return;
            }

            options = merge(
                {
                    langKey: 'timeCycles',
                    type: 'timeCycles',
                    typeOptions: {
                        xAxis: closestPoint.xAxis,
                        yAxis: closestPoint.yAxis,
                        points: [{
                            x: closestPoint.x
                        }, {
                            x: closestPoint.x
                        }],
                        line: {
                            stroke: 'rgba(0, 0, 0, 0.75)',
                            fill: 'transparent',
                            strokeWidth: 2
                        }
                    }
                },
                navigation.annotationsOptions,
                (navigation.bindings as any).timeCycles.annotationsOptions
            );
            annotation = this.chart.addAnnotation(options);
            (annotation.options.events.click as any).call(annotation, {});

            return annotation;
        },

        steps: [
            bindingsUtils.updateNthPoint(1)
        ]
    },
    verticalLabel: {
        /** @ignore-option */
        className: 'highcharts-vertical-label',
        // eslint-disable-next-line valid-jsdoc
        /** @ignore-option */
        start: function (
            this: NavigationBindings,
            e: PointerEvent
        ): void {
            let closestPoint = bindingsUtils.attractToPoint(e, this.chart),
                navigation = this.chart.options.navigation,
                options,
                annotation;

            // Exit if clicked out of axes area
            if (!closestPoint) {
                return;
            }

            options = merge(
                {
                    langKey: 'verticalLabel',
                    type: 'verticalLine',
                    typeOptions: {
                        point: {
                            x: closestPoint.x,
                            y: closestPoint.y,
                            xAxis: closestPoint.xAxis,
                            yAxis: closestPoint.yAxis
                        },
                        label: {
                            offset: closestPoint.below ? 40 : -40
                        }
                    },
                    labelOptions: {
                        style: {
                            color: Palette.neutralColor60,
                            fontSize: '11px'
                        }
                    },
                    shapeOptions: {
                        stroke: 'rgba(0, 0, 0, 0.75)',
                        strokeWidth: 1
                    }
                },
                navigation.annotationsOptions,
                (navigation.bindings as any).verticalLabel.annotationsOptions
            );

            annotation = this.chart.addAnnotation(options);

            (annotation.options.events.click as any).call(annotation, {});
        }
    },
    /**
     * A vertical arrow annotation bindings. Includes `start` event. On click,
     * finds the closest point and marks it with an arrow.
     * `${palette.positiveColor}` is the color of the arrow when
     * pointing from above and `${palette.negativeColor}`
     * when pointing from below the point.
     *
     * @type    {Highcharts.NavigationBindingsOptionsObject}
     * @product highstock
     * @default {"className": "highcharts-vertical-arrow", "start": function() {}, "annotationsOptions": {}}
     */
    verticalArrow: {
        /** @ignore-option */
        className: 'highcharts-vertical-arrow',
        // eslint-disable-next-line valid-jsdoc
        /** @ignore-option */
        start: function (
            this: NavigationBindings,
            e: PointerEvent
        ): void {
            let closestPoint = bindingsUtils.attractToPoint(e, this.chart),
                navigation = this.chart.options.navigation,
                options,
                annotation;

            // Exit if clicked out of axes area
            if (!closestPoint) {
                return;
            }

            options = merge(
                {
                    langKey: 'verticalArrow',
                    type: 'verticalLine',
                    typeOptions: {
                        point: {
                            x: closestPoint.x,
                            y: closestPoint.y,
                            xAxis: closestPoint.xAxis,
                            yAxis: closestPoint.yAxis
                        },
                        label: {
                            offset: closestPoint.below ? 40 : -40,
                            format: ' '
                        },
                        connector: {
                            fill: 'none',
                            stroke: closestPoint.below ?
                                Palette.negativeColor : Palette.positiveColor
                        }
                    },
                    shapeOptions: {
                        stroke: 'rgba(0, 0, 0, 0.75)',
                        strokeWidth: 1
                    }
                },
                navigation.annotationsOptions,
                (navigation.bindings as any).verticalArrow.annotationsOptions
            );

            annotation = this.chart.addAnnotation(options);

            (annotation.options.events.click as any).call(annotation, {});
        }
    },
    /**
     * The Fibonacci Time Zones annotation bindings. Includes `start` and one
     * event in `steps` array.
     *
     * @type    {Highcharts.NavigationBindingsOptionsObject}
     * @product highstock
     * @default {"className": "highcharts-fibonacci-time-zones", "start": function() {}, "steps": [function() {}], "annotationsOptions": {}}
     */
    fibonacciTimeZones: {
        /** @ignore-option */
        className: 'highcharts-fibonacci-time-zones',
        // eslint-disable-next-line valid-jsdoc
        /** @ignore-option */
        start: function (
            this: NavigationBindings,
            e: PointerEvent
        ): Annotation|void {
            const coords = this.chart.pointer.getCoordinates(e),
                coordsX = this.utils.getAssignedAxis(coords.xAxis),
                coordsY = this.utils.getAssignedAxis(coords.yAxis);

            // Exit if clicked out of axes area
            if (!coordsX || !coordsY) {
                return;
            }

            const navigation = this.chart.options.navigation,
                options = merge(
                    {
                        type: 'fibonacciTimeZones',
                        langKey: 'fibonacciTimeZones',
                        typeOptions: {
                            xAxis: coordsX.axis.options.index,
                            yAxis: coordsY.axis.options.index,
                            points: [{
                                x: coordsX.value
                            }]
                        }
                    },
                    navigation.annotationsOptions,
                    (navigation.bindings as any).fibonacciTimeZones
                        .annotationsOptions
                );

            return this.chart.addAnnotation(options);
        },
        /** @ignore-option */
        // eslint-disable-next-line valid-jsdoc
        steps: [
            function (
                this: NavigationBindings,
                e: PointerEvent,
                annotation: FibonacciTimeZones
            ): void {
                const mockPointOpts = annotation.options.typeOptions.points,
                    x = mockPointOpts && mockPointOpts[0].x,
                    coords = this.chart.pointer.getCoordinates(e),
                    coordsX = this.utils.getAssignedAxis(coords.xAxis),
                    coordsY = this.utils.getAssignedAxis(coords.yAxis);

                annotation.update({
                    typeOptions: {
                        xAxis: coordsX.axis.options.index,
                        yAxis: coordsY.axis.options.index,
                        points: [{
                            x: x
                        }, {
                            x: coordsX.value
                        }]
                    }
                });
            }
        ]
    },
    // Flag types:
    /**
     * A flag series bindings. Includes `start` event. On click, finds the
     * closest point and marks it with a flag with `'circlepin'` shape.
     *
     * @type    {Highcharts.NavigationBindingsOptionsObject}
     * @product highstock
     * @default {"className": "highcharts-flag-circlepin", "start": function() {}}
     */
    flagCirclepin: {
        /** @ignore-option */
        className: 'highcharts-flag-circlepin',
        /** @ignore-option */
        start: (bindingsUtils.addFlagFromForm as any)('circlepin')
    },
    /**
     * A flag series bindings. Includes `start` event. On click, finds the
     * closest point and marks it with a flag with `'diamondpin'` shape.
     *
     * @type    {Highcharts.NavigationBindingsOptionsObject}
     * @product highstock
     * @default {"className": "highcharts-flag-diamondpin", "start": function() {}}
     */
    flagDiamondpin: {
        /** @ignore-option */
        className: 'highcharts-flag-diamondpin',
        /** @ignore-option */
        start: (bindingsUtils.addFlagFromForm as any)('flag')
    },
    /**
     * A flag series bindings. Includes `start` event.
     * On click, finds the closest point and marks it with a flag with
     * `'squarepin'` shape.
     *
     * @type    {Highcharts.NavigationBindingsOptionsObject}
     * @product highstock
     * @default {"className": "highcharts-flag-squarepin", "start": function() {}}
     */
    flagSquarepin: {
        /** @ignore-option */
        className: 'highcharts-flag-squarepin',
        /** @ignore-option */
        start: (bindingsUtils.addFlagFromForm as any)('squarepin')
    },
    /**
     * A flag series bindings. Includes `start` event.
     * On click, finds the closest point and marks it with a flag without pin
     * shape.
     *
     * @type    {Highcharts.NavigationBindingsOptionsObject}
     * @product highstock
     * @default {"className": "highcharts-flag-simplepin", "start": function() {}}
     */
    flagSimplepin: {
        /** @ignore-option */
        className: 'highcharts-flag-simplepin',
        /** @ignore-option */
        start: (bindingsUtils.addFlagFromForm as any)('nopin')
    },
    // Other tools:
    /**
     * Enables zooming in xAxis on a chart. Includes `start` event which
     * changes [chart.zoomType](#chart.zoomType).
     *
     * @type    {Highcharts.NavigationBindingsOptionsObject}
     * @product highstock
     * @default {"className": "highcharts-zoom-x", "init": function() {}}
     */
    zoomX: {
        /** @ignore-option */
        className: 'highcharts-zoom-x',
        // eslint-disable-next-line valid-jsdoc
        /** @ignore-option */
        init: function (
            this: NavigationBindings,
            button: HTMLDOMElement
        ): void {
            this.chart.update({
                chart: {
                    zoomType: 'x'
                }
            });

            fireEvent(
                this,
                'deselectButton',
                { button: button }
            );
        }
    },
    /**
     * Enables zooming in yAxis on a chart. Includes `start` event which
     * changes [chart.zoomType](#chart.zoomType).
     *
     * @type    {Highcharts.NavigationBindingsOptionsObject}
     * @product highstock
     * @default {"className": "highcharts-zoom-y", "init": function() {}}
     */
    zoomY: {
        /** @ignore-option */
        className: 'highcharts-zoom-y',
        // eslint-disable-next-line valid-jsdoc
        /** @ignore-option */
        init: function (
            this: NavigationBindings,
            button: HTMLDOMElement
        ): void {
            this.chart.update({
                chart: {
                    zoomType: 'y'
                }
            });
            fireEvent(
                this,
                'deselectButton',
                { button: button }
            );
        }
    },
    /**
     * Enables zooming in xAxis and yAxis on a chart. Includes `start` event
     * which changes [chart.zoomType](#chart.zoomType).
     *
     * @type    {Highcharts.NavigationBindingsOptionsObject}
     * @product highstock
     * @default {"className": "highcharts-zoom-xy", "init": function() {}}
     */
    zoomXY: {
        /** @ignore-option */
        className: 'highcharts-zoom-xy',
        // eslint-disable-next-line valid-jsdoc
        /** @ignore-option */
        init: function (
            this: NavigationBindings,
            button: HTMLDOMElement
        ): void {
            this.chart.update({
                chart: {
                    zoomType: 'xy'
                }
            });

            fireEvent(
                this,
                'deselectButton',
                { button: button }
            );
        }
    },
    /**
     * Changes main series to `'line'` type.
     *
     * @type    {Highcharts.NavigationBindingsOptionsObject}
     * @product highstock
     * @default {"className": "highcharts-series-type-line", "init": function() {}}
     */
    seriesTypeLine: {
        /** @ignore-option */
        className: 'highcharts-series-type-line',
        // eslint-disable-next-line valid-jsdoc
        /** @ignore-option */
        init: function (
            this: NavigationBindings,
            button: HTMLDOMElement
        ): void {
            this.chart.series[0].update({
                type: 'line',
                useOhlcData: true
            } as any);

            fireEvent(
                this,
                'deselectButton',
                { button: button }
            );
        }
    },
    /**
     * Changes main series to `'ohlc'` type.
     *
     * @type    {Highcharts.NavigationBindingsOptionsObject}
     * @product highstock
     * @default {"className": "highcharts-series-type-ohlc", "init": function() {}}
     */
    seriesTypeOhlc: {
        /** @ignore-option */
        className: 'highcharts-series-type-ohlc',
        // eslint-disable-next-line valid-jsdoc
        /** @ignore-option */
        init: function (
            this: NavigationBindings,
            button: HTMLDOMElement
        ): void {
            this.chart.series[0].update({
                type: 'ohlc'
            });

            fireEvent(
                this,
                'deselectButton',
                { button: button }
            );
        }
    },
    /**
     * Changes main series to `'candlestick'` type.
     *
     * @type    {Highcharts.NavigationBindingsOptionsObject}
     * @product highstock
     * @default {"className": "highcharts-series-type-candlestick", "init": function() {}}
     */
    seriesTypeCandlestick: {
        /** @ignore-option */
        className: 'highcharts-series-type-candlestick',
        // eslint-disable-next-line valid-jsdoc
        /** @ignore-option */
        init: function (
            this: NavigationBindings,
            button: HTMLDOMElement
        ): void {
            this.chart.series[0].update({
                type: 'candlestick'
            });

            fireEvent(
                this,
                'deselectButton',
                { button: button }
            );
        }
    },
    /**
     * Changes main series to `'heikinashi'` type.
     *
     * @type    {Highcharts.NavigationBindingsOptionsObject}
     * @product highstock
     * @default {"className": "highcharts-series-type-heikinashi", "init": function() {}}
     */
    seriesTypeHeikinAshi: {
        /** @ignore-option */
        className: 'highcharts-series-type-heikinashi',
        // eslint-disable-next-line valid-jsdoc
        /** @ignore-option */
        init: function (
            this: NavigationBindings,
            button: HTMLDOMElement
        ): void {
            this.chart.series[0].update({
                type: 'heikinashi'
            });

            fireEvent(
                this,
                'deselectButton',
                { button: button }
            );
        }
    },
    /**
     * Change main series to `'hlc'` type.
     *
     * @type    {Highcharts.NavigationBindingsOptionsObject}
     * @product highstock
     * @default {"className": "highcharts-series-type-hlc", "init": function () {}}
     */

    seriesTypeHLC: {
        className: 'highcharts-series-type-hlc',
        init: function (
            this: NavigationBindings,
            button: HTMLDOMElement
        ): void {
            this.chart.series[0].update({
                type: 'hlc',
                useOhlcData: true
            });
            fireEvent(this, 'deselectButton', { button });
        }
    },
    /**
     * Changes main series to `'hollowcandlestick'` type.
     *
     * @type    {Highcharts.NavigationBindingsOptionsObject}
     * @product highstock
     * @default {"className": "highcharts-series-type-hollowcandlestick", "init": function() {}}
     */
    seriesTypeHollowCandlestick: {
        /** @ignore-option */
        className: 'highcharts-series-type-hollowcandlestick',
        // eslint-disable-next-line valid-jsdoc
        /** @ignore-option */
        init: function (
            this: NavigationBindings,
            button: HTMLDOMElement
        ): void {
            this.chart.series[0].update({
                type: 'hollowcandlestick'
            });

            fireEvent(
                this,
                'deselectButton',
                { button: button }
            );
        }
    },
    /**
     * Displays chart in fullscreen.
     *
     * **Note**: Fullscreen is not supported on iPhone due to iOS limitations.
     *
     * @type    {Highcharts.NavigationBindingsOptionsObject}
     * @product highstock
     * @default {"className": "noDataState": "normal", "highcharts-full-screen", "init": function() {}}
     */
    fullScreen: {
        /** @ignore-option */
        className: 'highcharts-full-screen',
        noDataState: 'normal',
        // eslint-disable-next-line valid-jsdoc
        /** @ignore-option */
        init: function (
            this: NavigationBindings,
            button: HTMLDOMElement
        ): void {
            this.chart.fullscreen.toggle();
            fireEvent(
                this,
                'deselectButton',
                { button: button }
            );
        }
    },
    /**
     * Hides/shows two price indicators:
     * - last price in the dataset
     * - last price in the selected range
     *
     * @type    {Highcharts.NavigationBindingsOptionsObject}
     * @product highstock
     * @default {"className": "highcharts-current-price-indicator", "init": function() {}}
     */
    currentPriceIndicator: {
        /** @ignore-option */
        className: 'highcharts-current-price-indicator',
        // eslint-disable-next-line valid-jsdoc
        /** @ignore-option */
        init: function (
            this: NavigationBindings,
            button: HTMLDOMElement
        ): void {
            const chart = this.chart,
                series = chart.series,
                gui = chart.stockTools,
                priceIndicatorEnabled = bindingsUtils.isPriceIndicatorEnabled(
                    chart.series
                );

            if (gui && gui.guiEnabled) {
                series.forEach(function (series): void {
                    series.update({
                        lastPrice: { enabled: !priceIndicatorEnabled },
                        lastVisiblePrice: {
                            enabled: !priceIndicatorEnabled,
                            label: { enabled: true }
                        }
                    }, false);
                });
                chart.redraw();
            }

            fireEvent(
                this,
                'deselectButton',
                { button: button }
            );
        }
    },
    /**
     * Indicators bindings. Includes `init` event to show a popup.
     *
     * Note: In order to show base series from the chart in the popup's
     * dropdown each series requires
     * [series.id](https://api.highcharts.com/highstock/series.line.id) to be
     * defined.
     *
     * @type    {Highcharts.NavigationBindingsOptionsObject}
     * @product highstock
     * @default {"className": "highcharts-indicators", "init": function() {}}
     */
    indicators: {
        /** @ignore-option */
        className: 'highcharts-indicators',
        // eslint-disable-next-line valid-jsdoc
        /** @ignore-option */
        init: function (this: Highcharts.StockToolsNavigationBindings): void {
            const navigation = this;

            fireEvent(
                navigation,
                'showPopup',
                {
                    formType: 'indicators',
                    options: {},
                    // Callback on submit:
                    onSubmit: function (data: any): void {
                        navigation.utils.manageIndicators.call(
                            navigation,
                            data
                        );
                    }
                }
            );
        }
    },
    /**
     * Hides/shows all annotations on a chart.
     *
     * @type    {Highcharts.NavigationBindingsOptionsObject}
     * @product highstock
     * @default {"className": "highcharts-toggle-annotations", "init": function() {}}
     */
    toggleAnnotations: {
        /** @ignore-option */
        className: 'highcharts-toggle-annotations',
        // eslint-disable-next-line valid-jsdoc
        /** @ignore-option */
        init: function (
            this: Highcharts.StockToolsNavigationBindings,
            button: HTMLDOMElement
        ): void {
            const chart = this.chart,
                gui: Highcharts.Toolbar = chart.stockTools as any,
                iconsURL = gui.getIconsURL();

            this.toggledAnnotations = !this.toggledAnnotations;

            (chart.annotations || []).forEach(function (
                this: Highcharts.StockToolsNavigationBindings,
                annotation: any
            ): void {
                annotation.setVisibility(!this.toggledAnnotations);
            }, this);

            if (gui && gui.guiEnabled) {
                if (this.toggledAnnotations) {
                    (button.firstChild as any).style['background-image'] =
                        'url("' + iconsURL +
                            'annotations-hidden.svg")';
                } else {
                    (button.firstChild as any).style['background-image'] =
                        'url("' + iconsURL +
                            'annotations-visible.svg")';
                }
            }

            fireEvent(
                this,
                'deselectButton',
                { button: button }
            );
        }
    },
    /**
     * Save a chart in localStorage under `highcharts-chart` key.
     * Stored items:
     * - annotations
     * - indicators (with yAxes)
     * - flags
     *
     * @type    {Highcharts.NavigationBindingsOptionsObject}
     * @product highstock
     * @default {"className": "highcharts-save-chart", "noDataState": "normal", "init": function() {}}
     */
    saveChart: {
        /** @ignore-option */
        className: 'highcharts-save-chart',
        noDataState: 'normal',
        // eslint-disable-next-line valid-jsdoc
        /** @ignore-option */
        init: function (
            this: Highcharts.StockToolsNavigationBindings,
            button: HTMLDOMElement
        ): void {
            const navigation = this,
                chart = navigation.chart,
                annotations: Array<Highcharts.AnnotationsOptions> = [],
                indicators: Array<DeepPartial<SeriesTypeOptions>> = [],
                flags: Array<DeepPartial<SeriesTypeOptions>> = [],
                yAxes: Array<YAxisOptions> = [];

            chart.annotations.forEach(function (
                annotation: Annotation,
                index: number
            ): void {
                annotations[index] = annotation.userOptions;
            });

            chart.series.forEach(function (series): void {
                if (series.is('sma')) {
                    indicators.push(series.userOptions);
                } else if (series.type === 'flags') {
                    flags.push(series.userOptions);
                }
            });

            chart.yAxis.forEach(function (yAxis: AxisType): void {
                if (bindingsUtils.isNotNavigatorYAxis(yAxis)) {
                    yAxes.push(yAxis.options);
                }
            });

            H.win.localStorage.setItem(
                PREFIX + 'chart',
                JSON.stringify({
                    annotations: annotations,
                    indicators: indicators,
                    flags: flags,
                    yAxes: yAxes
                })
            );

            fireEvent(
                this,
                'deselectButton',
                { button: button }
            );
        }
    }
};

setOptions({
    navigation: {
        bindings: stockToolsBindings
    }
});

NavigationBindings.prototype.utils = merge(
    bindingsUtils,
    NavigationBindings.prototype.utils
);<|MERGE_RESOLUTION|>--- conflicted
+++ resolved
@@ -132,14 +132,8 @@
     }
 }
 
-<<<<<<< HEAD
-const bindingsUtils: Highcharts.StockToolsNavigationBindingsUtilsObject = (
-        NavigationBindings.prototype.utils as any
-    ),
-=======
 const bindingsUtils: Highcharts.StockToolsNavigationBindingsUtilsObject =
         NavigationBindings.prototype.utils as any,
->>>>>>> e88cb766
     PREFIX = 'highcharts-';
 
 /* eslint-disable no-invalid-this, valid-jsdoc */
@@ -679,15 +673,10 @@
                 ));
             } else {
                 if (top <= allAxesHeight) {
-<<<<<<< HEAD
-                    allAxesHeight = correctFloat(
-                        Math.max(allAxesHeight, (top || 0) + (height || 0))
-=======
                     allAxesHeight = correctFloat(Math.max(
                         allAxesHeight,
-                        (top || 0) + (height || 0))
->>>>>>> e88cb766
-                    );
+                        (top || 0) + (height || 0)
+                    ));
                 } else {
                     top = correctFloat(top - removedHeight);
                     allAxesHeight = correctFloat(allAxesHeight + height);
