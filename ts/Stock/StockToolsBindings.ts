/**
 *
 *  Events generator for Stock tools
 *
 *  (c) 2009-2021 Paweł Fus
 *
 *  License: www.highcharts.com/license
 *
 *  !!!!!!! SOURCE GETS TRANSPILED BY TYPESCRIPT. EDIT TS FILE ONLY. !!!!!!!
 *
 * */

'use strict';

import type Annotation from '../Extensions/Annotations/Annotations';
import type { AxisType } from '../Core/Axis/Types';
import type Chart from '../Core/Chart/Chart';
import type FlagsPoint from '../Series/Flags/FlagsPoint';
import type { FlagsShapeValue } from '../Series/Flags/FlagsPointOptions';
import type FlagsSeriesOptions from '../Series/Flags/FlagsSeriesOptions';
import type { HTMLDOMElement } from '../Core/Renderer/DOMElementType';
import type Point from '../Core/Series/Point';
import type PointerEvent from '../Core/PointerEvent';
import type { SeriesTypeOptions } from '../Core/Series/SeriesType';
import H from '../Core/Globals.js';
import NavigationBindings from '../Extensions/Annotations/NavigationBindings.js';
import Series from '../Core/Series/Series.js';
import U from '../Core/Utilities.js';
import palette from '../Core/Color/Palette.js';
const {
    correctFloat,
    defined,
    extend,
    fireEvent,
    getOptions,
    isNumber,
    merge,
    pick,
    setOptions,
    uniqueKey
} = U;

/**
 * Internal types
 * @private
 */
declare global {
    namespace Highcharts {
        type NavigationBindingUtils = typeof NavigationBindings.prototype.utils;
        interface StockToolsNavigationBindings extends NavigationBindings {
            toggledAnnotations?: boolean;
            utils: StockToolsNavigationBindingsUtilsObject;
            /** @requires modules/stock-tools */
            getYAxisPositions(
                yAxes: Array<AxisType>,
                plotHeight: number,
                defaultHeight: number,
                removedYAxisHeight?: string
            ): YAxisPositions;
            /** @requires modules/stock-tools */
            getYAxisResizers(
                yAxes: Array<AxisType>
            ): Array<NavigationBindingsResizerObject>;
            /** @requires modules/stock-tools */
            recalculateYAxisPositions(
                positions: Array<Record<string, number>>,
                changedSpace: number,
                modifyHeight?: boolean,
                adder?: number
            ): Array<Record<string, number>>;
            /** @requires modules/stock-tools */
            resizeYAxes (removedYAxisHeight?: string): void;
        }
        interface NavigationBindingsAttractionObject {
            x: number;
            y: number;
            below: boolean;
            series: Series;
            xAxis: number;
            yAxis: number;
        }

        interface YAxisPositions {
            positions: Array<Record<string, number>>;
            allAxesHeight: number;
        }
        interface NavigationBindingsResizerObject {
            controlledAxis?: Record<string, Array<number>>;
            enabled: boolean;
        }
        interface StockToolsNavigationBindingsUtilsObject extends NavigationBindingUtils {
            addFlagFromForm(this: NavigationBindings, type: string): Function;
            attractToPoint(e: Event, chart: Chart): NavigationBindingsAttractionObject|void;
            isNotNavigatorYAxis(axis: AxisType): boolean;
            isPriceIndicatorEnabled(series: Series[]): boolean;
            manageIndicators(this: NavigationBindings, data: StockToolsFieldsObject): void;
            updateHeight(this: NavigationBindings, e: PointerEvent, annotation: Annotation): void;
            updateNthPoint(startIndex: number): StockToolsNavigationBindingsUtilsObject['updateHeight'];
        }
        interface NavigationOptions {
            bindings?: Record<string, NavigationBindingsOptionsObject>;
        }
        interface StockToolsFieldsObject {
            [key: string]: any;
        }
    }
}

var bindingsUtils: Highcharts.StockToolsNavigationBindingsUtilsObject = NavigationBindings.prototype.utils as any,
    PREFIX = 'highcharts-';

/* eslint-disable no-invalid-this, valid-jsdoc */

/**
 * Generates function which will add a flag series using modal in GUI.
 * Method fires an event "showPopup" with config:
 * `{type, options, callback}`.
 *
 * Example: NavigationBindings.utils.addFlagFromForm('url(...)') - will
 * generate function that shows modal in GUI.
 *
 * @private
 * @function bindingsUtils.addFlagFromForm
 *
 * @param {Highcharts.FlagsShapeValue} type
 *        Type of flag series, e.g. "squarepin"
 *
 * @return {Function}
 *         Callback to be used in `start` callback
 */
bindingsUtils.addFlagFromForm = function (
    this: Highcharts.StockToolsNavigationBindings,
    type: FlagsShapeValue
): Function {
    return function (this: Highcharts.StockToolsNavigationBindings, e: Event): void {
        var navigation = this,
            chart = navigation.chart,
            toolbar = chart.stockTools,
            getFieldType = bindingsUtils.getFieldType,
            point = bindingsUtils.attractToPoint(e, chart),
            pointConfig,
            seriesOptions: FlagsSeriesOptions;

        if (!point) {
            return;
        }

        pointConfig = {
            x: point.x,
            y: point.y
        };

        seriesOptions = {
            type: 'flags',
            onSeries: point.series.id,
            shape: type,
            data: [pointConfig],
            xAxis: point.xAxis,
            yAxis: point.yAxis,
            point: {
                events: {
                    click: function (this: FlagsPoint): void {
                        var point = this,
                            options = point.options;

                        fireEvent(
                            navigation,
                            'showPopup',
                            {
                                point: point,
                                formType: 'annotation-toolbar',
                                options: {
                                    langKey: 'flags',
                                    type: 'flags',
                                    title: [
                                        options.title,
                                        getFieldType(
                                            options.title as any
                                        )
                                    ],
                                    name: [
                                        options.name,
                                        getFieldType(
                                            options.name as any
                                        )
                                    ]
                                },
                                onSubmit: function (
                                    updated: Highcharts.StockToolsFieldsObject
                                ): void {
                                    if (updated.actionType === 'remove') {
                                        point.remove();
                                    } else {
                                        point.update(
                                            navigation.fieldsToOptions(
                                                updated.fields,
                                                {}
                                            )
                                        );
                                    }
                                }
                            }
                        );
                    } as any
                }
            }
        };

        if (!toolbar || !toolbar.guiEnabled) {
            chart.addSeries(seriesOptions);
        }

        fireEvent(
            navigation,
            'showPopup',
            {
                formType: 'flag',
                // Enabled options:
                options: {
                    langKey: 'flags',
                    type: 'flags',
                    title: ['A', getFieldType('A' as any)],
                    name: ['Flag A', getFieldType('Flag A' as any)]
                },
                // Callback on submit:
                onSubmit: function (
                    data: Highcharts.StockToolsFieldsObject
                ): void {
                    navigation.fieldsToOptions(
                        data.fields,
                        (seriesOptions.data as any)[0]
                    );
                    chart.addSeries(seriesOptions);
                }
            }
        );
    };
};

bindingsUtils.manageIndicators = function (
    this: Highcharts.StockToolsNavigationBindings,
    data: Highcharts.StockToolsFieldsObject
): void {
    var navigation = this,
        chart = navigation.chart,
        seriesConfig: Highcharts.StockToolsFieldsObject = {
            linkedTo: data.linkedTo,
            type: data.type
        },
        indicatorsWithVolume = [
            'ad',
            'cmf',
            'mfi',
            'obv',
            'vbp',
            'vwap'
        ],
        indicatorsWithAxes = [
            'ad',
            'atr',
            'cci',
            'cmf',
<<<<<<< HEAD
            'disparityindex',
=======
            'cmo',
>>>>>>> 9119c7e4
            'dmi',
            'macd',
            'mfi',
            'roc',
            'rsi',
            'ao',
            'aroon',
            'aroonoscillator',
            'trix',
            'apo',
            'dpo',
            'ppo',
            'natr',
            'obv',
            'williamsr',
            'stochastic',
            'slowstochastic',
            'linearRegression',
            'linearRegressionSlope',
            'linearRegressionIntercept',
            'linearRegressionAngle'
        ],
        yAxis,
        parentSeries,
        defaultOptions,
        series: Series;

    if (data.actionType === 'edit') {
        navigation.fieldsToOptions(data.fields, seriesConfig);
        series = chart.get(data.seriesId) as any;

        if (series) {
            series.update(seriesConfig, false);
        }
    } else if (data.actionType === 'remove') {
        series = chart.get(data.seriesId) as any;
        if (series) {
            yAxis = series.yAxis;

            if (series.linkedSeries) {
                series.linkedSeries.forEach(function (linkedSeries): void {
                    linkedSeries.remove(false);
                });
            }

            series.remove(false);

            if (indicatorsWithAxes.indexOf(series.type) >= 0) {
                const removedYAxisHeight = yAxis.options.height;
                yAxis.remove(false);
                navigation.resizeYAxes(removedYAxisHeight as string);
            }
        }
    } else {
        seriesConfig.id = uniqueKey();
        navigation.fieldsToOptions(data.fields, seriesConfig);
        parentSeries = chart.get(seriesConfig.linkedTo);
        defaultOptions = getOptions().plotOptions as any;

        // Make sure that indicator uses the SUM approx if SUM approx is used
        // by parent series (#13950).
        if (
            typeof parentSeries !== 'undefined' &&
            parentSeries instanceof Series &&
            parentSeries.getDGApproximation() === 'sum' &&
            // If indicator has defined approx type, use it (e.g. "ranges")
            !defined(
                defaultOptions && defaultOptions[seriesConfig.type] &&
                defaultOptions.dataGrouping &&
                defaultOptions.dataGrouping.approximation
            )
        ) {
            seriesConfig.dataGrouping = {
                approximation: 'sum'
            };
        }

        if (indicatorsWithAxes.indexOf(data.type) >= 0) {
            yAxis = chart.addAxis({
                id: uniqueKey(),
                offset: 0,
                opposite: true,
                title: {
                    text: ''
                },
                tickPixelInterval: 40,
                showLastLabel: false,
                labels: {
                    align: 'left',
                    y: -2
                }
            }, false, false);
            seriesConfig.yAxis = yAxis.options.id;
            navigation.resizeYAxes();
        } else {
            seriesConfig.yAxis = (chart.get(data.linkedTo) as any).options.yAxis;
        }

        if (indicatorsWithVolume.indexOf(data.type) >= 0) {
            seriesConfig.params.volumeSeriesID = chart.series.filter(
                function (series): boolean {
                    return series.options.type === 'column';
                }
            )[0].options.id;
        }

        chart.addSeries(seriesConfig, false);
    }

    fireEvent(
        navigation,
        'deselectButton',
        {
            button: navigation.selectedButtonElement
        }
    );

    chart.redraw();
};

/**
 * Update height for an annotation. Height is calculated as a difference
 * between last point in `typeOptions` and current position. It's a value,
 * not pixels height.
 *
 * @private
 * @function bindingsUtils.updateHeight
 *
 * @param {Highcharts.PointerEventObject} e
 *        normalized browser event
 *
 * @param {Highcharts.Annotation} annotation
 *        Annotation to be updated
 *
 * @return {void}
 */
bindingsUtils.updateHeight = function (
    this: Highcharts.StockToolsNavigationBindings,
    e: PointerEvent,
    annotation: Annotation
): void {
    const coordsY =
        this.utils.getAssignedAxis(this.chart.pointer.getCoordinates(e).yAxis);

    if (coordsY) {
        annotation.update({
            typeOptions: {
                height: coordsY.value -
                    (annotation.options.typeOptions.points as any)[1].y
            }
        });
    }
};

// @todo
// Consider using getHoverData(), but always kdTree (columns?)
bindingsUtils.attractToPoint = function (
    e: PointerEvent,
    chart: Chart
): Highcharts.NavigationBindingsAttractionObject | void {
    var coords = chart.pointer.getCoordinates(e),
        coordsX,
        coordsY,
        distX = Number.MAX_VALUE,
        closestPoint: (Point|undefined),
        x: number,
        y: number;

    if (chart.navigationBindings) {
        coordsX = chart.navigationBindings.utils.getAssignedAxis(coords.xAxis);
        coordsY = chart.navigationBindings.utils.getAssignedAxis(coords.yAxis);
    }

    // Exit if clicked out of axes area.
    if (!coordsX || !coordsY) {
        return;
    }

    x = coordsX.value;
    y = coordsY.value;

    // Search by 'x' but only in yAxis' series.
    coordsY.axis.series.forEach(function (series): void {
        if (series.points) {
            series.points.forEach(function (point): void {
                if (point && distX > Math.abs((point.x as any) - x)) {
                    distX = Math.abs((point.x as any) - x);
                    closestPoint = point;
                }
            });
        }
    });

    if (closestPoint && closestPoint.x && closestPoint.y) {
        return {
            x: closestPoint.x,
            y: closestPoint.y,
            below: y < closestPoint.y,
            series: closestPoint.series,
            xAxis: closestPoint.series.xAxis.options.index || 0,
            yAxis: closestPoint.series.yAxis.options.index || 0
        };
    }
};

/**
 * Shorthand to check if given yAxis comes from navigator.
 *
 * @private
 * @function bindingsUtils.isNotNavigatorYAxis
 *
 * @param {Highcharts.Axis} axis
 * Axis to check.
 *
 * @return {boolean}
 * True, if axis comes from navigator.
 */
bindingsUtils.isNotNavigatorYAxis = function (axis: AxisType): boolean {
    return axis.userOptions.className !== PREFIX + 'navigator-yaxis';
};

/**
 * Check if any of the price indicators are enabled.
 * @private
 * @function bindingsUtils.isLastPriceEnabled
 *
 * @param {array} series
 *        Array of series.
 *
 * @return {boolean}
 *         Tells which indicator is enabled.
 */
bindingsUtils.isPriceIndicatorEnabled = function (series: Series[]): boolean {

    return series.some((s): Highcharts.SVGElement|undefined => s.lastVisiblePrice || s.lastPrice);
};

/**
 * Update each point after specified index, most of the annotations use
 * this. For example crooked line: logic behind updating each point is the
 * same, only index changes when adding an annotation.
 *
 * Example: NavigationBindings.utils.updateNthPoint(1) - will generate
 * function that updates all consecutive points except point with index=0.
 *
 * @private
 * @function bindingsUtils.updateNthPoint
 *
 * @param {number} startIndex
 *        Index from each point should udpated
 *
 * @return {Function}
 *         Callback to be used in steps array
 */
bindingsUtils.updateNthPoint = function (
    startIndex: number
): Highcharts.StockToolsNavigationBindingsUtilsObject['updateHeight'] {
    return function (
        this: Highcharts.StockToolsNavigationBindings,
        e: PointerEvent,
        annotation: Annotation
    ): void {
        var options = annotation.options.typeOptions,
            coords = this.chart.pointer.getCoordinates(e),
            coordsX = this.utils.getAssignedAxis(coords.xAxis),
            coordsY = this.utils.getAssignedAxis(coords.yAxis);

        if (coordsX && coordsY) {
            (options.points as any).forEach(function (
                point: Point,
                index: number
            ): void {
                if (index >= startIndex) {
                    point.x = coordsX.value;
                    point.y = coordsY.value;
                }
            });
            annotation.update({
                typeOptions: {
                    points: options.points
                }
            });
        }
    };
};

// Extends NavigationBindigs to support indicators and resizers:
extend<NavigationBindings|Highcharts.StockToolsNavigationBindings>(NavigationBindings.prototype, {
    /* eslint-disable valid-jsdoc */
    /**
     * Get current positions for all yAxes. If new axis does not have position,
     * returned is default height and last available top place.
     *
     * @private
     * @function Highcharts.NavigationBindings#getYAxisPositions
     *
     * @param {Array<Highcharts.Axis>} yAxes
     *        Array of yAxes available in the chart.
     *
     * @param {number} plotHeight
     *        Available height in the chart.
     *
     * @param {number} defaultHeight
     *        Default height in percents.
     *
     * @param {string} removedYAxisHeight
     *        Height of the removed yAxis in percents.
     *
     * @return {Highcharts.YAxisPositions}
     *         An object containing an array of calculated positions
     *         in percentages. Format: `{top: Number, height: Number}`
     *         and maximum value of top + height of axes.
     */
    getYAxisPositions: function (
        yAxes: Array<AxisType>,
        plotHeight: number,
        defaultHeight: number,
        removedYAxisHeight?: string
    ): Highcharts.YAxisPositions {
        var positions: Array<Record<string, number>>|undefined,
            allAxesHeight = 0,
            previousAxisHeight: number,
            removedHeight: number;
        /** @private */
        function isPercentage(prop: number | string | undefined): boolean {
            return defined(prop) && !isNumber(prop) && (prop.match('%') as any);
        }

        if (removedYAxisHeight) {
            removedHeight = correctFloat((parseFloat(removedYAxisHeight) / 100));
        }

        positions = yAxes.map(function (yAxis: AxisType, index: number): Record<string, number> {
            var height = correctFloat(isPercentage(yAxis.options.height) ?
                    parseFloat(yAxis.options.height as any) / 100 :
                    yAxis.height / plotHeight),
                top = correctFloat(isPercentage(yAxis.options.top) ?
                    parseFloat(yAxis.options.top as any) / 100 :
                    (yAxis.top - yAxis.chart.plotTop) / plotHeight);

            // New axis' height is NaN so we can check if
            // the axis is newly created this way
            if (!removedHeight) {
                if (!isNumber(height)) {
                    // Check if the previous axis is the
                    // indicator axis (every indicator inherits from sma)
                    height = yAxes[index - 1].series.every((s: Series): boolean => s.is('sma')) ?
                        previousAxisHeight : defaultHeight / 100;
                }

                if (!isNumber(top)) {
                    top = allAxesHeight;
                }

                previousAxisHeight = height;

                allAxesHeight = correctFloat(Math.max(allAxesHeight, (top || 0) + (height || 0)));
            } else {
                if (top <= allAxesHeight) {
                    allAxesHeight = correctFloat(Math.max(allAxesHeight, (top || 0) + (height || 0)));
                } else {
                    top = correctFloat(top - removedHeight);
                    allAxesHeight = correctFloat(allAxesHeight + height);
                }
            }

            return {
                height: height * 100,
                top: top * 100
            };
        });

        return { positions, allAxesHeight };
    },

    /**
     * Get current resize options for each yAxis. Note that each resize is
     * linked to the next axis, except the last one which shouldn't affect
     * axes in the navigator. Because indicator can be removed with it's yAxis
     * in the middle of yAxis array, we need to bind closest yAxes back.
     *
     * @private
     * @function Highcharts.NavigationBindings#getYAxisResizers
     *
     * @param {Array<Highcharts.Axis>} yAxes
     *        Array of yAxes available in the chart
     *
     * @return {Array<object>}
     *         An array of resizer options.
     *         Format: `{enabled: Boolean, controlledAxis: { next: [String]}}`
     */
    getYAxisResizers: function (
        yAxes: Array<AxisType>
    ): Array<Highcharts.NavigationBindingsResizerObject> {
        var resizers: Array<Highcharts.NavigationBindingsResizerObject> = [];

        yAxes.forEach(function (_yAxis: AxisType, index: number): void {
            var nextYAxis = yAxes[index + 1];

            // We have next axis, bind them:
            if (nextYAxis) {
                resizers[index] = {
                    enabled: true,
                    controlledAxis: {
                        next: [
                            pick(
                                nextYAxis.options.id,
                                nextYAxis.options.index as any
                            )
                        ]
                    }
                };
            } else {
                // Remove binding:
                resizers[index] = {
                    enabled: false
                };
            }
        });

        return resizers;
    },
    /**
     * Resize all yAxes (except navigator) to fit the plotting height. Method
     * checks if new axis is added, if the new axis will fit under previous
     * axes it is placed there. If not, current plot area is scaled
     * to make room for new axis.
     *
     * If axis is removed, the current plot area streaches to fit into 100%
     * of the plot area.
     *
     * @private
     * @function Highcharts.NavigationBindings#resizeYAxes
     * @param {string} [removedYAxisHeight]
     *
     *
     */
    resizeYAxes: function (
        this: Highcharts.StockToolsNavigationBindings,
        removedYAxisHeight?: string
    ): void {
        // The height of the new axis before rescalling. In %, but as a number.
        const defaultHeight = 20;
        var chart = this.chart,
            // Only non-navigator axes
            yAxes = chart.yAxis.filter(bindingsUtils.isNotNavigatorYAxis),
            plotHeight = chart.plotHeight,
            // Gather current heights (in %)
            { positions, allAxesHeight } = this.getYAxisPositions(
                yAxes,
                plotHeight,
                defaultHeight,
                removedYAxisHeight
            ),
            resizers = this.getYAxisResizers(yAxes);

        // check if the axis is being either added or removed and
        // if the new indicator axis will fit under existing axes.
        // if so, there is no need to scale them.
        if (
            !removedYAxisHeight &&
            allAxesHeight <= correctFloat(0.8 + defaultHeight / 100)
        ) {
            positions[positions.length - 1] = {
                height: defaultHeight,
                top: correctFloat(allAxesHeight * 100 - defaultHeight)
            };
        } else {
            positions.forEach(function (position: Record<string, number>): void {
                position.height = (position.height / (allAxesHeight * 100)) * 100;
                position.top = (position.top / (allAxesHeight * 100)) * 100;
            });
        }

        positions.forEach(function (position: Record<string, number>, index: number): void {
            yAxes[index].update({
                height: position.height + '%',
                top: position.top + '%',
                resize: resizers[index],
                offset: 0
            }, false);
        });
    },

    /**
     * Utility to modify calculated positions according to the remaining/needed
     * space. Later, these positions are used in `yAxis.update({ top, height })`
     *
     * @private
     * @function Highcharts.NavigationBindings#recalculateYAxisPositions
     * @param {Array<Highcharts.Dictionary<number>>} positions
     * Default positions of all yAxes.
     * @param {number} changedSpace
     * How much space should be added or removed.
     * @param {boolean} modifyHeight
     * Update only `top` or both `top` and `height`.
     * @param {number} adder
     * `-1` or `1`, to determine whether we should add or remove space.
     *
     * @return {Array<object>}
     *         Modified positions,
     */
    recalculateYAxisPositions: function (
        positions: Array<Record<string, number>>,
        changedSpace: number,
        modifyHeight?: boolean,
        adder?: number
    ): Array<Record<string, number>> {
        positions.forEach(function (
            position: Record<string, number>,
            index: number
        ): void {
            var prevPosition = positions[index - 1];

            position.top = !prevPosition ? 0 :
                correctFloat(prevPosition.height + prevPosition.top);

            if (modifyHeight) {
                position.height = correctFloat(
                    position.height + (adder as any) * changedSpace
                );
            }
        });

        return positions;
    }
    /* eslint-enable valid-jsdoc */
});

/**
 * @type         {Highcharts.Dictionary<Highcharts.NavigationBindingsOptionsObject>}
 * @since        7.0.0
 * @optionparent navigation.bindings
 */
var stockToolsBindings: Record<string, Highcharts.NavigationBindingsOptionsObject> = {
    // Line type annotations:
    /**
     * A segment annotation bindings. Includes `start` and one event in `steps`
     * array.
     *
     * @type    {Highcharts.NavigationBindingsOptionsObject}
     * @product highstock
     * @default {"className": "highcharts-segment", "start": function() {}, "steps": [function() {}], "annotationsOptions": {}}
     */
    segment: {
        /** @ignore-option */
        className: 'highcharts-segment',
        // eslint-disable-next-line valid-jsdoc
        /** @ignore-option */
        start: function (
            this: NavigationBindings,
            e: PointerEvent
        ): Annotation|void {
            var coords = this.chart.pointer.getCoordinates(e),
                coordsX = this.utils.getAssignedAxis(coords.xAxis),
                coordsY = this.utils.getAssignedAxis(coords.yAxis),
                navigation = this.chart.options.navigation,
                options;

            // Exit if clicked out of axes area
            if (!coordsX || !coordsY) {
                return;
            }

            options = merge(
                {
                    langKey: 'segment',
                    type: 'crookedLine',
                    typeOptions: {
                        xAxis: coordsX.axis.options.index,
                        yAxis: coordsY.axis.options.index,
                        points: [{
                            x: coordsX.value,
                            y: coordsY.value
                        }, {
                            x: coordsX.value,
                            y: coordsY.value
                        }]
                    }
                },
                navigation.annotationsOptions,
                (navigation.bindings as any).segment.annotationsOptions
            );

            return this.chart.addAnnotation(options);
        },
        /** @ignore-option */
        steps: [
            bindingsUtils.updateNthPoint(1)
        ]
    },
    /**
     * A segment with an arrow annotation bindings. Includes `start` and one
     * event in `steps` array.
     *
     * @type    {Highcharts.NavigationBindingsOptionsObject}
     * @product highstock
     * @default {"className": "highcharts-arrow-segment", "start": function() {}, "steps": [function() {}], "annotationsOptions": {}}
     */
    arrowSegment: {
        /** @ignore-option */
        className: 'highcharts-arrow-segment',
        // eslint-disable-next-line valid-jsdoc
        /** @ignore-option */
        start: function (
            this: NavigationBindings,
            e: PointerEvent
        ): Annotation|void {
            var coords = this.chart.pointer.getCoordinates(e),
                coordsX = this.utils.getAssignedAxis(coords.xAxis),
                coordsY = this.utils.getAssignedAxis(coords.yAxis),
                navigation = this.chart.options.navigation,
                options;

            // Exit if clicked out of axes area
            if (!coordsX || !coordsY) {
                return;
            }

            options = merge(
                {
                    langKey: 'arrowSegment',
                    type: 'crookedLine',
                    typeOptions: {
                        line: {
                            markerEnd: 'arrow'
                        },
                        xAxis: coordsX.axis.options.index,
                        yAxis: coordsY.axis.options.index,
                        points: [{
                            x: coordsX.value,
                            y: coordsY.value
                        }, {
                            x: coordsX.value,
                            y: coordsY.value
                        }]
                    }
                },
                navigation.annotationsOptions,
                (navigation.bindings as any).arrowSegment.annotationsOptions
            );

            return this.chart.addAnnotation(options);
        },
        /** @ignore-option */
        steps: [
            bindingsUtils.updateNthPoint(1)
        ]
    },
    /**
     * A ray annotation bindings. Includes `start` and one event in `steps`
     * array.
     *
     * @type    {Highcharts.NavigationBindingsOptionsObject}
     * @product highstock
     * @default {"className": "highcharts-ray", "start": function() {}, "steps": [function() {}], "annotationsOptions": {}}
     */
    ray: {
        /** @ignore-option */
        className: 'highcharts-ray',
        // eslint-disable-next-line valid-jsdoc
        /** @ignore-option */
        start: function (
            this: NavigationBindings,
            e: PointerEvent
        ): Annotation|void {
            var coords = this.chart.pointer.getCoordinates(e),
                coordsX = this.utils.getAssignedAxis(coords.xAxis),
                coordsY = this.utils.getAssignedAxis(coords.yAxis),
                navigation = this.chart.options.navigation,
                options;

            // Exit if clicked out of axes area
            if (!coordsX || !coordsY) {
                return;
            }

            options = merge(
                {
                    langKey: 'ray',
                    type: 'infinityLine',
                    typeOptions: {
                        type: 'ray',
                        xAxis: coordsX.axis.options.index,
                        yAxis: coordsY.axis.options.index,
                        points: [{
                            x: coordsX.value,
                            y: coordsY.value
                        }, {
                            x: coordsX.value,
                            y: coordsY.value
                        }]
                    }
                },
                navigation.annotationsOptions,
                (navigation.bindings as any).ray.annotationsOptions
            );

            return this.chart.addAnnotation(options);
        },
        /** @ignore-option */
        steps: [
            bindingsUtils.updateNthPoint(1)
        ]
    },
    /**
     * A ray with an arrow annotation bindings. Includes `start` and one event
     * in `steps` array.
     *
     * @type    {Highcharts.NavigationBindingsOptionsObject}
     * @product highstock
     * @default {"className": "highcharts-arrow-ray", "start": function() {}, "steps": [function() {}], "annotationsOptions": {}}
     */
    arrowRay: {
        /** @ignore-option */
        className: 'highcharts-arrow-ray',
        // eslint-disable-next-line valid-jsdoc
        /** @ignore-option */
        start: function (
            this: NavigationBindings,
            e: PointerEvent
        ): Annotation|void {
            var coords = this.chart.pointer.getCoordinates(e),
                coordsX = this.utils.getAssignedAxis(coords.xAxis),
                coordsY = this.utils.getAssignedAxis(coords.yAxis),
                navigation = this.chart.options.navigation,
                options;

            // Exit if clicked out of axes area
            if (!coordsX || !coordsY) {
                return;
            }

            options = merge(
                {
                    langKey: 'arrowRay',
                    type: 'infinityLine',
                    typeOptions: {
                        type: 'ray',
                        line: {
                            markerEnd: 'arrow'
                        },
                        xAxis: coordsX.axis.options.index,
                        yAxis: coordsY.axis.options.index,
                        points: [{
                            x: coordsX.value,
                            y: coordsY.value
                        }, {
                            x: coordsX.value,
                            y: coordsY.value
                        }]
                    }
                },
                navigation.annotationsOptions,
                (navigation.bindings as any).arrowRay.annotationsOptions
            );

            return this.chart.addAnnotation(options);
        },
        /** @ignore-option */
        steps: [
            bindingsUtils.updateNthPoint(1)
        ]
    },
    /**
     * A line annotation. Includes `start` and one event in `steps` array.
     *
     * @type    {Highcharts.NavigationBindingsOptionsObject}
     * @product highstock
     * @default {"className": "highcharts-infinity-line", "start": function() {}, "steps": [function() {}], "annotationsOptions": {}}
     */
    infinityLine: {
        /** @ignore-option */
        className: 'highcharts-infinity-line',
        // eslint-disable-next-line valid-jsdoc
        /** @ignore-option */
        start: function (
            this: NavigationBindings,
            e: PointerEvent
        ): Annotation|void {
            var coords = this.chart.pointer.getCoordinates(e),
                coordsX = this.utils.getAssignedAxis(coords.xAxis),
                coordsY = this.utils.getAssignedAxis(coords.yAxis),
                navigation = this.chart.options.navigation,
                options;

            // Exit if clicked out of axes area
            if (!coordsX || !coordsY) {
                return;
            }

            options = merge(
                {
                    langKey: 'infinityLine',
                    type: 'infinityLine',
                    typeOptions: {
                        type: 'line',
                        xAxis: coordsX.axis.options.index,
                        yAxis: coordsY.axis.options.index,
                        points: [{
                            x: coordsX.value,
                            y: coordsY.value
                        }, {
                            x: coordsX.value,
                            y: coordsY.value
                        }]
                    }
                },
                navigation.annotationsOptions,
                (navigation.bindings as any).infinityLine.annotationsOptions
            );

            return this.chart.addAnnotation(options);
        },
        /** @ignore-option */
        steps: [
            bindingsUtils.updateNthPoint(1)
        ]
    },
    /**
     * A line with arrow annotation. Includes `start` and one event in `steps`
     * array.
     *
     * @type    {Highcharts.NavigationBindingsOptionsObject}
     * @product highstock
     * @default {"className": "highcharts-arrow-infinity-line", "start": function() {}, "steps": [function() {}], "annotationsOptions": {}}
     */
    arrowInfinityLine: {
        /** @ignore-option */
        className: 'highcharts-arrow-infinity-line',
        // eslint-disable-next-line valid-jsdoc
        /** @ignore-option */
        start: function (
            this: NavigationBindings,
            e: PointerEvent
        ): Annotation|void {
            var coords = this.chart.pointer.getCoordinates(e),
                coordsX = this.utils.getAssignedAxis(coords.xAxis),
                coordsY = this.utils.getAssignedAxis(coords.yAxis),
                navigation = this.chart.options.navigation,
                options;

            // Exit if clicked out of axes area
            if (!coordsX || !coordsY) {
                return;
            }

            options = merge(
                {
                    langKey: 'arrowInfinityLine',
                    type: 'infinityLine',
                    typeOptions: {
                        type: 'line',
                        line: {
                            markerEnd: 'arrow'
                        },
                        xAxis: coordsX.axis.options.index,
                        yAxis: coordsY.axis.options.index,
                        points: [{
                            x: coordsX.value,
                            y: coordsY.value
                        }, {
                            x: coordsX.value,
                            y: coordsY.value
                        }]
                    }
                },
                navigation.annotationsOptions,
                (navigation.bindings as any).arrowInfinityLine.annotationsOptions
            );

            return this.chart.addAnnotation(options);
        },
        /** @ignore-option */
        steps: [
            bindingsUtils.updateNthPoint(1)
        ]
    },
    /**
     * A horizontal line annotation. Includes `start` event.
     *
     * @type    {Highcharts.NavigationBindingsOptionsObject}
     * @product highstock
     * @default {"className": "highcharts-horizontal-line", "start": function() {}, "annotationsOptions": {}}
     */
    horizontalLine: {
        /** @ignore-option */
        className: 'highcharts-horizontal-line',
        // eslint-disable-next-line valid-jsdoc
        /** @ignore-option */
        start: function (this: NavigationBindings, e: PointerEvent): void {
            var coords = this.chart.pointer.getCoordinates(e),
                coordsX = this.utils.getAssignedAxis(coords.xAxis),
                coordsY = this.utils.getAssignedAxis(coords.yAxis),
                navigation = this.chart.options.navigation,
                options;

            // Exit if clicked out of axes area
            if (!coordsX || !coordsY) {
                return;
            }

            options = merge(
                {
                    langKey: 'horizontalLine',
                    type: 'infinityLine',
                    draggable: 'y',
                    typeOptions: {
                        type: 'horizontalLine',
                        xAxis: coordsX.axis.options.index,
                        yAxis: coordsY.axis.options.index,
                        points: [{
                            x: coordsX.value,
                            y: coordsY.value
                        }]
                    }
                },
                navigation.annotationsOptions,
                (navigation.bindings as any).horizontalLine.annotationsOptions
            );

            this.chart.addAnnotation(options);
        }
    },
    /**
     * A vertical line annotation. Includes `start` event.
     *
     * @type    {Highcharts.NavigationBindingsOptionsObject}
     * @product highstock
     * @default {"className": "highcharts-vertical-line", "start": function() {}, "annotationsOptions": {}}
     */
    verticalLine: {
        /** @ignore-option */
        className: 'highcharts-vertical-line',
        // eslint-disable-next-line valid-jsdoc
        /** @ignore-option */
        start: function (this: NavigationBindings, e: PointerEvent): void {
            var coords = this.chart.pointer.getCoordinates(e),
                coordsX = this.utils.getAssignedAxis(coords.xAxis),
                coordsY = this.utils.getAssignedAxis(coords.yAxis),
                navigation = this.chart.options.navigation,
                options;

            // Exit if clicked out of axes area
            if (!coordsX || !coordsY) {
                return;
            }

            options = merge(
                {
                    langKey: 'verticalLine',
                    type: 'infinityLine',
                    draggable: 'x',
                    typeOptions: {
                        type: 'verticalLine',
                        xAxis: coordsX.axis.options.index,
                        yAxis: coordsY.axis.options.index,
                        points: [{
                            x: coordsX.value,
                            y: coordsY.value
                        }]
                    }
                },
                navigation.annotationsOptions,
                (navigation.bindings as any).verticalLine.annotationsOptions
            );

            this.chart.addAnnotation(options);
        }
    },
    /**
     * Crooked line (three points) annotation bindings. Includes `start` and two
     * events in `steps` (for second and third points in crooked line) array.
     *
     * @type    {Highcharts.NavigationBindingsOptionsObject}
     * @product highstock
     * @default {"className": "highcharts-crooked3", "start": function() {}, "steps": [function() {}, function() {}], "annotationsOptions": {}}
     */
    // Crooked Line type annotations:
    crooked3: {
        /** @ignore-option */
        className: 'highcharts-crooked3',
        // eslint-disable-next-line valid-jsdoc
        /** @ignore-option */
        start: function (
            this: NavigationBindings,
            e: PointerEvent
        ): Annotation|void {
            const coords = this.chart.pointer.getCoordinates(e),
                coordsX = this.utils.getAssignedAxis(coords.xAxis),
                coordsY = this.utils.getAssignedAxis(coords.yAxis);

            // Exit if clicked out of axes area
            if (!coordsX || !coordsY) {
                return;
            }

            const x = coordsX.value,
                y = coordsY.value,
                navigation = this.chart.options.navigation,
                options = merge(
                    {
                        langKey: 'crooked3',
                        type: 'crookedLine',
                        typeOptions: {
                            xAxis: coordsX.axis.options.index,
                            yAxis: coordsY.axis.options.index,
                            points: [
                                { x, y },
                                { x, y },
                                { x, y }
                            ]
                        }
                    },
                    navigation.annotationsOptions,
                    (navigation.bindings as any).crooked3.annotationsOptions
                );

            return this.chart.addAnnotation(options);
        },
        /** @ignore-option */
        steps: [
            bindingsUtils.updateNthPoint(1),
            bindingsUtils.updateNthPoint(2)
        ]
    },
    /**
     * Crooked line (five points) annotation bindings. Includes `start` and four
     * events in `steps` (for all consequent points in crooked line) array.
     *
     * @type    {Highcharts.NavigationBindingsOptionsObject}
     * @product highstock
     * @default {"className": "highcharts-crooked3", "start": function() {}, "steps": [function() {}, function() {}, function() {}, function() {}], "annotationsOptions": {}}
     */
    crooked5: {
        /** @ignore-option */
        className: 'highcharts-crooked5',
        // eslint-disable-next-line valid-jsdoc
        /** @ignore-option */
        start: function (
            this: NavigationBindings,
            e: PointerEvent
        ): Annotation|void {
            const coords = this.chart.pointer.getCoordinates(e),
                coordsX = this.utils.getAssignedAxis(coords.xAxis),
                coordsY = this.utils.getAssignedAxis(coords.yAxis);

            // Exit if clicked out of axes area
            if (!coordsX || !coordsY) {
                return;
            }

            const x = coordsX.value,
                y = coordsY.value,
                navigation = this.chart.options.navigation,
                options = merge(
                    {
                        langKey: 'crookedLine',
                        type: 'crookedLine',
                        typeOptions: {
                            xAxis: coordsX.axis.options.index,
                            yAxis: coordsY.axis.options.index,
                            points: [
                                { x, y },
                                { x, y },
                                { x, y },
                                { x, y },
                                { x, y }
                            ]
                        }
                    },
                    navigation.annotationsOptions,
                    (navigation.bindings as any).crooked5.annotationsOptions
                );

            return this.chart.addAnnotation(options);
        },
        /** @ignore-option */
        steps: [
            bindingsUtils.updateNthPoint(1),
            bindingsUtils.updateNthPoint(2),
            bindingsUtils.updateNthPoint(3),
            bindingsUtils.updateNthPoint(4)
        ]
    },
    /**
     * Elliott wave (three points) annotation bindings. Includes `start` and two
     * events in `steps` (for second and third points) array.
     *
     * @type    {Highcharts.NavigationBindingsOptionsObject}
     * @product highstock
     * @default {"className": "highcharts-elliott3", "start": function() {}, "steps": [function() {}, function() {}], "annotationsOptions": {}}
     */
    elliott3: {
        /** @ignore-option */
        className: 'highcharts-elliott3',
        // eslint-disable-next-line valid-jsdoc
        /** @ignore-option */
        start: function (
            this: NavigationBindings,
            e: PointerEvent
        ): Annotation|void {
            const coords = this.chart.pointer.getCoordinates(e),
                coordsX = this.utils.getAssignedAxis(coords.xAxis),
                coordsY = this.utils.getAssignedAxis(coords.yAxis);

            // Exit if clicked out of axes area
            if (!coordsX || !coordsY) {
                return;
            }

            const x = coordsX.value,
                y = coordsY.value,
                navigation = this.chart.options.navigation,
                options = merge(
                    {
                        langKey: 'elliott3',
                        type: 'elliottWave',
                        typeOptions: {
                            xAxis: coordsX.axis.options.index,
                            yAxis: coordsY.axis.options.index,
                            points: [
                                { x, y },
                                { x, y },
                                { x, y },
                                { x, y }
                            ]
                        },
                        labelOptions: {
                            style: {
                                color: palette.neutralColor60
                            }
                        }
                    },
                    navigation.annotationsOptions,
                    (navigation.bindings as any).elliott3.annotationsOptions
                );

            return this.chart.addAnnotation(options);
        },
        /** @ignore-option */
        steps: [
            bindingsUtils.updateNthPoint(1),
            bindingsUtils.updateNthPoint(2),
            bindingsUtils.updateNthPoint(3)
        ]
    },
    /**
     * Elliott wave (five points) annotation bindings. Includes `start` and four
     * event in `steps` (for all consequent points in Elliott wave) array.
     *
     * @type    {Highcharts.NavigationBindingsOptionsObject}
     * @product highstock
     * @default {"className": "highcharts-elliott3", "start": function() {}, "steps": [function() {}, function() {}, function() {}, function() {}], "annotationsOptions": {}}
     */
    elliott5: {
        /** @ignore-option */
        className: 'highcharts-elliott5',
        // eslint-disable-next-line valid-jsdoc
        /** @ignore-option */
        start: function (
            this: NavigationBindings,
            e: PointerEvent
        ): Annotation|void {
            const coords = this.chart.pointer.getCoordinates(e),
                coordsX = this.utils.getAssignedAxis(coords.xAxis),
                coordsY = this.utils.getAssignedAxis(coords.yAxis);

            // Exit if clicked out of axes area
            if (!coordsX || !coordsY) {
                return;
            }

            const x = coordsX.value,
                y = coordsY.value,
                navigation = this.chart.options.navigation,
                options = merge(
                    {
                        langKey: 'elliott5',
                        type: 'elliottWave',
                        typeOptions: {
                            xAxis: coordsX.axis.options.index,
                            yAxis: coordsY.axis.options.index,
                            points: [
                                { x, y },
                                { x, y },
                                { x, y },
                                { x, y },
                                { x, y },
                                { x, y }
                            ]
                        },
                        labelOptions: {
                            style: {
                                color: palette.neutralColor60
                            }
                        }
                    },
                    navigation.annotationsOptions,
                    (navigation.bindings as any).elliott5.annotationsOptions
                );

            return this.chart.addAnnotation(options);
        },
        /** @ignore-option */
        steps: [
            bindingsUtils.updateNthPoint(1),
            bindingsUtils.updateNthPoint(2),
            bindingsUtils.updateNthPoint(3),
            bindingsUtils.updateNthPoint(4),
            bindingsUtils.updateNthPoint(5)
        ]
    },
    /**
     * A measure (x-dimension) annotation bindings. Includes `start` and one
     * event in `steps` array.
     *
     * @type    {Highcharts.NavigationBindingsOptionsObject}
     * @product highstock
     * @default {"className": "highcharts-measure-x", "start": function() {}, "steps": [function() {}], "annotationsOptions": {}}
     */
    measureX: {
        /** @ignore-option */
        className: 'highcharts-measure-x',
        // eslint-disable-next-line valid-jsdoc
        /** @ignore-option */
        start: function (
            this: NavigationBindings,
            e: PointerEvent
        ): Annotation|void {
            const coords = this.chart.pointer.getCoordinates(e),
                coordsX = this.utils.getAssignedAxis(coords.xAxis),
                coordsY = this.utils.getAssignedAxis(coords.yAxis);

            // Exit if clicked out of axes area
            if (!coordsX || !coordsY) {
                return;
            }

            const x = coordsX.value,
                y = coordsY.value,
                navigation = this.chart.options.navigation,
                options = merge(
                    {
                        langKey: 'measure',
                        type: 'measure',
                        typeOptions: {
                            selectType: 'x',
                            xAxis: coordsX.axis.options.index,
                            yAxis: coordsY.axis.options.index,
                            point: { x, y },
                            crosshairX: {
                                strokeWidth: 1,
                                stroke: palette.neutralColor100
                            },
                            crosshairY: {
                                enabled: false,
                                strokeWidth: 0,
                                stroke: palette.neutralColor100
                            },
                            background: {
                                width: 0,
                                height: 0,
                                strokeWidth: 0,
                                stroke: palette.backgroundColor
                            }
                        },
                        labelOptions: {
                            style: {
                                color: palette.neutralColor60
                            }
                        }
                    },
                    navigation.annotationsOptions,
                    (navigation.bindings as any).measureX.annotationsOptions
                );

            return this.chart.addAnnotation(options);
        },
        /** @ignore-option */
        steps: [
            bindingsUtils.updateRectSize
        ]
    },
    /**
     * A measure (y-dimension) annotation bindings. Includes `start` and one
     * event in `steps` array.
     *
     * @type    {Highcharts.NavigationBindingsOptionsObject}
     * @product highstock
     * @default {"className": "highcharts-measure-y", "start": function() {}, "steps": [function() {}], "annotationsOptions": {}}
     */
    measureY: {
        /** @ignore-option */
        className: 'highcharts-measure-y',
        // eslint-disable-next-line valid-jsdoc
        /** @ignore-option */
        start: function (
            this: NavigationBindings,
            e: PointerEvent
        ): Annotation|void {
            const coords = this.chart.pointer.getCoordinates(e),
                coordsX = this.utils.getAssignedAxis(coords.xAxis),
                coordsY = this.utils.getAssignedAxis(coords.yAxis);

            // Exit if clicked out of axes area
            if (!coordsX || !coordsY) {
                return;
            }

            const x = coordsX.value,
                y = coordsY.value,
                navigation = this.chart.options.navigation,
                options = merge(
                    {
                        langKey: 'measure',
                        type: 'measure',
                        typeOptions: {
                            selectType: 'y',
                            xAxis: coordsX.axis.options.index,
                            yAxis: coordsY.axis.options.index,
                            point: { x, y },
                            crosshairX: {
                                enabled: false,
                                strokeWidth: 0,
                                stroke: palette.neutralColor100
                            },
                            crosshairY: {
                                strokeWidth: 1,
                                stroke: palette.neutralColor100
                            },
                            background: {
                                width: 0,
                                height: 0,
                                strokeWidth: 0,
                                stroke: palette.backgroundColor
                            }
                        },
                        labelOptions: {
                            style: {
                                color: palette.neutralColor60
                            }
                        }
                    },
                    navigation.annotationsOptions,
                    (navigation.bindings as any).measureY.annotationsOptions
                );

            return this.chart.addAnnotation(options);
        },
        /** @ignore-option */
        steps: [
            bindingsUtils.updateRectSize
        ]
    },
    /**
     * A measure (xy-dimension) annotation bindings. Includes `start` and one
     * event in `steps` array.
     *
     * @type    {Highcharts.NavigationBindingsOptionsObject}
     * @product highstock
     * @default {"className": "highcharts-measure-xy", "start": function() {}, "steps": [function() {}], "annotationsOptions": {}}
     */
    measureXY: {
        /** @ignore-option */
        className: 'highcharts-measure-xy',
        // eslint-disable-next-line valid-jsdoc
        /** @ignore-option */
        start: function (
            this: NavigationBindings,
            e: PointerEvent
        ): Annotation|void {
            const coords = this.chart.pointer.getCoordinates(e),
                coordsX = this.utils.getAssignedAxis(coords.xAxis),
                coordsY = this.utils.getAssignedAxis(coords.yAxis);

            // Exit if clicked out of axes area
            if (!coordsX || !coordsY) {
                return;
            }

            const x = coordsX.value,
                y = coordsY.value,
                navigation = this.chart.options.navigation,
                options = merge(
                    {
                        langKey: 'measure',
                        type: 'measure',
                        typeOptions: {
                            selectType: 'xy',
                            xAxis: coordsX.axis.options.index,
                            yAxis: coordsY.axis.options.index,
                            point: { x, y },
                            background: {
                                width: 0,
                                height: 0,
                                strokeWidth: 10
                            },
                            crosshairX: {
                                strokeWidth: 1,
                                stroke: palette.neutralColor100
                            },
                            crosshairY: {
                                strokeWidth: 1,
                                stroke: palette.neutralColor100
                            }
                        },
                        labelOptions: {
                            style: {
                                color: palette.neutralColor60
                            }
                        }
                    },
                    navigation.annotationsOptions,
                    (navigation.bindings as any).measureXY.annotationsOptions
                );

            return this.chart.addAnnotation(options);
        },
        /** @ignore-option */
        steps: [
            bindingsUtils.updateRectSize
        ]
    },
    // Advanced type annotations:
    /**
     * A fibonacci annotation bindings. Includes `start` and two events in
     * `steps` array (updates second point, then height).
     *
     * @type    {Highcharts.NavigationBindingsOptionsObject}
     * @product highstock
     * @default {"className": "highcharts-fibonacci", "start": function() {}, "steps": [function() {}, function() {}], "annotationsOptions": {}}
     */
    fibonacci: {
        /** @ignore-option */
        className: 'highcharts-fibonacci',
        // eslint-disable-next-line valid-jsdoc
        /** @ignore-option */
        start: function (
            this: NavigationBindings,
            e: PointerEvent
        ): Annotation|void {
            const coords = this.chart.pointer.getCoordinates(e),
                coordsX = this.utils.getAssignedAxis(coords.xAxis),
                coordsY = this.utils.getAssignedAxis(coords.yAxis);

            // Exit if clicked out of axes area
            if (!coordsX || !coordsY) {
                return;
            }

            const x = coordsX.value,
                y = coordsY.value,
                navigation = this.chart.options.navigation,
                options = merge(
                    {
                        langKey: 'fibonacci',
                        type: 'fibonacci',
                        typeOptions: {
                            xAxis: coordsX.axis.options.index,
                            yAxis: coordsY.axis.options.index,
                            points: [
                                { x, y },
                                { x, y }
                            ]
                        },
                        labelOptions: {
                            style: {
                                color: palette.neutralColor60
                            }
                        }
                    },
                    navigation.annotationsOptions,
                    (navigation.bindings as any).fibonacci.annotationsOptions
                );

            return this.chart.addAnnotation(options);
        },
        /** @ignore-option */
        steps: [
            bindingsUtils.updateNthPoint(1),
            bindingsUtils.updateHeight
        ]
    },
    /**
     * A parallel channel (tunnel) annotation bindings. Includes `start` and
     * two events in `steps` array (updates second point, then height).
     *
     * @type    {Highcharts.NavigationBindingsOptionsObject}
     * @product highstock
     * @default {"className": "highcharts-parallel-channel", "start": function() {}, "steps": [function() {}, function() {}], "annotationsOptions": {}}
     */
    parallelChannel: {
        /** @ignore-option */
        className: 'highcharts-parallel-channel',
        // eslint-disable-next-line valid-jsdoc
        /** @ignore-option */
        start: function (
            this: NavigationBindings,
            e: PointerEvent
        ): Annotation|void {
            const coords = this.chart.pointer.getCoordinates(e),
                coordsX = this.utils.getAssignedAxis(coords.xAxis),
                coordsY = this.utils.getAssignedAxis(coords.yAxis);

            // Exit if clicked out of axes area
            if (!coordsX || !coordsY) {
                return;
            }

            const x = coordsX.value,
                y = coordsY.value,
                navigation = this.chart.options.navigation,
                options = merge(
                    {
                        langKey: 'parallelChannel',
                        type: 'tunnel',
                        typeOptions: {
                            xAxis: coordsX.axis.options.index,
                            yAxis: coordsY.axis.options.index,
                            points: [
                                { x, y },
                                { x, y }
                            ]
                        }
                    },
                    navigation.annotationsOptions,
                    (navigation.bindings as any).parallelChannel.annotationsOptions
                );

            return this.chart.addAnnotation(options);
        },
        /** @ignore-option */
        steps: [
            bindingsUtils.updateNthPoint(1),
            bindingsUtils.updateHeight
        ]
    },
    /**
     * An Andrew's pitchfork annotation bindings. Includes `start` and two
     * events in `steps` array (sets second and third control points).
     *
     * @type    {Highcharts.NavigationBindingsOptionsObject}
     * @product highstock
     * @default {"className": "highcharts-pitchfork", "start": function() {}, "steps": [function() {}, function() {}], "annotationsOptions": {}}
     */
    pitchfork: {
        /** @ignore-option */
        className: 'highcharts-pitchfork',
        // eslint-disable-next-line valid-jsdoc
        /** @ignore-option */
        start: function (
            this: NavigationBindings,
            e: PointerEvent
        ): Annotation|void {
            const coords = this.chart.pointer.getCoordinates(e),
                coordsX = this.utils.getAssignedAxis(coords.xAxis),
                coordsY = this.utils.getAssignedAxis(coords.yAxis);

            // Exit if clicked out of axes area
            if (!coordsX || !coordsY) {
                return;
            }

            const x = coordsX.value,
                y = coordsY.value,
                navigation = this.chart.options.navigation,
                options = merge(
                    {
                        langKey: 'pitchfork',
                        type: 'pitchfork',
                        typeOptions: {
                            xAxis: coordsX.axis.options.index,
                            yAxis: coordsY.axis.options.index,
                            points: [{
                                x: coordsX.value,
                                y: coordsY.value,
                                controlPoint: {
                                    style: {
                                        fill: palette.negativeColor
                                    }
                                }
                            },
                            { x, y },
                            { x, y }],
                            innerBackground: {
                                fill: 'rgba(100, 170, 255, 0.8)'
                            }
                        },
                        shapeOptions: {
                            strokeWidth: 2
                        }
                    },
                    navigation.annotationsOptions,
                    (navigation.bindings as any).pitchfork.annotationsOptions
                );

            return this.chart.addAnnotation(options);
        },
        /** @ignore-option */
        steps: [
            bindingsUtils.updateNthPoint(1),
            bindingsUtils.updateNthPoint(2)
        ]
    },
    // Labels with arrow and auto increments
    /**
     * A vertical counter annotation bindings. Includes `start` event. On click,
     * finds the closest point and marks it with a numeric annotation -
     * incrementing counter on each add.
     *
     * @type    {Highcharts.NavigationBindingsOptionsObject}
     * @product highstock
     * @default {"className": "highcharts-vertical-counter", "start": function() {}, "annotationsOptions": {}}
     */
    verticalCounter: {
        /** @ignore-option */
        className: 'highcharts-vertical-counter',
        // eslint-disable-next-line valid-jsdoc
        /** @ignore-option */
        start: function (
            this: NavigationBindings,
            e: PointerEvent
        ): void {
            var closestPoint = bindingsUtils.attractToPoint(e, this.chart),
                navigation = this.chart.options.navigation,
                verticalCounter = !defined((this as any).verticalCounter) ? 0 :
                    (this as any).verticalCounter,
                options,
                annotation;

            // Exit if clicked out of axes area
            if (!closestPoint) {
                return;
            }

            options = merge(
                {
                    langKey: 'verticalCounter',
                    type: 'verticalLine',
                    typeOptions: {
                        point: {
                            x: closestPoint.x,
                            y: closestPoint.y,
                            xAxis: closestPoint.xAxis,
                            yAxis: closestPoint.yAxis
                        },
                        label: {
                            offset: closestPoint.below ? 40 : -40,
                            text: verticalCounter.toString()
                        }
                    },
                    labelOptions: {
                        style: {
                            color: palette.neutralColor60,
                            fontSize: '11px'
                        }
                    },
                    shapeOptions: {
                        stroke: 'rgba(0, 0, 0, 0.75)',
                        strokeWidth: 1
                    }
                },
                navigation.annotationsOptions,
                (navigation.bindings as any).verticalCounter.annotationsOptions
            );

            annotation = this.chart.addAnnotation(options);

            verticalCounter++;

            (annotation.options.events.click as any).call(annotation, {});
        }
    },
    /**
     * A vertical arrow annotation bindings. Includes `start` event. On click,
     * finds the closest point and marks it with an arrow and a label with
     * value.
     *
     * @type    {Highcharts.NavigationBindingsOptionsObject}
     * @product highstock
     * @default {"className": "highcharts-vertical-label", "start": function() {}, "annotationsOptions": {}}
     */
    verticalLabel: {
        /** @ignore-option */
        className: 'highcharts-vertical-label',
        // eslint-disable-next-line valid-jsdoc
        /** @ignore-option */
        start: function (
            this: NavigationBindings,
            e: PointerEvent
        ): void {
            var closestPoint = bindingsUtils.attractToPoint(e, this.chart),
                navigation = this.chart.options.navigation,
                options,
                annotation;

            // Exit if clicked out of axes area
            if (!closestPoint) {
                return;
            }

            options = merge(
                {
                    langKey: 'verticalLabel',
                    type: 'verticalLine',
                    typeOptions: {
                        point: {
                            x: closestPoint.x,
                            y: closestPoint.y,
                            xAxis: closestPoint.xAxis,
                            yAxis: closestPoint.yAxis
                        },
                        label: {
                            offset: closestPoint.below ? 40 : -40
                        }
                    },
                    labelOptions: {
                        style: {
                            color: palette.neutralColor60,
                            fontSize: '11px'
                        }
                    },
                    shapeOptions: {
                        stroke: 'rgba(0, 0, 0, 0.75)',
                        strokeWidth: 1
                    }
                },
                navigation.annotationsOptions,
                (navigation.bindings as any).verticalLabel.annotationsOptions
            );

            annotation = this.chart.addAnnotation(options);

            (annotation.options.events.click as any).call(annotation, {});
        }
    },
    /**
     * A vertical arrow annotation bindings. Includes `start` event. On click,
     * finds the closest point and marks it with an arrow.
     * `${palette.positiveColor}` is the color of the arrow when
     * pointing from above and `${palette.negativeColor}`
     * when pointing from below the point.
     *
     * @type    {Highcharts.NavigationBindingsOptionsObject}
     * @product highstock
     * @default {"className": "highcharts-vertical-arrow", "start": function() {}, "annotationsOptions": {}}
     */
    verticalArrow: {
        /** @ignore-option */
        className: 'highcharts-vertical-arrow',
        // eslint-disable-next-line valid-jsdoc
        /** @ignore-option */
        start: function (
            this: NavigationBindings,
            e: PointerEvent
        ): void {
            var closestPoint = bindingsUtils.attractToPoint(e, this.chart),
                navigation = this.chart.options.navigation,
                options,
                annotation;

            // Exit if clicked out of axes area
            if (!closestPoint) {
                return;
            }

            options = merge(
                {
                    langKey: 'verticalArrow',
                    type: 'verticalLine',
                    typeOptions: {
                        point: {
                            x: closestPoint.x,
                            y: closestPoint.y,
                            xAxis: closestPoint.xAxis,
                            yAxis: closestPoint.yAxis
                        },
                        label: {
                            offset: closestPoint.below ? 40 : -40,
                            format: ' '
                        },
                        connector: {
                            fill: 'none',
                            stroke: closestPoint.below ? palette.negativeColor : palette.positiveColor
                        }
                    },
                    shapeOptions: {
                        stroke: 'rgba(0, 0, 0, 0.75)',
                        strokeWidth: 1
                    }
                },
                navigation.annotationsOptions,
                (navigation.bindings as any).verticalArrow.annotationsOptions
            );

            annotation = this.chart.addAnnotation(options);

            (annotation.options.events.click as any).call(annotation, {});
        }
    },
    // Flag types:
    /**
     * A flag series bindings. Includes `start` event. On click, finds the
     * closest point and marks it with a flag with `'circlepin'` shape.
     *
     * @type    {Highcharts.NavigationBindingsOptionsObject}
     * @product highstock
     * @default {"className": "highcharts-flag-circlepin", "start": function() {}}
     */
    flagCirclepin: {
        /** @ignore-option */
        className: 'highcharts-flag-circlepin',
        /** @ignore-option */
        start: (bindingsUtils.addFlagFromForm as any)('circlepin')
    },
    /**
     * A flag series bindings. Includes `start` event. On click, finds the
     * closest point and marks it with a flag with `'diamondpin'` shape.
     *
     * @type    {Highcharts.NavigationBindingsOptionsObject}
     * @product highstock
     * @default {"className": "highcharts-flag-diamondpin", "start": function() {}}
     */
    flagDiamondpin: {
        /** @ignore-option */
        className: 'highcharts-flag-diamondpin',
        /** @ignore-option */
        start: (bindingsUtils.addFlagFromForm as any)('flag')
    },
    /**
     * A flag series bindings. Includes `start` event.
     * On click, finds the closest point and marks it with a flag with
     * `'squarepin'` shape.
     *
     * @type    {Highcharts.NavigationBindingsOptionsObject}
     * @product highstock
     * @default {"className": "highcharts-flag-squarepin", "start": function() {}}
     */
    flagSquarepin: {
        /** @ignore-option */
        className: 'highcharts-flag-squarepin',
        /** @ignore-option */
        start: (bindingsUtils.addFlagFromForm as any)('squarepin')
    },
    /**
     * A flag series bindings. Includes `start` event.
     * On click, finds the closest point and marks it with a flag without pin
     * shape.
     *
     * @type    {Highcharts.NavigationBindingsOptionsObject}
     * @product highstock
     * @default {"className": "highcharts-flag-simplepin", "start": function() {}}
     */
    flagSimplepin: {
        /** @ignore-option */
        className: 'highcharts-flag-simplepin',
        /** @ignore-option */
        start: (bindingsUtils.addFlagFromForm as any)('nopin')
    },
    // Other tools:
    /**
     * Enables zooming in xAxis on a chart. Includes `start` event which
     * changes [chart.zoomType](#chart.zoomType).
     *
     * @type    {Highcharts.NavigationBindingsOptionsObject}
     * @product highstock
     * @default {"className": "highcharts-zoom-x", "init": function() {}}
     */
    zoomX: {
        /** @ignore-option */
        className: 'highcharts-zoom-x',
        // eslint-disable-next-line valid-jsdoc
        /** @ignore-option */
        init: function (
            this: NavigationBindings,
            button: HTMLDOMElement
        ): void {
            this.chart.update({
                chart: {
                    zoomType: 'x'
                }
            });

            fireEvent(
                this,
                'deselectButton',
                { button: button }
            );
        }
    },
    /**
     * Enables zooming in yAxis on a chart. Includes `start` event which
     * changes [chart.zoomType](#chart.zoomType).
     *
     * @type    {Highcharts.NavigationBindingsOptionsObject}
     * @product highstock
     * @default {"className": "highcharts-zoom-y", "init": function() {}}
     */
    zoomY: {
        /** @ignore-option */
        className: 'highcharts-zoom-y',
        // eslint-disable-next-line valid-jsdoc
        /** @ignore-option */
        init: function (
            this: NavigationBindings,
            button: HTMLDOMElement
        ): void {
            this.chart.update({
                chart: {
                    zoomType: 'y'
                }
            });
            fireEvent(
                this,
                'deselectButton',
                { button: button }
            );
        }
    },
    /**
     * Enables zooming in xAxis and yAxis on a chart. Includes `start` event
     * which changes [chart.zoomType](#chart.zoomType).
     *
     * @type    {Highcharts.NavigationBindingsOptionsObject}
     * @product highstock
     * @default {"className": "highcharts-zoom-xy", "init": function() {}}
     */
    zoomXY: {
        /** @ignore-option */
        className: 'highcharts-zoom-xy',
        // eslint-disable-next-line valid-jsdoc
        /** @ignore-option */
        init: function (
            this: NavigationBindings,
            button: HTMLDOMElement
        ): void {
            this.chart.update({
                chart: {
                    zoomType: 'xy'
                }
            });

            fireEvent(
                this,
                'deselectButton',
                { button: button }
            );
        }
    },
    /**
     * Changes main series to `'line'` type.
     *
     * @type    {Highcharts.NavigationBindingsOptionsObject}
     * @product highstock
     * @default {"className": "highcharts-series-type-line", "init": function() {}}
     */
    seriesTypeLine: {
        /** @ignore-option */
        className: 'highcharts-series-type-line',
        // eslint-disable-next-line valid-jsdoc
        /** @ignore-option */
        init: function (
            this: NavigationBindings,
            button: HTMLDOMElement
        ): void {
            this.chart.series[0].update({
                type: 'line',
                useOhlcData: true
            } as any);

            fireEvent(
                this,
                'deselectButton',
                { button: button }
            );
        }
    },
    /**
     * Changes main series to `'ohlc'` type.
     *
     * @type    {Highcharts.NavigationBindingsOptionsObject}
     * @product highstock
     * @default {"className": "highcharts-series-type-ohlc", "init": function() {}}
     */
    seriesTypeOhlc: {
        /** @ignore-option */
        className: 'highcharts-series-type-ohlc',
        // eslint-disable-next-line valid-jsdoc
        /** @ignore-option */
        init: function (
            this: NavigationBindings,
            button: HTMLDOMElement
        ): void {
            this.chart.series[0].update({
                type: 'ohlc'
            });

            fireEvent(
                this,
                'deselectButton',
                { button: button }
            );
        }
    },
    /**
     * Changes main series to `'candlestick'` type.
     *
     * @type    {Highcharts.NavigationBindingsOptionsObject}
     * @product highstock
     * @default {"className": "highcharts-series-type-candlestick", "init": function() {}}
     */
    seriesTypeCandlestick: {
        /** @ignore-option */
        className: 'highcharts-series-type-candlestick',
        // eslint-disable-next-line valid-jsdoc
        /** @ignore-option */
        init: function (
            this: NavigationBindings,
            button: HTMLDOMElement
        ): void {
            this.chart.series[0].update({
                type: 'candlestick'
            });

            fireEvent(
                this,
                'deselectButton',
                { button: button }
            );
        }
    },
    /**
     * Displays chart in fullscreen.
     *
     * **Note**: Fullscreen is not supported on iPhone due to iOS limitations.
     *
     * @type    {Highcharts.NavigationBindingsOptionsObject}
     * @product highstock
     * @default {"className": "noDataState": "normal", "highcharts-full-screen", "init": function() {}}
     */
    fullScreen: {
        /** @ignore-option */
        className: 'highcharts-full-screen',
        noDataState: 'normal',
        // eslint-disable-next-line valid-jsdoc
        /** @ignore-option */
        init: function (
            this: NavigationBindings,
            button: HTMLDOMElement
        ): void {
            this.chart.fullscreen.toggle();
            fireEvent(
                this,
                'deselectButton',
                { button: button }
            );
        }
    },
    /**
     * Hides/shows two price indicators:
     * - last price in the dataset
     * - last price in the selected range
     *
     * @type    {Highcharts.NavigationBindingsOptionsObject}
     * @product highstock
     * @default {"className": "highcharts-current-price-indicator", "init": function() {}}
     */
    currentPriceIndicator: {
        /** @ignore-option */
        className: 'highcharts-current-price-indicator',
        // eslint-disable-next-line valid-jsdoc
        /** @ignore-option */
        init: function (
            this: NavigationBindings,
            button: HTMLDOMElement
        ): void {
            var chart = this.chart,
                series = chart.series,
                gui = chart.stockTools,
                priceIndicatorEnabled = bindingsUtils.isPriceIndicatorEnabled(chart.series);

            if (gui && gui.guiEnabled) {
                series.forEach(function (series): void {
                    series.update({
                        lastPrice: { enabled: !priceIndicatorEnabled },
                        lastVisiblePrice: { enabled: !priceIndicatorEnabled, label: { enabled: true } }
                    }, false);
                });
                chart.redraw();
            }

            fireEvent(
                this,
                'deselectButton',
                { button: button }
            );
        }
    },
    /**
     * Indicators bindings. Includes `init` event to show a popup.
     *
     * Note: In order to show base series from the chart in the popup's
     * dropdown each series requires
     * [series.id](https://api.highcharts.com/highstock/series.line.id) to be
     * defined.
     *
     * @type    {Highcharts.NavigationBindingsOptionsObject}
     * @product highstock
     * @default {"className": "highcharts-indicators", "init": function() {}}
     */
    indicators: {
        /** @ignore-option */
        className: 'highcharts-indicators',
        // eslint-disable-next-line valid-jsdoc
        /** @ignore-option */
        init: function (this: Highcharts.StockToolsNavigationBindings): void {
            var navigation = this;

            fireEvent(
                navigation,
                'showPopup',
                {
                    formType: 'indicators',
                    options: {},
                    // Callback on submit:
                    onSubmit: function (data: any): void {
                        navigation.utils.manageIndicators.call(
                            navigation,
                            data
                        );
                    }
                }
            );
        }
    },
    /**
     * Hides/shows all annotations on a chart.
     *
     * @type    {Highcharts.NavigationBindingsOptionsObject}
     * @product highstock
     * @default {"className": "highcharts-toggle-annotations", "init": function() {}}
     */
    toggleAnnotations: {
        /** @ignore-option */
        className: 'highcharts-toggle-annotations',
        // eslint-disable-next-line valid-jsdoc
        /** @ignore-option */
        init: function (
            this: Highcharts.StockToolsNavigationBindings,
            button: HTMLDOMElement
        ): void {
            var chart = this.chart,
                gui: Highcharts.Toolbar = chart.stockTools as any,
                iconsURL = gui.getIconsURL();

            this.toggledAnnotations = !this.toggledAnnotations;

            (chart.annotations || []).forEach(function (
                this: Highcharts.StockToolsNavigationBindings,
                annotation: any
            ): void {
                annotation.setVisibility(!this.toggledAnnotations);
            }, this);

            if (gui && gui.guiEnabled) {
                if (this.toggledAnnotations) {
                    (button.firstChild as any).style['background-image'] =
                        'url("' + iconsURL +
                            'annotations-hidden.svg")';
                } else {
                    (button.firstChild as any).style['background-image'] =
                        'url("' + iconsURL +
                            'annotations-visible.svg")';
                }
            }

            fireEvent(
                this,
                'deselectButton',
                { button: button }
            );
        }
    },
    /**
     * Save a chart in localStorage under `highcharts-chart` key.
     * Stored items:
     * - annotations
     * - indicators (with yAxes)
     * - flags
     *
     * @type    {Highcharts.NavigationBindingsOptionsObject}
     * @product highstock
     * @default {"className": "highcharts-save-chart", "noDataState": "normal", "init": function() {}}
     */
    saveChart: {
        /** @ignore-option */
        className: 'highcharts-save-chart',
        noDataState: 'normal',
        // eslint-disable-next-line valid-jsdoc
        /** @ignore-option */
        init: function (
            this: Highcharts.StockToolsNavigationBindings,
            button: HTMLDOMElement
        ): void {
            var navigation = this,
                chart = navigation.chart,
                annotations: Array<Highcharts.AnnotationsOptions> = [],
                indicators: Array<DeepPartial<SeriesTypeOptions>> = [],
                flags: Array<DeepPartial<SeriesTypeOptions>> = [],
                yAxes: Array<Highcharts.YAxisOptions> = [];

            chart.annotations.forEach(function (
                annotation: Annotation,
                index: number
            ): void {
                annotations[index] = annotation.userOptions;
            });

            chart.series.forEach(function (series): void {
                if (series.is('sma')) {
                    indicators.push(series.userOptions);
                } else if (series.type === 'flags') {
                    flags.push(series.userOptions);
                }
            });

            chart.yAxis.forEach(function (yAxis: AxisType): void {
                if (bindingsUtils.isNotNavigatorYAxis(yAxis)) {
                    yAxes.push(yAxis.options);
                }
            });

            H.win.localStorage.setItem(
                PREFIX + 'chart',
                JSON.stringify({
                    annotations: annotations,
                    indicators: indicators,
                    flags: flags,
                    yAxes: yAxes
                })
            );

            fireEvent(
                this,
                'deselectButton',
                { button: button }
            );
        }
    }
};

setOptions({
    navigation: {
        bindings: stockToolsBindings
    }
});

NavigationBindings.prototype.utils = merge(bindingsUtils, NavigationBindings.prototype.utils);<|MERGE_RESOLUTION|>--- conflicted
+++ resolved
@@ -260,11 +260,8 @@
             'atr',
             'cci',
             'cmf',
-<<<<<<< HEAD
             'disparityindex',
-=======
             'cmo',
->>>>>>> 9119c7e4
             'dmi',
             'macd',
             'mfi',
@@ -2049,7 +2046,8 @@
                         },
                         connector: {
                             fill: 'none',
-                            stroke: closestPoint.below ? palette.negativeColor : palette.positiveColor
+                            stroke: closestPoint.below ?
+                                palette.negativeColor : palette.positiveColor
                         }
                     },
                     shapeOptions: {
