--- conflicted
+++ resolved
@@ -2066,19 +2066,8 @@
         ): void {
             var chart = this.chart,
                 series = chart.series,
-<<<<<<< HEAD
                 gui = chart.stockTools,
                 priceIndicatorEnabled = bindingsUtils.isPriceIndicatorEnabled(chart.series);
-=======
-                options = series[0].options,
-                lastVisiblePrice = (
-                    options.lastVisiblePrice &&
-                    options.lastVisiblePrice.enabled
-                ),
-                lastPrice = options.lastPrice && options.lastPrice.enabled,
-                gui: Highcharts.Toolbar = chart.stockTools as any,
-                iconsURL = gui.getIconsURL();
->>>>>>> 7c845365
 
             if (gui && gui.guiEnabled) {
                 series.forEach(function (series): void {
@@ -2090,26 +2079,6 @@
                 chart.redraw();
             }
 
-<<<<<<< HEAD
-=======
-            series.forEach(function (series): void {
-                series.update({
-                    // line
-                    lastPrice: {
-                        enabled: !lastPrice
-                    },
-                    // label
-                    lastVisiblePrice: {
-                        enabled: !lastVisiblePrice,
-                        label: {
-                            enabled: true
-                        }
-                    }
-                }, false);
-            });
-            chart.redraw();
-
->>>>>>> 7c845365
             fireEvent(
                 this,
                 'deselectButton',
