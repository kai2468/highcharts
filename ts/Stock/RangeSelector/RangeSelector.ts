/* *
 *
 *  (c) 2010-2021 Torstein Honsi
 *
 *  License: www.highcharts.com/license
 *
 *  !!!!!!! SOURCE GETS TRANSPILED BY TYPESCRIPT. EDIT TS FILE ONLY. !!!!!!!
 *
 * */

'use strict';

/* *
 *
 *  Imports
 *
 * */

import type AxisOptions from '../../Core/Axis/AxisOptions';
import type CSSObject from '../../Core/Renderer/CSSObject';
import type { HTMLDOMElement } from '../../Core/Renderer/DOMElementType';
import type {
    RangeSelectorButtonOptions,
    RangeSelectorOptions,
    RangeSelectorPositionOptions
} from './RangeSelectorOptions';
import type SVGAttributes from '../../Core/Renderer/SVG/SVGAttributes';
import type Time from '../../Core/Time';

import Axis from '../../Core/Axis/Axis.js';
import Chart from '../../Core/Chart/Chart.js';
import D from '../../Core/Defaults.js';
const { defaultOptions } = D;
import H from '../../Core/Globals.js';
import { Palette } from '../../Core/Color/Palettes.js';
import RangeSelectorComposition from './RangeSelectorComposition.js';
import SVGElement from '../../Core/Renderer/SVG/SVGElement.js';
import U from '../../Core/Utilities.js';
const {
    addEvent,
    createElement,
    css,
    defined,
    destroyObjectProperties,
    discardElement,
    extend,
    fireEvent,
    isNumber,
    merge,
    objectEach,
    pad,
    pick,
    pInt,
    splat
} = U;

/* *
 *
 *  Declarations
 *
 * */

declare module '../../Core/Axis/AxisLike' {
    interface AxisLike {
        newMax?: number;
        range?: (number|RangeSelectorButtonOptions);
    }
}

declare module '../../Core/Chart/ChartLike'{
    interface ChartLike {
        extraBottomMargin?: boolean;
        extraTopMargin?: boolean;
        fixedRange?: number;
        rangeSelector?: RangeSelector;
    }
}

declare module './RangeSelectorOptions' {
    export interface RangeSelectorButtonOptions {
        _offsetMax?: number;
        _offsetMin?: number;
        _range?: number;
    }
}

/* *
 *
 *  Functions
 *
 * */

/**
 * Get the preferred input type based on a date format string.
 *
 * @private
 * @function preferredInputType
 */
function preferredInputType(format: string): string {
    const ms = format.indexOf('%L') !== -1;

    if (ms) {
        return 'text';
    }

    const date = ['a', 'A', 'd', 'e', 'w', 'b', 'B', 'm', 'o', 'y', 'Y']
        .some((char: string): boolean => format.indexOf('%' + char) !== -1);
    const time = ['H', 'k', 'I', 'l', 'M', 'S']
        .some((char: string): boolean => format.indexOf('%' + char) !== -1);

    if (date && time) {
        return 'datetime-local';
    }
    if (date) {
        return 'date';
    }
    if (time) {
        return 'time';
    }
    return 'text';
}

/* *
 *
 *  Class
 *
 * */

/**
 * The range selector.
 *
 * @private
 * @class
 * @name Highcharts.RangeSelector
 * @param {Highcharts.Chart} chart
 */
class RangeSelector {

    /* *
     *
     *  Static Functions
     *
     * */

    /**
     * @private
     */
    public static compose(
        AxisClass: typeof Axis,
        ChartClass: typeof Chart
    ): void {
        RangeSelectorComposition.compose(AxisClass, ChartClass, RangeSelector);
    }

    /* *
     *
     *  Constructor
     *
     * */

    public constructor(chart: Chart) {
        this.chart = chart;
        this.init(chart);
    }

    /* *
     *
     *  Properties
     *
     * */

<<<<<<< HEAD
    public buttons: Array<SVGElement> = void 0 as any;
    public isCollapsed?: boolean;
=======
    public buttons!: Array<SVGElement>;
>>>>>>> d3aaa01d
    public buttonGroup?: SVGElement;
    public buttonOptions: Array<RangeSelectorButtonOptions> =
        RangeSelector.prototype.defaultButtons;
    public chart: Chart;
    public deferredYTDClick?: number;
    public div?: HTMLDOMElement;
    public dropdown?: HTMLSelectElement;
    public eventsToUnbind?: Array<Function>;
    public forcedDataGrouping?: boolean;
    public frozenStates?: boolean;
    public group?: SVGElement;
    public hasVisibleDropdown?: boolean;
    public initialButtonGroupWidth = 0;
    public inputGroup?: SVGElement;
    public isActive?: boolean;
    public maxDateBox?: SVGElement;
    public maxInput?: HTMLInputElement;
    public maxLabel?: SVGElement;
    public minDateBox?: SVGElement;
    public minInput?: HTMLInputElement;
    public minLabel?: SVGElement;
    public options!: RangeSelectorOptions;
    public rendered?: boolean;
    public selected?: number;
    public zoomText?: SVGElement;

    /* *
     *
     *  Functions
     *
     * */

    /**
     * The method to run when one of the buttons in the range selectors is
     * clicked
     *
     * @private
     * @function Highcharts.RangeSelector#clickButton
     * @param {number} i
     *        The index of the button
     * @param {boolean} [redraw]
     */
    public clickButton(
        i: number,
        redraw?: boolean
    ): void {
        const rangeSelector = this,
            chart = rangeSelector.chart,
            rangeOptions = rangeSelector.buttonOptions[i],
            baseAxis = chart.xAxis[0],
            unionExtremes = (
                chart.scroller && chart.scroller.getUnionExtremes()
            ) || baseAxis || {},
            type = rangeOptions.type,
            dataGrouping = rangeOptions.dataGrouping;

        let dataMin = unionExtremes.dataMin,
            dataMax = unionExtremes.dataMax,
            newMin,
            newMax = baseAxis && Math.round(
                Math.min(
                    baseAxis.max as any, pick(dataMax, baseAxis.max as any)
                )
            ), // #1568
            baseXAxisOptions: AxisOptions,
            range = rangeOptions._range,
            rangeMin,
            minSetting: (number|null|undefined),
            rangeSetting: (number|undefined),
            ctx: Axis,
            ytdExtremes,
            addOffsetMin = true;

        // chart has no data, base series is removed
        if (dataMin === null || dataMax === null) {
            return;
        }

        // Set the fixed range before range is altered
        chart.fixedRange = range;

        rangeSelector.setSelected(i);

        // Apply dataGrouping associated to button
        if (dataGrouping) {
            this.forcedDataGrouping = true;
            Axis.prototype.setDataGrouping.call(
                baseAxis || { chart: this.chart },
                dataGrouping,
                false
            );

            this.frozenStates = rangeOptions.preserveDataGrouping;
        }

        // Apply range
        if (type === 'month' || type === 'year') {
            if (!baseAxis) {
                // This is set to the user options and picked up later when the
                // axis is instantiated so that we know the min and max.
                range = rangeOptions as any;
            } else {
                ctx = {
                    range: rangeOptions,
                    max: newMax,
                    chart: chart,
                    dataMin: dataMin,
                    dataMax: dataMax
                } as any;
                newMin = baseAxis.minFromRange.call(ctx);
                if (isNumber(ctx.newMax)) {
                    newMax = ctx.newMax;
                }
                // #15799: offsetMin is added in minFromRange so that it works
                // with pre-selected buttons as well
                addOffsetMin = false;
            }

        // Fixed times like minutes, hours, days
        } else if (range) {
            newMin = Math.max(newMax - range, dataMin as any);
            newMax = Math.min(newMin + range, dataMax as any);
            addOffsetMin = false;

        } else if (type === 'ytd') {

            // On user clicks on the buttons, or a delayed action running from
            // the beforeRender event (below), the baseAxis is defined.
            if (baseAxis) {
                // When "ytd" is the pre-selected button for the initial view,
                // its calculation is delayed and rerun in the beforeRender
                // event (below). When the series are initialized, but before
                // the chart is rendered, we have access to the xData array
                // (#942).
                if (
                    typeof dataMax === 'undefined' ||
                    typeof dataMin === 'undefined'
                ) {
                    dataMin = Number.MAX_VALUE;
                    dataMax = Number.MIN_VALUE;
                    chart.series.forEach((series): void => {
                        // reassign it to the last item
                        const xData = series.xData;
                        if (xData) {
                            dataMin = Math.min(xData[0], dataMin as any);
                            dataMax = Math.max(
                                xData[xData.length - 1],
                                dataMax as any
                            );
                        }
                    });
                    redraw = false;
                }
                ytdExtremes = rangeSelector.getYTDExtremes(
                    dataMax,
                    dataMin,
                    chart.time.useUTC
                );
                newMin = rangeMin = ytdExtremes.min;
                newMax = ytdExtremes.max;

            // "ytd" is pre-selected. We don't yet have access to processed
            // point and extremes data (things like pointStart and pointInterval
            // are missing), so we delay the process (#942)
            } else {
                rangeSelector.deferredYTDClick = i;
                return;
            }
        } else if (type === 'all' && baseAxis) {
            // If the navigator exist and the axis range is declared reset that
            // range and from now on only use the range set by a user, #14742.
            if (chart.navigator && chart.navigator.baseSeries[0]) {
                chart.navigator.baseSeries[0].xAxis.options.range = void 0;
            }

            newMin = dataMin;
            newMax = dataMax as any;
        }

        if (addOffsetMin && rangeOptions._offsetMin && defined(newMin)) {
            newMin += rangeOptions._offsetMin;
        }
        if (rangeOptions._offsetMax && defined(newMax)) {
            newMax += rangeOptions._offsetMax;
        }

        if (this.dropdown) {
            this.dropdown.selectedIndex = i + 1;
        }

        // Update the chart
        if (!baseAxis) {
            // Axis not yet instanciated. Temporarily set min and range
            // options and remove them on chart load (#4317).
            baseXAxisOptions = splat(chart.options.xAxis)[0];
            rangeSetting = baseXAxisOptions.range;
            baseXAxisOptions.range = range;
            minSetting = baseXAxisOptions.min;
            baseXAxisOptions.min = rangeMin;
            addEvent(chart, 'load', function resetMinAndRange(): void {
                baseXAxisOptions.range = rangeSetting;
                baseXAxisOptions.min = minSetting;
            });
        } else {
            // Existing axis object. Set extremes after render time.
            baseAxis.setExtremes(
                newMin,
                newMax,
                pick(redraw, true),
                void 0, // auto animation
                {
                    trigger: 'rangeSelectorButton',
                    rangeSelectorButton: rangeOptions
                }
            );
        }

        fireEvent(this, 'afterBtnClick');
    }

    /**
     * Set the selected option. This method only sets the internal flag, it
     * doesn't update the buttons or the actual zoomed range.
     *
     * @private
     * @function Highcharts.RangeSelector#setSelected
     * @param {number} [selected]
     */
    public setSelected(
        selected?: number
    ): void {
        this.selected = this.options.selected = selected;
    }

    /**
     * Initialize the range selector
     *
     * @private
     * @function Highcharts.RangeSelector#init
     * @param {Highcharts.Chart} chart
     */
    public init(
        chart: Chart
    ): void {
        const rangeSelector = this,
            options = (
                chart.options.rangeSelector as RangeSelectorOptions
            ),
            buttonOptions = (
                options.buttons || rangeSelector.defaultButtons.slice()
            ),
            selectedOption = options.selected,
            blurInputs = function (): void {
                const minInput = rangeSelector.minInput,
                    maxInput = rangeSelector.maxInput;

                // #3274 in some case blur is not defined
                if (minInput && !!minInput.blur) {
                    fireEvent(minInput, 'blur');
                }
                if (maxInput && !!maxInput.blur) {
                    fireEvent(maxInput, 'blur');
                }
            };

        rangeSelector.chart = chart;
        rangeSelector.options = options;
        rangeSelector.buttons = [];

        rangeSelector.buttonOptions = buttonOptions;

        this.eventsToUnbind = [];
        this.eventsToUnbind.push(addEvent(
            chart.container,
            'mousedown',
            blurInputs
        ));
        this.eventsToUnbind.push(addEvent(chart, 'resize', blurInputs));

        // Extend the buttonOptions with actual range
        buttonOptions.forEach(rangeSelector.computeButtonRange);

        // zoomed range based on a pre-selected button index
        if (
            typeof selectedOption !== 'undefined' &&
            buttonOptions[selectedOption]
        ) {
            this.clickButton(selectedOption, false);
        }

        this.eventsToUnbind.push(addEvent(chart, 'load', function (): void {
            // If a data grouping is applied to the current button, release it
            // when extremes change
            if (chart.xAxis && chart.xAxis[0]) {
                addEvent(
                    chart.xAxis[0],
                    'setExtremes',
                    function (e: any): void {
                        if (
                            (this.max as any) - (this.min as any) !==
                                chart.fixedRange &&
                            e.trigger !== 'rangeSelectorButton' &&
                            e.trigger !== 'updatedData' &&
                            rangeSelector.forcedDataGrouping &&
                            !rangeSelector.frozenStates
                        ) {
                            this.setDataGrouping(false, false);
                        }
                    }
                );
            }
        }));
    }

    /**
     * Dynamically update the range selector buttons after a new range has been
     * set
     *
     * @private
     * @function Highcharts.RangeSelector#updateButtonStates
     */
    public updateButtonStates(): void {
        const rangeSelector = this,
            chart = this.chart,
            dropdown = this.dropdown,
            baseAxis = chart.xAxis[0],
            actualRange = Math.round(
                (baseAxis.max as any) - (baseAxis.min as any)
            ),
            hasNoData = !baseAxis.hasVisibleSeries,
            day = 24 * 36e5, // A single day in milliseconds
            unionExtremes = (
                chart.scroller &&
                chart.scroller.getUnionExtremes()
            ) || baseAxis,
            dataMin = unionExtremes.dataMin,
            dataMax = unionExtremes.dataMax,
            ytdExtremes = rangeSelector.getYTDExtremes(
                dataMax as any,
                dataMin as any,
                chart.time.useUTC
            ),
            ytdMin = ytdExtremes.min,
            ytdMax = ytdExtremes.max,
            selected = rangeSelector.selected,
            allButtonsEnabled = rangeSelector.options.allButtonsEnabled,
            buttons = rangeSelector.buttons;

        let selectedExists = isNumber(selected),
            isSelectedTooGreat = false;

        rangeSelector.buttonOptions.forEach((
            rangeOptions: RangeSelectorButtonOptions,
            i: number
        ): void => {
            const range = rangeOptions._range,
                type = rangeOptions.type,
                count = rangeOptions.count || 1,
                button = buttons[i],
                offsetRange =
                    (rangeOptions._offsetMax as any) -
                    (rangeOptions._offsetMin as any),
                isSelected = i === selected,
                // Disable buttons where the range exceeds what is allowed in
                // the current view
                isTooGreatRange = (range as any) >
                    (dataMax as any) - (dataMin as any),
                // Disable buttons where the range is smaller than the minimum
                // range
                isTooSmallRange = (range as any) < (baseAxis.minRange as any);

            let state = 0,
                // Do not select the YTD button if not explicitly told so
                isYTDButNotSelected = false,
                // Disable the All button if we're already showing all
                isAllButAlreadyShowingAll = false,
                isSameRange = range === actualRange;

            if (isSelected && isTooGreatRange) {
                isSelectedTooGreat = true;
            }

            // Months and years have a variable range so we check the extremes
            if (
                (type === 'month' || type === 'year') &&
                (
                    actualRange + 36e5 >=
                    { month: 28, year: 365 }[type] * day * count - offsetRange
                ) &&
                (
                    actualRange - 36e5 <=
                    { month: 31, year: 366 }[type] * day * count + offsetRange
                )
            ) {
                isSameRange = true;
            } else if (type === 'ytd') {
                isSameRange = (ytdMax - ytdMin + offsetRange) === actualRange;
                isYTDButNotSelected = !isSelected;
            } else if (type === 'all') {
                isSameRange = (
                    (baseAxis.max as any) - (baseAxis.min as any) >=
                    (dataMax as any) - (dataMin as any)
                );
                isAllButAlreadyShowingAll = (
                    !isSelected &&
                    selectedExists &&
                    isSameRange
                );
            }

            // The new zoom area happens to match the range for a button - mark
            // it selected. This happens when scrolling across an ordinal gap.
            // It can be seen in the intraday demos when selecting 1h and scroll
            // across the night gap.
            const disable = (
                !allButtonsEnabled &&
                !(isSelectedTooGreat && type === 'all') &&
                (
                    isTooGreatRange ||
                    isTooSmallRange ||
                    isAllButAlreadyShowingAll ||
                    hasNoData
                )
            );
            const select = (
                (isSelectedTooGreat && type === 'all') ||
                (isSelected && isSameRange) ||
                (isSameRange && !selectedExists && !isYTDButNotSelected) ||
                (isSelected && rangeSelector.frozenStates)
            );

            if (disable) {
                state = 3;
            } else if (select) {
                selectedExists = true; // Only one button can be selected
                state = 2;
            }

            // If state has changed, update the button
            if (button.state !== state) {
                button.setState(state);

                if (dropdown) {
                    dropdown.options[i + 1].disabled = disable;

                    if (state === 2) {
                        dropdown.selectedIndex = i + 1;
                    }
                }

                // Reset (#9209)
                if (state === 0 && selected === i) {
                    rangeSelector.setSelected();
                } else if (
                    (state === 2 && !defined(selected)) ||
                    isSelectedTooGreat
                ) {
                    rangeSelector.setSelected(i);
                }
            }
        });
    }

    /**
     * Compute and cache the range for an individual button
     *
     * @private
     * @function Highcharts.RangeSelector#computeButtonRange
     * @param {Highcharts.RangeSelectorButtonsOptions} rangeOptions
     */
    public computeButtonRange(
        rangeOptions: RangeSelectorButtonOptions
    ): void {
        const type = rangeOptions.type as string,
            count = rangeOptions.count || 1,

            // these time intervals have a fixed number of milliseconds, as
            // opposed to month, ytd and year
            fixedTimes = ({
                millisecond: 1,
                second: 1000,
                minute: 60 * 1000,
                hour: 3600 * 1000,
                day: 24 * 3600 * 1000,
                week: 7 * 24 * 3600 * 1000
            } as Record<string, number>);

        // Store the range on the button object
        if (fixedTimes[type]) {
            rangeOptions._range = fixedTimes[type] * count;
        } else if (type === 'month' || type === 'year') {
            rangeOptions._range = ({
                month: 30,
                year: 365
            } as Record<string, number>)[type] * 24 * 36e5 * count;
        }

        rangeOptions._offsetMin = pick(rangeOptions.offsetMin, 0);
        rangeOptions._offsetMax = pick(rangeOptions.offsetMax, 0);
        (rangeOptions._range as any) +=
            (rangeOptions._offsetMax as any) - (rangeOptions._offsetMin as any);
    }

    /**
     * Get the unix timestamp of a HTML input for the dates
     *
     * @private
     * @function Highcharts.RangeSelector#getInputValue
     */
    public getInputValue(name: string): number {
        const input = name === 'min' ? this.minInput : this.maxInput;
        const options = this.chart.options
            .rangeSelector as RangeSelectorOptions;
        const time = this.chart.time;

        if (input) {
            return (
                (input.type === 'text' && options.inputDateParser) ||
                this.defaultInputDateParser
            )(input.value, time.useUTC, time);
        }
        return 0;
    }

    /**
     * Set the internal and displayed value of a HTML input for the dates
     *
     * @private
     * @function Highcharts.RangeSelector#setInputValue
     */
    public setInputValue(
        name: string,
        inputTime?: number
    ): void {
        const options = this.options,
            time = this.chart.time,
            input = name === 'min' ? this.minInput : this.maxInput,
            dateBox = name === 'min' ? this.minDateBox : this.maxDateBox;

        if (input) {
            const hcTimeAttr = input.getAttribute('data-hc-time');
            let updatedTime = defined(hcTimeAttr) ? Number(hcTimeAttr) : void 0;

            if (defined(inputTime)) {
                const previousTime = updatedTime;
                if (defined(previousTime)) {
                    input.setAttribute('data-hc-time-previous', previousTime);
                }
                input.setAttribute('data-hc-time', inputTime);
                updatedTime = inputTime;
            }

            input.value = time.dateFormat(
                (
                    this.inputTypeFormats[input.type] ||
                    options.inputEditDateFormat
                ),
                updatedTime
            );
            if (dateBox) {
                dateBox.attr({
                    text: time.dateFormat(
                        options.inputDateFormat,
                        updatedTime
                    )
                });
            }
        }
    }

    /**
     * Set the min and max value of a HTML input for the dates
     *
     * @private
     * @function Highcharts.RangeSelector#setInputExtremes
     */
    public setInputExtremes(
        name: string,
        min: number,
        max: number
    ): void {
        const input = name === 'min' ? this.minInput : this.maxInput;
        if (input) {
            const format = this.inputTypeFormats[input.type];
            const time = this.chart.time;

            if (format) {
                const newMin = time.dateFormat(format, min);
                if (input.min !== newMin) {
                    input.min = newMin;
                }
                const newMax = time.dateFormat(format, max);
                if (input.max !== newMax) {
                    input.max = newMax;
                }
            }
        }
    }

    /**
     * @private
     * @function Highcharts.RangeSelector#showInput
     * @param {string} name
     */
    public showInput(name: ('min'|'max')): void {
        const dateBox = name === 'min' ? this.minDateBox : this.maxDateBox,
            input = name === 'min' ? this.minInput : this.maxInput;

        if (input && dateBox && this.inputGroup) {
            const isTextInput = input.type === 'text',
                { translateX = 0, translateY = 0 } = this.inputGroup,
                { x = 0, width = 0, height = 0 } = dateBox,
                { inputBoxWidth } = this.options;

            css(input, {
                width: isTextInput ?
                    ((width + (inputBoxWidth ? -2 : 20)) + 'px') :
                    'auto',
                height: (height - 2) + 'px',
                border: '2px solid silver'
            });

            if (isTextInput && inputBoxWidth) {
                css(input, {
                    left: (translateX + x) + 'px',
                    top: translateY + 'px'
                });

            // Inputs of types date, time or datetime-local should be centered
            // on top of the dateBox
            } else {
                css(input, {
                    left: Math.min(
                        Math.round(
                            x +
                            translateX -
                            (input.offsetWidth - width) / 2
                        ),
                        this.chart.chartWidth - input.offsetWidth
                    ) + 'px',
                    top: (
                        translateY - (input.offsetHeight - height) / 2
                    ) + 'px'
                });
            }
        }
    }

    /**
     * @private
     * @function Highcharts.RangeSelector#hideInput
     * @param {string} name
     */
    public hideInput(name: ('min'|'max')): void {
        const input = name === 'min' ? this.minInput : this.maxInput;
        if (input) {
            css(input, {
                top: '-9999em',
                border: 0,
                width: '1px',
                height: '1px'
            });
        }
    }

    /**
     * @private
     * @function Highcharts.RangeSelector#defaultInputDateParser
     */
    public defaultInputDateParser(
        inputDate: string,
        useUTC: boolean,
        time?: Time
    ): number {
        const hasTimezone = (str: string): boolean =>
            str.length > 6 &&
            (str.lastIndexOf('-') === str.length - 6 ||
            str.lastIndexOf('+') === str.length - 6);

        let input = inputDate.split('/').join('-').split(' ').join('T');
        if (input.indexOf('T') === -1) {
            input += 'T00:00';
        }
        if (useUTC) {
            input += 'Z';
        } else if (H.isSafari && !hasTimezone(input)) {
            const offset = new Date(input).getTimezoneOffset() / 60;
            input += offset <= 0 ? `+${pad(-offset)}:00` : `-${pad(offset)}:00`;
        }
        let date = Date.parse(input);

        // If the value isn't parsed directly to a value by the
        // browser's Date.parse method, try
        // parsing it a different way
        if (!isNumber(date)) {
            const parts = inputDate.split('-');
            date = Date.UTC(
                pInt(parts[0]),
                pInt(parts[1]) - 1,
                pInt(parts[2])
            );
        }

        if (time && useUTC && isNumber(date)) {
            date += time.getTimezoneOffset(date);
        }

        return date;
    }

    /**
     * Draw either the 'from' or the 'to' HTML input box of the range selector
     *
     * @private
     * @function Highcharts.RangeSelector#drawInput
     */
    public drawInput(
        name: ('min'|'max')
    ): RangeSelector.InputElements {
        const {
            chart,
            div,
            inputGroup
        } = this;

        const rangeSelector = this,
            chartStyle = chart.renderer.style || {},
            renderer = chart.renderer,
            options =
               chart.options.rangeSelector as RangeSelectorOptions,
            lang = defaultOptions.lang,
            isMin = name === 'min';

        /**
         * @private
         */
        function updateExtremes(): void {
            const { maxInput, minInput } = rangeSelector,
                chartAxis = chart.xAxis[0],
                unionExtremes = (
                    chart.scroller && chart.scroller.getUnionExtremes()
                ) || chartAxis,
                dataMin = unionExtremes.dataMin,
                dataMax = unionExtremes.dataMax;

            let value: number | undefined = rangeSelector.getInputValue(name);

            if (
                value !== Number(input.getAttribute('data-hc-time-previous')) &&
                isNumber(value)
            ) {
                input.setAttribute('data-hc-time-previous', value);

                // Validate the extremes. If it goes beyound the data min or
                // max, use the actual data extreme (#2438).
                if (isMin && maxInput && isNumber(dataMin)) {
                    if (value > Number(maxInput.getAttribute('data-hc-time'))) {
                        value = void 0;
                    } else if (value < dataMin) {
                        value = dataMin;
                    }
                } else if (minInput && isNumber(dataMax)) {
                    if (value < Number(minInput.getAttribute('data-hc-time'))) {
                        value = void 0;
                    } else if (value > dataMax) {
                        value = dataMax;
                    }
                }

                // Set the extremes
                if (typeof value !== 'undefined') { // @todo typof undefined
                    chartAxis.setExtremes(
                        isMin ? value : (chartAxis.min as any),
                        isMin ? (chartAxis.max as any) : value,
                        void 0,
                        void 0,
                        { trigger: 'rangeSelectorInput' }
                    );
                }
            }
        }

        // Create the text label
        const text = lang[
            isMin ? 'rangeSelectorFrom' : 'rangeSelectorTo'
        ] || '';
        const label = renderer
            .label(text, 0)
            .addClass('highcharts-range-label')
            .attr({
                padding: text ? 2 : 0,
                height: text ? options.inputBoxHeight : 0
            })
            .add(inputGroup);

        // Create an SVG label that shows updated date ranges and and records
        // click events that bring in the HTML input.
        const dateBox = renderer
            .label('', 0)
            .addClass('highcharts-range-input')
            .attr({
                padding: 2,
                width: options.inputBoxWidth,
                height: options.inputBoxHeight,
                'text-align': 'center'
            })
            .on('click', function (): void {
                // If it is already focused, the onfocus event doesn't fire
                // (#3713)
                rangeSelector.showInput(name);
                (rangeSelector as any)[name + 'Input'].focus();
            });

        if (!chart.styledMode) {
            dateBox.attr({
                stroke: options.inputBoxBorderColor,
                'stroke-width': 1
            });
        }

        dateBox.add(inputGroup);


        // Create the HTML input element. This is rendered as 1x1 pixel then set
        // to the right size when focused.
        const input = createElement('input', {
            name: name,
            className: 'highcharts-range-selector'
        }, void 0, div) as HTMLInputElement;

        // #14788: Setting input.type to an unsupported type throws in IE, so
        // we need to use setAttribute instead
        input.setAttribute(
            'type',
            preferredInputType(options.inputDateFormat || '%e %b %Y')
        );

        if (!chart.styledMode) {
            // Styles
            label.css(merge(chartStyle, options.labelStyle));

            dateBox.css(merge({
                color: Palette.neutralColor80
            }, chartStyle, options.inputStyle));

            css(input, extend<CSSObject>({
                position: 'absolute',
                border: 0,
                boxShadow: '0 0 15px rgba(0,0,0,0.3)',
                width: '1px', // Chrome needs a pixel to see it
                height: '1px',
                padding: 0,
                textAlign: 'center',
                fontSize: chartStyle.fontSize,
                fontFamily: chartStyle.fontFamily,
                top: '-9999em' // #4798
            }, options.inputStyle));
        }

        // Blow up the input box
        input.onfocus = (): void => {
            rangeSelector.showInput(name);
        };

        // Hide away the input box
        input.onblur = (): void => {
            // update extermes only when inputs are active
            if (input === H.doc.activeElement) { // Only when focused
                // Update also when no `change` event is triggered, like when
                // clicking inside the SVG (#4710)
                updateExtremes();
            }
            // #10404 - move hide and blur outside focus
            rangeSelector.hideInput(name);
            rangeSelector.setInputValue(name);
            input.blur(); // #4606
        };

        let keyDown = false;

        // handle changes in the input boxes
        input.onchange = (): void => {
            // Update extremes and blur input when clicking date input calendar
            if (!keyDown) {
                updateExtremes();
                rangeSelector.hideInput(name);
                input.blur();
            }
        };

        input.onkeypress = (event: KeyboardEvent): void => {
            // IE does not fire onchange on enter
            if (event.keyCode === 13) {
                updateExtremes();
            }
        };

        input.onkeydown = (event: KeyboardEvent): void => {
            keyDown = true;

            // Arrow keys
            if (event.keyCode === 38 || event.keyCode === 40) {
                updateExtremes();
            }
        };

        input.onkeyup = (): void => {
            keyDown = false;
        };

        return { dateBox, input, label };
    }

    /**
     * Get the position of the range selector buttons and inputs. This can be
     * overridden from outside for custom positioning.
     *
     * @private
     * @function Highcharts.RangeSelector#getPosition
     */
    public getPosition(): Record<string, number> {
        const chart = this.chart,
            options =
                chart.options.rangeSelector as RangeSelectorOptions,
            top = options.verticalAlign === 'top' ?
                chart.plotTop - chart.axisOffset[0] :
                0; // set offset only for varticalAlign top

        return {
            buttonTop: top + options.buttonPosition.y,
            inputTop: top + options.inputPosition.y - 10
        };
    }
    /**
     * Get the extremes of YTD. Will choose dataMax if its value is lower than
     * the current timestamp. Will choose dataMin if its value is higher than
     * the timestamp for the start of current year.
     *
     * @private
     * @function Highcharts.RangeSelector#getYTDExtremes
     * @return {*}
     * Returns min and max for the YTD
     */
    public getYTDExtremes(
        dataMax: number,
        dataMin: number,
        useUTC?: boolean
    ): RangeSelector.RangeObject {
        const time = this.chart.time,
            now = new time.Date(dataMax),
            year = time.get('FullYear', now),
            startOfYear = useUTC ?
                time.Date.UTC(year, 0, 1) : // eslint-disable-line new-cap
                +new time.Date(year, 0, 1),
            min = Math.max(dataMin, startOfYear),
            ts = now.getTime();

        return {
            max: Math.min(dataMax || ts, ts),
            min
        };
    }

    /**
     * Render the range selector including the buttons and the inputs. The first
     * time render is called, the elements are created and positioned. On
     * subsequent calls, they are moved and updated.
     *
     * @private
     * @function Highcharts.RangeSelector#render
     * @param {number} [min]
     *        X axis minimum
     * @param {number} [max]
     *        X axis maximum
     */
    public render(
        min?: number,
        max?: number
    ): void {

        const chart = this.chart,
            renderer = chart.renderer,
            container = chart.container,
            chartOptions = chart.options,
            options =
                chartOptions.rangeSelector as RangeSelectorOptions,
            // Place inputs above the container
            inputsZIndex = pick(
                (chartOptions.chart as any).style &&
                (chartOptions.chart as any).style.zIndex,
                0
            ) + 1,
            inputEnabled = options.inputEnabled,
            rendered = this.rendered;

        if (options.enabled === false) {
            return;
        }

        // create the elements
        if (!rendered) {

            this.group = renderer.g('range-selector-group')
                .attr({
                    zIndex: 7
                })
                .add();

            this.div = createElement('div', void 0, {
                position: 'relative',
                height: 0,
                zIndex: inputsZIndex
            });

            if (this.buttonOptions.length) {
                this.renderButtons();
            }

            // First create a wrapper outside the container in order to make
            // the inputs work and make export correct
            if (container.parentNode) {
                container.parentNode.insertBefore(this.div, container);
            }
            if (inputEnabled) {
                // Create the group to keep the inputs
                this.inputGroup = renderer.g('input-group').add(this.group);

                const minElems = this.drawInput('min');
                this.minDateBox = minElems.dateBox;
                this.minLabel = minElems.label;
                this.minInput = minElems.input;

                const maxElems = this.drawInput('max');
                this.maxDateBox = maxElems.dateBox;
                this.maxLabel = maxElems.label;
                this.maxInput = maxElems.input;
            }
        }

        if (inputEnabled) {
            // Set or reset the input values
            this.setInputValue('min', min);
            this.setInputValue('max', max);

            const unionExtremes = (
                chart.scroller && chart.scroller.getUnionExtremes()
            ) || chart.xAxis[0] || {};

            if (
                defined(unionExtremes.dataMin) &&
                defined(unionExtremes.dataMax)
            ) {
                const minRange = chart.xAxis[0].minRange || 0;

                this.setInputExtremes(
                    'min',
                    unionExtremes.dataMin,
                    Math.min(
                        unionExtremes.dataMax,
                        this.getInputValue('max')
                    ) - minRange
                );
                this.setInputExtremes(
                    'max',
                    Math.max(
                        unionExtremes.dataMin,
                        this.getInputValue('min')
                    ) + minRange,
                    unionExtremes.dataMax
                );
            }

            // Reflow
            if (this.inputGroup) {
                let x = 0;
                [
                    this.minLabel,
                    this.minDateBox,
                    this.maxLabel,
                    this.maxDateBox
                ].forEach((label): void => {
                    if (label) {
                        const { width } = label.getBBox();
                        if (width) {
                            label.attr({ x });
                            x += width + options.inputSpacing;
                        }
                    }
                });
            }
        }

        this.alignElements();

        this.rendered = true;
    }

    /**
     * Render the range buttons. This only runs the first time, later the
     * positioning is laid out in alignElements.
     *
     * @private
     * @function Highcharts.RangeSelector#renderButtons
     */
    public renderButtons(): void {
        const {
            buttons,
            chart,
            options
        } = this;
        const lang = defaultOptions.lang;
        const renderer = chart.renderer;

        const buttonTheme = merge(options.buttonTheme);
        const states = buttonTheme && buttonTheme.states;

        // Prevent the button from resetting the width when the button state
        // changes since we need more control over the width when collapsing
        // the buttons
        const width = buttonTheme.width || 28;
        delete buttonTheme.width;
        delete buttonTheme.states;

        this.buttonGroup = renderer.g('range-selector-buttons').add(this.group);

        const dropdown = this.dropdown = createElement('select', void 0, {
            position: 'absolute',
            width: '1px',
            height: '1px',
            padding: 0,
            border: 0,
            top: '-9999em',
            cursor: 'pointer',
            opacity: 0.0001
        }, this.div) as HTMLSelectElement;

        // Prevent page zoom on iPhone
        addEvent(dropdown, 'touchstart', (): void => {
            dropdown.style.fontSize = '16px';
        });

        // Forward events from select to button
        [
            [H.isMS ? 'mouseover' : 'mouseenter'],
            [H.isMS ? 'mouseout' : 'mouseleave'],
            ['change', 'click']
        ].forEach(([from, to]): void => {
            addEvent(dropdown, from, (): void => {
                const button = buttons[this.currentButtonIndex()];
                if (button) {
                    fireEvent(button.element, to || from);
                }
            });
        });

        this.zoomText = renderer
            .label((lang && lang.rangeSelectorZoom) || '', 0)
            .attr({
                padding: options.buttonTheme.padding,
                height: options.buttonTheme.height,
                paddingLeft: 0,
                paddingRight: 0
            })
            .add(this.buttonGroup);

        if (!this.chart.styledMode) {
            this.zoomText.css(options.labelStyle);

            buttonTheme['stroke-width'] = pick(buttonTheme['stroke-width'], 0);
        }

        createElement('option', {
            textContent: this.zoomText.textStr,
            disabled: true
        }, void 0, dropdown);

        this.buttonOptions.forEach((
            rangeOptions: RangeSelectorButtonOptions,
            i: number
        ): void => {
            createElement('option', {
                textContent: rangeOptions.title || rangeOptions.text
            }, void 0, dropdown);

            buttons[i] = renderer
                .button(
                    rangeOptions.text,
                    0,
                    0,
                    (e: (Event|AnyRecord)): void => {

                        // extract events from button object and call
                        const buttonEvents = (
                            rangeOptions.events && rangeOptions.events.click
                        );

                        let callDefaultEvent;

                        if (buttonEvents) {
                            callDefaultEvent =
                                buttonEvents.call(rangeOptions, e as any);
                        }

                        if (callDefaultEvent !== false) {
                            this.clickButton(i);
                        }

                        this.isActive = true;
                    },
                    buttonTheme,
                    states && states.hover,
                    states && states.select,
                    states && states.disabled
                )
                .attr({
                    'text-align': 'center',
                    width
                })
                .add(this.buttonGroup);

            if (rangeOptions.title) {
                buttons[i].attr('title', rangeOptions.title);
            }
        });
    }

    /**
     * Align the elements horizontally and vertically.
     *
     * @private
     * @function Highcharts.RangeSelector#alignElements
     */
    public alignElements(): void {
        const {
            buttonGroup,
            buttons,
            chart,
            group,
            inputGroup,
            options,
            zoomText
        } = this;
        const chartOptions = chart.options;
        const navButtonOptions = (
            chartOptions.exporting &&
            chartOptions.exporting.enabled !== false &&
            chartOptions.navigation &&
            chartOptions.navigation.buttonOptions
        );
        const {
            buttonPosition,
            inputPosition,
            verticalAlign
        } = options;

        // Get the X offset required to avoid overlapping with the exporting
        // button. This is is used both by the buttonGroup and the inputGroup.
        const getXOffsetForExportButton = (
            group: SVGElement,
            position: RangeSelectorPositionOptions
        ): number => {
            if (
                navButtonOptions &&
                this.titleCollision(chart) &&
                verticalAlign === 'top' &&
                position.align === 'right' && (
                    (
                        position.y -
                        group.getBBox().height - 12
                    ) <
                    (
                        (navButtonOptions.y || 0) +
                        (navButtonOptions.height || 0) +
                        chart.spacing[0]
                    )
                )
            ) {
                return -40;
            }
            return 0;
        };

        let plotLeft = chart.plotLeft;

        if (group && buttonPosition && inputPosition) {

            let translateX = buttonPosition.x - chart.spacing[3];

            if (buttonGroup) {
                this.positionButtons();

                if (!this.initialButtonGroupWidth) {
                    let width = 0;

                    if (zoomText) {
                        width += zoomText.getBBox().width + 5;
                    }

                    buttons.forEach((
                        button: SVGElement,
                        i: number
                    ): void => {
                        width += button.width || 0;
                        if (i !== buttons.length - 1) {
                            width += options.buttonSpacing;
                        }
                    });

                    this.initialButtonGroupWidth = width;
                }

                plotLeft -= chart.spacing[3];
                this.updateButtonStates();

                // Detect collision between button group and exporting
                const xOffsetForExportButton = getXOffsetForExportButton(
                    buttonGroup,
                    buttonPosition
                );

                this.alignButtonGroup(xOffsetForExportButton);

                // Skip animation
                group.placed = buttonGroup.placed = chart.hasLoaded;
            }

            let xOffsetForExportButton = 0;

            if (inputGroup) {
                // Detect collision between the input group and exporting button
                xOffsetForExportButton = getXOffsetForExportButton(
                    inputGroup,
                    inputPosition
                );

                if (inputPosition.align === 'left') {
                    translateX = plotLeft;
                } else if (inputPosition.align === 'right') {
                    translateX = -Math.max(
                        chart.axisOffset[1],
                        -xOffsetForExportButton
                    );
                }

                // Update the alignment to the updated spacing box
                inputGroup.align({
                    y: inputPosition.y,
                    width: inputGroup.getBBox().width,
                    align: inputPosition.align,
                    // fix wrong getBBox() value on right align
                    x: inputPosition.x + translateX - 2
                }, true, chart.spacingBox);

                // Skip animation
                inputGroup.placed = chart.hasLoaded;
            }

            this.handleCollision(xOffsetForExportButton);

            // Vertical align
            group.align({
                verticalAlign
            }, true, chart.spacingBox);

            const alignTranslateY = group.alignAttr.translateY;

            // Set position
            let groupHeight = group.getBBox().height + 20; // # 20 padding
            let translateY = 0;

            // Calculate bottom position
            if (verticalAlign === 'bottom') {
                const legendOptions = chart.legend && chart.legend.options;
                const legendHeight = (
                    legendOptions &&
                    legendOptions.verticalAlign === 'bottom' &&
                    legendOptions.enabled &&
                    !legendOptions.floating ?
                        (
                            chart.legend.legendHeight +
                            pick(legendOptions.margin, 10)
                        ) :
                        0
                );

                groupHeight = groupHeight + legendHeight - 20;
                translateY = (
                    alignTranslateY -
                    groupHeight -
                    (options.floating ? 0 : options.y) -
                    (chart.titleOffset ? chart.titleOffset[2] : 0) -
                    10 // 10 spacing
                );
            }

            if (verticalAlign === 'top') {
                if (options.floating) {
                    translateY = 0;
                }

                if (chart.titleOffset && chart.titleOffset[0]) {
                    translateY = chart.titleOffset[0];
                }

                translateY += ((chart.margin[0] - chart.spacing[0]) || 0);

            } else if (verticalAlign === 'middle') {
                if (inputPosition.y === buttonPosition.y) {
                    translateY = alignTranslateY;
                } else if (inputPosition.y || buttonPosition.y) {
                    if (
                        inputPosition.y < 0 ||
                        buttonPosition.y < 0
                    ) {
                        translateY -= Math.min(
                            inputPosition.y,
                            buttonPosition.y
                        );
                    } else {
                        translateY = alignTranslateY - groupHeight;
                    }
                }
            }

            group.translate(
                options.x,
                options.y + Math.floor(translateY)
            );

            // Translate HTML inputs
            const { minInput, maxInput, dropdown } = this;
            if (options.inputEnabled && minInput && maxInput) {
                minInput.style.marginTop = group.translateY + 'px';
                maxInput.style.marginTop = group.translateY + 'px';
            }
            if (dropdown) {
                dropdown.style.marginTop = group.translateY + 'px';
            }
        }
    }

    /**
     * Align the button group horizontally and vertically.
     *
     * @private
     * @function Highcharts.RangeSelector#alignButtonGroup
     * @param {number} xOffsetForExportButton
     * @param {number} [width]
     */
    public alignButtonGroup(
        xOffsetForExportButton: number,
        width?: number
    ): void {
        const { chart, options, buttonGroup, buttons } = this;
        const { buttonPosition } = options;
        const plotLeft = chart.plotLeft - chart.spacing[3];
        let translateX = buttonPosition.x - chart.spacing[3];

        if (buttonPosition.align === 'right') {
            translateX += xOffsetForExportButton - plotLeft; // #13014
        } else if (buttonPosition.align === 'center') {
            translateX -= plotLeft / 2;
        }

        if (buttonGroup) {
            // Align button group
            buttonGroup.align({
                y: buttonPosition.y,
                width: pick(width, this.initialButtonGroupWidth),
                align: buttonPosition.align,
                x: translateX
            }, true, chart.spacingBox);
        }
    }

    /**
     * @private
     * @function Highcharts.RangeSelector#positionButtons
     */
    public positionButtons(): void {
        const {
            buttons,
            chart,
            options,
            zoomText
        } = this;
        const verb = chart.hasLoaded ? 'animate' : 'attr';
        const { buttonPosition } = options;

        const plotLeft = chart.plotLeft;
        let buttonLeft = plotLeft;

        if (zoomText && zoomText.visibility !== 'hidden') {
            // #8769, allow dynamically updating margins
            zoomText[verb]({
                x: pick(plotLeft + buttonPosition.x, plotLeft)
            });

            // Button start position
            buttonLeft += buttonPosition.x +
                zoomText.getBBox().width + 5;
        }

        for (let i = 0, iEnd = this.buttonOptions.length; i < iEnd; ++i) {
            if (buttons[i].visibility !== 'hidden') {
                buttons[i][verb]({ x: buttonLeft });

                // Increase the button position for the next button
                buttonLeft += (buttons[i].width || 0) + options.buttonSpacing;
            } else {
                buttons[i][verb]({ x: plotLeft });
            }
        }
    }

    /**
     * Handle collision between the button group and the input group
     *
     * @private
     * @function Highcharts.RangeSelector#handleCollision
     *
     * @param  {number} xOffsetForExportButton
     *                  The X offset of the group required to make room for the
     *                  exporting button
     */
    public handleCollision(xOffsetForExportButton: number): void {
        const {
            chart,
            buttonGroup,
            inputGroup
        } = this;

        const {
            buttonPosition,
            dropdown,
            inputPosition
        } = this.options;

        const maxButtonWidth = (): number => {
            let buttonWidth = 0;

            this.buttons.forEach((button): void => {
                const bBox = button.getBBox();
                if (bBox.width > buttonWidth) {
                    buttonWidth = bBox.width;
                }
            });

            return buttonWidth;
        };

        const groupsOverlap = (buttonGroupWidth: number): boolean => {
            if (inputGroup && buttonGroup) {
                const inputGroupX = (
                    inputGroup.alignAttr.translateX +
                    inputGroup.alignOptions.x -
                    xOffsetForExportButton +
                    // getBBox for detecing left margin
                    inputGroup.getBBox().x +
                    // 2px padding to not overlap input and label
                    2
                );

                const inputGroupWidth = inputGroup.alignOptions.width;

                const buttonGroupX = buttonGroup.alignAttr.translateX +
                    buttonGroup.getBBox().x;

                return (buttonGroupX + buttonGroupWidth > inputGroupX) &&
                    (inputGroupX + inputGroupWidth > buttonGroupX) &&
                    (
                        buttonPosition.y <
                        (
                            inputPosition.y +
                            inputGroup.getBBox().height
                        )
                    );
            }
            return false;
        };

        const moveInputsDown = (): void => {
            if (inputGroup && buttonGroup) {
                inputGroup.attr({
                    translateX: inputGroup.alignAttr.translateX + (
                        chart.axisOffset[1] >= -xOffsetForExportButton ?
                            0 :
                            -xOffsetForExportButton
                    ),
                    translateY: inputGroup.alignAttr.translateY +
                        buttonGroup.getBBox().height + 10
                });
            }
        };

        if (buttonGroup) {
            if (dropdown === 'always') {
                this.collapseButtons(xOffsetForExportButton);

                if (groupsOverlap(maxButtonWidth())) {
                    // Move the inputs down if there is still a collision
                    // after collapsing the buttons
                    moveInputsDown();
                }
                return;
            }
            if (dropdown === 'never') {
                this.expandButtons();
            }
        }

        // Detect collision
        if (inputGroup && buttonGroup) {
            if (
                (inputPosition.align === buttonPosition.align) ||
                // 20 is minimal spacing between elements
                groupsOverlap(this.initialButtonGroupWidth + 20)
            ) {
                if (dropdown === 'responsive') {
                    this.collapseButtons(xOffsetForExportButton);

                    if (groupsOverlap(maxButtonWidth())) {
                        moveInputsDown();
                    }
                } else {
                    moveInputsDown();
                }
            } else if (dropdown === 'responsive') {
                this.expandButtons();
            }
        } else if (buttonGroup && dropdown === 'responsive') {
            if (this.initialButtonGroupWidth > chart.plotWidth) {
                this.collapseButtons(xOffsetForExportButton);
            } else {
                this.expandButtons();
            }
        }
    }

    /**
     * Collapse the buttons and put the select element on top.
     *
     * @private
     * @function Highcharts.RangeSelector#collapseButtons
     * @param {number} xOffsetForExportButton
     */
    public collapseButtons(xOffsetForExportButton: number): void {
        const {
            buttons,
            buttonOptions,
            chart,
            dropdown,
            options,
            zoomText
        } = this;

        // If the buttons are already collapsed do nothing.
        if (this.isCollapsed === true) {
            return;

        }
        this.isCollapsed = true;

        const userButtonTheme = (
            chart.userOptions.rangeSelector &&
            chart.userOptions.rangeSelector.buttonTheme
        ) || {};

        const getAttribs = (text?: string): SVGAttributes => ({
            text: text ? `${text} ▾` : '▾',
            width: 'auto',
            paddingLeft: pick(
                options.buttonTheme.paddingLeft,
                userButtonTheme.padding,
                8
            ),
            paddingRight: pick(
                options.buttonTheme.paddingRight,
                userButtonTheme.padding,
                8
            )
        } as unknown as SVGAttributes);

        if (zoomText) {
            zoomText.hide();
        }

        let hasActiveButton = false;

        buttonOptions.forEach((
            rangeOptions: RangeSelectorButtonOptions,
            i: number
        ): void => {
            const button = buttons[i];
            if (button.state !== 2) {
                button.hide();
            } else {
                button.show();
                button.attr(getAttribs(rangeOptions.text));

                hasActiveButton = true;
            }
        });

        if (!hasActiveButton) {
            if (dropdown) {
                dropdown.selectedIndex = 0;
            }

            buttons[0].show();
            buttons[0].attr(getAttribs(this.zoomText && this.zoomText.textStr));
        }

        const { align } = options.buttonPosition;

        this.positionButtons();

        if (align === 'right' || align === 'center') {
            this.alignButtonGroup(
                xOffsetForExportButton,
                buttons[this.currentButtonIndex()].getBBox().width
            );
        }

        this.showDropdown();
    }

    /**
     * Show all the buttons and hide the select element.
     *
     * @private
     * @function Highcharts.RangeSelector#expandButtons
     */
    public expandButtons(): void {
        const {
            buttons,
            buttonOptions,
            options,
            zoomText
        } = this;

        this.hideDropdown();

        // If buttons are already not collapsed, do nothing.
        if (this.isCollapsed === false) {
            return;

        }
        this.isCollapsed = false;
        if (zoomText) {
            zoomText.show();
        }

        buttonOptions.forEach((
            rangeOptions: RangeSelectorButtonOptions,
            i: number
        ): void => {
            const button = buttons[i];

            button.show();
            button.attr({
                text: rangeOptions.text,
                width: options.buttonTheme.width || 28,
                paddingLeft: pick(options.buttonTheme.paddingLeft, 'unset'),
                paddingRight: pick(options.buttonTheme.paddingRight, 'unset')
            } as SVGAttributes);

            if (button.state < 2) {
                button.setState(0);
            }
        });

        this.positionButtons();
    }

    /**
     * Get the index of the visible button when the buttons are collapsed.
     *
     * @private
     * @function Highcharts.RangeSelector#currentButtonIndex
     */
    public currentButtonIndex(): number {
        const { dropdown } = this;

        if (dropdown && dropdown.selectedIndex > 0) {
            return dropdown.selectedIndex - 1;
        }
        return 0;
    }

    /**
     * Position the select element on top of the button.
     *
     * @private
     * @function Highcharts.RangeSelector#showDropdown
     */
    public showDropdown(): void {
        const {
            buttonGroup,
            buttons,
            chart,
            dropdown
        } = this;

        if (buttonGroup && dropdown) {
            const { translateX = 0, translateY = 0 } = buttonGroup,
                bBox = buttons[this.currentButtonIndex()].getBBox();
            css(dropdown, {
                left: (chart.plotLeft + translateX) + 'px',
                top: (translateY + 0.5) + 'px',
                width: bBox.width + 'px',
                height: bBox.height + 'px'
            });
            this.hasVisibleDropdown = true;
        }
    }

    /**
     * @private
     * @function Highcharts.RangeSelector#hideDropdown
     */
    public hideDropdown(): void {
        const { dropdown } = this;

        if (dropdown) {
            css(dropdown, {
                top: '-9999em',
                width: '1px',
                height: '1px'
            });
            this.hasVisibleDropdown = false;
        }
    }

    /**
     * Extracts height of range selector
     *
     * @private
     * @function Highcharts.RangeSelector#getHeight
     * @return {number}
     * Returns rangeSelector height
     */
    public getHeight(): number {
        const rangeSelector = this,
            options = rangeSelector.options,
            rangeSelectorGroup = rangeSelector.group,
            inputPosition = options.inputPosition,
            buttonPosition = options.buttonPosition,
            yPosition = options.y,
            buttonPositionY = buttonPosition.y,
            inputPositionY = inputPosition.y;

        let rangeSelectorHeight = 0;

        if (options.height) {
            return options.height;
        }

        // Align the elements before we read the height in case we're switching
        // between wrapped and non-wrapped layout
        this.alignElements();

        rangeSelectorHeight = rangeSelectorGroup ?
            // 13px to keep back compatibility
            (rangeSelectorGroup.getBBox(true).height) + 13 +
                yPosition :
            0;

        const minPosition = Math.min(inputPositionY, buttonPositionY);

        if ((inputPositionY < 0 && buttonPositionY < 0) ||
            (inputPositionY > 0 && buttonPositionY > 0)
        ) {
            rangeSelectorHeight += Math.abs(minPosition);
        }

        return rangeSelectorHeight;
    }

    /**
     * Detect collision with title or subtitle
     *
     * @private
     * @function Highcharts.RangeSelector#titleCollision
     * @return {boolean}
     * Returns collision status
     */
    public titleCollision(
        chart: Chart
    ): boolean {
        return !(
            (chart.options.title as any).text ||
            (chart.options.subtitle as any).text
        );
    }

    /**
     * Update the range selector with new options
     *
     * @private
     * @function Highcharts.RangeSelector#update
     * @param {Highcharts.RangeSelectorOptions} options
     */
    public update(
        options: RangeSelectorOptions
    ): void {
        const chart = this.chart;
        merge(true, chart.options.rangeSelector, options);

        this.destroy();
        this.init(chart);

        this.render();
    }

    /**
     * Destroys allocated elements.
     *
     * @private
     * @function Highcharts.RangeSelector#destroy
     */
    public destroy(): void {
        const rSelector: RangeSelector = this,
            minInput = rSelector.minInput,
            maxInput = rSelector.maxInput;

        if (rSelector.eventsToUnbind) {
            rSelector.eventsToUnbind.forEach((
                unbind: Function
            ): void => unbind());
            rSelector.eventsToUnbind = void 0;
        }

        // Destroy elements in collections
        destroyObjectProperties(rSelector.buttons);

        // Clear input element events
        if (minInput) {
            minInput.onfocus = minInput.onblur = minInput.onchange = null;
        }
        if (maxInput) {
            maxInput.onfocus = maxInput.onblur = maxInput.onchange = null;
        }

        // Destroy HTML and SVG elements
        objectEach(rSelector, function (val, key): void {
            if (val && key !== 'chart') {
                if (val instanceof SVGElement) {
                    // SVGElement
                    val.destroy();
                } else if (
                    val instanceof window.HTMLElement
                ) {
                    // HTML element
                    discardElement(val);
                }
            }
            if (val !== RangeSelector.prototype[key]) {
                (rSelector as any)[key] = null;
            }
        }, this);
    }
}

/* *
 *
 *  Class Prototype
 *
 * */

interface RangeSelector {
    defaultButtons: Array<RangeSelectorButtonOptions>;
    inputTypeFormats: Record<string, string>;
}

extend(RangeSelector.prototype, {
    /**
     * The default buttons for pre-selecting time frames.
     * @private
     */
    defaultButtons: [{
        type: 'month',
        count: 1,
        text: '1m',
        title: 'View 1 month'
    }, {
        type: 'month',
        count: 3,
        text: '3m',
        title: 'View 3 months'
    }, {
        type: 'month',
        count: 6,
        text: '6m',
        title: 'View 6 months'
    }, {
        type: 'ytd',
        text: 'YTD',
        title: 'View year to date'
    }, {
        type: 'year',
        count: 1,
        text: '1y',
        title: 'View 1 year'
    }, {
        type: 'all',
        text: 'All',
        title: 'View all'
    }],
    /**
     * The date formats to use when setting min, max and value on date inputs.
     * @private
     */
    inputTypeFormats: {
        'datetime-local': '%Y-%m-%dT%H:%M:%S',
        'date': '%Y-%m-%d',
        'time': '%H:%M:%S'
    }
});

/* *
 *
 *  Class Namespace
 *
 * */

namespace RangeSelector {
    export interface InputElements {
        dateBox: SVGElement;
        input: HTMLInputElement;
        label: SVGElement;
    }
    export interface RangeObject {
        max: number;
        min: number;
    }
}

/* *
 *
 *  Default Export
 *
 * */

export default RangeSelector;

/* *
 *
 *  API Options
 *
 * */

/**
 * Define the time span for the button
 *
 * @typedef {"all"|"day"|"hour"|"millisecond"|"minute"|"month"|"second"|"week"|"year"|"ytd"} Highcharts.RangeSelectorButtonTypeValue
 */

/**
 * Callback function to react on button clicks.
 *
 * @callback Highcharts.RangeSelectorClickCallbackFunction
 *
 * @param {global.Event} e
 *        Event arguments.
 *
 * @param {boolean|undefined}
 *        Return false to cancel the default button event.
 */

/**
 * Callback function to parse values entered in the input boxes and return a
 * valid JavaScript time as milliseconds since 1970.
 *
 * @callback Highcharts.RangeSelectorParseCallbackFunction
 *
 * @param {string} value
 *        Input value to parse.
 *
 * @return {number}
 *         Parsed JavaScript time value.
 */

(''); // keeps doclets above in JS file<|MERGE_RESOLUTION|>--- conflicted
+++ resolved
@@ -169,12 +169,9 @@
      *
      * */
 
-<<<<<<< HEAD
-    public buttons: Array<SVGElement> = void 0 as any;
+
+    public buttons!: Array<SVGElement>;
     public isCollapsed?: boolean;
-=======
-    public buttons!: Array<SVGElement>;
->>>>>>> d3aaa01d
     public buttonGroup?: SVGElement;
     public buttonOptions: Array<RangeSelectorButtonOptions> =
         RangeSelector.prototype.defaultButtons;
