/* *
 *
 *  (c) 2010-2024 Torstein Honsi
 *
 *  License: www.highcharts.com/license
 *
 *  !!!!!!! SOURCE GETS TRANSPILED BY TYPESCRIPT. EDIT TS FILE ONLY. !!!!!!!
 *
 * */

'use strict';

/* *
 *
 *  Imports
 *
 * */

import type {
    AxisOptions,
    AxisSetExtremesEventObject
} from '../../Core/Axis/AxisOptions';
import type CSSObject from '../../Core/Renderer/CSSObject';
import type { HTMLDOMElement } from '../../Core/Renderer/DOMElementType';
import type {
    RangeSelectorButtonOptions,
    RangeSelectorOptions,
    RangeSelectorPositionOptions
} from './RangeSelectorOptions';
import type SVGAttributes from '../../Core/Renderer/SVG/SVGAttributes';
import type Time from '../../Core/Time';

import Axis from '../../Core/Axis/Axis.js';
import Chart from '../../Core/Chart/Chart.js';
import D from '../../Core/Defaults.js';
const { defaultOptions } = D;
import H from '../../Core/Globals.js';
import { Palette } from '../../Core/Color/Palettes.js';
import RangeSelectorComposition from './RangeSelectorComposition.js';
import SVGElement from '../../Core/Renderer/SVG/SVGElement.js';
import U from '../../Core/Utilities.js';
const {
    addEvent,
    createElement,
    css,
    defined,
    destroyObjectProperties,
    discardElement,
    extend,
    fireEvent,
    isNumber,
    merge,
    objectEach,
    pad,
    pick,
    pInt,
    splat
} = U;

/* *
 *
 *  Declarations
 *
 * */

declare module '../../Core/Axis/AxisLike' {
    interface AxisLike {
        newMax?: number;
        range?: (number|RangeSelectorButtonOptions);
    }
}

declare module '../../Core/Chart/ChartLike'{
    interface ChartLike {
        extraBottomMargin?: boolean;
        extraTopMargin?: boolean;
        fixedRange?: number;
        rangeSelector?: RangeSelector;
    }
}

declare module './RangeSelectorOptions' {
    export interface RangeSelectorButtonOptions {
        _offsetMax?: number;
        _offsetMin?: number;
        _range?: number;
    }
}

/* *
 *
 *  Functions
 *
 * */

/**
 * Get the preferred input type based on a date format string.
 *
 * @private
 * @function preferredInputType
 */
function preferredInputType(format: string): string {
    const ms = format.indexOf('%L') !== -1;

    if (ms) {
        return 'text';
    }

    const date = ['a', 'A', 'd', 'e', 'w', 'b', 'B', 'm', 'o', 'y', 'Y']
        .some((char: string): boolean => format.indexOf('%' + char) !== -1);
    const time = ['H', 'k', 'I', 'l', 'M', 'S']
        .some((char: string): boolean => format.indexOf('%' + char) !== -1);

    if (date && time) {
        return 'datetime-local';
    }
    if (date) {
        return 'date';
    }
    if (time) {
        return 'time';
    }
    return 'text';
}

/* *
 *
 *  Class
 *
 * */

/**
 * The range selector.
 *
 * @private
 * @class
 * @name Highcharts.RangeSelector
 * @param {Highcharts.Chart} chart
 */
class RangeSelector {

    /* *
     *
     *  Static Functions
     *
     * */

    /**
     * @private
     */
    public static compose(
        AxisClass: typeof Axis,
        ChartClass: typeof Chart
    ): void {
        RangeSelectorComposition.compose(AxisClass, ChartClass, RangeSelector);
    }

    /* *
     *
     *  Constructor
     *
     * */

    public constructor(chart: Chart) {
        this.chart = chart;
        this.init(chart);
    }

    /* *
     *
     *  Properties
     *
     * */


    public buttons!: Array<SVGElement>;
    public isCollapsed?: boolean;
    public buttonGroup?: SVGElement;
    public buttonOptions: Array<RangeSelectorButtonOptions> =
        RangeSelector.prototype.defaultButtons;
    public chart: Chart;
    public deferredYTDClick?: number;
    public div?: HTMLDOMElement;
    public dropdown?: HTMLSelectElement;
    public eventsToUnbind?: Array<Function>;
    public forcedDataGrouping?: boolean;
    public frozenStates?: boolean;
    public group?: SVGElement;
    public hasVisibleDropdown?: boolean;
    public initialButtonGroupWidth = 0;
    public inputGroup?: SVGElement;
    public isActive?: boolean;
    public maxDateBox?: SVGElement;
    public maxInput?: HTMLInputElement;
    public maxLabel?: SVGElement;
    public minDateBox?: SVGElement;
    public minInput?: HTMLInputElement;
    public minLabel?: SVGElement;
    public options!: RangeSelectorOptions;
    public rendered?: boolean;
    public selected?: number;
    public zoomText?: SVGElement;

    /* *
     *
     *  Functions
     *
     * */

    /**
     * The method to run when one of the buttons in the range selectors is
     * clicked
     *
     * @private
     * @function Highcharts.RangeSelector#clickButton
     * @param {number} i
     *        The index of the button
     * @param {boolean} [redraw]
     */
    public clickButton(
        i: number,
        redraw?: boolean
    ): void {
        const rangeSelector = this,
            chart = rangeSelector.chart,
            rangeOptions = rangeSelector.buttonOptions[i],
            baseAxis = chart.xAxis[0],
            unionExtremes = (
                chart.scroller && chart.scroller.getUnionExtremes()
            ) || baseAxis || {},
            type = rangeOptions.type,
            dataGrouping = rangeOptions.dataGrouping;

        let dataMin = unionExtremes.dataMin,
            dataMax = unionExtremes.dataMax,
            newMin,
            newMax = baseAxis && Math.round(
                Math.min(
                    baseAxis.max as any, pick(dataMax, baseAxis.max as any)
                )
            ), // #1568
            baseXAxisOptions: AxisOptions,
            range = rangeOptions._range,
            rangeMin,
            minSetting: (number|null|undefined),
            rangeSetting: (number|undefined),
            ctx: Axis,
            ytdExtremes,
            addOffsetMin = true;

        // chart has no data, base series is removed
        if (dataMin === null || dataMax === null) {
            return;
        }

        rangeSelector.setSelected(i);

        // Apply dataGrouping associated to button
        if (dataGrouping) {
            this.forcedDataGrouping = true;
            Axis.prototype.setDataGrouping.call(
                baseAxis || { chart: this.chart },
                dataGrouping,
                false
            );

            this.frozenStates = rangeOptions.preserveDataGrouping;
        }

        // Apply range
        if (type === 'month' || type === 'year') {
            if (!baseAxis) {
                // This is set to the user options and picked up later when the
                // axis is instantiated so that we know the min and max.
                range = rangeOptions as any;
            } else {
                ctx = {
                    range: rangeOptions,
                    max: newMax,
                    chart: chart,
                    dataMin: dataMin,
                    dataMax: dataMax
                } as any;
                newMin = baseAxis.minFromRange.call(ctx);
                if (isNumber(ctx.newMax)) {
                    newMax = ctx.newMax;
                }
                // #15799: offsetMin is added in minFromRange so that it works
                // with pre-selected buttons as well
                addOffsetMin = false;
            }

        // Fixed times like minutes, hours, days
        } else if (range) {
            newMin = Math.max(newMax - range, dataMin as any);
            newMax = Math.min(newMin + range, dataMax as any);
            addOffsetMin = false;

        } else if (type === 'ytd') {

            // On user clicks on the buttons, or a delayed action running from
            // the beforeRender event (below), the baseAxis is defined.
            if (baseAxis) {
                // When "ytd" is the pre-selected button for the initial view,
                // its calculation is delayed and rerun in the beforeRender
                // event (below). When the series are initialized, but before
                // the chart is rendered, we have access to the xData array
                // (#942).
                if (
                    typeof dataMax === 'undefined' ||
                    typeof dataMin === 'undefined'
                ) {
                    dataMin = Number.MAX_VALUE;
                    dataMax = Number.MIN_VALUE;
                    chart.series.forEach((series): void => {
                        // reassign it to the last item
                        const xData = series.xData;
                        if (xData) {
                            dataMin = Math.min(xData[0], dataMin as any);
                            dataMax = Math.max(
                                xData[xData.length - 1],
                                dataMax as any
                            );
                        }
                    });
                    redraw = false;
                }
                ytdExtremes = rangeSelector.getYTDExtremes(
                    dataMax,
                    dataMin,
                    chart.time.useUTC
                );
                newMin = rangeMin = ytdExtremes.min;
                newMax = ytdExtremes.max;

            // "ytd" is pre-selected. We don't yet have access to processed
            // point and extremes data (things like pointStart and pointInterval
            // are missing), so we delay the process (#942)
            } else {
                rangeSelector.deferredYTDClick = i;
                return;
            }
        } else if (type === 'all' && baseAxis) {
            // If the navigator exist and the axis range is declared reset that
            // range and from now on only use the range set by a user, #14742.
            if (chart.navigator && chart.navigator.baseSeries[0]) {
                chart.navigator.baseSeries[0].xAxis.options.range = void 0;
            }

            newMin = dataMin;
            newMax = dataMax as any;
        }

        if (addOffsetMin && rangeOptions._offsetMin && defined(newMin)) {
            newMin += rangeOptions._offsetMin;
        }
        if (rangeOptions._offsetMax && defined(newMax)) {
            newMax += rangeOptions._offsetMax;
        }

        if (this.dropdown) {
            this.dropdown.selectedIndex = i + 1;
        }

        // Update the chart
        if (!baseAxis) {
<<<<<<< HEAD
            // X-axis options not defined, avoids undefined error and
            // sets deferred range to undefined (#20529).
            if (!chart.userOptions.xAxis) {
                chart.userOptions.xAxis = {};
            }

            // Axis not yet instanciated. Temporarily set min and range
=======
            // Axis not yet instantiated. Temporarily set min and range
>>>>>>> 09a1c90d
            // options and remove them on chart load (#4317).
            // User options have superceeded options (#20529).
            baseXAxisOptions = splat(chart.userOptions.xAxis)[0];
            rangeSetting = baseXAxisOptions.range;
            baseXAxisOptions.range = range;
            minSetting = baseXAxisOptions.min;
            baseXAxisOptions.min = rangeMin;
            addEvent(chart, 'load', function resetMinAndRange(): void {
                chart.setFixedRange(rangeOptions._range);
                baseXAxisOptions.range = rangeSetting;
                baseXAxisOptions.min = minSetting;
            });
        } else {
            // Existing axis object. Set extremes after render time.
            baseAxis.setExtremes(
                newMin,
                newMax,
                pick(redraw, true),
                void 0, // auto animation
                {
                    trigger: 'rangeSelectorButton',
                    rangeSelectorButton: rangeOptions
                }
            );
            chart.setFixedRange(rangeOptions._range);
        }

        fireEvent(this, 'afterBtnClick');
    }

    /**
     * Set the selected option. This method only sets the internal flag, it
     * doesn't update the buttons or the actual zoomed range.
     *
     * @private
     * @function Highcharts.RangeSelector#setSelected
     * @param {number} [selected]
     */
    public setSelected(
        selected?: number
    ): void {
        this.selected = this.options.selected = selected;
    }

    /**
     * Initialize the range selector
     *
     * @private
     * @function Highcharts.RangeSelector#init
     * @param {Highcharts.Chart} chart
     */
    public init(
        chart: Chart
    ): void {
        const rangeSelector = this,
            options = (
                chart.options.rangeSelector as RangeSelectorOptions
            ),
            buttonOptions = (
                options.buttons || rangeSelector.defaultButtons.slice()
            ),
            selectedOption = options.selected,
            blurInputs = function (): void {
                const minInput = rangeSelector.minInput,
                    maxInput = rangeSelector.maxInput;

                // #3274 in some case blur is not defined
                if (minInput && !!minInput.blur) {
                    fireEvent(minInput, 'blur');
                }
                if (maxInput && !!maxInput.blur) {
                    fireEvent(maxInput, 'blur');
                }
            };

        rangeSelector.chart = chart;
        rangeSelector.options = options;
        rangeSelector.buttons = [];

        rangeSelector.buttonOptions = buttonOptions;

        this.eventsToUnbind = [];
        this.eventsToUnbind.push(addEvent(
            chart.container,
            'mousedown',
            blurInputs
        ));
        this.eventsToUnbind.push(addEvent(chart, 'resize', blurInputs));

        // Extend the buttonOptions with actual range
        buttonOptions.forEach(rangeSelector.computeButtonRange);

        // Zoomed range based on a pre-selected button index
        if (
            typeof selectedOption !== 'undefined' &&
            buttonOptions[selectedOption]
        ) {
            this.clickButton(selectedOption, false);
        }

        this.eventsToUnbind.push(addEvent(chart, 'load', function (): void {
            // If a data grouping is applied to the current button, release it
            // when extremes change
            if (chart.xAxis && chart.xAxis[0]) {
                addEvent(
                    chart.xAxis[0],
                    'setExtremes',
                    function (e: AxisSetExtremesEventObject): void {
                        if (
                            isNumber(this.max) &&
                            isNumber(this.min) &&
                            this.max - this.min !== chart.fixedRange &&
                            e.trigger !== 'rangeSelectorButton' &&
                            e.trigger !== 'updatedData' &&
                            rangeSelector.forcedDataGrouping &&
                            !rangeSelector.frozenStates
                        ) {
                            this.setDataGrouping(false, false);
                        }
                    }
                );
            }
        }));
    }

    /**
     * Dynamically update the range selector buttons after a new range has been
     * set
     *
     * @private
     * @function Highcharts.RangeSelector#updateButtonStates
     */
    public updateButtonStates(): void {
        const rangeSelector = this,
            chart = this.chart,
            dropdown = this.dropdown,
            baseAxis = chart.xAxis[0],
            actualRange = Math.round(
                (baseAxis.max as any) - (baseAxis.min as any)
            ),
            hasNoData = !baseAxis.hasVisibleSeries,
            day = 24 * 36e5, // A single day in milliseconds
            unionExtremes = (
                chart.scroller &&
                chart.scroller.getUnionExtremes()
            ) || baseAxis,
            dataMin = unionExtremes.dataMin,
            dataMax = unionExtremes.dataMax,
            ytdExtremes = rangeSelector.getYTDExtremes(
                dataMax as any,
                dataMin as any,
                chart.time.useUTC
            ),
            ytdMin = ytdExtremes.min,
            ytdMax = ytdExtremes.max,
            selected = rangeSelector.selected,
            allButtonsEnabled = rangeSelector.options.allButtonsEnabled,
            buttons = rangeSelector.buttons;

        let selectedExists = isNumber(selected),
            isSelectedTooGreat = false;

        rangeSelector.buttonOptions.forEach((
            rangeOptions: RangeSelectorButtonOptions,
            i: number
        ): void => {
            const range = rangeOptions._range,
                type = rangeOptions.type,
                count = rangeOptions.count || 1,
                button = buttons[i],
                offsetRange =
                    (rangeOptions._offsetMax as any) -
                    (rangeOptions._offsetMin as any),
                isSelected = i === selected,
                // Disable buttons where the range exceeds what is allowed in
                // the current view
                isTooGreatRange = (range as any) >
                    (dataMax as any) - (dataMin as any),
                // Disable buttons where the range is smaller than the minimum
                // range
                isTooSmallRange = (range as any) < (baseAxis.minRange as any);

            let state = 0,
                // Do not select the YTD button if not explicitly told so
                isYTDButNotSelected = false,
                // Disable the All button if we're already showing all
                isAllButAlreadyShowingAll = false,
                isSameRange = range === actualRange;

            if (isSelected && isTooGreatRange) {
                isSelectedTooGreat = true;
            }

            if (
                baseAxis.isOrdinal &&
                baseAxis.ordinal?.positions &&
                range &&
                actualRange < range
            ) {
                // Handle ordinal ranges
                const positions = baseAxis.ordinal.positions;

                if (positions[positions.length - 1] - positions[0] > range) {
                    isSameRange = true;
                }
            } else if (
                // Months and years have variable range so we check the extremes
                (type === 'month' || type === 'year') &&
                (
                    actualRange + 36e5 >=
                    { month: 28, year: 365 }[type] * day * count - offsetRange
                ) &&
                (
                    actualRange - 36e5 <=
                    { month: 31, year: 366 }[type] * day * count + offsetRange
                )
            ) {
                isSameRange = true;
            } else if (type === 'ytd') {
                isSameRange = (ytdMax - ytdMin + offsetRange) === actualRange;
                isYTDButNotSelected = !isSelected;
            } else if (type === 'all') {
                isSameRange = (
                    (baseAxis.max as any) - (baseAxis.min as any) >=
                    (dataMax as any) - (dataMin as any)
                );
                isAllButAlreadyShowingAll = (
                    !isSelected &&
                    selectedExists &&
                    isSameRange
                );
            }

            // The new zoom area happens to match the range for a button - mark
            // it selected. This happens when scrolling across an ordinal gap.
            // It can be seen in the intraday demos when selecting 1h and scroll
            // across the night gap.
            const disable = (
                !allButtonsEnabled &&
                !(isSelectedTooGreat && type === 'all') &&
                (
                    isTooGreatRange ||
                    isTooSmallRange ||
                    isAllButAlreadyShowingAll ||
                    hasNoData
                )
            );
            const select = (
                (isSelectedTooGreat && type === 'all') ||
                (isSelected && isSameRange) ||
                (isSameRange && !selectedExists && !isYTDButNotSelected) ||
                (isSelected && rangeSelector.frozenStates)
            );

            if (disable) {
                state = 3;
            } else if (select) {
                selectedExists = true; // Only one button can be selected
                state = 2;
            }

            // If state has changed, update the button
            if (button.state !== state) {
                button.setState(state);

                if (dropdown) {
                    dropdown.options[i + 1].disabled = disable;

                    if (state === 2) {
                        dropdown.selectedIndex = i + 1;
                    }
                }

                // Reset (#9209)
                if (state === 0 && selected === i) {
                    rangeSelector.setSelected();
                } else if (
                    (state === 2 && !defined(selected)) ||
                    isSelectedTooGreat
                ) {
                    rangeSelector.setSelected(i);
                }
            }
        });
    }

    /**
     * Compute and cache the range for an individual button
     *
     * @private
     * @function Highcharts.RangeSelector#computeButtonRange
     * @param {Highcharts.RangeSelectorButtonsOptions} rangeOptions
     */
    public computeButtonRange(
        rangeOptions: RangeSelectorButtonOptions
    ): void {
        const type = rangeOptions.type as string,
            count = rangeOptions.count || 1,

            // these time intervals have a fixed number of milliseconds, as
            // opposed to month, ytd and year
            fixedTimes = ({
                millisecond: 1,
                second: 1000,
                minute: 60 * 1000,
                hour: 3600 * 1000,
                day: 24 * 3600 * 1000,
                week: 7 * 24 * 3600 * 1000
            } as Record<string, number>);

        // Store the range on the button object
        if (fixedTimes[type]) {
            rangeOptions._range = fixedTimes[type] * count;
        } else if (type === 'month' || type === 'year') {
            rangeOptions._range = ({
                month: 30,
                year: 365
            } as Record<string, number>)[type] * 24 * 36e5 * count;
        }

        rangeOptions._offsetMin = pick(rangeOptions.offsetMin, 0);
        rangeOptions._offsetMax = pick(rangeOptions.offsetMax, 0);
        (rangeOptions._range as any) +=
            (rangeOptions._offsetMax as any) - (rangeOptions._offsetMin as any);
    }

    /**
     * Get the unix timestamp of a HTML input for the dates
     *
     * @private
     * @function Highcharts.RangeSelector#getInputValue
     */
    public getInputValue(name: string): number {
        const input = name === 'min' ? this.minInput : this.maxInput;
        const options = this.chart.options
            .rangeSelector as RangeSelectorOptions;
        const time = this.chart.time;

        if (input) {
            return (
                (input.type === 'text' && options.inputDateParser) ||
                this.defaultInputDateParser
            )(input.value, time.useUTC, time);
        }
        return 0;
    }

    /**
     * Set the internal and displayed value of a HTML input for the dates
     *
     * @private
     * @function Highcharts.RangeSelector#setInputValue
     */
    public setInputValue(
        name: string,
        inputTime?: number
    ): void {
        const options = this.options,
            time = this.chart.time,
            input = name === 'min' ? this.minInput : this.maxInput,
            dateBox = name === 'min' ? this.minDateBox : this.maxDateBox;

        if (input) {
            const hcTimeAttr = input.getAttribute('data-hc-time');
            let updatedTime = defined(hcTimeAttr) ? Number(hcTimeAttr) : void 0;

            if (defined(inputTime)) {
                const previousTime = updatedTime;
                if (defined(previousTime)) {
                    input.setAttribute('data-hc-time-previous', previousTime);
                }
                input.setAttribute('data-hc-time', inputTime);
                updatedTime = inputTime;
            }

            input.value = time.dateFormat(
                (
                    this.inputTypeFormats[input.type] ||
                    options.inputEditDateFormat
                ),
                updatedTime
            );
            if (dateBox) {
                dateBox.attr({
                    text: time.dateFormat(
                        options.inputDateFormat,
                        updatedTime
                    )
                });
            }
        }
    }

    /**
     * Set the min and max value of a HTML input for the dates
     *
     * @private
     * @function Highcharts.RangeSelector#setInputExtremes
     */
    public setInputExtremes(
        name: string,
        min: number,
        max: number
    ): void {
        const input = name === 'min' ? this.minInput : this.maxInput;
        if (input) {
            const format = this.inputTypeFormats[input.type];
            const time = this.chart.time;

            if (format) {
                const newMin = time.dateFormat(format, min);
                if (input.min !== newMin) {
                    input.min = newMin;
                }
                const newMax = time.dateFormat(format, max);
                if (input.max !== newMax) {
                    input.max = newMax;
                }
            }
        }
    }

    /**
     * @private
     * @function Highcharts.RangeSelector#showInput
     * @param {string} name
     */
    public showInput(name: ('min'|'max')): void {
        const dateBox = name === 'min' ? this.minDateBox : this.maxDateBox,
            input = name === 'min' ? this.minInput : this.maxInput;

        if (input && dateBox && this.inputGroup) {
            const isTextInput = input.type === 'text',
                { translateX = 0, translateY = 0 } = this.inputGroup,
                { x = 0, width = 0, height = 0 } = dateBox,
                { inputBoxWidth } = this.options;

            css(input, {
                width: isTextInput ?
                    ((width + (inputBoxWidth ? -2 : 20)) + 'px') :
                    'auto',
                height: (height - 2) + 'px',
                border: '2px solid silver'
            });

            if (isTextInput && inputBoxWidth) {
                css(input, {
                    left: (translateX + x) + 'px',
                    top: translateY + 'px'
                });

            // Inputs of types date, time or datetime-local should be centered
            // on top of the dateBox
            } else {
                css(input, {
                    left: Math.min(
                        Math.round(
                            x +
                            translateX -
                            (input.offsetWidth - width) / 2
                        ),
                        this.chart.chartWidth - input.offsetWidth
                    ) + 'px',
                    top: (
                        translateY - (input.offsetHeight - height) / 2
                    ) + 'px'
                });
            }
        }
    }

    /**
     * @private
     * @function Highcharts.RangeSelector#hideInput
     * @param {string} name
     */
    public hideInput(name: ('min'|'max')): void {
        const input = name === 'min' ? this.minInput : this.maxInput;
        if (input) {
            css(input, {
                top: '-9999em',
                border: 0,
                width: '1px',
                height: '1px'
            });
        }
    }

    /**
     * @private
     * @function Highcharts.RangeSelector#defaultInputDateParser
     */
    public defaultInputDateParser(
        inputDate: string,
        useUTC: boolean,
        time?: Time
    ): number {
        const hasTimezone = (str: string): boolean =>
            str.length > 6 &&
            (str.lastIndexOf('-') === str.length - 6 ||
            str.lastIndexOf('+') === str.length - 6);

        let input = inputDate.split('/').join('-').split(' ').join('T');
        if (input.indexOf('T') === -1) {
            input += 'T00:00';
        }
        if (useUTC) {
            input += 'Z';
        } else if (H.isSafari && !hasTimezone(input)) {
            const offset = new Date(input).getTimezoneOffset() / 60;
            input += offset <= 0 ? `+${pad(-offset)}:00` : `-${pad(offset)}:00`;
        }
        let date = Date.parse(input);

        // If the value isn't parsed directly to a value by the
        // browser's Date.parse method, try
        // parsing it a different way
        if (!isNumber(date)) {
            const parts = inputDate.split('-');
            date = Date.UTC(
                pInt(parts[0]),
                pInt(parts[1]) - 1,
                pInt(parts[2])
            );
        }

        if (time && useUTC && isNumber(date)) {
            date += time.getTimezoneOffset(date);
        }

        return date;
    }

    /**
     * Draw either the 'from' or the 'to' HTML input box of the range selector
     *
     * @private
     * @function Highcharts.RangeSelector#drawInput
     */
    public drawInput(
        name: ('min'|'max')
    ): RangeSelector.InputElements {
        const {
            chart,
            div,
            inputGroup
        } = this;

        const rangeSelector = this,
            chartStyle = chart.renderer.style || {},
            renderer = chart.renderer,
            options =
               chart.options.rangeSelector as RangeSelectorOptions,
            lang = defaultOptions.lang,
            isMin = name === 'min';

        /**
         * @private
         */
        function updateExtremes(): void {
            const { maxInput, minInput } = rangeSelector,
                chartAxis = chart.xAxis[0],
                unionExtremes = (
                    chart.scroller && chart.scroller.getUnionExtremes()
                ) || chartAxis,
                dataMin = unionExtremes.dataMin,
                dataMax = unionExtremes.dataMax;

            let value: number | undefined = rangeSelector.getInputValue(name);

            if (
                value !== Number(input.getAttribute('data-hc-time-previous')) &&
                isNumber(value)
            ) {
                input.setAttribute('data-hc-time-previous', value);

                // Validate the extremes. If it goes beyond the data min or
                // max, use the actual data extreme (#2438).
                if (isMin && maxInput && isNumber(dataMin)) {
                    if (value > Number(maxInput.getAttribute('data-hc-time'))) {
                        value = void 0;
                    } else if (value < dataMin) {
                        value = dataMin;
                    }
                } else if (minInput && isNumber(dataMax)) {
                    if (value < Number(minInput.getAttribute('data-hc-time'))) {
                        value = void 0;
                    } else if (value > dataMax) {
                        value = dataMax;
                    }
                }

                // Set the extremes
                if (typeof value !== 'undefined') { // @todo typeof undefined
                    chartAxis.setExtremes(
                        isMin ? value : (chartAxis.min as any),
                        isMin ? (chartAxis.max as any) : value,
                        void 0,
                        void 0,
                        { trigger: 'rangeSelectorInput' }
                    );
                }
            }
        }

        // Create the text label
        const text = lang[
            isMin ? 'rangeSelectorFrom' : 'rangeSelectorTo'
        ] || '';
        const label = renderer
            .label(text, 0)
            .addClass('highcharts-range-label')
            .attr({
                padding: text ? 2 : 0,
                height: text ? options.inputBoxHeight : 0
            })
            .add(inputGroup);

        // Create an SVG label that shows updated date ranges and records click
        // events that bring in the HTML input.
        const dateBox = renderer
            .label('', 0)
            .addClass('highcharts-range-input')
            .attr({
                padding: 2,
                width: options.inputBoxWidth,
                height: options.inputBoxHeight,
                'text-align': 'center'
            })
            .on('click', function (): void {
                // If it is already focused, the onfocus event doesn't fire
                // (#3713)
                rangeSelector.showInput(name);
                (rangeSelector as any)[name + 'Input'].focus();
            });

        if (!chart.styledMode) {
            dateBox.attr({
                stroke: options.inputBoxBorderColor,
                'stroke-width': 1
            });
        }

        dateBox.add(inputGroup);


        // Create the HTML input element. This is rendered as 1x1 pixel then set
        // to the right size when focused.
        const input = createElement('input', {
            name: name,
            className: 'highcharts-range-selector'
        }, void 0, div) as HTMLInputElement;

        // #14788: Setting input.type to an unsupported type throws in IE, so
        // we need to use setAttribute instead
        input.setAttribute(
            'type',
            preferredInputType(options.inputDateFormat || '%e %b %Y')
        );

        if (!chart.styledMode) {
            // Styles
            label.css(merge(chartStyle, options.labelStyle));

            dateBox.css(merge({
                color: Palette.neutralColor80
            }, chartStyle, options.inputStyle));

            css(input, extend<CSSObject>({
                position: 'absolute',
                border: 0,
                boxShadow: '0 0 15px rgba(0,0,0,0.3)',
                width: '1px', // Chrome needs a pixel to see it
                height: '1px',
                padding: 0,
                textAlign: 'center',
                fontSize: chartStyle.fontSize,
                fontFamily: chartStyle.fontFamily,
                top: '-9999em' // #4798
            }, options.inputStyle));
        }

        // Blow up the input box
        input.onfocus = (): void => {
            rangeSelector.showInput(name);
        };

        // Hide away the input box
        input.onblur = (): void => {
            // update extremes only when inputs are active
            if (input === H.doc.activeElement) { // Only when focused
                // Update also when no `change` event is triggered, like when
                // clicking inside the SVG (#4710)
                updateExtremes();
            }
            // #10404 - move hide and blur outside focus
            rangeSelector.hideInput(name);
            rangeSelector.setInputValue(name);
            input.blur(); // #4606
        };

        let keyDown = false;

        // handle changes in the input boxes
        input.onchange = (): void => {
            // Update extremes and blur input when clicking date input calendar
            if (!keyDown) {
                updateExtremes();
                rangeSelector.hideInput(name);
                input.blur();
            }
        };

        input.onkeypress = (event: KeyboardEvent): void => {
            // IE does not fire onchange on enter
            if (event.keyCode === 13) {
                updateExtremes();
            }
        };

        input.onkeydown = (event: KeyboardEvent): void => {
            keyDown = true;

            // Arrow keys
            if (event.keyCode === 38 || event.keyCode === 40) {
                updateExtremes();
            }
        };

        input.onkeyup = (): void => {
            keyDown = false;
        };

        return { dateBox, input, label };
    }

    /**
     * Get the position of the range selector buttons and inputs. This can be
     * overridden from outside for custom positioning.
     *
     * @private
     * @function Highcharts.RangeSelector#getPosition
     */
    public getPosition(): Record<string, number> {
        const chart = this.chart,
            options =
                chart.options.rangeSelector as RangeSelectorOptions,
            top = options.verticalAlign === 'top' ?
                chart.plotTop - chart.axisOffset[0] :
                0; // set offset only for verticalAlign top

        return {
            buttonTop: top + options.buttonPosition.y,
            inputTop: top + options.inputPosition.y - 10
        };
    }
    /**
     * Get the extremes of YTD. Will choose dataMax if its value is lower than
     * the current timestamp. Will choose dataMin if its value is higher than
     * the timestamp for the start of current year.
     *
     * @private
     * @function Highcharts.RangeSelector#getYTDExtremes
     * @return {*}
     * Returns min and max for the YTD
     */
    public getYTDExtremes(
        dataMax: number,
        dataMin: number,
        useUTC?: boolean
    ): RangeSelector.RangeObject {
        const time = this.chart.time,
            now = new time.Date(dataMax),
            year = time.get('FullYear', now),
            startOfYear = useUTC ?
                time.Date.UTC(year, 0, 1) : // eslint-disable-line new-cap
                +new time.Date(year, 0, 1),
            min = Math.max(dataMin, startOfYear),
            ts = now.getTime();

        return {
            max: Math.min(dataMax || ts, ts),
            min
        };
    }

    /**
     * Render the range selector including the buttons and the inputs. The first
     * time render is called, the elements are created and positioned. On
     * subsequent calls, they are moved and updated.
     *
     * @private
     * @function Highcharts.RangeSelector#render
     * @param {number} [min]
     *        X axis minimum
     * @param {number} [max]
     *        X axis maximum
     */
    public render(
        min?: number,
        max?: number
    ): void {

        const chart = this.chart,
            renderer = chart.renderer,
            container = chart.container,
            chartOptions = chart.options,
            options =
                chartOptions.rangeSelector as RangeSelectorOptions,
            // Place inputs above the container
            inputsZIndex = pick(
                (chartOptions.chart as any).style &&
                (chartOptions.chart as any).style.zIndex,
                0
            ) + 1,
            inputEnabled = options.inputEnabled,
            rendered = this.rendered;

        if (options.enabled === false) {
            return;
        }

        // create the elements
        if (!rendered) {

            this.group = renderer.g('range-selector-group')
                .attr({
                    zIndex: 7
                })
                .add();

            this.div = createElement('div', void 0, {
                position: 'relative',
                height: 0,
                zIndex: inputsZIndex
            });

            if (this.buttonOptions.length) {
                this.renderButtons();
            }

            // First create a wrapper outside the container in order to make
            // the inputs work and make export correct
            if (container.parentNode) {
                container.parentNode.insertBefore(this.div, container);
            }
            if (inputEnabled) {
                // Create the group to keep the inputs
                this.inputGroup = renderer.g('input-group').add(this.group);

                const minElems = this.drawInput('min');
                this.minDateBox = minElems.dateBox;
                this.minLabel = minElems.label;
                this.minInput = minElems.input;

                const maxElems = this.drawInput('max');
                this.maxDateBox = maxElems.dateBox;
                this.maxLabel = maxElems.label;
                this.maxInput = maxElems.input;
            }
        }

        if (inputEnabled) {
            // Set or reset the input values
            this.setInputValue('min', min);
            this.setInputValue('max', max);

            const unionExtremes = (
                chart.scroller && chart.scroller.getUnionExtremes()
            ) || chart.xAxis[0] || {};

            if (
                defined(unionExtremes.dataMin) &&
                defined(unionExtremes.dataMax)
            ) {
                const minRange = chart.xAxis[0].minRange || 0;

                this.setInputExtremes(
                    'min',
                    unionExtremes.dataMin,
                    Math.min(
                        unionExtremes.dataMax,
                        this.getInputValue('max')
                    ) - minRange
                );
                this.setInputExtremes(
                    'max',
                    Math.max(
                        unionExtremes.dataMin,
                        this.getInputValue('min')
                    ) + minRange,
                    unionExtremes.dataMax
                );
            }

            // Reflow
            if (this.inputGroup) {
                let x = 0;
                [
                    this.minLabel,
                    this.minDateBox,
                    this.maxLabel,
                    this.maxDateBox
                ].forEach((label): void => {
                    if (label) {
                        const { width } = label.getBBox();
                        if (width) {
                            label.attr({ x });
                            x += width + options.inputSpacing;
                        }
                    }
                });
            }
        }

        this.alignElements();

        this.rendered = true;
    }

    /**
     * Render the range buttons. This only runs the first time, later the
     * positioning is laid out in alignElements.
     *
     * @private
     * @function Highcharts.RangeSelector#renderButtons
     */
    public renderButtons(): void {
        const {
            buttons,
            chart,
            options
        } = this;
        const lang = defaultOptions.lang;
        const renderer = chart.renderer;

        const buttonTheme = merge(options.buttonTheme);
        const states = buttonTheme && buttonTheme.states;

        // Prevent the button from resetting the width when the button state
        // changes since we need more control over the width when collapsing
        // the buttons
        const width = buttonTheme.width || 28;
        delete buttonTheme.width;
        delete buttonTheme.states;

        this.buttonGroup = renderer.g('range-selector-buttons').add(this.group);

        const dropdown = this.dropdown = createElement('select', void 0, {
            position: 'absolute',
            width: '1px',
            height: '1px',
            padding: 0,
            border: 0,
            top: '-9999em',
            cursor: 'pointer',
            opacity: 0.0001
        }, this.div) as HTMLSelectElement;

        // Prevent page zoom on iPhone
        addEvent(dropdown, 'touchstart', (): void => {
            dropdown.style.fontSize = '16px';
        });

        // Forward events from select to button
        [
            [H.isMS ? 'mouseover' : 'mouseenter'],
            [H.isMS ? 'mouseout' : 'mouseleave'],
            ['change', 'click']
        ].forEach(([from, to]): void => {
            addEvent(dropdown, from, (): void => {
                const button = buttons[this.currentButtonIndex()];
                if (button) {
                    fireEvent(button.element, to || from);
                }
            });
        });

        this.zoomText = renderer
            .label((lang && lang.rangeSelectorZoom) || '', 0)
            .attr({
                padding: options.buttonTheme.padding,
                height: options.buttonTheme.height,
                paddingLeft: 0,
                paddingRight: 0
            })
            .add(this.buttonGroup);

        if (!this.chart.styledMode) {
            this.zoomText.css(options.labelStyle);

            buttonTheme['stroke-width'] = pick(buttonTheme['stroke-width'], 0);
        }

        createElement('option', {
            textContent: this.zoomText.textStr,
            disabled: true
        }, void 0, dropdown);

        this.buttonOptions.forEach((
            rangeOptions: RangeSelectorButtonOptions,
            i: number
        ): void => {
            createElement('option', {
                textContent: rangeOptions.title || rangeOptions.text
            }, void 0, dropdown);

            buttons[i] = renderer
                .button(
                    rangeOptions.text,
                    0,
                    0,
                    (e: (Event|AnyRecord)): void => {

                        // extract events from button object and call
                        const buttonEvents = (
                            rangeOptions.events && rangeOptions.events.click
                        );

                        let callDefaultEvent;

                        if (buttonEvents) {
                            callDefaultEvent =
                                buttonEvents.call(rangeOptions, e as any);
                        }

                        if (callDefaultEvent !== false) {
                            this.clickButton(i);
                        }

                        this.isActive = true;
                    },
                    buttonTheme,
                    states && states.hover,
                    states && states.select,
                    states && states.disabled
                )
                .attr({
                    'text-align': 'center',
                    width
                })
                .add(this.buttonGroup);

            if (rangeOptions.title) {
                buttons[i].attr('title', rangeOptions.title);
            }
        });
    }

    /**
     * Align the elements horizontally and vertically.
     *
     * @private
     * @function Highcharts.RangeSelector#alignElements
     */
    public alignElements(): void {
        const {
            buttonGroup,
            buttons,
            chart,
            group,
            inputGroup,
            options,
            zoomText
        } = this;
        const chartOptions = chart.options;
        const navButtonOptions = (
            chartOptions.exporting &&
            chartOptions.exporting.enabled !== false &&
            chartOptions.navigation &&
            chartOptions.navigation.buttonOptions
        );
        const {
            buttonPosition,
            inputPosition,
            verticalAlign
        } = options;

        // Get the X offset required to avoid overlapping with the exporting
        // button. This is used both by the buttonGroup and the inputGroup.
        const getXOffsetForExportButton = (
            group: SVGElement,
            position: RangeSelectorPositionOptions
        ): number => {
            if (
                navButtonOptions &&
                this.titleCollision(chart) &&
                verticalAlign === 'top' &&
                position.align === 'right' && (
                    (
                        position.y -
                        group.getBBox().height - 12
                    ) <
                    (
                        (navButtonOptions.y || 0) +
                        (navButtonOptions.height || 0) +
                        chart.spacing[0]
                    )
                )
            ) {
                return -40;
            }
            return 0;
        };

        let plotLeft = chart.plotLeft;

        if (group && buttonPosition && inputPosition) {

            let translateX = buttonPosition.x - chart.spacing[3];

            if (buttonGroup) {
                this.positionButtons();

                if (!this.initialButtonGroupWidth) {
                    let width = 0;

                    if (zoomText) {
                        width += zoomText.getBBox().width + 5;
                    }

                    buttons.forEach((
                        button: SVGElement,
                        i: number
                    ): void => {
                        width += button.width || 0;
                        if (i !== buttons.length - 1) {
                            width += options.buttonSpacing;
                        }
                    });

                    this.initialButtonGroupWidth = width;
                }

                plotLeft -= chart.spacing[3];
                this.updateButtonStates();

                // Detect collision between button group and exporting
                const xOffsetForExportButton = getXOffsetForExportButton(
                    buttonGroup,
                    buttonPosition
                );

                this.alignButtonGroup(xOffsetForExportButton);

                // Skip animation
                group.placed = buttonGroup.placed = chart.hasLoaded;
            }

            let xOffsetForExportButton = 0;

            if (inputGroup) {
                // Detect collision between the input group and exporting button
                xOffsetForExportButton = getXOffsetForExportButton(
                    inputGroup,
                    inputPosition
                );

                if (inputPosition.align === 'left') {
                    translateX = plotLeft;
                } else if (inputPosition.align === 'right') {
                    translateX = -Math.max(
                        chart.axisOffset[1],
                        -xOffsetForExportButton
                    );
                }

                // Update the alignment to the updated spacing box
                inputGroup.align({
                    y: inputPosition.y,
                    width: inputGroup.getBBox().width,
                    align: inputPosition.align,
                    // fix wrong getBBox() value on right align
                    x: inputPosition.x + translateX - 2
                }, true, chart.spacingBox);

                // Skip animation
                inputGroup.placed = chart.hasLoaded;
            }

            this.handleCollision(xOffsetForExportButton);

            // Vertical align
            group.align({
                verticalAlign
            }, true, chart.spacingBox);

            const alignTranslateY = group.alignAttr.translateY;

            // Set position
            let groupHeight = group.getBBox().height + 20; // # 20 padding
            let translateY = 0;

            // Calculate bottom position
            if (verticalAlign === 'bottom') {
                const legendOptions = chart.legend && chart.legend.options;
                const legendHeight = (
                    legendOptions &&
                    legendOptions.verticalAlign === 'bottom' &&
                    legendOptions.enabled &&
                    !legendOptions.floating ?
                        (
                            chart.legend.legendHeight +
                            pick(legendOptions.margin, 10)
                        ) :
                        0
                );

                groupHeight = groupHeight + legendHeight - 20;
                translateY = (
                    alignTranslateY -
                    groupHeight -
                    (options.floating ? 0 : options.y) -
                    (chart.titleOffset ? chart.titleOffset[2] : 0) -
                    10 // 10 spacing
                );
            }

            if (verticalAlign === 'top') {
                if (options.floating) {
                    translateY = 0;
                }

                if (chart.titleOffset && chart.titleOffset[0]) {
                    translateY = chart.titleOffset[0];
                }

                translateY += ((chart.margin[0] - chart.spacing[0]) || 0);

            } else if (verticalAlign === 'middle') {
                if (inputPosition.y === buttonPosition.y) {
                    translateY = alignTranslateY;
                } else if (inputPosition.y || buttonPosition.y) {
                    if (
                        inputPosition.y < 0 ||
                        buttonPosition.y < 0
                    ) {
                        translateY -= Math.min(
                            inputPosition.y,
                            buttonPosition.y
                        );
                    } else {
                        translateY = alignTranslateY - groupHeight;
                    }
                }
            }

            group.translate(
                options.x,
                options.y + Math.floor(translateY)
            );

            // Translate HTML inputs
            const { minInput, maxInput, dropdown } = this;
            if (options.inputEnabled && minInput && maxInput) {
                minInput.style.marginTop = group.translateY + 'px';
                maxInput.style.marginTop = group.translateY + 'px';
            }
            if (dropdown) {
                dropdown.style.marginTop = group.translateY + 'px';
            }
        }
    }

    /**
     * Align the button group horizontally and vertically.
     *
     * @private
     * @function Highcharts.RangeSelector#alignButtonGroup
     * @param {number} xOffsetForExportButton
     * @param {number} [width]
     */
    public alignButtonGroup(
        xOffsetForExportButton: number,
        width?: number
    ): void {
        const { chart, options, buttonGroup } = this;
        const { buttonPosition } = options;
        const plotLeft = chart.plotLeft - chart.spacing[3];
        let translateX = buttonPosition.x - chart.spacing[3];

        if (buttonPosition.align === 'right') {
            translateX += xOffsetForExportButton - plotLeft; // #13014
        } else if (buttonPosition.align === 'center') {
            translateX -= plotLeft / 2;
        }

        if (buttonGroup) {
            // Align button group
            buttonGroup.align({
                y: buttonPosition.y,
                width: pick(width, this.initialButtonGroupWidth),
                align: buttonPosition.align,
                x: translateX
            }, true, chart.spacingBox);
        }
    }

    /**
     * @private
     * @function Highcharts.RangeSelector#positionButtons
     */
    public positionButtons(): void {
        const {
            buttons,
            chart,
            options,
            zoomText
        } = this;
        const verb = chart.hasLoaded ? 'animate' : 'attr';
        const { buttonPosition } = options;

        const plotLeft = chart.plotLeft;
        let buttonLeft = plotLeft;

        if (zoomText && zoomText.visibility !== 'hidden') {
            // #8769, allow dynamically updating margins
            zoomText[verb]({
                x: pick(plotLeft + buttonPosition.x, plotLeft)
            });

            // Button start position
            buttonLeft += buttonPosition.x +
                zoomText.getBBox().width + 5;
        }

        for (let i = 0, iEnd = this.buttonOptions.length; i < iEnd; ++i) {
            if (buttons[i].visibility !== 'hidden') {
                buttons[i][verb]({ x: buttonLeft });

                // Increase the button position for the next button
                buttonLeft += (buttons[i].width || 0) + options.buttonSpacing;
            } else {
                buttons[i][verb]({ x: plotLeft });
            }
        }
    }

    /**
     * Handle collision between the button group and the input group
     *
     * @private
     * @function Highcharts.RangeSelector#handleCollision
     *
     * @param  {number} xOffsetForExportButton
     *                  The X offset of the group required to make room for the
     *                  exporting button
     */
    public handleCollision(xOffsetForExportButton: number): void {
        const {
            chart,
            buttonGroup,
            inputGroup
        } = this;

        const {
            buttonPosition,
            dropdown,
            inputPosition
        } = this.options;

        const maxButtonWidth = (): number => {
            let buttonWidth = 0;

            this.buttons.forEach((button): void => {
                const bBox = button.getBBox();
                if (bBox.width > buttonWidth) {
                    buttonWidth = bBox.width;
                }
            });

            return buttonWidth;
        };

        const groupsOverlap = (buttonGroupWidth: number): boolean => {
            if (inputGroup && buttonGroup) {
                const inputGroupX = (
                    inputGroup.alignAttr.translateX +
                    inputGroup.alignOptions.x -
                    xOffsetForExportButton +
                    // getBBox for detecing left margin
                    inputGroup.getBBox().x +
                    // 2px padding to not overlap input and label
                    2
                );

                const inputGroupWidth = inputGroup.alignOptions.width;

                const buttonGroupX = buttonGroup.alignAttr.translateX +
                    buttonGroup.getBBox().x;

                return (buttonGroupX + buttonGroupWidth > inputGroupX) &&
                    (inputGroupX + inputGroupWidth > buttonGroupX) &&
                    (
                        buttonPosition.y <
                        (
                            inputPosition.y +
                            inputGroup.getBBox().height
                        )
                    );
            }
            return false;
        };

        const moveInputsDown = (): void => {
            if (inputGroup && buttonGroup) {
                inputGroup.attr({
                    translateX: inputGroup.alignAttr.translateX + (
                        chart.axisOffset[1] >= -xOffsetForExportButton ?
                            0 :
                            -xOffsetForExportButton
                    ),
                    translateY: inputGroup.alignAttr.translateY +
                        buttonGroup.getBBox().height + 10
                });
            }
        };

        if (buttonGroup) {
            if (dropdown === 'always') {
                this.collapseButtons(xOffsetForExportButton);

                if (groupsOverlap(maxButtonWidth())) {
                    // Move the inputs down if there is still a collision
                    // after collapsing the buttons
                    moveInputsDown();
                }
                return;
            }
            if (dropdown === 'never') {
                this.expandButtons();
            }
        }

        // Detect collision
        if (inputGroup && buttonGroup) {
            if (
                (inputPosition.align === buttonPosition.align) ||
                // 20 is minimal spacing between elements
                groupsOverlap(this.initialButtonGroupWidth + 20)
            ) {
                if (dropdown === 'responsive') {
                    this.collapseButtons(xOffsetForExportButton);

                    if (groupsOverlap(maxButtonWidth())) {
                        moveInputsDown();
                    }
                } else {
                    moveInputsDown();
                }
            } else if (dropdown === 'responsive') {
                this.expandButtons();
            }
        } else if (buttonGroup && dropdown === 'responsive') {
            if (this.initialButtonGroupWidth > chart.plotWidth) {
                this.collapseButtons(xOffsetForExportButton);
            } else {
                this.expandButtons();
            }
        }
    }

    /**
     * Collapse the buttons and put the select element on top.
     *
     * @private
     * @function Highcharts.RangeSelector#collapseButtons
     * @param {number} xOffsetForExportButton
     */
    public collapseButtons(xOffsetForExportButton: number): void {
        const {
            buttons,
            buttonOptions,
            chart,
            dropdown,
            options,
            zoomText
        } = this;

        // If the buttons are already collapsed do nothing.
        if (this.isCollapsed === true) {
            return;

        }
        this.isCollapsed = true;

        const userButtonTheme = (
            chart.userOptions.rangeSelector &&
            chart.userOptions.rangeSelector.buttonTheme
        ) || {};

        const getAttribs = (text?: string): SVGAttributes => ({
            text: text ? `${text} ▾` : '▾',
            width: 'auto',
            paddingLeft: pick(
                options.buttonTheme.paddingLeft,
                userButtonTheme.padding,
                8
            ),
            paddingRight: pick(
                options.buttonTheme.paddingRight,
                userButtonTheme.padding,
                8
            )
        } as unknown as SVGAttributes);

        if (zoomText) {
            zoomText.hide();
        }

        let hasActiveButton = false;

        buttonOptions.forEach((
            rangeOptions: RangeSelectorButtonOptions,
            i: number
        ): void => {
            const button = buttons[i];
            if (button.state !== 2) {
                button.hide();
            } else {
                button.show();
                button.attr(getAttribs(rangeOptions.text));

                hasActiveButton = true;
            }
        });

        if (!hasActiveButton) {
            if (dropdown) {
                dropdown.selectedIndex = 0;
            }

            buttons[0].show();
            buttons[0].attr(getAttribs(this.zoomText && this.zoomText.textStr));
        }

        const { align } = options.buttonPosition;

        this.positionButtons();

        if (align === 'right' || align === 'center') {
            this.alignButtonGroup(
                xOffsetForExportButton,
                buttons[this.currentButtonIndex()].getBBox().width
            );
        }

        this.showDropdown();
    }

    /**
     * Show all the buttons and hide the select element.
     *
     * @private
     * @function Highcharts.RangeSelector#expandButtons
     */
    public expandButtons(): void {
        const {
            buttons,
            buttonOptions,
            options,
            zoomText
        } = this;

        this.hideDropdown();

        // If buttons are already not collapsed, do nothing.
        if (this.isCollapsed === false) {
            return;

        }
        this.isCollapsed = false;
        if (zoomText) {
            zoomText.show();
        }

        buttonOptions.forEach((
            rangeOptions: RangeSelectorButtonOptions,
            i: number
        ): void => {
            const button = buttons[i];

            button.show();
            button.attr({
                text: rangeOptions.text,
                width: options.buttonTheme.width || 28,
                paddingLeft: pick(options.buttonTheme.paddingLeft, 'unset'),
                paddingRight: pick(options.buttonTheme.paddingRight, 'unset')
            } as SVGAttributes);

            if (button.state < 2) {
                button.setState(0);
            }
        });

        this.positionButtons();
    }

    /**
     * Get the index of the visible button when the buttons are collapsed.
     *
     * @private
     * @function Highcharts.RangeSelector#currentButtonIndex
     */
    public currentButtonIndex(): number {
        const { dropdown } = this;

        if (dropdown && dropdown.selectedIndex > 0) {
            return dropdown.selectedIndex - 1;
        }
        return 0;
    }

    /**
     * Position the select element on top of the button.
     *
     * @private
     * @function Highcharts.RangeSelector#showDropdown
     */
    public showDropdown(): void {
        const {
            buttonGroup,
            buttons,
            chart,
            dropdown
        } = this;

        if (buttonGroup && dropdown) {
            const { translateX = 0, translateY = 0 } = buttonGroup,
                bBox = buttons[this.currentButtonIndex()].getBBox();
            css(dropdown, {
                left: (chart.plotLeft + translateX) + 'px',
                top: (translateY + 0.5) + 'px',
                width: bBox.width + 'px',
                height: bBox.height + 'px'
            });
            this.hasVisibleDropdown = true;
        }
    }

    /**
     * @private
     * @function Highcharts.RangeSelector#hideDropdown
     */
    public hideDropdown(): void {
        const { dropdown } = this;

        if (dropdown) {
            css(dropdown, {
                top: '-9999em',
                width: '1px',
                height: '1px'
            });
            this.hasVisibleDropdown = false;
        }
    }

    /**
     * Extracts height of range selector
     *
     * @private
     * @function Highcharts.RangeSelector#getHeight
     * @return {number}
     * Returns rangeSelector height
     */
    public getHeight(): number {
        const rangeSelector = this,
            options = rangeSelector.options,
            rangeSelectorGroup = rangeSelector.group,
            inputPosition = options.inputPosition,
            buttonPosition = options.buttonPosition,
            yPosition = options.y,
            buttonPositionY = buttonPosition.y,
            inputPositionY = inputPosition.y;

        let rangeSelectorHeight = 0;

        if (options.height) {
            return options.height;
        }

        // Align the elements before we read the height in case we're switching
        // between wrapped and non-wrapped layout
        this.alignElements();

        rangeSelectorHeight = rangeSelectorGroup ?
            // 13px to keep back compatibility
            (rangeSelectorGroup.getBBox(true).height) + 13 +
                yPosition :
            0;

        const minPosition = Math.min(inputPositionY, buttonPositionY);

        if ((inputPositionY < 0 && buttonPositionY < 0) ||
            (inputPositionY > 0 && buttonPositionY > 0)
        ) {
            rangeSelectorHeight += Math.abs(minPosition);
        }

        return rangeSelectorHeight;
    }

    /**
     * Detect collision with title or subtitle
     *
     * @private
     * @function Highcharts.RangeSelector#titleCollision
     * @return {boolean}
     * Returns collision status
     */
    public titleCollision(
        chart: Chart
    ): boolean {
        return !(
            (chart.options.title as any).text ||
            (chart.options.subtitle as any).text
        );
    }

    /**
     * Update the range selector with new options
     *
     * @private
     * @function Highcharts.RangeSelector#update
     * @param {Highcharts.RangeSelectorOptions} options
     */
    public update(
        options: RangeSelectorOptions
    ): void {
        const chart = this.chart;
        merge(true, chart.options.rangeSelector, options);

        this.destroy();
        this.init(chart);

        this.render();
    }

    /**
     * Destroys allocated elements.
     *
     * @private
     * @function Highcharts.RangeSelector#destroy
     */
    public destroy(): void {
        const rSelector: RangeSelector = this,
            minInput = rSelector.minInput,
            maxInput = rSelector.maxInput;

        if (rSelector.eventsToUnbind) {
            rSelector.eventsToUnbind.forEach((
                unbind: Function
            ): void => unbind());
            rSelector.eventsToUnbind = void 0;
        }

        // Destroy elements in collections
        destroyObjectProperties(rSelector.buttons);

        // Clear input element events
        if (minInput) {
            minInput.onfocus = minInput.onblur = minInput.onchange = null;
        }
        if (maxInput) {
            maxInput.onfocus = maxInput.onblur = maxInput.onchange = null;
        }

        // Destroy HTML and SVG elements
        objectEach(rSelector, function (val, key): void {
            if (val && key !== 'chart') {
                if (val instanceof SVGElement) {
                    // SVGElement
                    val.destroy();
                } else if (
                    val instanceof window.HTMLElement
                ) {
                    // HTML element
                    discardElement(val);
                }
            }
            if (val !== RangeSelector.prototype[key]) {
                (rSelector as any)[key] = null;
            }
        }, this);
    }
}

/* *
 *
 *  Class Prototype
 *
 * */

interface RangeSelector {
    defaultButtons: Array<RangeSelectorButtonOptions>;
    inputTypeFormats: Record<string, string>;
}

extend(RangeSelector.prototype, {
    /**
     * The default buttons for pre-selecting time frames.
     * @private
     */
    defaultButtons: [{
        type: 'month',
        count: 1,
        text: '1m',
        title: 'View 1 month'
    }, {
        type: 'month',
        count: 3,
        text: '3m',
        title: 'View 3 months'
    }, {
        type: 'month',
        count: 6,
        text: '6m',
        title: 'View 6 months'
    }, {
        type: 'ytd',
        text: 'YTD',
        title: 'View year to date'
    }, {
        type: 'year',
        count: 1,
        text: '1y',
        title: 'View 1 year'
    }, {
        type: 'all',
        text: 'All',
        title: 'View all'
    }],
    /**
     * The date formats to use when setting min, max and value on date inputs.
     * @private
     */
    inputTypeFormats: {
        'datetime-local': '%Y-%m-%dT%H:%M:%S',
        'date': '%Y-%m-%d',
        'time': '%H:%M:%S'
    }
});

/* *
 *
 *  Class Namespace
 *
 * */

namespace RangeSelector {
    export interface InputElements {
        dateBox: SVGElement;
        input: HTMLInputElement;
        label: SVGElement;
    }
    export interface RangeObject {
        max: number;
        min: number;
    }
}

/* *
 *
 *  Default Export
 *
 * */

export default RangeSelector;

/* *
 *
 *  API Options
 *
 * */

/**
 * Define the time span for the button
 *
 * @typedef {"all"|"day"|"hour"|"millisecond"|"minute"|"month"|"second"|"week"|"year"|"ytd"} Highcharts.RangeSelectorButtonTypeValue
 */

/**
 * Callback function to react on button clicks.
 *
 * @callback Highcharts.RangeSelectorClickCallbackFunction
 *
 * @param {global.Event} e
 *        Event arguments.
 *
 * @param {boolean|undefined}
 *        Return false to cancel the default button event.
 */

/**
 * Callback function to parse values entered in the input boxes and return a
 * valid JavaScript time as milliseconds since 1970.
 *
 * @callback Highcharts.RangeSelectorParseCallbackFunction
 *
 * @param {string} value
 *        Input value to parse.
 *
 * @return {number}
 *         Parsed JavaScript time value.
 */

(''); // keeps doclets above in JS file<|MERGE_RESOLUTION|>--- conflicted
+++ resolved
@@ -364,17 +364,13 @@
 
         // Update the chart
         if (!baseAxis) {
-<<<<<<< HEAD
             // X-axis options not defined, avoids undefined error and
             // sets deferred range to undefined (#20529).
             if (!chart.userOptions.xAxis) {
                 chart.userOptions.xAxis = {};
             }
 
-            // Axis not yet instanciated. Temporarily set min and range
-=======
             // Axis not yet instantiated. Temporarily set min and range
->>>>>>> 09a1c90d
             // options and remove them on chart load (#4317).
             // User options have superceeded options (#20529).
             baseXAxisOptions = splat(chart.userOptions.xAxis)[0];
