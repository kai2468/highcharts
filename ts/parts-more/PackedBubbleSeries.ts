/* *
 *
 *  (c) 2010-2018 Grzegorz Blachlinski, Sebastian Bochan
 *
 *  License: www.highcharts.com/license
 *
 *  !!!!!!! SOURCE GETS TRANSPILED BY TYPESCRIPT. EDIT TS FILE ONLY. !!!!!!!
 *
 * */

'use strict';

import H from '../parts/Globals.js';

/**
 * Internal types
 * @private
 */
declare global {
    namespace Highcharts {
        interface Chart {
            getSelectedParentNodes(): Array<PackedBubblePoint>;
        }
        class PackedBubblePoint extends BubblePoint implements DragNodesPoint {
            public collisionNmb?: number;
            public dataLabelOnNull?: boolean;
            public degree: number;
            public dispX?: number;
            public dispY?: number;
            public fixedPosition: DragNodesPoint['fixedPosition'];
            public isParentNode?: boolean;
            public mass: number;
            public neighbours?: number;
            public options: PackedBubblePointOptions;
            public prevX?: number;
            public prevY?: number;
            public radius: number;
            public removed?: any; // @todo
            public series: PackedBubbleSeries;
            public seriesIndex?: number;
            public value: (number|null);
        }
        class PackedBubbleSeries extends BubbleSeries
            implements DragNodesSeries {
            public chart: PackedBubbleChart;
            public data: Array<PackedBubblePoint>;
            public forces: Array<string>;
            public hasDraggableNodes: boolean;
            public hoverPoint: PackedBubblePoint;
            public index: number;
            public isCartesian: boolean;
            public layout: PackedBubbleLayout;
            public noSharedTooltip: boolean;
            public onMouseDown: DragNodesMixin['onMouseDown'];
            public onMouseMove: DragNodesMixin['onMouseMove'];
            public options: PackedBubbleSeriesOptions;
            public parentNode?: PackedBubblePoint;
            public parentNodesGroup?: SVGElement;
            public parentNodeLayout: PackedBubbleLayout;
            public parentNodeMass?: number;
            public parentNodeRadius?: number;
            public pointArrayMap: Array<string>;
            public pointClass: typeof PackedBubblePoint;
            public points: Array<PackedBubblePoint>;
            public pointValKey: string;
            public redrawHalo: DragNodesMixin['redrawHalo'];
            public xData: Array<number>;
            public trackerGroups: Array<string>;
            public drawTracker: TrackerMixin['drawTrackerPoint'];
            public checkOverlap(
                bubble1: Array<number>,
                bubble2: Array<number>
            ): boolean;
            public accumulateAllPoints(
                series: PackedBubbleSeries
            ): Array<PackedBubbleData>;
            public addLayout(): void;
            public addSeriesLayout(): void;
            public calculateParentRadius(): void;
            public calculateZExtremes(): Array<number>;
            public createParentNodes(): void;
            public deferLayout(): void;
            public destroy(): void;
            public drawDataLabels(): void;
            public drawGraph(): void;
            public getPointRadius(): void;
            public init(): PackedBubbleSeries;
            public onMouseUp(point: DragNodesPoint): void;
            public placeBubbles(
                allDataPoints: Array<PackedBubbleData>
            ): Array<PackedBubbleData>;
            public positionBubble(
                lastBubble: Array<number>,
                newOrigin: Array<number>,
                nextBubble: Array<number>
            ): Array<number>;
            public render(): void;
            public resizeRadius(): void;
            public seriesBox(): (Array<number>|null);
            public setVisible(): void;
            public translate(): void;
        }
        interface NetworkgraphLayout {
            beforeStep?(): void;
        }
        interface NetworkgraphPackedBubbleIntegrationObject
            extends NetworkgraphIntegrationObject
        {
            barycenter(): void;
            getK: Function;
            integrate: NetworkgraphVerletIntegrationObject['integrate'];
            repulsive(
                node: PackedBubblePoint,
                force: number,
                distanceXY: Dictionary<number>,
                repNode: PackedBubblePoint
            ): void;
            repulsiveForceFunction(
                d: number,
                k: number,
                node: PackedBubblePoint,
                repNode: PackedBubblePoint
            ): number;
        }
        interface PackedBubbleChart extends NetworkgraphChart {
            allDataPoints: Array<PackedBubbleData>;
            diffX: number;
            diffY: number;
            hoverPoint: PackedBubblePoint;
            maxRadius: number;
            minRadius: number;
            rawPositions: Array<Array<number>>;
            stages: Array<Array<(number|object|null)>>;
        }
        interface PackedBubbleDataLabelsFormatterCallbackFunction {
            (this: (
                PointLabelObject|
                PackedBubbleDataLabelsFormatterContextObject
            )): (number|string|null|undefined);
        }
        interface PackedBubbleDataLabelsFormatterContextObject
            extends PointLabelObject
        {
            point: PackedBubblePoint;
        }
        interface PackedBubbleDataLabelsOptionsObject
            extends DataLabelsOptions
        {
            format?: string;
            formatter?: PackedBubbleDataLabelsFormatterCallbackFunction;
            parentNodeFormat?: string;
            parentNodeFormatter?: (
                PackedBubbleDataLabelsFormatterCallbackFunction
            );
            parentNodeTextPath?: DataLabelsTextPathOptionsObject;
            textPath?: DataLabelsTextPathOptionsObject;
        }
        interface PackedBubbleLayout extends NetworkgraphLayout {
            enableSimulation: (
                PackedBubbleLayoutAlgorithmOptions['enableSimulation']
            );
            nodes: Array<PackedBubblePoint>;
            options: PackedBubbleLayoutAlgorithmOptions;
            series: Array<PackedBubbleSeries>;
        }
        interface PackedBubbleLayoutAlgorithmOptions
            extends NetworkgraphLayoutAlgorithmOptions
        {
            bubblePadding?: number;
            dragBetweenSeries?: boolean;
            enableSimulation?: boolean;
            friction?: number;
            gravitationalConstant?: number;
            initialPositionRadius?: number;
            marker?: PackedBubbleSeriesOptions['marker'];
            maxIterations?: number;
            maxSpeed?: number;
            parentNodeLimit?: boolean;
            parentNodeOptions?: PackedBubbleLayoutAlgorithmOptions;
            seriesInteraction?: boolean;
            splitSeries?: boolean;
        }

        interface PackedBubbleParentNodeOptionsObject {
            allowPointSelect?: boolean;
        }
        interface PackedBubblePointOptions extends BubblePointOptions {
            mass?: number;
        }
        interface PackedBubbleSeriesOptions extends BubbleSeriesOptions {
            parentNode?: PackedBubbleParentNodeOptionsObject;
            dataLabels?: PackedBubbleDataLabelsOptionsObject;
            draggable?: boolean;
            layoutAlgorithm?: PackedBubbleLayoutAlgorithmOptions;
            minSize?: (number|string);
            useSimulation?: boolean;
        }
        interface Point {
            degree?: number;
        }
        interface SeriesTypesDictionary {
            packedbubble: typeof PackedBubbleSeries;
        }
        type PackedBubbleData = [
            (number|null),
            (number|null),
            (number|null),
            number,
            number,
            PackedBubblePointOptions
        ];
    }
}

/**
 * Formatter callback function.
 *
 * @callback Highcharts.SeriesPackedBubbleDataLabelsFormatterCallbackFunction
 *
 * @param {Highcharts.SeriesPackedBubbleDataLabelsFormatterContextObject} this
 *        Data label context to format
 *
 * @return {string}
 *         Formatted data label text
 */

/**
 * Context for the formatter function.
 *
 * @interface Highcharts.SeriesPackedBubbleDataLabelsFormatterContextObject
 * @extends Highcharts.PointLabelObject
 * @since 7.0.0
 *//**
 * The color of the node.
 * @name Highcharts.SeriesPackedBubbleDataLabelsFormatterContextObject#color
 * @type {Highcharts.ColorString}
 * @since 7.0.0
 *//**
 * The point (node) object. The node name, if defined, is available through
 * `this.point.name`. Arrays: `this.point.linksFrom` and `this.point.linksTo`
 * contains all nodes connected to this point.
 * @name Highcharts.SeriesPackedBubbleDataLabelsFormatterContextObject#point
 * @type {Highcharts.Point}
 * @since 7.0.0
 *//**
 * The ID of the node.
 * @name Highcharts.SeriesPackedBubbleDataLabelsFormatterContextObject#key
 * @type {string}
 * @since 7.0.0
 */

import Color from '../parts/Color.js';
const color = Color.parse;
import Point from '../parts/Point.js';
import U from '../parts/Utilities.js';
const {
    addEvent,
    clamp,
    defined,
    extend,
    extendClass,
    fireEvent,
    isArray,
    isNumber,
    merge,
    pick,
    seriesType
} = U;

import '../parts/Axis.js';
import '../parts/Series.js';
import '../modules/networkgraph/layouts.js';
import '../modules/networkgraph/draggable-nodes.js';


var Series = H.Series,
    Chart = H.Chart,
    Reingold = H.layouts['reingold-fruchterman'],
    NetworkPoint = H.seriesTypes.bubble.prototype.pointClass,
    dragNodesMixin = H.dragNodesMixin;

<<<<<<< HEAD
Chart.prototype.getSelectedParentNodes = function (
    this: Highcharts.Chart
): Array<Highcharts.PackedBubblePoint> {
    const chart = this,
        series = chart.series as Array<Highcharts.PackedBubbleSeries>,
        selectedParentsNodes: Array<Highcharts.PackedBubblePoint> = [];

    series.forEach((series): void => {
        if (series.parentNode && series.parentNode.selected) {
            selectedParentsNodes.push(series.parentNode);
        }
    });
    return selectedParentsNodes;
};

=======
>>>>>>> d1be8b45
(H.networkgraphIntegrations as any).packedbubble = {
    repulsiveForceFunction: function (
        d: number,
        k: number,
        node: Highcharts.PackedBubblePoint,
        repNode: Highcharts.PackedBubblePoint
    ): number {
        return Math.min(
            d,
            ((node.marker as any).radius + (repNode.marker as any).radius) / 2
        );
    },
    barycenter: function (this: Highcharts.PackedBubbleLayout): void {
        var layout = this,
            gravitationalConstant = layout.options.gravitationalConstant,
            box = layout.box,
            nodes = layout.nodes,
            centerX,
            centerY;

        nodes.forEach(function (node: Highcharts.PackedBubblePoint): void {
            if (layout.options.splitSeries && !node.isParentNode) {
                centerX = (node.series.parentNode as any).plotX;
                centerY = (node.series.parentNode as any).plotY;
            } else {
                centerX = box.width / 2;
                centerY = box.height / 2;
            }
            if (!node.fixedPosition) {
                (node.plotX as any) -=
                    ((node.plotX as any) - (centerX as any)) *
                    (gravitationalConstant as any) /
                    (node.mass * Math.sqrt(nodes.length));

                (node.plotY as any) -=
                    ((node.plotY as any) - (centerY as any)) *
                    (gravitationalConstant as any) /
                    (node.mass * Math.sqrt(nodes.length));
            }
        });
    },

    repulsive: function (
        this: Highcharts.PackedBubbleLayout,
        node: Highcharts.PackedBubblePoint,
        force: number,
        distanceXY: Highcharts.Dictionary<number>,
        repNode: Highcharts.PackedBubblePoint
    ): void {
        var factor = (
                force * (this.diffTemperature as any) / (node.mass as any) /
                (node.degree as any)
            ),
            x = distanceXY.x * factor,
            y = distanceXY.y * factor;

        if (!node.fixedPosition) {
            (node.plotX as any) += x;
            (node.plotY as any) += y;
        }
        if (!repNode.fixedPosition) {
            (repNode.plotX as any) -= x;
            (repNode.plotY as any) -= y;
        }
    },
    integrate: H.networkgraphIntegrations.verlet.integrate,
    getK: H.noop
};

H.layouts.packedbubble = extendClass(
    Reingold,
    {
        beforeStep: function (this: Highcharts.PackedBubbleLayout): void {
            if (this.options.marker) {
                this.series.forEach(function (
                    series: Highcharts.PackedBubbleSeries
                ): void {
                    if (series) {
                        series.calculateParentRadius();
                    }
                });
            }
        },
        setCircularPositions: function (
            this: Highcharts.PackedBubbleLayout
        ): void {
            var layout = this,
                box = layout.box,
                nodes = layout.nodes,
                nodesLength = nodes.length + 1,
                angle = 2 * Math.PI / nodesLength,
                centerX,
                centerY,
                radius = layout.options.initialPositionRadius;
            nodes.forEach(function (
                node: Highcharts.PackedBubblePoint,
                index: number
            ): void {
                if (
                    layout.options.splitSeries &&
                    !node.isParentNode
                ) {
                    centerX = (node.series.parentNode as any).plotX;
                    centerY = (node.series.parentNode as any).plotY;
                } else {
                    centerX = box.width / 2;
                    centerY = box.height / 2;
                }

                node.plotX = node.prevX = pick(
                    node.plotX,
                    (centerX as any) +
                    (radius as any) * Math.cos(node.index || index * angle)
                );

                node.plotY = node.prevY = pick(
                    node.plotY,
                    (centerY as any) +
                    (radius as any) * Math.sin(node.index || index * angle)
                );

                node.dispX = 0;
                node.dispY = 0;
            });
        },
        repulsiveForces: function (this: Highcharts.PackedBubbleLayout): void {
            var layout = this,
                force,
                distanceR,
                distanceXY,
                bubblePadding = layout.options.bubblePadding;

            layout.nodes.forEach(function (
                node: Highcharts.PackedBubblePoint
            ): void {
                node.degree = node.mass;
                node.neighbours = 0;
                layout.nodes.forEach(function (
                    repNode: Highcharts.PackedBubblePoint
                ): void {
                    force = 0;
                    if (
                        // Node can not repulse itself:
                        node !== repNode &&
                        // Only close nodes affect each other:

                        // Not dragged:
                        !node.fixedPosition &&
                        (
                            layout.options.seriesInteraction ||
                            node.series === repNode.series
                        )
                    ) {
                        distanceXY = layout.getDistXY(node, repNode);
                        distanceR = (
                            layout.vectorLength(distanceXY) -
                            (
                                (node.marker as any).radius +
                                (repNode.marker as any).radius +
                                bubblePadding
                            )
                        );
                        // TODO padding configurable
                        if (distanceR < 0) {
                            (node.degree as any) += 0.01;
                            (node.neighbours as any)++;
                            force = layout.repulsiveForce(
                                -distanceR / Math.sqrt(node.neighbours as any),
                                layout.k,
                                node,
                                repNode
                            );
                        }

                        layout.force(
                            'repulsive',
                            node,
                            force * repNode.mass,
                            distanceXY,
                            repNode,
                            distanceR
                        );
                    }
                });
            });
        },
        applyLimitBox: function (
            this: Highcharts.PackedBubbleLayout,
            node: Highcharts.PackedBubblePoint
        ): void {
            var layout = this,
                distanceXY,
                distanceR,
                factor = 0.01;

            // parentNodeLimit should be used together
            // with seriesInteraction: false
            if (
                layout.options.splitSeries &&
                !node.isParentNode &&
                layout.options.parentNodeLimit
            ) {
                distanceXY = layout.getDistXY(
                    node,
                    node.series.parentNode as any
                );
                distanceR = (
                    (node.series.parentNodeRadius as any) -
                    (node.marker as any).radius -
                    layout.vectorLength(distanceXY)
                );
                if (
                    distanceR < 0 &&
                    distanceR > -2 * (node.marker as any).radius
                ) {
                    (node.plotX as any) -= distanceXY.x * factor;
                    (node.plotY as any) -= distanceXY.y * factor;
                }
            }

            Reingold.prototype.applyLimitBox.apply(this, arguments as any);
        }
    }
);

/**
 * @private
 * @class
 * @name Highcharts.seriesTypes.packedbubble
 *
 * @extends Highcharts.Series
 */
seriesType<Highcharts.PackedBubbleSeries>(
    'packedbubble',
    'bubble',
    /**
     * A packed bubble series is a two dimensional series type, where each point
     * renders a value in X, Y position. Each point is drawn as a bubble
     * where the bubbles don't overlap with each other and the radius
     * of the bubble relates to the value.
     *
     * @sample highcharts/demo/packed-bubble/
     *         Packed bubble chart
     * @sample highcharts/demo/packed-bubble-split/
     *         Split packed bubble chart

     * @extends      plotOptions.bubble
     * @excluding    connectEnds, connectNulls, dragDrop, jitter, keys,
     *               pointPlacement, sizeByAbsoluteValue, step, xAxis, yAxis,
     *               zMax, zMin, dataSorting
     * @product      highcharts
     * @since        7.0.0
     * @requires     highcharts-more
     * @optionparent plotOptions.packedbubble
     */
    {
        /**
         * Minimum bubble size. Bubbles will automatically size between the
         * `minSize` and `maxSize` to reflect the value of each bubble.
         * Can be either pixels (when no unit is given), or a percentage of
         * the smallest one of the plot width and height, divided by the square
         * root of total number of points.
         *
         * @sample highcharts/plotoptions/bubble-size/
         *         Bubble size
         *
         * @type {number|string}
         *
         * @private
         */
        minSize: '10%',
        /**
         * Maximum bubble size. Bubbles will automatically size between the
         * `minSize` and `maxSize` to reflect the value of each bubble.
         * Can be either pixels (when no unit is given), or a percentage of
         * the smallest one of the plot width and height, divided by the square
         * root of total number of points.
         *
         * @sample highcharts/plotoptions/bubble-size/
         *         Bubble size
         *
         * @type {number|string}
         *
         * @private
         */
        maxSize: '50%',
        sizeBy: 'area',
        zoneAxis: 'y',
        crisp: false,
        tooltip: {
            pointFormat: 'Value: {point.value}'
        },
        /**
         * Flag to determine if nodes are draggable or not. Available for
         * graph with useSimulation set to true only.
         *
         * @since 7.1.0
         *
         * @private
         */
        draggable: true,
        /**
         * An option is giving a possibility to choose between using simulation
         * for calculating bubble positions. These reflects in both animation
         * and final position of bubbles. Simulation is also adding options to
         * the series graph based on used layout. In case of big data sets, with
         * any performance issues, it is possible to disable animation and pack
         * bubble in a simple circular way.
         *
         * @sample highcharts/series-packedbubble/spiral/
         *         useSimulation set to false
         *
         * @since 7.1.0
         *
         * @private
         */
        useSimulation: true,
        /**
         * Series options for parent nodes.
         *
         * @since next
         *
         * @private
         */
        parentNode: {
            /**
             * Allow this series' parent nodes to be selected
             * by clicking on the graph.
             *
             * @since next
             */
            allowPointSelect: false
        },
        /**
        /**
         *
         * @declare Highcharts.SeriesPackedBubbleDataLabelsOptionsObject
         *
         * @private
         */
        dataLabels: {

            /**
             * The
             * [format string](https://www.highcharts.com/docs/chart-concepts/labels-and-string-formatting)
             * specifying what to show for _node_ in the networkgraph. In v7.0
             * defaults to `{key}`, since v7.1 defaults to `undefined` and
             * `formatter` is used instead.
             *
             * @type      {string}
             * @since     7.0.0
             * @apioption plotOptions.packedbubble.dataLabels.format
             */

            // eslint-disable-next-line valid-jsdoc
            /**
             * Callback JavaScript function to format the data label for a node.
             * Note that if a `format` is defined, the format takes precedence
             * and the formatter is ignored.
             *
             * @type  {Highcharts.SeriesPackedBubbleDataLabelsFormatterCallbackFunction}
             * @since 7.0.0
             */
            formatter: function (
                this: (
                    Highcharts.PointLabelObject|
                    Highcharts.PackedBubbleDataLabelsFormatterContextObject
                )
            ): (number|null) {
                return (this.point as any).value;
            },

            /**
             * @type      {string}
             * @since     7.1.0
             * @apioption plotOptions.packedbubble.dataLabels.parentNodeFormat
             */

            // eslint-disable-next-line valid-jsdoc
            /**
             * @type  {Highcharts.SeriesPackedBubbleDataLabelsFormatterCallbackFunction}
             * @since 7.1.0
             */
            parentNodeFormatter: function (
                this: (
                    Highcharts.PointLabelObject|
                    Highcharts.PackedBubbleDataLabelsFormatterContextObject
                )
            ): string {
                return (this as any).name;
            },

            /**
             * @sample {highcharts} highcharts/series-packedbubble/packed-dashboard
             *         Dashboard with dataLabels on parentNodes
             *
             * @declare Highcharts.SeriesPackedBubbleDataLabelsTextPathOptionsObject
             * @since   7.1.0
             */
            parentNodeTextPath: {

                /**
                 * Presentation attributes for the text path.
                 *
                 * @type      {Highcharts.SVGAttributes}
                 * @since     7.1.0
                 * @apioption plotOptions.packedbubble.dataLabels.attributes
                 */

                /**
                 * Enable or disable `textPath` option for link's or marker's
                 * data labels.
                 *
                 * @since 7.1.0
                 */
                enabled: true

            },

            /**
             * Options for a _node_ label text which should follow marker's
             * shape.
             *
             * **Note:** Only SVG-based renderer supports this option.
             *
             * @extends   plotOptions.series.dataLabels.textPath
             * @apioption plotOptions.packedbubble.dataLabels.textPath
             */

            padding: 0,
            style: {
                transition: 'opacity 2000ms'
            }

        },
        /**
         * Options for layout algorithm when simulation is enabled. Inside there
         * are options to change the speed, padding, initial bubbles positions
         * and more.
         *
         * @extends   plotOptions.networkgraph.layoutAlgorithm
         * @excluding approximation, attractiveForce, repulsiveForce, theta
         * @since     7.1.0
         *
         * @private
         */
        layoutAlgorithm: {
            /**
             * Initial layout algorithm for positioning nodes. Can be one of
             * the built-in options ("circle", "random") or a function where
             * positions should be set on each node (`this.nodes`) as
             * `node.plotX` and `node.plotY`.
             *
             * @sample highcharts/series-networkgraph/initial-positions/
             *         Initial positions with callback
             *
             * @type {"circle"|"random"|Function}
             */
            initialPositions: 'circle',
            /**
             * @sample highcharts/series-packedbubble/initial-radius/
             *         Initial radius set to 200
             *
             * @extends   plotOptions.networkgraph.layoutAlgorithm.initialPositionRadius
             * @excluding states
             */
            initialPositionRadius: 20,
            /**
             * The distance between two bubbles, when the algorithm starts to
             * treat two bubbles as overlapping. The `bubblePadding` is also the
             * expected distance between all the bubbles on simulation end.
             */
            bubblePadding: 5,
            /**
             * Whether bubbles should interact with their parentNode to keep
             * them inside.
             */
            parentNodeLimit: false,
            /**
             * Whether series should interact with each other or not. When
             * `parentNodeLimit` is set to true, thi option should be set to
             * false to avoid sticking points in wrong series parentNode.
             */
            seriesInteraction: true,
            /**
             * In case of split series, this option allows user to drag and
             * drop points between series, for changing point related series.
             *
             * @sample highcharts/series-packedbubble/packed-dashboard/
             *         Example of drag'n drop bubbles for bubble kanban
             */
            dragBetweenSeries: false,
            /**
             * Layout algorithm options for parent nodes.
             *
             * @extends   plotOptions.networkgraph.layoutAlgorithm
             * @excluding approximation, attractiveForce, enableSimulation,
             *            repulsiveForce, theta
             */
            parentNodeOptions: {
                maxIterations: 400,
                gravitationalConstant: 0.03,
                maxSpeed: 50,
                initialPositionRadius: 100,
                seriesInteraction: true,
                /**
                 * Styling options for parentNodes markers. Similar to
                 * line.marker options.
                 *
                 * @sample highcharts/series-packedbubble/parentnode-style/
                 *         Bubble size
                 *
                 * @extends   plotOptions.series.marker
                 * @excluding states
                 */
                marker: {
                    fillColor: null as any,
                    fillOpacity: 1,
                    lineWidth: 1,
                    lineColor: null as any,
                    symbol: 'circle'
                }
            },
            enableSimulation: true,
            /**
             * Type of the algorithm used when positioning bubbles.
             * @ignore-option
             */
            type: 'packedbubble',
            /**
             * Integration type. Integration determines how forces are applied
             * on particles. The `packedbubble` integration is based on
             * the networkgraph `verlet` integration, where the new position
             * is based on a previous position without velocity:
             * `newPosition += previousPosition - newPosition`.
             *
             * @sample highcharts/series-networkgraph/forces/
             *
             * @ignore-option
             */
            integration: 'packedbubble',
            maxIterations: 1000,
            /**
             * Whether to split series into individual groups or to mix all
             * series together.
             *
             * @since   7.1.0
             * @default false
             */
            splitSeries: false,
            /**
             * Max speed that node can get in one iteration. In terms of
             * simulation, it's a maximum translation (in pixels) that a node
             * can move (in both, x and y, dimensions). While `friction` is
             * applied on all nodes, max speed is applied only for nodes that
             * move very fast, for example small or disconnected ones.
             *
             * @see [layoutAlgorithm.integration](#series.networkgraph.layoutAlgorithm.integration)
             *
             * @see [layoutAlgorithm.friction](#series.networkgraph.layoutAlgorithm.friction)
             */
            maxSpeed: 5,
            gravitationalConstant: 0.01,
            friction: -0.981
        }
    }, {
        /**
         * An internal option used for allowing nodes dragging.
         * @private
         */
        hasDraggableNodes: true,
        /**
         * Array of internal forces. Each force should be later defined in
         * integrations.js.
         * @private
         */
        forces: ['barycenter', 'repulsive'],
        pointArrayMap: ['value'],
        trackerGroups: ['group', 'dataLabelsGroup', 'parentNodesGroup'],
        pointValKey: 'value',
        isCartesian: false,
        requireSorting: false,
        directTouch: true,
        axisTypes: [],
        noSharedTooltip: true,
        // solving #12287
        searchPoint: H.noop as any,

        /* eslint-disable no-invalid-this, valid-jsdoc */

        /**
         * Create a single array of all points from all series
         * @private
         * @param {Highcharts.Series} series Array of all series objects
         * @return {Array<Highcharts.PackedBubbleData>} Returns the array of all points.
         */
        accumulateAllPoints: function (
            this: Highcharts.PackedBubbleSeries,
            series: Highcharts.PackedBubbleSeries
        ): Array<Highcharts.PackedBubbleData> {

            var chart = series.chart,
                allDataPoints = [] as Array<Highcharts.PackedBubbleData>,
                i: number, j: number;

            for (i = 0; i < chart.series.length; i++) {

                series = chart.series[i] as any;

                if (
                    series.visible ||
                    !(chart.options.chart as any).ignoreHiddenSeries
                ) {

                    // add data to array only if series is visible
                    for (j = 0; j < (series.yData as any).length; j++) {
                        allDataPoints.push([
                            null, null,
                            (series.yData as any)[j],
                            series.index,
                            j,
                            {
                                id: j as any,
                                marker: {
                                    radius: 0
                                }
                            }
                        ]);
                    }
                }
            }

            return allDataPoints;
        },
        init: function (
            this: Highcharts.PackedBubbleSeries
        ): Highcharts.PackedBubbleSeries {
            Series.prototype.init.apply(this, arguments as any);

            // When one series is modified, the others need to be recomputed
            addEvent(this, 'updatedData', function (
                this: Highcharts.PackedBubbleSeries
            ): void {
                this.chart.series.forEach(function (
                    s: Highcharts.Series
                ): void {
                    if (s.type === this.type) {
                        s.isDirty = true;
                    }
                }, this);
            });

            return this;
        },
        render: function (this: Highcharts.PackedBubbleSeries): void {
            var series = this,
                dataLabels = [] as Array<Highcharts.SVGElement>;
            Series.prototype.render.apply(this, arguments as any);
            // #10823 - dataLabels should stay visible
            // when enabled allowOverlap.
            if (!(series.options.dataLabels as any).allowOverlap) {
                series.data.forEach(function (
                    point: Highcharts.PackedBubblePoint
                ): void {
                    if (isArray(point.dataLabels)) {
                        point.dataLabels.forEach(function (
                            dataLabel: Highcharts.SVGElement
                        ): void {
                            dataLabels.push(dataLabel);
                        });
                    }
                });

                // Only hide overlapping dataLabels for layouts that
                // use simulation. Spiral packedbubble don't need
                // additional dataLabel hiding on every simulation step
                if (series.options.useSimulation) {
                    series.chart.hideOverlappingLabels(dataLabels);
                }
            }
        },
        // Needed because of z-indexing issue if point is added in series.group
        setVisible: function (this: Highcharts.PackedBubbleSeries): void {
            var series = this;
            Series.prototype.setVisible.apply(series, arguments as any);
            if (series.parentNodeLayout && series.graph) {
                if (series.visible) {
                    series.graph.show();
                    if ((series.parentNode as any).dataLabel) {
                        (series.parentNode as any).dataLabel.show();
                    }
                } else {
                    series.graph.hide();
                    series.parentNodeLayout
                        .removeElementFromCollection(
                            series.parentNode, series.parentNodeLayout.nodes
                        );
                    if ((series.parentNode as any).dataLabel) {
                        (series.parentNode as any).dataLabel.hide();
                    }
                }
            } else if (series.layout) {
                if (series.visible) {
                    series.layout.addElementsToCollection(
                        series.points, series.layout.nodes
                    );
                } else {
                    series.points.forEach(function (
                        node: Highcharts.PackedBubblePoint
                    ): void {
                        series.layout.removeElementFromCollection(
                            node, series.layout.nodes
                        );
                    });
                }
            }
        },
        // Packedbubble has two separate collecions of nodes if split, render
        // dataLabels for both sets:
        drawDataLabels: function (this: Highcharts.PackedBubbleSeries): void {
            var textPath = (this.options.dataLabels as any).textPath,
                points = this.points;

            // Render node labels:
            Series.prototype.drawDataLabels.apply(this, arguments as any);

            // Render parentNode labels:
            if (this.parentNode) {
                this.parentNode.formatPrefix = 'parentNode';
                this.points = [this.parentNode];
                (this.options.dataLabels as any).textPath =
                    (this.options.dataLabels as any).parentNodeTextPath;
                Series.prototype.drawDataLabels.apply(this, arguments as any);

                // Restore nodes
                this.points = points;
                (this.options.dataLabels as any).textPath = textPath;
            }
        },
        /**
         * The function responsible for calculating series bubble' s bBox.
         * Needed because of exporting failure when useSimulation
         * is set to false
         * @private
         */
        seriesBox: function (
            this: Highcharts.PackedBubbleSeries
        ): (Array<number>|null) {
            var series = this,
                chart = series.chart,
                data = series.data,
                max = Math.max,
                min = Math.min,
                radius,
                // bBox = [xMin, xMax, yMin, yMax]
                bBox = [
                    chart.plotLeft,
                    chart.plotLeft + chart.plotWidth,
                    chart.plotTop,
                    chart.plotTop + chart.plotHeight
                ];

            data.forEach(function (p: Highcharts.PackedBubblePoint): void {
                if (
                    defined(p.plotX) &&
                    defined(p.plotY) &&
                    (p.marker as any).radius
                ) {
                    radius = (p.marker as any).radius;
                    bBox[0] = min(bBox[0], p.plotX - radius);
                    bBox[1] = max(bBox[1], p.plotX + radius);
                    bBox[2] = min(bBox[2], p.plotY - radius);
                    bBox[3] = max(bBox[3], p.plotY + radius);
                }
            });
            return isNumber((bBox as any).width / (bBox as any).height) ?
                bBox :
                null;
        },
        /**
         * The function responsible for calculating the parent node radius
         * based on the total surface of iniside-bubbles and the group BBox
         * @private
         */
        calculateParentRadius: function (
            this: Highcharts.PackedBubbleSeries
        ): void {
            var series = this,
                bBox: (Array<number>|null),
                parentPadding = 20,
                minParentRadius = 20;

            bBox = series.seriesBox();
            series.parentNodeRadius = clamp(
                Math.sqrt(
                    2 * (series.parentNodeMass as any) / Math.PI
                ) + parentPadding,
                minParentRadius,
                bBox ?
                    Math.max(
                        Math.sqrt(
                            Math.pow((bBox as any).width, 2) +
                            Math.pow((bBox as any).height, 2)
                        ) / 2 + parentPadding,
                        minParentRadius
                    ) :
                    Math.sqrt(
                        2 * (series.parentNodeMass as any) / Math.PI
                    ) + parentPadding
            );

            if (series.parentNode) {
                (series.parentNode as any).marker.radius =
                    series.parentNode.radius = series.parentNodeRadius;
            }
        },
        // Create Background/Parent Nodes for split series.
        drawGraph: function (this: Highcharts.PackedBubbleSeries): void {

            // if the series is not using layout, don't add parent nodes
            if (!this.layout || !this.layout.options.splitSeries) {
                return;
            }

            var series = this,
                chart = series.chart,
                parentAttribs = {} as Highcharts.SVGAttributes,
                nodeMarker: Highcharts.BubblePointMarkerOptions =
                    (this.layout.options.parentNodeOptions as any).marker,
                parentOptions: Highcharts.SVGAttributes = {
                    fill: nodeMarker.fillColor || color(series.color).brighten(0.4).get(),
                    opacity: nodeMarker.fillOpacity,
                    stroke: nodeMarker.lineColor || series.color,
                    'stroke-width': nodeMarker.lineWidth
                },
                visibility = series.visible ? 'inherit' : 'hidden';

            // create the group for parent Nodes if doesn't exist
            if (!this.parentNodesGroup) {
                series.parentNodesGroup = series.plotGroup(
                    'parentNodesGroup',
                    'parentNode',
                    visibility,
                    0.1, chart.seriesGroup
                );
                (series.group as any).attr({
                    zIndex: 2
                });
            }

            this.calculateParentRadius();
            parentAttribs = merge({
                x: (series.parentNode as any).plotX -
                    (series.parentNodeRadius as any),
                y: (series.parentNode as any).plotY -
                    (series.parentNodeRadius as any),
                width: (series.parentNodeRadius as any) * 2,
                height: (series.parentNodeRadius as any) * 2
            }, parentOptions);
            if (!(series.parentNode as any).graphic) {
                series.graph = (series.parentNode as any).graphic =
                    chart.renderer.symbol(parentOptions.symbol)
                        .add(series.parentNodesGroup);
            }
            (series.parentNode as any).graphic.attr(parentAttribs);

        },
        /**
         * Creating parent nodes for split series, in which all the bubbles
         * are rendered.
         * @private
         */
        createParentNodes: function (
            this: Highcharts.PackedBubbleSeries
        ): void {
            var series = this,
                chart = series.chart,
                parentNodeLayout = series.parentNodeLayout,
                nodeAdded,
                parentNode = series.parentNode,
                PackedBubblePoint = series.pointClass;

            series.parentNodeMass = 0;

            series.points.forEach(function (
                p: Highcharts.PackedBubblePoint
            ): void {
                (series.parentNodeMass as any) +=
                    Math.PI * Math.pow((p.marker as any).radius, 2);
            });

            series.calculateParentRadius();
            parentNodeLayout.nodes.forEach(function (
                node: Highcharts.PackedBubblePoint
            ): void {
                if (node.seriesIndex === series.index) {
                    nodeAdded = true;
                }
            });
            parentNodeLayout.setArea(0, 0, chart.plotWidth, chart.plotHeight);
            if (!nodeAdded) {
                if (!parentNode) {
                    parentNode = (
                        new PackedBubblePoint()
                    ).init(
                        this,
                        {
                            mass: (series.parentNodeRadius as any) / 2,
                            marker: {
                                radius: series.parentNodeRadius
                            },
                            dataLabels: {
                                inside: false
                            },
                            dataLabelOnNull: true,
                            degree: series.parentNodeRadius,
                            isParentNode: true,
                            seriesIndex: series.index
                        } as any
                    ) as any;
                }
                if (series.parentNode) {
                    (parentNode as any).plotX = series.parentNode.plotX;
                    (parentNode as any).plotY = series.parentNode.plotY;
                }
                series.parentNode = parentNode;
                parentNodeLayout.addElementsToCollection(
                    [series], parentNodeLayout.series
                );
                parentNodeLayout.addElementsToCollection(
                    [parentNode as any], parentNodeLayout.nodes
                );
            }
        },
        drawTracker: function (this: Highcharts.Series): void {
            const series = this as Highcharts.PackedBubbleSeries,
                chart = series.chart,
                pointer = chart.pointer,
                onMouseOver = function (e: Highcharts.PointerEventObject): void {
                    const point = pointer.getPointFromEvent(e);
                    // undefined on graph in scatterchart
                    if (typeof point !== 'undefined') {
                        pointer.isDirectTouch = true;
                        point.onMouseOver(e);
                    }
                },
                parentNode = series.parentNode;
            let dataLabels;

            H.TrackerMixin.drawTrackerPoint.call(this);
            // Add reference to the point
            if (parentNode) {
                dataLabels = (
                    isArray(parentNode.dataLabels) ?
                        parentNode.dataLabels :
                        (parentNode.dataLabel ? [parentNode.dataLabel] : [])
                );

                if (parentNode.graphic) {
                    (parentNode.graphic.element as any).point = parentNode;
                }

                (dataLabels as any).forEach(function (
                    dataLabel: Highcharts.SVGElement
                ): void {
                    if (dataLabel.div) {
                        dataLabel.div.point = parentNode;
                    } else {
                        (dataLabel.element as any).point = parentNode;
                    }
                });
            }
        },
        /**
         * Function responsible for adding series layout, used for parent nodes.
         * @private
         */
        addSeriesLayout: function (this: Highcharts.PackedBubbleSeries): void {
            var series = this,
                layoutOptions = series.options.layoutAlgorithm,
                graphLayoutsStorage = series.chart.graphLayoutsStorage,
                graphLayoutsLookup = series.chart.graphLayoutsLookup,
                parentNodeOptions = merge(
                    layoutOptions,
                    (layoutOptions as any).parentNodeOptions,
                    {
                        enableSimulation: series.layout.options.enableSimulation
                    }
                ),
                parentNodeLayout;

            parentNodeLayout = graphLayoutsStorage[
                (layoutOptions as any).type + '-series'
            ];

            if (!parentNodeLayout) {

                graphLayoutsStorage[(layoutOptions as any).type + '-series'] =
                parentNodeLayout =
                    new (H.layouts[(layoutOptions as any).type] as any)();

                parentNodeLayout.init(parentNodeOptions);

                graphLayoutsLookup.splice(
                    parentNodeLayout.index, 0, parentNodeLayout
                );
            }
            series.parentNodeLayout = parentNodeLayout;
            this.createParentNodes();
        },
        /**
         * Adding the basic layout to series points.
         * @private
         */
        addLayout: function (this: Highcharts.PackedBubbleSeries): void {
            var series = this,
                layoutOptions = series.options.layoutAlgorithm,
                graphLayoutsStorage = series.chart.graphLayoutsStorage,
                graphLayoutsLookup = series.chart.graphLayoutsLookup,
                chartOptions = series.chart.options.chart,
                layout;

            if (!graphLayoutsStorage) {
                series.chart.graphLayoutsStorage = graphLayoutsStorage = {};
                series.chart.graphLayoutsLookup = graphLayoutsLookup = [];
            }

            layout = graphLayoutsStorage[(layoutOptions as any).type];

            if (!layout) {
                (layoutOptions as any).enableSimulation =
                    !defined((chartOptions as any).forExport) ?
                        (layoutOptions as any).enableSimulation :
                        !(chartOptions as any).forExport;

                graphLayoutsStorage[(layoutOptions as any).type] = layout =
                    new (H.layouts[(layoutOptions as any).type] as any)();

                layout.init(layoutOptions);
                graphLayoutsLookup.splice(layout.index, 0, layout);

            }

            series.layout = layout;

            series.points.forEach(function (
                node: Highcharts.PackedBubblePoint
            ): void {
                node.mass = 2;
                node.degree = 1;
                node.collisionNmb = 1;
            });

            layout.setArea(
                0, 0, series.chart.plotWidth, series.chart.plotHeight
            );
            layout.addElementsToCollection([series], layout.series);
            layout.addElementsToCollection(series.points, layout.nodes);
        },
        /**
         * Function responsible for adding all the layouts to the chart.
         * @private
         */
        deferLayout: function (this: Highcharts.PackedBubbleSeries): void {
            // TODO split layouts to independent methods
            var series = this,
                layoutOptions = series.options.layoutAlgorithm;
            if (!series.visible) {
                return;
            }
            // layout is using nodes for position calculation
            series.addLayout();

            if ((layoutOptions as any).splitSeries) {
                series.addSeriesLayout();
            }
        },
        /**
         * Extend the base translate method to handle bubble size,
         * and correct positioning them.
         * @private
         */
        translate: function (this: Highcharts.PackedBubbleSeries): void {

            var series = this,
                chart = series.chart,
                data = series.data,
                index = series.index,
                point,
                radius,
                positions,
                i,
                useSimulation = series.options.useSimulation;

            series.processedXData = series.xData;
            series.generatePoints();

            // merged data is an array with all of the data from all series
            if (!defined(chart.allDataPoints)) {
                chart.allDataPoints = series.accumulateAllPoints(series);
                // calculate radius for all added data
                series.getPointRadius();
            }

            // after getting initial radius, calculate bubble positions

            if (useSimulation) {
                positions = chart.allDataPoints;
            } else {
                positions = series.placeBubbles(chart.allDataPoints);
                series.options.draggable = false;
            }

            // Set the shape and arguments to be picked up in drawPoints
            for (i = 0; i < positions.length; i++) {

                if (positions[i][3] === index) {

                    // update the series points with the val from positions
                    // array
                    point = data[positions[i][4] as any];
                    radius = positions[i][2];

                    if (!useSimulation) {
                        point.plotX = (
                            (positions[i][0] as any) - chart.plotLeft +
                            chart.diffX
                        );
                        point.plotY = (
                            (positions[i][1] as any) - chart.plotTop +
                            chart.diffY
                        );
                    }
                    point.marker = extend(point.marker, {
                        radius: radius,
                        width: 2 * (radius as any),
                        height: 2 * (radius as any)
                    });
                    point.radius = radius as any;
                }
            }

            if (useSimulation) {
                series.deferLayout();
            }

            fireEvent(series, 'afterTranslate');
        },
        /**
         * Check if two bubbles overlaps.
         * @private
         * @param {Array} first bubble
         * @param {Array} second bubble
         * @return {Boolean} overlap or not
         */
        checkOverlap: function (
            this: Highcharts.PackedBubbleSeries,
            bubble1: Array<number>,
            bubble2: Array<number>
        ): boolean {
            var diffX = bubble1[0] - bubble2[0], // diff of X center values
                diffY = bubble1[1] - bubble2[1], // diff of Y center values
                sumRad = bubble1[2] + bubble2[2]; // sum of bubble radius

            return (
                Math.sqrt(diffX * diffX + diffY * diffY) -
                Math.abs(sumRad)
            ) < -0.001;
        },
        /**
         * Function that is adding one bubble based on positions and sizes of
         * two other bubbles, lastBubble is the last added bubble, newOrigin is
         * the bubble for positioning new bubbles. nextBubble is the curently
         * added bubble for which we are calculating positions
         * @private
         * @param {Array<number>} lastBubble The closest last bubble
         * @param {Array<number>} newOrigin New bubble
         * @param {Array<number>} nextBubble The closest next bubble
         * @return {Array<number>} Bubble with correct positions
         */
        positionBubble: function (
            this: Highcharts.PackedBubbleSeries,
            lastBubble: Array<number>,
            newOrigin: Array<number>,
            nextBubble: Array<number>
        ): Array<number> {
            var sqrt = Math.sqrt,
                asin = Math.asin,
                acos = Math.acos,
                pow = Math.pow,
                abs = Math.abs,
                distance = sqrt( // dist between lastBubble and newOrigin
                    pow((lastBubble[0] - newOrigin[0]), 2) +
                    pow((lastBubble[1] - newOrigin[1]), 2)
                ),
                alfa = acos(
                    // from cosinus theorem: alfa is an angle used for
                    // calculating correct position
                    (
                        pow(distance, 2) +
                        pow(nextBubble[2] + newOrigin[2], 2) -
                        pow(nextBubble[2] + lastBubble[2], 2)
                    ) / (2 * (nextBubble[2] + newOrigin[2]) * distance)
                ),

                beta = asin( // from sinus theorem.
                    abs(lastBubble[0] - newOrigin[0]) /
                    distance
                ),
                // providing helping variables, related to angle between
                // lastBubble and newOrigin
                gamma = (lastBubble[1] - newOrigin[1]) < 0 ? 0 : Math.PI,
                // if new origin y is smaller than last bubble y value
                // (2 and 3 quarter),
                // add Math.PI to final angle

                delta = (lastBubble[0] - newOrigin[0]) *
                (lastBubble[1] - newOrigin[1]) < 0 ?
                    1 : -1, // (1st and 3rd quarter)
                finalAngle = gamma + alfa + beta * delta,
                cosA = Math.cos(finalAngle),
                sinA = Math.sin(finalAngle),
                posX = newOrigin[0] + (newOrigin[2] + nextBubble[2]) * sinA,
                // center of new origin + (radius1 + radius2) * sinus A
                posY = newOrigin[1] - (newOrigin[2] + nextBubble[2]) * cosA;
            return [
                posX,
                posY,
                nextBubble[2],
                nextBubble[3],
                nextBubble[4]
            ]; // the same as described before
        },
        /**
         * This is the main function responsible
         * for positioning all of the bubbles
         * allDataPoints - bubble array, in format [pixel x value,
         * pixel y value, radius,
         * related series index, related point index]
         * @private
         * @param {Array<Highcharts.PackedBubbleData>} allDataPoints All points from all series
         * @return {Array<Highcharts.PackedBubbleData>} Positions of all bubbles
         */
        placeBubbles: function (
            this: Highcharts.PackedBubbleSeries,
            allDataPoints: Array<Highcharts.PackedBubbleData>
        ): Array<Highcharts.PackedBubbleData> {

            var series = this,
                checkOverlap = series.checkOverlap,
                positionBubble = series.positionBubble,
                bubblePos = [] as Array<Array<Array<number>>>,
                stage = 1,
                j = 0,
                k = 0,
                calculatedBubble,
                sortedArr: Array<Highcharts.PackedBubbleData>,
                arr = [] as Array<Highcharts.PackedBubbleData>,
                i: number;

            // sort all points
            sortedArr = allDataPoints.sort(function (
                a: Highcharts.PackedBubbleData,
                b: Highcharts.PackedBubbleData
            ): number {
                return (b[2] as any) - (a[2] as any);
            });

            if (sortedArr.length) {
                // create first bubble in the middle of the chart
                bubblePos.push([
                    [
                        0, // starting in 0,0 coordinates
                        0,
                        sortedArr[0][2] as any, // radius
                        sortedArr[0][3], // series index
                        sortedArr[0][4]
                    ] // point index
                ]); // 0 level bubble
                if (sortedArr.length > 1) {

                    bubblePos.push([
                        [
                            0,
                            (
                                0 - (sortedArr[1][2] as any) -
                                (sortedArr[0][2] as any)
                            ),
                            // move bubble above first one
                            sortedArr[1][2] as any,
                            sortedArr[1][3],
                            sortedArr[1][4]
                        ]
                    ]); // 1 level 1st bubble

                    // first two already positioned so starting from 2
                    for (i = 2; i < sortedArr.length; i++) {
                        sortedArr[i][2] = sortedArr[i][2] || 1;
                        // in case if radius is calculated as 0.
                        calculatedBubble = positionBubble(
                            bubblePos[stage][j] as any,
                            bubblePos[stage - 1][k] as any,
                            sortedArr[i] as any
                        ); // calculate initial bubble position

                        if (
                            checkOverlap(
                                calculatedBubble,
                                bubblePos[stage][0] as any
                            )
                        ) {
                            /* if new bubble is overlapping with first bubble
                             * in current level (stage)
                             */

                            bubblePos.push([]);
                            k = 0;
                            /* reset index of bubble, used for
                             * positioning the bubbles around it,
                             * we are starting from first bubble in next
                             * stage because we are changing level to higher
                             */
                            bubblePos[stage + 1].push(
                                positionBubble(
                                    bubblePos[stage][j] as any,
                                    bubblePos[stage][0] as any,
                                    sortedArr[i] as any
                                )
                            );
                            // (last bubble, 1. from curr stage, new bubble)
                            stage++; // the new level is created, above current
                            j = 0; // set the index of bubble in curr level to 0
                        } else if (
                            stage > 1 &&
                            bubblePos[stage - 1][k + 1] &&
                            checkOverlap(
                                calculatedBubble,
                                bubblePos[stage - 1][k + 1] as any
                            )
                        ) {
                            /* if new bubble is overlapping with one of the prev
                             * stage bubbles, it means that - bubble, used for
                             * positioning the bubbles around it has changed
                             * so we need to recalculate it
                             */
                            k++;
                            bubblePos[stage].push(
                                positionBubble(
                                    bubblePos[stage][j] as any,
                                    bubblePos[stage - 1][k] as any,
                                    sortedArr[i] as any
                                )
                            );
                            // (last bubble, prev stage bubble, new bubble)
                            j++;
                        } else { // simply add calculated bubble
                            j++;
                            bubblePos[stage].push(calculatedBubble);
                        }
                    }
                }
                series.chart.stages = bubblePos;
                // it may not be necessary but adding it just in case -
                // it is containing all of the bubble levels

                series.chart.rawPositions =
                    ([] as Array<Array<number>>)
                        .concat.apply([], bubblePos);
                // bubble positions merged into one array

                series.resizeRadius();
                arr = series.chart.rawPositions as any;
            }
            return arr;
        },
        /**
         * The function responsible for resizing the bubble radius.
         * In shortcut: it is taking the initially
         * calculated positions of bubbles. Then it is calculating the min max
         * of both dimensions, creating something in shape of bBox.
         * The comparison of bBox and the size of plotArea
         * (later it may be also the size set by customer) is giving the
         * value how to recalculate the radius so it will match the size
         * @private
         */
        resizeRadius: function (this: Highcharts.PackedBubbleSeries): void {

            var chart = this.chart,
                positions = chart.rawPositions,
                min = Math.min,
                max = Math.max,
                plotLeft = chart.plotLeft,
                plotTop = chart.plotTop,
                chartHeight = chart.plotHeight,
                chartWidth = chart.plotWidth,
                minX, maxX, minY, maxY,
                radius,
                bBox,
                spaceRatio,
                smallerDimension,
                i;

            minX = minY = Number.POSITIVE_INFINITY; // set initial values
            maxX = maxY = Number.NEGATIVE_INFINITY;

            for (i = 0; i < positions.length; i++) {
                radius = positions[i][2];
                minX = min(minX, (positions[i][0] as any) - (radius as any));
                // (x center-radius) is the min x value used by specific bubble
                maxX = max(maxX, (positions[i][0] as any) + radius);
                minY = min(minY, (positions[i][1] as any) - (radius as any));
                maxY = max(maxY, (positions[i][1] as any) + radius);
            }

            bBox = [maxX - minX, maxY - minY];
            spaceRatio = [
                (chartWidth - plotLeft) / bBox[0],
                (chartHeight - plotTop) / bBox[1]
            ];

            smallerDimension = min.apply([], spaceRatio);

            if (Math.abs(smallerDimension - 1) > 1e-10) {
                // if bBox is considered not the same width as possible size
                for (i = 0; i < positions.length; i++) {
                    (positions[i][2] as any) *= smallerDimension;
                }
                this.placeBubbles(positions as any);
            } else {
                /** if no radius recalculation is needed, we need to position
                 * the whole bubbles in center of chart plotarea
                 * for this, we are adding two parameters,
                 * diffY and diffX, that are related to differences
                 * between the initial center and the bounding box
                 */
                chart.diffY = chartHeight / 2 +
                    plotTop - minY - (maxY - minY) / 2;
                chart.diffX = chartWidth / 2 +
                    plotLeft - minX - (maxX - minX) / 2;
            }
        },
        /**
         * Calculate min and max bubble value for radius calculation.
         * @private
         */
        calculateZExtremes: function (
            this: Highcharts.PackedBubbleSeries
        ): Array<number> {
            var chart = this.chart,
                zMin = this.options.zMin,
                zMax = this.options.zMax,
                valMin = Infinity,
                valMax = -Infinity;

            if (zMin && zMax) {
                return [zMin, zMax];
            }
            // it is needed to deal with null
            // and undefined values
            chart.series.forEach(function (s: Highcharts.Series): void {
                ((s as Highcharts.PackedBubbleSeries).yData as any).forEach(
                    function (p: number): void {
                        if (defined(p)) {
                            if (p > valMax) {
                                valMax = p;
                            }
                            if (p < valMin) {
                                valMin = p;
                            }
                        }
                    }
                );
            });

            zMin = pick(zMin, valMin);
            zMax = pick(zMax, valMax);

            return [zMin, zMax];
        },
        /**
         * Calculate radius of bubbles in series.
         * @private
         */
        getPointRadius: function (this: Highcharts.PackedBubbleSeries): void {
            var series = this,
                chart = series.chart,
                plotWidth = chart.plotWidth,
                plotHeight = chart.plotHeight,
                seriesOptions = series.options,
                useSimulation = seriesOptions.useSimulation,
                smallestSize = Math.min(plotWidth, plotHeight),
                extremes = {} as Highcharts.Dictionary<number>,
                radii = [] as Array<(number|null)>,
                allDataPoints = chart.allDataPoints,
                minSize: number,
                maxSize: number,
                value: (number|null),
                radius: (number|null),
                zExtremes: Array<number>;
            ['minSize', 'maxSize'].forEach(function (prop: string): void {
                var length = parseInt((seriesOptions as any)[prop], 10),
                    isPercent = /%$/.test((seriesOptions as any)[prop]);

                extremes[prop] = isPercent ?
                    smallestSize * length / 100 :
                    length * Math.sqrt(allDataPoints.length);
            });

            chart.minRadius = minSize = extremes.minSize /
                Math.sqrt(allDataPoints.length);
            chart.maxRadius = maxSize = extremes.maxSize /
                Math.sqrt(allDataPoints.length);

            zExtremes = useSimulation ?
                series.calculateZExtremes() :
                [minSize, maxSize];

            (allDataPoints || []).forEach(function (
                point: Highcharts.PackedBubbleData,
                i: number
            ): void {

                value = useSimulation ?
                    clamp(
                        point[2] as any,
                        zExtremes[0],
                        zExtremes[1]
                    ) :
                    (point[2] as any);

                radius = series.getRadius(
                    zExtremes[0],
                    zExtremes[1],
                    minSize,
                    maxSize,
                    value
                );
                if (radius === 0) {
                    radius = null;
                }
                allDataPoints[i][2] = radius;
                radii.push(radius);
            });

            series.radii = radii;
        },
        // Draggable mode:
        /**
         * Redraw halo on mousemove during the drag&drop action.
         * @private
         * @param {Highcharts.Point} point The point that should show halo.
         */
        redrawHalo: dragNodesMixin.redrawHalo,
        /**
         * Mouse down action, initializing drag&drop mode.
         * @private
         * @param {global.Event} event Browser event, before normalization.
         * @param {Highcharts.Point} point The point that event occured.
         */
        onMouseDown: function (
            this: Highcharts.PackedBubbleSeries,
            point: Highcharts.PackedBubblePoint,
            event: Highcharts.PointerEventObject
        ): void {
            const isParentNode = point.isParentNode,
                parentNodeLayout = this.parentNodeLayout;
            if (isParentNode) {
                parentNodeLayout.restartSimulation();
            }
            dragNodesMixin.onMouseDown.apply(this, arguments as any);
        },
        /**
         * Mouse move action during drag&drop.
         * @private
         * @param {global.Event} event Browser event, before normalization.
         * @param {Highcharts.Point} point The point that event occured.
         */
        onMouseMove: function (
            this: Highcharts.PackedBubbleSeries,
            point: Highcharts.PackedBubblePoint,
            event: Highcharts.PointerEventObject
        ): void {
            const isParentNode = point.isParentNode,
                parentNodeLayout = this.parentNodeLayout;
            if (isParentNode) {
                parentNodeLayout.restartSimulation();
            }
            dragNodesMixin.onMouseMove.apply(this, arguments as any);
        },
        /**
         * Mouse up action, finalizing drag&drop.
         * @private
         * @param {Highcharts.Point} point The point that event occured.
         */
        onMouseUp: function (
            this: Highcharts.PackedBubbleSeries,
            point: Highcharts.PackedBubblePoint
        ): void {
            if (point.fixedPosition && !point.removed) {
                var distanceXY,
                    distanceR,
                    layout = this.layout,
                    parentNodeLayout = this.parentNodeLayout;

                if (parentNodeLayout && layout.options.dragBetweenSeries) {
                    parentNodeLayout.nodes.forEach(function (
                        node: Highcharts.PackedBubblePoint
                    ): void {
                        if (
                            point && point.marker &&
                            node !== point.series.parentNode
                        ) {
                            distanceXY = layout.getDistXY(point, node);
                            distanceR = (
                                layout.vectorLength(distanceXY) -
                                (node.marker as any).radius -
                                (point.marker as any).radius
                            );
                            if (distanceR < 0) {
                                node.series.addPoint(merge(point.options, {
                                    plotX: point.plotX,
                                    plotY: point.plotY
                                }), false);
                                layout.removeElementFromCollection(
                                    point, layout.nodes
                                );
                                point.remove();
                            }
                        }
                    });
                }
                dragNodesMixin.onMouseUp.apply(this, arguments as any);
            }
        },
        destroy: function (this: Highcharts.PackedBubbleSeries): void {
            // Remove the series from all layouts series collections #11469
            if (this.chart.graphLayoutsLookup) {
                this.chart.graphLayoutsLookup.forEach(function (layout): void {
                    layout.removeElementFromCollection(this, layout.series);
                }, this);
            }

            if (this.parentNode) {
                this.parentNodeLayout.removeElementFromCollection(
                    this.parentNode, this.parentNodeLayout.nodes
                );
                if (this.parentNode.dataLabel) {
                    this.parentNode.dataLabel =
                        this.parentNode.dataLabel.destroy();
                }
            }
            H.Series.prototype.destroy.apply(this, arguments as any);
        },
        alignDataLabel: H.Series.prototype.alignDataLabel
    }, {
        /**
         * Destroy point.
         * Then remove point from the layout.
         * @private
         * @return {undefined}
         */
        destroy: function (this: Highcharts.PackedBubblePoint): void {
            if (this.series.layout) {
                this.series.layout.removeElementFromCollection(
                    this, this.series.layout.nodes
                );
            }
            return Point.prototype.destroy.apply(this, arguments as any);
        },
        firePointEvent: function (
            this: Highcharts.PackedBubblePoint,
            eventType: string,
            eventArgs?: (Highcharts.Dictionary<any>|Event),
            defaultFunction?: (
                Highcharts.EventCallbackFunction<Highcharts.Point>|Function
            )
        ): void {
            const point = this,
                series = this.series,
                seriesOptions = series.options;

            if (this.isParentNode && seriesOptions.parentNode) {
                const temp = seriesOptions.allowPointSelect;
                seriesOptions.allowPointSelect = seriesOptions.parentNode.allowPointSelect;
                Point.prototype.firePointEvent.apply(this, arguments);
                seriesOptions.allowPointSelect = temp;
            } else {
                Point.prototype.firePointEvent.apply(this, arguments);
            }
        },
        select: function (
            this: Highcharts.PackedBubblePoint,
            selected?: boolean,
            accumulate?: boolean
        ): void {
            const point = this,
                series = this.series,
                chart = series.chart;
            if (point.isParentNode) {
                chart.getSelectedPoints = chart.getSelectedParentNodes;
                Point.prototype.select.apply(this, arguments);
                chart.getSelectedPoints = H.Chart.prototype.getSelectedPoints;
            } else {
                Point.prototype.select.apply(this, arguments);
            }
        }
    }
);

// Remove accumulated data points to redistribute all of them again
// (i.e after hiding series by legend)

addEvent(Chart as any, 'beforeRedraw', function (
    this: Highcharts.PackedBubbleChart
): void {
    if (this.allDataPoints) {
        delete this.allDataPoints;
    }
});

/* eslint-enable no-invalid-this, valid-jsdoc */

/**
 * A `packedbubble` series. If the [type](#series.packedbubble.type) option is
 * not specified, it is inherited from [chart.type](#chart.type).
 *
 * @type      {Object}
 * @extends   series,plotOptions.packedbubble
 * @excluding dataParser, dataSorting, dataURL, dragDrop, stack
 * @product   highcharts
 * @requires  highcharts-more
 * @apioption series.packedbubble
 */

/**
 * An array of data points for the series. For the `packedbubble` series type,
 * points can be given in the following ways:
 *
 * 1.  An array of `values`.
 *
 *  ```js
 *     data: [5, 1, 20]
 *  ```
 *
 * 2.  An array of objects with named values. The objects are point
 * configuration objects as seen below. If the total number of data points
 * exceeds the series' [turboThreshold](#series.packedbubble.turboThreshold),
 * this option is not available.
 *
 *  ```js
 *     data: [{
 *         value: 1,
 *         name: "Point2",
 *         color: "#00FF00"
 *     }, {
 *         value: 5,
 *         name: "Point1",
 *         color: "#FF00FF"
 *     }]
 *  ```
 *
 * @type      {Array<Object|Array>}
 * @extends   series.line.data
 * @excluding marker, x, y
 * @sample    {highcharts} highcharts/series/data-array-of-objects/
 *            Config objects
 * @product   highcharts
 * @apioption series.packedbubble.data
 */

/**
 * @type      {Highcharts.SeriesPackedBubbleDataLabelsOptionsObject|Array<Highcharts.SeriesPackedBubbleDataLabelsOptionsObject>}
 * @product   highcharts
 * @apioption series.packedbubble.data.dataLabels
 */

/**
 * @excluding enabled,enabledThreshold,height,radius,width
 * @product   highcharts
 * @apioption series.packedbubble.marker
 */

''; // adds doclets above to transpiled file<|MERGE_RESOLUTION|>--- conflicted
+++ resolved
@@ -279,7 +279,6 @@
     NetworkPoint = H.seriesTypes.bubble.prototype.pointClass,
     dragNodesMixin = H.dragNodesMixin;
 
-<<<<<<< HEAD
 Chart.prototype.getSelectedParentNodes = function (
     this: Highcharts.Chart
 ): Array<Highcharts.PackedBubblePoint> {
@@ -295,8 +294,6 @@
     return selectedParentsNodes;
 };
 
-=======
->>>>>>> d1be8b45
 (H.networkgraphIntegrations as any).packedbubble = {
     repulsiveForceFunction: function (
         d: number,
