/* *
 *
 *  (c) 2010-2021 Torstein Honsi
 *
 *  License: www.highcharts.com/license
 *
 *  !!!!!!! SOURCE GETS TRANSPILED BY TYPESCRIPT. EDIT TS FILE ONLY. !!!!!!!
 *
 * */

'use strict';

/* *
 *
 *  Imports
 *
 * */

import type Axis from '../Axis/Axis';
import type {
    AxisCollectionKey,
    AxisOptions,
    YAxisOptions
} from '../Axis/AxisOptions';
import type BBoxObject from '../Renderer/BBoxObject';
import type CSSObject from '../Renderer/CSSObject';
import type { HTMLDOMElement } from '../Renderer/DOMElementType';
import type Options from '../Options';
import type PointerEvent from '../PointerEvent';
import type Series from '../Series/Series';
import type {
    SeriesTypeOptions,
    SeriesTypePlotOptions
} from '../Series/SeriesType';
import type SVGElement from '../Renderer/SVG/SVGElement';
import type SVGPath from '../Renderer/SVG/SVGPath';
import type SVGRenderer from '../Renderer/SVG/SVGRenderer';

import Chart from '../Chart/Chart.js';
import F from '../Templating.js';
const { format } = F;
import D from '../Defaults.js';
const { getOptions } = D;
import NavigatorDefaults from '../../Stock/Navigator/NavigatorDefaults.js';
import { Palette } from '../../Core/Color/Palettes.js';
import Point from '../Series/Point.js';
import RangeSelectorDefaults from
    '../../Stock/RangeSelector/RangeSelectorDefaults.js';
import ScrollbarDefaults from '../../Stock/Scrollbar/ScrollbarDefaults.js';
import U from '../Utilities.js';
const {
    addEvent,
    clamp,
    defined,
    extend,
    find,
    isNumber,
    isString,
    merge,
    pick,
    pushUnique,
    splat
} = U;

import '../Pointer.js';

/* *
 *
 *  Declarations
 *
 * */

declare module '../Axis/AxisLike' {
    interface AxisLike {
        crossLabel?: SVGElement;
    }
}

declare module './ChartLike' {
    interface ChartLike {
        _labelPanes?: Record<string, Axis>;
    }
}

declare module '../Options'{
    interface Options {
        isStock?: boolean;
    }
}

declare module '../Series/SeriesLike' {
    interface SeriesLike {
        clipBox?: BBoxObject;
        forceCropping(): boolean|undefined;
    }
}

declare module '../Renderer/SVG/SVGRendererLike' {
    interface SVGRendererLike {
        crispPolyLine(points: SVGPath, width: number): SVGPath;
    }
}

/* *
 *
 *  Functions
 *
 * */


/**
 * Get stock-specific default axis options.
 *
 * @private
 * @function getDefaultAxisOptions
 */
function getDefaultAxisOptions(
    type: string,
    options: DeepPartial<AxisOptions>
): DeepPartial<AxisOptions> {
    if (type === 'xAxis') {
        return {
            minPadding: 0,
            maxPadding: 0,
            overscroll: 0,
            ordinal: true,
            title: {
                text: null
            },
            labels: {
                overflow: 'justify'
            },
            showLastLabel: true
        };
    }
    if (type === 'yAxis') {
        return {
            labels: {
                y: -2
            },
            opposite: pick(options.opposite, true),
            showLastLabel: !!(
                // #6104, show last label by default for category axes
                options.categories ||
                options.type === 'category'
            ),
            title: {
                text: null
            }
        };
    }
    return {};
}

/**
 * Get stock-specific forced axis options.
 *
 * @private
 * @function getForcedAxisOptions
 */
function getForcedAxisOptions(
    type: string,
    chartOptions: Partial<Options>
): DeepPartial<AxisOptions> {
    if (type === 'xAxis') {
        // Always disable startOnTick:true on the main axis when the navigator
        // is enabled (#1090)
        const navigatorEnabled = pick(
            chartOptions.navigator && chartOptions.navigator.enabled,
            NavigatorDefaults.enabled,
            true
        );

        const axisOptions: DeepPartial<AxisOptions> = {
            type: 'datetime',
            categories: void 0
        };
        if (navigatorEnabled) {
            axisOptions.startOnTick = false;
            axisOptions.endOnTick = false;
        }

        return axisOptions;
    }
    return {};
}

/* *
 *
 *  Class
 *
 * */

/**
 * Stock-optimized chart. Use {@link Highcharts.Chart|Chart} for common charts.
 *
 * @requires modules/stock
 *
 * @class
 * @name Highcharts.StockChart
 * @extends Highcharts.Chart
 */
class StockChart extends Chart {

    /* *
     *
     *  Functions
     *
     * */

    /**
     * Initializes the chart. The constructor's arguments are passed on
     * directly.
     *
     * @function Highcharts.StockChart#init
     *
     * @param {Highcharts.Options} userOptions
     *        Custom options.
     *
     * @param {Function} [callback]
     *        Function to run when the chart has loaded and and all external
     *        images are loaded.
     *
     *
     * @emits Highcharts.StockChart#event:init
     * @emits Highcharts.StockChart#event:afterInit
     */
    public init(
        userOptions: Partial<Options>,
        callback?: Chart.CallbackFunction
    ): void {
        const defaultOptions = getOptions(),
            xAxisOptions = userOptions.xAxis,
            yAxisOptions = userOptions.yAxis,
            // Always disable startOnTick:true on the main axis when the
            // navigator is enabled (#1090)
            navigatorEnabled = pick(
                userOptions.navigator && userOptions.navigator.enabled,
                NavigatorDefaults.enabled,
                true
            );

        // Avoid doing these twice
        userOptions.xAxis = userOptions.yAxis = void 0;

        const options = merge(
            {
                chart: {
                    panning: {
                        enabled: true,
                        type: 'x'
                    },
                    zooming: {
                        pinchType: 'x',
                        mouseWheel: {
                            type: 'x'
                        }
                    }
                },
                navigator: {
                    enabled: navigatorEnabled
                },
                scrollbar: {
                    // #4988 - check if setOptions was called
                    enabled: pick(
                        ScrollbarDefaults.enabled,
                        true
                    )
                },
                rangeSelector: {
                    // #4988 - check if setOptions was called
                    enabled: pick(
                        RangeSelectorDefaults.rangeSelector.enabled,
                        true
                    )
                },
                title: {
                    text: null
                },
                tooltip: {
                    split: pick(
                        defaultOptions.tooltip && defaultOptions.tooltip.split,
                        true
                    ),
                    crosshairs: true
                },
                legend: {
                    enabled: false
                }

            },

            userOptions, // user's options

            { // forced options
                isStock: true // internal flag
            }
        );

        userOptions.xAxis = xAxisOptions;
        userOptions.yAxis = yAxisOptions;

        // apply X axis options to both single and multi y axes
        options.xAxis = splat(userOptions.xAxis || {}).map((
            xAxisOptions: AxisOptions,
            i: number
        ): AxisOptions => merge(
            getDefaultAxisOptions('xAxis', xAxisOptions),
            defaultOptions.xAxis, // #3802
            // #7690
            // @todo remove, default axis options are not arrays
            defaultOptions.xAxis && (defaultOptions.xAxis as any)[i],
            xAxisOptions, // user options
            getForcedAxisOptions('xAxis', userOptions)
        ));

        // apply Y axis options to both single and multi y axes
        options.yAxis = splat(userOptions.yAxis || {}).map((
            yAxisOptions: YAxisOptions,
            i: number
        ): YAxisOptions => merge(
            getDefaultAxisOptions('yAxis', yAxisOptions),
            defaultOptions.yAxis, // #3802
            // #7690
            // @todo remove, default axis options are not arrays
            defaultOptions.yAxis && (defaultOptions.yAxis as any)[i],
            yAxisOptions // user options
        ));

        super.init(options, callback);
    }

    /**
     * Factory for creating different axis types.
     * Extended to add stock defaults.
     *
     * @private
     * @function Highcharts.StockChart#createAxis
     * @param {string} coll
     * An axis type.
     * @param {Chart.CreateAxisOptionsObject} options
     * The axis creation options.
     */
    public createAxis(
        coll: AxisCollectionKey,
        options: Chart.CreateAxisOptionsObject
    ): Axis {
        options.axis = merge(
            getDefaultAxisOptions(coll, options.axis),
            options.axis,
            getForcedAxisOptions(coll, this.userOptions)
        );
        return super.createAxis(coll, options);
    }

}

addEvent(Chart, 'update', function (
    this: StockChart,
    e: { options: Options }
): void {
    const chart = this,
        options = e.options;

    // Use case: enabling scrollbar from a disabled state.
    // Scrollbar needs to be initialized from a controller, Navigator in this
    // case (#6615)
    if ('scrollbar' in options && chart.navigator) {
        merge(true, chart.options.scrollbar, options.scrollbar);
        chart.navigator.update({});
        delete options.scrollbar;
    }
});

/* *
 *
 *  Composition
 *
 * */

namespace StockChart {

    /* *
     *
     *  Constants
     *
     * */

    const composedMembers: Array<unknown> = [];

    /* *
     *
     *  Functions
     *
     * */

    /** @private */
    export function compose(
        AxisClass: typeof Axis,
        SeriesClass: typeof Series,
        SVGRendererClass: typeof SVGRenderer
    ): void {

        if (pushUnique(composedMembers, AxisClass)) {
            addEvent(AxisClass, 'afterDrawCrosshair', onAxisAfterDrawCrosshair);
            addEvent(AxisClass, 'afterHideCrosshair', onAxisAfterHideCrosshair);
            addEvent(AxisClass, 'autoLabelAlign', onAxisAutoLabelAlign);
            addEvent(AxisClass, 'destroy', onAxisDestroy);
            addEvent(AxisClass, 'getPlotLinePath', onAxisGetPlotLinePath);
        }

        if (pushUnique(composedMembers, SeriesClass)) {
            SeriesClass.prototype.forceCropping = seriesForceCropping;
            addEvent(SeriesClass, 'setOptions', onSeriesSetOptions);
        }

        if (pushUnique(composedMembers, SVGRendererClass)) {
            SVGRendererClass.prototype.crispPolyLine = svgRendererCrispPolyLine;
        }

    }

    /**
     * Extend crosshairs to also draw the label.
     * @private
     */
    function onAxisAfterDrawCrosshair(
        this: Axis,
        event: { e: PointerEvent; point: Point }
    ): void {
        const axis = this;

        // Check if the label has to be drawn
        if (
            !axis.crosshair ||
            !axis.crosshair.label ||
            !axis.crosshair.label.enabled ||
            !axis.cross ||
            !isNumber(axis.min) ||
            !isNumber(axis.max)
        ) {
            return;
        }

        const chart = axis.chart,
            log = axis.logarithmic,
            options = axis.crosshair.label, // the label's options
            horiz = axis.horiz, // axis orientation
            opposite = axis.opposite, // axis position
            left = axis.left, // left position
            top = axis.top, // top position
            width = axis.width,
            tickInside = axis.options.tickPosition === 'inside',
            snap = axis.crosshair.snap !== false,
            e = event.e || (axis.cross && axis.cross.e),
            point = event.point;

        let crossLabel = axis.crossLabel, // the svgElement
            posx,
            posy,
            formatOption = options.format,
            formatFormat = '',
            limit,
            offset = 0,
            // Use last available event (#5287)
            min = axis.min,
            max = axis.max;

        if (log) {
            min = log.lin2log(axis.min);
            max = log.lin2log(axis.max);
        }

        const align = (horiz ? 'center' : opposite ?
            (axis.labelAlign === 'right' ? 'right' : 'left') :
            (axis.labelAlign === 'left' ? 'left' : 'center'));

        // If the label does not exist yet, create it.
        if (!crossLabel) {
            crossLabel = axis.crossLabel = chart.renderer
                .label(
                    '',
                    0,
                    void 0,
                    options.shape || 'callout'
                )
                .addClass(
                    'highcharts-crosshair-label highcharts-color-' + (
                        point && point.series ?
                            point.series.colorIndex :
                            axis.series[0] && this.series[0].colorIndex
                    )
                )
                .attr({
                    align: options.align || align,
                    padding: pick(options.padding, 8),
                    r: pick(options.borderRadius, 3),
                    zIndex: 2
                })
                .add(axis.labelGroup);

            // Presentational
            if (!chart.styledMode) {
                crossLabel
                    .attr({
                        fill: options.backgroundColor ||
                            ( // #14888
                                point && point.series &&
                                point.series.color
                            ) ||
                            Palette.neutralColor60,
                        stroke: options.borderColor || '',
                        'stroke-width': options.borderWidth || 0
                    })
                    .css(extend<CSSObject>({
                        color: Palette.backgroundColor,
                        fontWeight: 'normal',
                        fontSize: '0.7em',
                        textAlign: 'center'
                    }, options.style || {}));
            }
        }

        if (horiz) {
            posx = snap ? (point.plotX || 0) + left : e.chartX;
            posy = top + (opposite ? 0 : axis.height);
        } else {
            posx = left + axis.offset + (opposite ? width : 0);
            posy = snap ? (point.plotY || 0) + top : e.chartY;
        }

        if (!formatOption && !options.formatter) {
            if (axis.dateTime) {
                formatFormat = '%b %d, %Y';
            }
            formatOption =
                '{value' + (formatFormat ? ':' + formatFormat : '') + '}';
        }

        // Show the label
        const value = snap ?
            (axis.isXAxis ? point.x : point.y) :
            axis.toValue(horiz ? e.chartX : e.chartY);

        // Crosshair should be rendered within Axis range (#7219) and the point
        // of currentPriceIndicator should be inside the plot area (#14879).
        const isInside = point && point.series ?
            point.series.isPointInside(point) :
            (isNumber(value) && value > min && value < max);

        let text = '';
        if (formatOption) {
            text = format(formatOption, { value }, chart);
        } else if (options.formatter && isNumber(value)) {
            text = options.formatter.call(axis, value);
        }

        crossLabel.attr({
            text,
            x: posx,
            y: posy,
            visibility: isInside ? 'inherit' : 'hidden'
        });

        const crossBox = crossLabel.getBBox();

        // now it is placed we can correct its position
        if (isNumber(crossLabel.x) && !horiz && !opposite) {
            posx = crossLabel.x - (crossBox.width / 2);
        }

        if (isNumber(crossLabel.y)) {
            if (horiz) {
                if ((tickInside && !opposite) || (!tickInside && opposite)) {
                    posy = crossLabel.y - crossBox.height;
                }
            } else {
                posy = crossLabel.y - (crossBox.height / 2);
            }
        }

        // check the edges
        if (horiz) {
            limit = {
                left: left - crossBox.x,
                right: left + axis.width - crossBox.x
            };
        } else {
            limit = {
                left: axis.labelAlign === 'left' ? left : 0,
                right: axis.labelAlign === 'right' ?
                    left + axis.width :
                    chart.chartWidth
            };
        }

        // left edge
        if (crossLabel.translateX < limit.left) {
            offset = limit.left - crossLabel.translateX;
        }
        // right edge
        if (crossLabel.translateX + crossBox.width >= limit.right) {
            offset = -(crossLabel.translateX + crossBox.width - limit.right);
        }

        // show the crosslabel
        crossLabel.attr({
            x: posx + offset,
            y: posy,
            // First set x and y, then anchorX and anchorY, when box is actually
            // calculated, #5702
            anchorX: horiz ?
                posx :
                (axis.opposite ? 0 : chart.chartWidth),
            anchorY: horiz ?
                (axis.opposite ? chart.chartHeight : 0) :
                posy + crossBox.height / 2
        });
    }

    /**
     * Wrapper to hide the label.
     * @private
     */
    function onAxisAfterHideCrosshair(
        this: Axis
    ): void {
        const axis = this;

        if (axis.crossLabel) {
            axis.crossLabel = axis.crossLabel.hide();
        }
    }

    /**
     * Override the automatic label alignment so that the first Y axis' labels
     * are drawn on top of the grid line, and subsequent axes are drawn outside.
     * @private
     */
    function onAxisAutoLabelAlign(
        this: Axis,
        e: (Event&{align:string})
    ): void {
        const axis = this,
            chart = axis.chart,
            options = axis.options,
            panes = chart._labelPanes = chart._labelPanes || {},
            labelOptions = options.labels;

        if (chart.options.isStock && axis.coll === 'yAxis') {
            const key = options.top + ',' + options.height;
            // Do it only for the first Y axis of each pane
            if (!panes[key] && labelOptions.enabled) {
                if (
                    labelOptions.distance === 15 && // default
                    axis.side === 1
                ) {
                    labelOptions.distance = 0;
                }
                if (typeof labelOptions.align === 'undefined') {
                    labelOptions.align = 'right';
                }
                panes[key] = axis;
                e.align = 'right';

                e.preventDefault();
            }
        }
    }

    /**
     * Clear axis from label panes. (#6071)
     * @private
     */
    function onAxisDestroy(
        this: Axis
    ): void {
        const axis = this,
            chart = axis.chart,
            key = (
                axis.options &&
                (axis.options.top + ',' + axis.options.height)
            );

        if (key && chart._labelPanes && chart._labelPanes[key] === axis) {
            delete chart._labelPanes[key];
        }
    }

    /**
     * Override getPlotLinePath to allow for multipane charts.
     * @private
     */
    function onAxisGetPlotLinePath(
        this: Axis,
        e: (Event&Axis.PlotLinePathOptions)
    ): void {
        const axis = this,
            series = (
                axis.isLinked && !axis.series && axis.linkedParent ?
                    axis.linkedParent.series :
                    axis.series
            ),
            chart = axis.chart,
            renderer = chart.renderer,
            axisLeft = axis.left,
            axisTop = axis.top,
            result = [] as SVGPath,
            translatedValue = e.translatedValue,
            value = e.value,
            force = e.force,
            /**
             * Return the other axis based on either the axis option or on
             * related series.
             * @private
             */
            getAxis = (coll: string): Array<Axis> => {
                const otherColl = coll === 'xAxis' ? 'yAxis' : 'xAxis',
                    opt = (axis.options as AnyRecord)[otherColl];

                // Other axis indexed by number
                if (isNumber(opt)) {
                    return [chart[otherColl][opt]];
                }

                // Other axis indexed by id (like navigator)
                if (isString(opt)) {
                    return [chart.get(opt) as Axis];
                }

                // Auto detect based on existing series
                return series.map((s): Axis => s[otherColl]);
            };

        let x1,
            y1,
            x2,
            y2,
            axes = [], // #3416 need a default array
            axes2: Array<Axis>,
            uniqueAxes: Array<Axis>,
            transVal: number;

        if (// For stock chart, by default render paths across the panes
            // except the case when `acrossPanes` is disabled by user (#6644)
            (chart.options.isStock && e.acrossPanes !== false) &&
            // Ignore in case of colorAxis or zAxis. #3360, #3524, #6720
            axis.coll === 'xAxis' || axis.coll === 'yAxis'
        ) {

            e.preventDefault();

            // Get the related axes based on series
            axes = getAxis(axis.coll);

            // Get the related axes based options.*Axis setting #2810
            axes2 = (axis.isXAxis ? chart.yAxis : chart.xAxis);
            for (const A of axes2) {
                if (
                    defined(A.options.id) ?
                        A.options.id.indexOf('navigator') === -1 :
                        true
                ) {
                    const a = (A.isXAxis ? 'yAxis' : 'xAxis'),
                        rax = (
                            defined((A.options as any)[a]) ?
                                (chart as any)[a][(A.options as any)[a]] :
                                (chart as any)[a][0]
                        );

                    if (axis === rax) {
                        axes.push(A);
                    }
                }
            }


            // Remove duplicates in the axes array. If there are no axes in the
            // axes array, we are adding an axis without data, so we need to
            // populate this with grid lines (#2796).
            uniqueAxes = axes.length ?
                [] :
                [axis.isXAxis ? chart.yAxis[0] : chart.xAxis[0]]; // #3742
            for (const axis2 of axes) {
                if (
                    uniqueAxes.indexOf(axis2) === -1 &&
                    // Do not draw on axis which overlap completely. #5424
                    !find(uniqueAxes, (unique: Axis): boolean => (
                        unique.pos === axis2.pos &&
                        unique.len === axis2.len
                    ))
                ) {
                    uniqueAxes.push(axis2);
                }
            }

            transVal = pick(
                translatedValue,
                axis.translate(value || 0, void 0, void 0, e.old)
            );
            if (isNumber(transVal)) {
                if (axis.horiz) {
                    for (const axis2 of uniqueAxes) {
                        let skip;

                        y1 = axis2.pos;
                        y2 = y1 + axis2.len;
                        x1 = x2 = Math.round(transVal + axis.transB);

                        // outside plot area
                        if (
                            force !== 'pass' &&
                            (x1 < axisLeft || x1 > axisLeft + axis.width)
                        ) {
                            if (force) {
                                x1 = x2 = clamp(
                                    x1,
                                    axisLeft,
                                    axisLeft + axis.width
                                );
                            } else {
                                skip = true;
                            }
                        }
                        if (!skip) {
                            result.push(['M', x1, y1], ['L', x2, y2]);
                        }
                    }
                } else {
                    for (const axis2 of uniqueAxes) {
                        let skip;

                        x1 = axis2.pos;
                        x2 = x1 + axis2.len;
                        y1 = y2 = Math.round(axisTop + axis.height - transVal);

                        // outside plot area
                        if (
                            force !== 'pass' &&
                            (y1 < axisTop || y1 > axisTop + axis.height)
                        ) {
                            if (force) {
                                y1 = y2 = clamp(
                                    y1,
                                    axisTop,
                                    axisTop + axis.height
                                );
                            } else {
                                skip = true;
                            }
                        }
                        if (!skip) {
                            result.push(['M', x1, y1], ['L', x2, y2]);
                        }
                    }
                }
            }
            e.path = result.length > 0 ?
                renderer.crispPolyLine(result, e.lineWidth || 1) :
                // #3557 getPlotLinePath in regular Highcharts also returns null
                void 0;
        }
    }

    /**
     * Handle som Stock-specific series defaults, override the plotOptions
     * before series options are handled.
     * @private
     */
    function onSeriesSetOptions(
        this: Series,
        e: { plotOptions: SeriesTypePlotOptions }
    ): void {
        const series = this;

        if (series.chart.options.isStock) {
            let overrides: (SeriesTypeOptions|undefined);

            if (series.is('column') || series.is('columnrange')) {
                overrides = {
                    borderWidth: 0,
                    shadow: false
                };

            } else if (!series.is('scatter') && !series.is('sma')) {
                overrides = {
                    marker: {
                        enabled: false,
                        radius: 2
                    }
                };
            }

<<<<<<< HEAD
    const translateX = crossLabel.translateX || 0;
    // Left edge
    if (translateX < limit.left) {
        offset = limit.left - translateX;
    }
    // Right edge
    if (translateX + crossBox.width >= limit.right) {
        offset = -(translateX + crossBox.width - limit.right);
    }

    // Show the crosslabel
    crossLabel.attr({
        x: posx + offset,
        y: posy,
        // First set x and y, then anchorX and anchorY, when box is actually
        // calculated, #5702
        anchorX: horiz ?
            posx :
            (this.opposite ? 0 : chart.chartWidth),
        anchorY: horiz ?
            (this.opposite ? chart.chartHeight : 0) :
            posy + crossBox.height / 2
    });
});
=======
            if (overrides) {
                e.plotOptions[series.type] = merge(
                    e.plotOptions[series.type],
                    overrides
                );
            }
        }
    }

    /**
     * Based on the data grouping options decides whether
     * the data should be cropped while processing.
     *
     * @ignore
     * @function Highcharts.Series#forceCropping
     */
    function seriesForceCropping(
        this: Series
    ): (boolean|undefined) {
        const series = this,
            chart = series.chart,
            options = series.options,
            dataGroupingOptions = options.dataGrouping,
            groupingEnabled = (
                series.allowDG !== false &&
                dataGroupingOptions &&
                pick(dataGroupingOptions.enabled, chart.options.isStock)
            );

        return groupingEnabled;
    }

    /* eslint-disable jsdoc/check-param-names */
>>>>>>> b5f5104e

    /**
     * Factory function for creating new stock charts. Creates a new
     * {@link Highcharts.StockChart|StockChart} object with different default
     * options than the basic Chart.
     *
     * @example
     * let chart = Highcharts.stockChart('container', {
     *     series: [{
     *         data: [1, 2, 3, 4, 5, 6, 7, 8, 9],
     *         pointInterval: 24 * 60 * 60 * 1000
     *     }]
     * });
     *
     * @function Highcharts.stockChart
     *
     * @param {string|Highcharts.HTMLDOMElement} [renderTo]
     *        The DOM element to render to, or its id.
     *
     * @param {Highcharts.Options} options
     *        The chart options structure as described in the
     *        [options reference](https://api.highcharts.com/highstock).
     *
     * @param {Highcharts.ChartCallbackFunction} [callback]
     *        A function to execute when the chart object is finished
     *        rendering and all external image files (`chart.backgroundImage`,
     *        `chart.plotBackgroundImage` etc) are loaded. Defining a
     *        [chart.events.load](https://api.highcharts.com/highstock/chart.events.load)
     *        handler is equivalent.
     *
     * @return {Highcharts.StockChart}
     *         The chart object.
     */
    export function stockChart(
        a: (string|HTMLDOMElement|Options),
        b?: (Chart.CallbackFunction|Options),
        c?: Chart.CallbackFunction
    ): StockChart {
        return new StockChart(a as any, b as any, c);
    }

    /* eslint-enable jsdoc/check-param-names */

    /**
     * Function to crisp a line with multiple segments
     *
     * @private
     * @function Highcharts.SVGRenderer#crispPolyLine
     */
    function svgRendererCrispPolyLine(
        this: SVGRenderer,
        points: Array<SVGPath.MoveTo|SVGPath.LineTo>,
        width: number
    ): SVGPath {

        // points format: [['M', 0, 0], ['L', 100, 0]]
        // normalize to a crisp line
        for (let i = 0; i < points.length; i = i + 2) {
            const start = points[i],
                end = points[i + 1];

            if (start[1] === end[1]) {
                // Substract due to #1129. Now bottom and left axis gridlines
                // behave the same.
                start[1] = end[1] =
                    Math.round(start[1]) - (width % 2 / 2);
            }
            if (start[2] === end[2]) {
                start[2] = end[2] =
                    Math.round(start[2]) + (width % 2 / 2);
            }
        }

        return points;
    }

}

/* *
 *
 *  Default Export
 *
 * */

export default StockChart;<|MERGE_RESOLUTION|>--- conflicted
+++ resolved
@@ -891,32 +891,6 @@
                 };
             }
 
-<<<<<<< HEAD
-    const translateX = crossLabel.translateX || 0;
-    // Left edge
-    if (translateX < limit.left) {
-        offset = limit.left - translateX;
-    }
-    // Right edge
-    if (translateX + crossBox.width >= limit.right) {
-        offset = -(translateX + crossBox.width - limit.right);
-    }
-
-    // Show the crosslabel
-    crossLabel.attr({
-        x: posx + offset,
-        y: posy,
-        // First set x and y, then anchorX and anchorY, when box is actually
-        // calculated, #5702
-        anchorX: horiz ?
-            posx :
-            (this.opposite ? 0 : chart.chartWidth),
-        anchorY: horiz ?
-            (this.opposite ? chart.chartHeight : 0) :
-            posy + crossBox.height / 2
-    });
-});
-=======
             if (overrides) {
                 e.plotOptions[series.type] = merge(
                     e.plotOptions[series.type],
@@ -950,7 +924,6 @@
     }
 
     /* eslint-disable jsdoc/check-param-names */
->>>>>>> b5f5104e
 
     /**
      * Factory function for creating new stock charts. Creates a new
