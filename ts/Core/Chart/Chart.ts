--- conflicted
+++ resolved
@@ -10,12 +10,6 @@
 
 'use strict';
 
-<<<<<<< HEAD
-import type LineSeries from '../../Series/Line/LineSeries';
-import type AnimationOptionsObject from '../Animation/AnimationOptionsObject';
-import A from '../Animation/AnimationUtilities.js';
-import Axis from '../Axis/Axis.js';
-=======
 /* *
  *
  *  Imports
@@ -23,58 +17,38 @@
  * */
 
 import type AnimationOptions from '../Animation/AnimationOptions';
->>>>>>> d93b70da
 import type { AxisType } from '../Axis/Types';
-import H from '../Globals.js';
-import Legend from '../Legend.js';
-import MSPointer from '../MSPointer.js';
-import O from '../Options.js';
-import Pointer from '../Pointer.js';
 import type BBoxObject from '../Renderer/BBoxObject';
 import type {
     CSSObject,
     CursorValue
 } from '../Renderer/CSSObject';
-<<<<<<< HEAD
-import type { HTMLDOMElement } from '../Renderer/DOMElementType';
-import type SVGAttributes from '../Renderer/SVG/SVGAttributes';
-import type SVGElement from '../Renderer/SVG/SVGElement';
-import SVGRenderer from '../Renderer/SVG/SVGRenderer.js';
-import type Point from '../Series/Point';
-import BaseSeries from '../Series/Series.js';
-=======
 import type ChartLike from './ChartLike';
 import type ColorAxis from '../Axis/ColorAxis';
 import type Point from '../Series/Point';
 import type PointerEvent from '../PointerEvent';
 import type Series from '../Series/Series';
->>>>>>> d93b70da
 import type SeriesOptions from '../Series/SeriesOptions';
 import type {
     SeriesTypeOptions,
     SeriesTypePlotOptions
 } from '../Series/SeriesType';
-import Time from '../Time.js';
-import U from '../Utilities.js';
-import type ChartLike from './ChartLike';
+import type { HTMLDOMElement } from '../Renderer/DOMElementType';
+import type SVGAttributes from '../Renderer/SVG/SVGAttributes';
+import type SVGElement from '../Renderer/SVG/SVGElement';
+import A from '../Animation/AnimationUtilities.js';
 const {
     animate,
     animObject,
     setAnimation
 } = A;
-<<<<<<< HEAD
-=======
 import Axis from '../Axis/Axis.js';
 import H from '../Globals.js';
->>>>>>> d93b70da
 const {
     charts,
     doc,
     win
 } = H;
-<<<<<<< HEAD
-const { defaultOptions } = O;
-=======
 import Legend from '../Legend.js';
 import MSPointer from '../MSPointer.js';
 import O from '../Options.js';
@@ -90,7 +64,6 @@
 import Time from '../Time.js';
 import U from '../Utilities.js';
 import AST from '../Renderer/HTML/AST.js';
->>>>>>> d93b70da
 const {
     addEvent,
     attr,
