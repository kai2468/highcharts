/* *
 *
 *  (c) 2010-2024 Torstein Honsi
 *
 *  License: www.highcharts.com/license
 *
 *  !!!!!!! SOURCE GETS TRANSPILED BY TYPESCRIPT. EDIT TS FILE ONLY. !!!!!!!
 *
 * */

'use strict';

/* *
 *
 *  Imports
 *
 * */

import type {
    DOMElementType,
    SVGDOMElement
} from '../DOMElementType';
import type SVGAttributes from './SVGAttributes';
import type SVGElement from './SVGElement';
import type SVGRenderer from './SVGRenderer';

import AST from '../HTML/AST.js';
import H from '../../Globals.js';
const {
    doc,
    SVG_NS,
    win
} = H;
import U from '../../Utilities.js';
const {
    attr,
    css,
    extend,
    fireEvent,
    isString,
    objectEach,
    pick
} = U;

/* *
 *
 *  Class
 *
 * */

/**
 * SVG Text Builder
 * @private
 * @class
 * @name Highcharts.TextBuilder
 */
class TextBuilder {

    public constructor(svgElement: SVGElement) {
        const textStyles = svgElement.styles;

        this.renderer = svgElement.renderer;
        this.svgElement = svgElement;
        this.width = svgElement.textWidth;

        this.textLineHeight = textStyles && textStyles.lineHeight;
        this.textOutline = textStyles && textStyles.textOutline;
        this.ellipsis = Boolean(
            textStyles && textStyles.textOverflow === 'ellipsis'
        );
        this.noWrap = Boolean(textStyles && textStyles.whiteSpace === 'nowrap');
    }

    public ellipsis: boolean;
    public noWrap: boolean;
    public renderer: SVGRenderer;
    public svgElement: SVGElement;
    public textLineHeight: any;
    public textOutline: any;
    public width?: number;

    /**
     * Build an SVG representation of the pseudo HTML given in the object's
     * svgElement.
     *
     * @private
     *
     * @return {void}.
     */
    public buildSVG(): void {
        const wrapper = this.svgElement,
            textNode = wrapper.element,
            renderer = wrapper.renderer,
            textStr = pick(wrapper.textStr, '').toString() as string,
            hasMarkup = textStr.indexOf('<') !== -1,
            childNodes = textNode.childNodes,
            tempParent = !wrapper.added && renderer.box,
            regexMatchBreaks = /<br.*?>/g,
            // The buildText code is quite heavy, so if we're not changing
            // something that affects the text, skip it (#6113).
            textCache = [
                textStr,
                this.ellipsis,
                this.noWrap,
                this.textLineHeight,
                this.textOutline,
                wrapper.getStyle('font-size'),
                this.width
            ].join(',');

        if (textCache === wrapper.textCache) {
            return;
        }
        wrapper.textCache = textCache;
        delete wrapper.actualWidth;

        // Remove old text
        for (let i = childNodes.length; i--;) {
            textNode.removeChild(childNodes[i]);
        }

        // Simple strings, add text directly and return
        if (
            !hasMarkup &&
            !this.ellipsis &&
            !this.width &&
            !wrapper.textPath &&
            (
                textStr.indexOf(' ') === -1 ||
                (this.noWrap && !regexMatchBreaks.test(textStr))
            )
        ) {
            textNode.appendChild(
                doc.createTextNode(this.unescapeEntities(textStr))
            );

        // Complex strings, add more logic
        } else if (textStr !== '') {

            if (tempParent) {
                // Attach it to the DOM to read offset width and font size
                tempParent.appendChild(textNode);
            }

            // Step 1. Parse the markup safely and directly into a tree
            // structure.
            const ast = new AST(textStr);

            // Step 2. Do as many as we can of the modifications to the tree
            // structure before it is added to the DOM
            this.modifyTree(ast.nodes);

            ast.addToDOM(textNode);

            // Step 3. Some modifications can't be done until the structure is
            // in the DOM, because we need to read computed metrics.
            this.modifyDOM();

            // Add title if an ellipsis was added
            if (
                this.ellipsis &&
                (textNode.textContent || '').indexOf('\u2026') !== -1
            ) {
                wrapper.attr(
                    'title',
                    this.unescapeEntities(
                        wrapper.textStr || '',
                        ['&lt;', '&gt;']
                    ) // #7179
                );
            }
            if (tempParent) {
                tempParent.removeChild(textNode);
            }
        }

        // Apply the text outline
        if (isString(this.textOutline) && wrapper.applyTextOutline) {
            wrapper.applyTextOutline(this.textOutline);
        }
    }

    /**
     * Modify the DOM of the generated SVG structure. This function only does
     * operations that cannot be done until the elements are attached to the
     * DOM, like doing layout based on rendered metrics of the added elements.
     *
     * @private
     *
     */
    private modifyDOM(): void {

        const wrapper = this.svgElement;
        const x = attr(wrapper.element, 'x');
        wrapper.firstLineMetrics = void 0;

        // Remove empty tspans (including breaks) from the beginning because
        // SVG's getBBox doesn't count empty lines. The use case is tooltip
        // where the header is empty. By doing this in the DOM rather than in
        // the AST, we can inspect the textContent directly and don't have to
        // recurse down to look for valid content.
        let firstChild: ChildNode|null;
        while ((firstChild = wrapper.element.firstChild)) {
            if (
                /^[\s\u200B]*$/.test(firstChild.textContent || ' ')
            ) {
                wrapper.element.removeChild(firstChild);
            } else {
                break;
            }
        }

        // Modify hard line breaks by applying the rendered line height
        [].forEach.call(
            wrapper.element.querySelectorAll('tspan.highcharts-br'),
            (br: SVGDOMElement, i): void => {
                if (br.nextSibling && br.previousSibling) { // #5261

                    if (i === 0 && br.previousSibling.nodeType === 1) {
                        wrapper.firstLineMetrics = wrapper.renderer
                            .fontMetrics(br.previousSibling as DOMElementType);
                    }

                    attr(br, {
                        // Since the break is inserted in front of the next
                        // line, we need to use the next sibling for the line
                        // height
                        dy: this.getLineHeight(br.nextSibling as any) as any,
                        x
                    } as unknown as SVGAttributes);
                }
            }
        );

        // Constrain the line width, either by ellipsis or wrapping
        const width = this.width || 0;
        if (!width) {
            return;
        }

        // Insert soft line breaks into each text node
        const modifyTextNode = (
            textNode: Text,
            parentElement: DOMElementType
        ): void => {
            const text = textNode.textContent || '';
            const words = text
                .replace(/([^\^])-/g, '$1- ') // Split on hyphens
                // .trim()
                .split(' '); // #1273
            const hasWhiteSpace = !this.noWrap && (
                words.length > 1 || wrapper.element.childNodes.length > 1
            );

            const dy = this.getLineHeight(parentElement);

            let lineNo = 0;
            let startAt = wrapper.actualWidth;

            if (this.ellipsis) {
                if (text) {
                    this.truncate(
                        textNode,
                        text,
                        void 0,
                        0,
                        // Target width
<<<<<<< HEAD
                        width,
                        // Substract the font face to make room for the ellipsis
                        // itself
                        dy,
=======
                        Math.max(
                            0,
                            // Subtract the font face to make room for the
                            // ellipsis itself
                            width - 0.8 * dy
                        ),
>>>>>>> e8b2bc98
                        // Build the text to test for
                        (text: string, currentIndex: number): string =>
                            text.substring(0, currentIndex) + '\u2026'
                    );
                }
            } else if (hasWhiteSpace) {
                const lines: string[] = [];

                // Remove preceding siblings in order to make the text length
                // calculation correct in the truncate function
                const precedingSiblings: ChildNode[] = [];
                while (
                    parentElement.firstChild &&
                    parentElement.firstChild !== textNode
                ) {
                    precedingSiblings.push(parentElement.firstChild);
                    parentElement.removeChild(parentElement.firstChild);
                }

                while (words.length) {

                    // Apply the previous line
                    if (words.length && !this.noWrap && lineNo > 0) {

                        lines.push(textNode.textContent || '');
                        textNode.textContent = words.join(' ')
                            .replace(/- /g, '-');
                    }

                    // For each line, truncate the remaining
                    // words into the line length.
                    this.truncate(
                        textNode,
                        void 0,
                        words,
                        lineNo === 0 ? (startAt || 0) : 0,
                        width,
                        0,
                        // Build the text to test for
                        (t: string, currentIndex: number): string =>
                            words
                                .slice(0, currentIndex)
                                .join(' ')
                                .replace(/- /g, '-')
                    );

                    startAt = wrapper.actualWidth;
                    lineNo++;
                }

                // Reinsert the preceding child nodes
                precedingSiblings.forEach((childNode): void => {
                    parentElement.insertBefore(childNode, textNode);
                });

                // Insert the previous lines before the original text node
                lines.forEach((line): void => {

                    // Insert the line
                    parentElement.insertBefore(
                        doc.createTextNode(line),
                        textNode
                    );

                    // Insert a break
                    const br = doc.createElementNS(
                        SVG_NS,
                        'tspan'
                    ) as SVGDOMElement;
                    br.textContent = '\u200B'; // Zero-width space
                    attr(br, { dy, x } as unknown as SVGAttributes);
                    parentElement.insertBefore(br, textNode);
                });

            }
        };

        // Recurse down the DOM tree and handle line breaks for each text node
        const modifyChildren = ((node: DOMElementType): void => {
            const childNodes = [].slice.call(node.childNodes);
            childNodes.forEach((childNode: ChildNode): void => {
                if (childNode.nodeType === win.Node.TEXT_NODE) {
                    modifyTextNode(childNode as Text, node);
                } else {
                    // Reset word-wrap width readings after hard breaks
                    if (
                        (childNode as DOMElementType).className.baseVal
                            .indexOf('highcharts-br') !== -1
                    ) {
                        wrapper.actualWidth = 0;
                    }
                    // Recurse down to child node
                    modifyChildren(childNode as DOMElementType);
                }
            });
        });
        modifyChildren(wrapper.element);
    }

    /**
     * Get the rendered line height of a <text>, <tspan> or pure text node.
     *
     * @param {DOMElementType|Text} node The node to check for
     *
     * @return {number} The rendered line height
     */
    private getLineHeight(node: DOMElementType|Text): number {
        // If the node is a text node, use its parent
        const element: DOMElementType|null = (
            node.nodeType === win.Node.TEXT_NODE
        ) ?
            node.parentElement :
            node as DOMElementType;

        return this.textLineHeight ?
            parseInt(this.textLineHeight.toString(), 10) :
            this.renderer.fontMetrics(element || this.svgElement.element).h;
    }

    /**
     * Transform a pseudo HTML AST node tree into an SVG structure. We do as
     * much heavy lifting as we can here, before doing the final processing in
     * the modifyDOM function. The original data is mutated.
     *
     * @private
     *
     * @param {ASTNode[]} nodes The AST nodes
     *
     */
    private modifyTree(
        nodes: AST.Node[]
    ): void {

        const modifyChild = (node: AST.Node, i: number): void => {
            const { attributes = {}, children, style = {}, tagName } = node,
                styledMode = this.renderer.styledMode;

            // Apply styling to text tags
            if (tagName === 'b' || tagName === 'strong') {
                if (styledMode) {
                    // eslint-disable-next-line dot-notation
                    attributes['class'] = 'highcharts-strong';
                } else {
                    style.fontWeight = 'bold';
                }
            } else if (tagName === 'i' || tagName === 'em') {
                if (styledMode) {
                    // eslint-disable-next-line dot-notation
                    attributes['class'] = 'highcharts-emphasized';
                } else {
                    style.fontStyle = 'italic';
                }
            }

            // Modify styling
            if (style && style.color) {
                style.fill = style.color;
            }

            // Handle breaks
            if (tagName === 'br') {
                attributes['class'] = 'highcharts-br'; // eslint-disable-line dot-notation
                node.textContent = '\u200B'; // Zero-width space

                // Trim whitespace off the beginning of new lines
                const nextNode = nodes[i + 1];
                if (nextNode && nextNode.textContent) {
                    nextNode.textContent =
                        nextNode.textContent.replace(/^ +/gm, '');
                }

            // If an anchor has direct text node children, the text is unable to
            // wrap because there is no `getSubStringLength` function on the
            // element. Therefore we need to wrap the child text node or nodes
            // in a tspan. #16173.
            } else if (
                tagName === 'a' &&
                children &&
                children.some((child): boolean => child.tagName === '#text')
            ) {
                node.children = [{ children, tagName: 'tspan' }];
            }

            if (tagName !== '#text' && tagName !== 'a') {
                node.tagName = 'tspan';
            }
            extend(node, { attributes, style });

            // Recurse
            if (children) {
                children
                    .filter((c): boolean => c.tagName !== '#text')
                    .forEach(modifyChild);
            }
        };

        nodes.forEach(modifyChild);

        fireEvent(this.svgElement, 'afterModifyTree', { nodes });
    }

    /*
     * Truncate the text node contents to a given length. Used when the css
     * width is set. If the `textOverflow` is `ellipsis`, the text is truncated
     * character by character to the given length. If not, the text is
     * word-wrapped line by line.
     */
    private truncate(
        textNode: Text,
        text: (string|undefined),
        words: (Array<string>|undefined),
        startAt: number,
        width: number,
        lineHeight: number,
        getString: Function
    ): void {
<<<<<<< HEAD
        const svgElement = this.svgElement,
            { rotation } = svgElement,
            // Cache the lengths to avoid checking the same twice
            lengths: Array<number> = [],
            innerWidth = Math.max(0, width - lineHeight * 0.8),
            parentElement = textNode
                .parentElement as unknown as SVGTextElement|null;
=======
        const svgElement = this.svgElement;
        const { rotation } = svgElement;
        // Cache the lengths to avoid checking the same twice
        const lengths = [] as Array<number>;
>>>>>>> e8b2bc98

        // Word wrap cannot be truncated to shorter than one word, ellipsis
        // text can be completely blank.
        let minIndex = words ? 1 : 0,
            maxIndex = (text || words || '').length,
            currentIndex = maxIndex,
            str,
            actualWidth: number,
            clipWidth: number|undefined;

        const getSubStringLength = (
            charEnd: number,
            concatenatedEnd?: number
<<<<<<< HEAD
        ): number => {
            // The `charEnd` is used when finding the character-by-character
=======
        ): number {
            // `charEnd` is used when finding the character-by-character
>>>>>>> e8b2bc98
            // break for ellipsis, concatenatedEnd is used for word-by-word
            // break for word wrapping.
            const end = concatenatedEnd || charEnd;

            if (parentElement && typeof lengths[end] === 'undefined') {
                // Modern browsers
                if (parentElement.getSubStringLength) {
                    // Fails with DOM exception on unit-tests/legend/members
                    // of unknown reason. Desired width is 0, text content
                    // is "5" and end is 1.
                    try {
                        lengths[end] = startAt +
                            parentElement.getSubStringLength(
                                0,
                                words ? end + 1 : end
                            );

                    } catch (e) {
                        '';
                    }
                }
            }
            return lengths[end];
        };

        svgElement.rotation = 0; // Discard rotation when computing box
        actualWidth = getSubStringLength((textNode.textContent as any).length);

        if (startAt + actualWidth > innerWidth) {

            // Do a binary search for the index where to truncate the text
            while (minIndex <= maxIndex) {
                currentIndex = Math.ceil((minIndex + maxIndex) / 2);

                // When checking words for word-wrap, we need to build the
                // string and measure the subStringLength at the concatenated
                // word length.
                if (words) {
                    str = getString(words, currentIndex);
                }
                actualWidth = getSubStringLength(
                    currentIndex,
                    str && str.length - 1
                );

                if (minIndex === maxIndex) {
                    // Complete
                    minIndex = maxIndex + 1;
                } else if (actualWidth > innerWidth) {
                    // Too large. Set max index to current.
                    maxIndex = currentIndex - 1;
                } else {
                    // Within width. Set min index to current.
                    minIndex = currentIndex;
                }
            }

            // Shorter than a single character - remove it
            if (width < lineHeight / 2) {
                textNode.textContent = '';

            // If the new text length is one less than the original, we don't
            // need the ellipsis
            } else if (!(text && maxIndex === text.length - 1)) {
                textNode.textContent = str || getString(
                    text || words,
                    Math.max(1, currentIndex)
                );
                // If the maxIndex is 0 or 1, we're only left with the first
                // letter or nothing at all. In this case, mimic HTML/CSS and
                // clip to the first letter + an ellipsis. #20192.
                if (currentIndex < 2) {
                    clipWidth = width;
                }
            }
        }

        if (text && parentElement) {
            css(parentElement, {
                clipPath: clipWidth ?
                    `polygon(0 0,${width}px 0,${width}px 100%,0 100%)` :
                    'none'
            });
        }

        // When doing line wrapping, prepare for the next line by removing the
        // items from this line.
        if (words) {
            words.splice(0, currentIndex);
        }

        extend(svgElement, {
            actualWidth,
            clipWidth,
            rotation // Apply rotation again
        });
    }

    /*
     * Un-escape HTML entities based on the public `renderer.escapes` list
     *
     * @private
     *
     * @param {string} inputStr The string to unescape
     * @param {Array<string>} [except] Exceptions
     *
     * @return {string} The processed string
     */
    private unescapeEntities(
        inputStr: string,
        except?: Array<string>
    ): string {
        objectEach(this.renderer.escapes, function (
            value: string,
            key: string
        ): void {
            if (!except || except.indexOf(value) === -1) {
                inputStr = inputStr.toString().replace(
                    new RegExp(value, 'g'),
                    key
                );
            }
        });
        return inputStr;
    }
}

export default TextBuilder;<|MERGE_RESOLUTION|>--- conflicted
+++ resolved
@@ -265,19 +265,10 @@
                         void 0,
                         0,
                         // Target width
-<<<<<<< HEAD
                         width,
                         // Substract the font face to make room for the ellipsis
                         // itself
                         dy,
-=======
-                        Math.max(
-                            0,
-                            // Subtract the font face to make room for the
-                            // ellipsis itself
-                            width - 0.8 * dy
-                        ),
->>>>>>> e8b2bc98
                         // Build the text to test for
                         (text: string, currentIndex: number): string =>
                             text.substring(0, currentIndex) + '\u2026'
@@ -494,7 +485,6 @@
         lineHeight: number,
         getString: Function
     ): void {
-<<<<<<< HEAD
         const svgElement = this.svgElement,
             { rotation } = svgElement,
             // Cache the lengths to avoid checking the same twice
@@ -502,12 +492,6 @@
             innerWidth = Math.max(0, width - lineHeight * 0.8),
             parentElement = textNode
                 .parentElement as unknown as SVGTextElement|null;
-=======
-        const svgElement = this.svgElement;
-        const { rotation } = svgElement;
-        // Cache the lengths to avoid checking the same twice
-        const lengths = [] as Array<number>;
->>>>>>> e8b2bc98
 
         // Word wrap cannot be truncated to shorter than one word, ellipsis
         // text can be completely blank.
@@ -521,13 +505,8 @@
         const getSubStringLength = (
             charEnd: number,
             concatenatedEnd?: number
-<<<<<<< HEAD
         ): number => {
             // The `charEnd` is used when finding the character-by-character
-=======
-        ): number {
-            // `charEnd` is used when finding the character-by-character
->>>>>>> e8b2bc98
             // break for ellipsis, concatenatedEnd is used for word-by-word
             // break for word wrapping.
             const end = concatenatedEnd || charEnd;
