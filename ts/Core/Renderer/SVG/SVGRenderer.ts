/* *
 *
 *  (c) 2010-2021 Torstein Honsi
 *
 *  License: www.highcharts.com/license
 *
 *  !!!!!!! SOURCE GETS TRANSPILED BY TYPESCRIPT. EDIT TS FILE ONLY. !!!!!!!
 *
 * */

'use strict';

/* *
 *
 *  Imports
 *
 * */

import type AnimationOptions from '../../Animation/AnimationOptions';
import type BBoxObject from '../BBoxObject';
import type ButtonThemeObject from './ButtonThemeObject';
import type ColorString from '../../Color/ColorString';
import type CSSObject from '../CSSObject';
import type {
    DOMElementType,
    HTMLDOMElement,
    SVGDOMElement
} from '../DOMElementType';
import type EventCallback from '../../../Core/EventCallback';
import type FontMetricsObject from '../FontMetricsObject';
import type PositionObject from '../PositionObject';
import type ShadowOptionsObject from '../ShadowOptionsObject';
import type SVGAttributes from './SVGAttributes';
import type SVGPath from './SVGPath';
import type SVGRendererLike from './SVGRendererLike';
import type SymbolOptions from './SymbolOptions';
import type { SymbolKey } from './SymbolType';

import AST from '../HTML/AST.js';
import Color from '../../Color/Color.js';
import H from '../../Globals.js';
const {
    charts,
    deg2rad,
    doc,
    isFirefox,
    isMS,
    isWebKit,
    noop,
    SVG_NS,
    symbolSizes,
    win
} = H;
import { Palette } from '../../Color/Palettes.js';
import RendererRegistry from '../RendererRegistry.js';
import SVGElement from './SVGElement.js';
import SVGLabel from './SVGLabel.js';
import Symbols from './Symbols.js';
import TextBuilder from './TextBuilder.js';
import U from '../../Utilities.js';
const {
    addEvent,
    attr,
    createElement,
    css,
    defined,
    destroyObjectProperties,
    extend,
    isArray,
    isNumber,
    isObject,
    isString,
    merge,
    pick,
    pInt,
    uniqueKey
} = U;

/* *
 *
 *  Variables
 *
 * */

let hasInternalReferenceBug: (boolean|undefined);

/* *
 *
 *  Class
 *
 * */

/* eslint-disable no-invalid-this, valid-jsdoc */

/**
 * Allows direct access to the Highcharts rendering layer in order to draw
 * primitive shapes like circles, rectangles, paths or text directly on a chart,
 * or independent from any chart. The SVGRenderer represents a wrapper object
 * for SVG in modern browsers.
 *
 * An existing chart's renderer can be accessed through {@link Chart.renderer}.
 * The renderer can also be used completely decoupled from a chart.
 *
 * @sample highcharts/members/renderer-on-chart
 *         Annotating a chart programmatically.
 * @sample highcharts/members/renderer-basic
 *         Independent SVG drawing.
 *
 * @example
 * // Use directly without a chart object.
 * let renderer = new Highcharts.Renderer(parentNode, 600, 400);
 *
 * @class
 * @name Highcharts.SVGRenderer
 *
 * @param {Highcharts.HTMLDOMElement} container
 *        Where to put the SVG in the web page.
 *
 * @param {number} width
 *        The width of the SVG.
 *
 * @param {number} height
 *        The height of the SVG.
 *
 * @param {Highcharts.CSSObject} [style]
 *        The box style, if not in styleMode
 *
 * @param {boolean} [forExport=false]
 *        Whether the rendered content is intended for export.
 *
 * @param {boolean} [allowHTML=true]
 *        Whether the renderer is allowed to include HTML text, which will be
 *        projected on top of the SVG.
 *
 * @param {boolean} [styledMode=false]
 *        Whether the renderer belongs to a chart that is in styled mode.
 *        If it does, it will avoid setting presentational attributes in
 *        some cases, but not when set explicitly through `.attr` and `.css`
 *        etc.
 */
class SVGRenderer implements SVGRendererLike {

    /* *
     *
     *  Constructors
     *
     * */

    public constructor(
        container: HTMLDOMElement,
        width: number,
        height: number,
        style?: CSSObject,
        forExport?: boolean,
        allowHTML?: boolean,
        styledMode?: boolean
    ) {
        this.init(
            container,
            width,
            height,
            style,
            forExport,
            allowHTML,
            styledMode
        );
    }

    /* *
     *
     *  Properties
     *
     * */

    public alignedObjects: Array<SVGElement> = void 0 as any;

    public allowHTML?: boolean;

    /**
     * The root `svg` node of the renderer.
     *
     * @name Highcharts.SVGRenderer#box
     * @type {Highcharts.SVGDOMElement}
     */
    public box: globalThis.SVGElement = void 0 as any;

    /**
     * The wrapper for the root `svg` node of the renderer.
     *
     * @name Highcharts.SVGRenderer#boxWrapper
     * @type {Highcharts.SVGElement}
     */
    public boxWrapper: SVGElement = void 0 as any;

    public cache: Record<string, BBoxObject> = void 0 as any;

    public cacheKeys: Array<string> = void 0 as any;

    public chartIndex: number = void 0 as any;

    /**
     * A pointer to the `defs` node of the root SVG.
     *
     * @name Highcharts.SVGRenderer#defs
     * @type {Highcharts.SVGElement}
     */
    public defs: SVGElement = void 0 as any;
    public forExport?: boolean;
    public globalAnimation: (boolean|Partial<AnimationOptions>) = void 0 as any;
    public gradients: Record<string, SVGElement> = void 0 as any;
    public height: number = void 0 as any;
    public imgCount: number = void 0 as any;
<<<<<<< HEAD
    public isSVG: boolean = void 0 as any;
    public rootFontSize: string|undefined;
=======
>>>>>>> ab261983
    public style: CSSObject = void 0 as any;
    public styledMode?: boolean;
    public unSubPixelFix?: Function;

    /**
     * Page url used for internal references.
     *
     * @private
     * @name Highcharts.SVGRenderer#url
     * @type {string}
     */
    public url: string = void 0 as any;
    public width: number = void 0 as any;

    /* *
     *
     *  Functions
     *
     * */

    /**
     * Initialize the SVGRenderer. Overridable initializer function that takes
     * the same parameters as the constructor.
     *
     * @function Highcharts.SVGRenderer#init
     *
     * @param {Highcharts.HTMLDOMElement} container
     * Where to put the SVG in the web page.
     *
     * @param {number} width
     * The width of the SVG.
     *
     * @param {number} height
     * The height of the SVG.
     *
     * @param {Highcharts.CSSObject} [style]
     * The box style, if not in styleMode
     *
     * @param {boolean} [forExport=false]
     * Whether the rendered content is intended for export.
     *
     * @param {boolean} [allowHTML=true]
     * Whether the renderer is allowed to include HTML text, which will be
     * projected on top of the SVG.
     *
     * @param {boolean} [styledMode=false]
     * Whether the renderer belongs to a chart that is in styled mode. If it
     * does, it will avoid setting presentational attributes in some cases, but
     * not when set explicitly through `.attr` and `.css` etc.
     */
    public init(
        container: HTMLDOMElement,
        width: number,
        height: number,
        style?: CSSObject,
        forExport?: boolean,
        allowHTML?: boolean,
        styledMode?: boolean
    ): void {
        const renderer = this,
            boxWrapper = renderer
                .createElement('svg')
                .attr({
                    version: '1.1',
                    'class': 'highcharts-root'
                }) as any,
            element = boxWrapper.element;

        if (!styledMode) {
            boxWrapper.css(this.getStyle(style as any));
        }

        container.appendChild(element);

        // Always use ltr on the container, otherwise text-anchor will be
        // flipped and text appear outside labels, buttons, tooltip etc (#3482)
        attr(container, 'dir', 'ltr');

        // For browsers other than IE, add the namespace attribute (#1978)
        if (container.innerHTML.indexOf('xmlns') === -1) {
            attr(element, 'xmlns', this.SVG_NS);
        }

        this.box = element as any;
        this.boxWrapper = boxWrapper;
        renderer.alignedObjects = [];

        this.url = this.getReferenceURL();


        // Add description
        const desc = this.createElement('desc').add();
        desc.element.appendChild(
            doc.createTextNode('Created with @product.name@ @product.version@')
        );

        renderer.defs = this.createElement('defs').add();
        renderer.allowHTML = allowHTML;
        renderer.forExport = forExport;
        renderer.styledMode = styledMode;
        renderer.gradients = {}; // Object where gradient SvgElements are stored
        renderer.cache = {}; // Cache for numerical bounding boxes
        renderer.cacheKeys = [];
        renderer.imgCount = 0;
        renderer.rootFontSize = boxWrapper.getStyle('font-size');

        renderer.setSize(width, height, false);

        // Issue 110 workaround:
        // In Firefox, if a div is positioned by percentage, its pixel position
        // may land between pixels. The container itself doesn't display this,
        // but an SVG element inside this container will be drawn at subpixel
        // precision. In order to draw sharp lines, this must be compensated
        // for. This doesn't seem to work inside iframes though (like in
        // jsFiddle).
        let subPixelFix, rect;

        if (isFirefox && container.getBoundingClientRect) {
            subPixelFix = function (): void {
                css(container, { left: 0, top: 0 });
                rect = container.getBoundingClientRect();
                css(container, {
                    left: (Math.ceil(rect.left) - rect.left) + 'px',
                    top: (Math.ceil(rect.top) - rect.top) + 'px'
                });
            };

            // run the fix now
            subPixelFix();

            // run it on resize
            renderer.unSubPixelFix = addEvent(win, 'resize', subPixelFix);
        }
    }


    /**
     * General method for adding a definition to the SVG `defs` tag. Can be used
     * for gradients, fills, filters etc. Styled mode only. A hook for adding
     * general definitions to the SVG's defs tag. Definitions can be referenced
     * from the CSS by its `id`. Read more in
     * [gradients, shadows and patterns](https://www.highcharts.com/docs/chart-design-and-style/gradients-shadows-and-patterns).
     * Styled mode only.
     *
     * @function Highcharts.SVGRenderer#definition
     *
     * @param {Highcharts.ASTNode} def
     * A serialized form of an SVG definition, including children.
     *
     * @return {Highcharts.SVGElement}
     * The inserted node.
     */
    public definition(def: AST.Node): SVGElement {
        const ast = new AST([def]);
        return ast.addToDOM(this.defs.element) as unknown as SVGElement;
    }

    /**
     * Get the prefix needed for internal URL references to work in certain
     * cases. Some older browser versions had a bug where internal url
     * references in SVG attributes, on the form `url(#some-id)`, would fail if
     * a base tag was present in the page. There were also issues with
     * `history.pushState` related to this prefix.
     *
     * Related issues: #24, #672, #1070, #5244.
     *
     * The affected browsers are:
     * - Chrome <= 53 (May 2018)
     * - Firefox <= 51 (January 2017)
     * - Safari/Mac <= 12.1 (2018 or 2019)
     * - Safari/iOS <= 13
     *
     * @todo Remove this hack when time has passed. All the affected browsers
     * are evergreens, so it is increasingly unlikely that users are affected by
     * the bug.
     *
     * @return {string}
     * The prefix to use. An empty string for modern browsers.
     */
    public getReferenceURL(): string {

        if (
            (isFirefox || isWebKit) &&
            doc.getElementsByTagName('base').length
        ) {

            // Detect if a clip path is taking effect by performing a hit test
            // outside the clipped area. If the hit element is the rectangle
            // that was supposed to be clipped, the bug is present. This only
            // has to be performed once per page load, so we store the result
            // locally in the module.
            if (!defined(hasInternalReferenceBug)) {
                const id = uniqueKey();
                const ast = new AST([{
                    tagName: 'svg',
                    attributes: {
                        width: 8,
                        height: 8
                    },
                    children: [{
                        tagName: 'defs',
                        children: [{
                            tagName: 'clipPath',
                            attributes: {
                                id
                            },
                            children: [{
                                tagName: 'rect',
                                attributes: {
                                    width: 4,
                                    height: 4
                                }
                            }]
                        }]
                    }, {
                        tagName: 'rect',
                        attributes: {
                            id: 'hitme',
                            width: 8,
                            height: 8,
                            'clip-path': `url(#${id})`,
                            fill: 'rgba(0,0,0,0.001)'
                        }
                    }]
                }]);
                const svg = ast.addToDOM(doc.body);
                css(svg, {
                    position: 'fixed',
                    top: 0,
                    left: 0,
                    zIndex: 9e5
                });

                const hitElement = doc.elementFromPoint(6, 6);
                hasInternalReferenceBug = (
                    hitElement && hitElement.id
                ) === 'hitme';
                doc.body.removeChild(svg);
            }

            if (hasInternalReferenceBug) {
                return win.location.href
                    .split('#')[0] // remove the hash
                    .replace(/<[^>]*>/g, '') // wing cut HTML
                    // escape parantheses and quotes
                    .replace(/([\('\)])/g, '\\$1')
                    // replace spaces (needed for Safari only)
                    .replace(/ /g, '%20');
            }
        }
        return '';
    }

    /**
     * Get the global style setting for the renderer.
     *
     * @private
     * @function Highcharts.SVGRenderer#getStyle
     *
     * @param {Highcharts.CSSObject} style
     * Style settings.
     *
     * @return {Highcharts.CSSObject}
     * The style settings mixed with defaults.
     */
    public getStyle(style: CSSObject): CSSObject {
        this.style = extend<CSSObject>({

<<<<<<< HEAD
            fontFamily: '"Lucida Grande", "Lucida Sans Unicode", ' +
                'Arial, Helvetica, sans-serif',
            fontSize: '1rem'
=======
            fontFamily: 'Helvetica, Arial, sans-serif',
            fontSize: '12px'
>>>>>>> ab261983

        }, style);
        return this.style;
    }

    /**
     * Apply the global style on the renderer, mixed with the default styles.
     *
     * @function Highcharts.SVGRenderer#setStyle
     *
     * @param {Highcharts.CSSObject} style
     * CSS to apply.
     */
    public setStyle(style: CSSObject): void {
        this.boxWrapper.css(this.getStyle(style));
    }

    /**
     * Detect whether the renderer is hidden. This happens when one of the
     * parent elements has `display: none`. Used internally to detect when we
     * needto render preliminarily in another div to get the text bounding boxes
     * right.
     *
     * @function Highcharts.SVGRenderer#isHidden
     *
     * @return {boolean}
     * True if it is hidden.
     */
    public isHidden(): boolean { // #608
        return !this.boxWrapper.getBBox().width;
    }

    /**
     * Destroys the renderer and its allocated members.
     *
     * @function Highcharts.SVGRenderer#destroy
     *
     * @return {null}
     * Pass through value.
     */
    public destroy(): null {
        const renderer = this,
            rendererDefs = renderer.defs;

        renderer.box = null as any;
        renderer.boxWrapper = renderer.boxWrapper.destroy() as any;

        // Call destroy on all gradient elements
        destroyObjectProperties(renderer.gradients || {});
        renderer.gradients = null as any;


        renderer.defs = rendererDefs.destroy() as any;

        // Remove sub pixel fix handler (#982)
        if (renderer.unSubPixelFix) {
            renderer.unSubPixelFix();
        }

        renderer.alignedObjects = null as any;

        return null;
    }

    /**
     * Create a wrapper for an SVG element. Serves as a factory for
     * {@link SVGElement}, but this function is itself mostly called from
     * primitive factories like {@link SVGRenderer#path}, {@link
     * SVGRenderer#rect} or {@link SVGRenderer#text}.
     *
     * @function Highcharts.SVGRenderer#createElement
     *
     * @param {string} nodeName
     * The node name, for example `rect`, `g` etc.
     *
     * @return {Highcharts.SVGElement}
     * The generated SVGElement.
     */
    public createElement(nodeName: string): SVGElement {
        const wrapper = new this.Element();

        wrapper.init(this as any, nodeName);
        return wrapper;
    }

    /**
     * Get converted radial gradient attributes according to the radial
     * reference. Used internally from the {@link SVGElement#colorGradient}
     * function.
     *
     * @private
     * @function Highcharts.SVGRenderer#getRadialAttr
     */
    public getRadialAttr(
        radialReference: Array<number>,
        gradAttr: SVGAttributes
    ): SVGAttributes {
        return {
            cx: (radialReference[0] - radialReference[2] / 2) +
                (gradAttr.cx || 0) * radialReference[2],
            cy: (radialReference[1] - radialReference[2] / 2) +
                (gradAttr.cy || 0) * radialReference[2],
            r: (gradAttr.r || 0) * radialReference[2]
        };
    }

    /**
     * Create a drop shadow definition and return its id
     *
     * @private
     * @function Highcharts.SVGRenderer#shadowDefinition
     *
     * @param {boolean|Highcharts.ShadowOptionsObject} [shadowOptions] The
     *        shadow options. If `true`, the default options are applied
     */
    public shadowDefinition(
        shadowOptions: Partial<ShadowOptionsObject>
    ): string {
        const
            id = [
                'drop-shadow',
                ...Object.keys(shadowOptions)
                    .map((key: string): number|string =>
                        (shadowOptions as any)[key]
                    )
            ].join('-').replace(/[^a-z0-9\-]/g, ''),
            options: ShadowOptionsObject = merge({
                color: '#000000',
                offsetX: 1,
                offsetY: 1,
                opacity: 0.15,
                width: 5
            }, shadowOptions);

        if (!this.defs.element.querySelector(`#${id}`)) {
            this.definition({
                tagName: 'filter',
                attributes: {
                    id
                },
                children: [{
                    tagName: 'feDropShadow',
                    attributes: {
                        dx: options.offsetX,
                        dy: options.offsetY,
                        'flood-color': options.color,
                        // Tuned and modified to keep a preserve compatibility
                        // with the old settings
                        'flood-opacity': Math.min(options.opacity * 5, 1),
                        stdDeviation: options.width / 2
                    }
                }]
            });
        }

        return id;
    }

    /**
     * Parse a simple HTML string into SVG tspans. Called internally when text
     * is set on an SVGElement. The function supports a subset of HTML tags, CSS
     * text features like `width`, `text-overflow`, `white-space`, and also
     * attributes like `href` and `style`.
     *
     * @private
     * @function Highcharts.SVGRenderer#buildText
     *
     * @param {Highcharts.SVGElement} wrapper
     * The parent SVGElement.
     */
    public buildText(wrapper: SVGElement): void {
        new TextBuilder(wrapper).buildSVG();
    }

    /**
     * Returns white for dark colors and black for bright colors, based on W3C's
     * definition of [Relative luminance](
     * https://www.w3.org/WAI/GL/wiki/Relative_luminance).
     *
     * @function Highcharts.SVGRenderer#getContrast
     *
     * @param {Highcharts.ColorString} color
     * The color to get the contrast for.
     *
     * @return {Highcharts.ColorString}
     * The contrast color, either `#000000` or `#FFFFFF`.
     */
    public getContrast(color: ColorString): ColorString {
        // #6216, #17273
        const rgba = Color.parse(color).rgba
            .map((b8): number => {
                const c = b8 / 255;
                return c <= 0.03928 ?
                    c / 12.92 :
                    Math.pow((c + 0.055) / 1.055, 2.4);
            });

        // Relative luminance
        const l = 0.2126 * rgba[0] + 0.7152 * rgba[1] + 0.0722 * rgba[2];

        // Use white or black based on which provides more contrast
        return 1.05 / (l + 0.05) > (l + 0.05) / 0.05 ? '#FFFFFF' : '#000000';
    }

    /**
     * Create a button with preset states.
     *
     * @function Highcharts.SVGRenderer#button
     *
     * @param {string} text
     * The text or HTML to draw.
     *
     * @param {number} x
     * The x position of the button's left side.
     *
     * @param {number} y
     * The y position of the button's top side.
     *
     * @param {Highcharts.EventCallbackFunction<Highcharts.SVGElement>} callback
     * The function to execute on button click or touch.
     *
     * @param {Highcharts.SVGAttributes} [theme]
     * SVG attributes for the normal state.
     *
     * @param {Highcharts.SVGAttributes} [hoverState]
     * SVG attributes for the hover state.
     *
     * @param {Highcharts.SVGAttributes} [selectState]
     * SVG attributes for the pressed state.
     *
     * @param {Highcharts.SVGAttributes} [disabledState]
     * SVG attributes for the disabled state.
     *
     * @param {Highcharts.SymbolKeyValue} [shape=rect]
     * The shape type.
     *
     * @param {boolean} [useHTML=false]
     * Whether to use HTML to render the label.
     *
     * @return {Highcharts.SVGElement}
     * The button element.
     */
    public button(
        text: string,
        x: number,
        y: number,
        callback: EventCallback<SVGElement>,
        theme: ButtonThemeObject = {},
        hoverState?: SVGAttributes,
        selectState?: SVGAttributes,
        disabledState?: SVGAttributes,
        shape?: SymbolKey,
        useHTML?: boolean
    ): SVGElement {
        const label = this.label(
                text,
                x,
                y,
                shape,
                void 0,
                void 0,
                useHTML,
                void 0,
                'button'
            ),
            styledMode = this.styledMode,
            states = theme.states || {};

        let curState = 0;

        theme = merge(theme);
        delete theme.states;

        const normalStyle = merge({
            color: Palette.neutralColor80,
            cursor: 'pointer',
            fontSize: '0.75em',
            fontWeight: 'normal'
        }, theme.style);
        delete theme.style;

        // Remove stylable attributes. Pass in the ButtonThemeObject and get the
        // SVGAttributes subset back.
        let normalState = AST.filterUserAttributes(theme);

        // Default, non-stylable attributes
        label.attr(merge({ padding: 8, r: 2 }, normalState));

        // Presentational. The string type is a mistake, it is just for
        // compliance with SVGAttribute and is not used in button theme.
        let hoverStyle: CSSObject|string|undefined,
            selectStyle: CSSObject|string|undefined,
            disabledStyle: CSSObject|string|undefined;

        if (!styledMode) {

            // Normal state - prepare the attributes
            normalState = merge({
                fill: Palette.neutralColor3,
                stroke: Palette.neutralColor20,
                'stroke-width': 1
            }, normalState);

            // Hover state
            hoverState = merge(normalState, {
                fill: Palette.neutralColor10
            }, AST.filterUserAttributes(hoverState || states.hover || {}));
            hoverStyle = hoverState.style;
            delete hoverState.style;

            // Pressed state
            selectState = merge(normalState, {
                fill: Palette.highlightColor10,
                style: {
                    color: Palette.neutralColor100,
                    fontWeight: 'bold'
                }
            }, AST.filterUserAttributes(selectState || states.select || {}));
            selectStyle = selectState.style;
            delete selectState.style;

            // Disabled state
            disabledState = merge(normalState, {
                style: {
                    color: Palette.neutralColor20
                }
            }, AST.filterUserAttributes(
                disabledState || states.disabled || {}
            ));
            disabledStyle = disabledState.style;
            delete disabledState.style;
        }

        // Add the events. IE9 and IE10 need mouseover and mouseout to function
        // (#667).
        addEvent(
            label.element, isMS ? 'mouseover' : 'mouseenter',
            function (): void {
                if (curState !== 3) {
                    label.setState(1);
                }
            }
        );
        addEvent(
            label.element, isMS ? 'mouseout' : 'mouseleave',
            function (): void {
                if (curState !== 3) {
                    label.setState(curState);
                }
            }
        );

        label.setState = function (state: number): void {
            // Hover state is temporary, don't record it
            if (state !== 1) {
                label.state = curState = state;
            }
            // Update visuals
            label
                .removeClass(
                    /highcharts-button-(normal|hover|pressed|disabled)/
                )
                .addClass(
                    'highcharts-button-' +
                    ['normal', 'hover', 'pressed', 'disabled'][state || 0]
                );

            if (!styledMode) {
                label
                    .attr([
                        normalState,
                        hoverState,
                        selectState,
                        disabledState
                    ][state || 0]);
                const css = [
                    normalStyle,
                    hoverStyle,
                    selectStyle,
                    disabledStyle
                ][state || 0];
                if (isObject(css)) {
                    label.css(css);
                }
            }
        };


        // Presentational attributes
        if (!styledMode) {
            label
                .attr(normalState)
                .css(extend({ cursor: 'default' } as CSSObject, normalStyle));

            // HTML labels don't need to handle pointer events because click and
            // mouseenter/mouseleave is bound to the underlying <g> element.
            // Should this be reconsidered, we need more complex logic to share
            // events between the <g> and its <div> counterpart, and avoid
            // triggering mouseenter/mouseleave when hovering from one to the
            // other (#17440).
            if (useHTML) {
                label.text.css({ pointerEvents: 'none' });
            }
        }

        return label
            .on('touchstart', (e: Event): void => e.stopPropagation())
            .on('click', function (e: Event): void {
                if (curState !== 3) {
                    callback.call(label, e);
                }
            });
    }

    /**
     * Make a straight line crisper by not spilling out to neighbour pixels.
     *
     * @function Highcharts.SVGRenderer#crispLine
     *
     * @param {Highcharts.SVGPathArray} points
     *        The original points on the format `[['M', 0, 0], ['L', 100, 0]]`.
     *
     * @param {number} width
     *        The width of the line.
     *
     * @param {string} [roundingFunction=round]
     *        The rounding function name on the `Math` object, can be one of
     *        `round`, `floor` or `ceil`.
     *
     * @return {Highcharts.SVGPathArray}
     *         The original points array, but modified to render crisply.
     */
    public crispLine(
        points: SVGPath,
        width: number,
        roundingFunction: ('round'|'floor'|'ceil') = 'round'
    ): SVGPath {
        const start = points[0];
        const end = points[1];

        // Normalize to a crisp line
        if (defined(start[1]) && start[1] === end[1]) {
            // Substract due to #1129. Now bottom and left axis gridlines behave
            // the same.
            start[1] = end[1] =
                Math[roundingFunction](start[1]) - (width % 2 / 2);
        }
        if (defined(start[2]) && start[2] === end[2]) {
            start[2] = end[2] =
                Math[roundingFunction](start[2]) + (width % 2 / 2);
        }
        return points;
    }

    /**
     * Draw a path, wraps the SVG `path` element.
     *
     * @sample highcharts/members/renderer-path-on-chart/
     *         Draw a path in a chart
     * @sample highcharts/members/renderer-path/
     *         Draw a path independent from a chart
     *
     * @example
     * let path = renderer.path(['M', 10, 10, 'L', 30, 30, 'z'])
     *     .attr({ stroke: '#ff00ff' })
     *     .add();
     *
     * @function Highcharts.SVGRenderer#path
     *
     * @param {Highcharts.SVGPathArray} [path]
     * An SVG path definition in array form.
     *
     * @return {Highcharts.SVGElement}
     * The generated wrapper element.
     *
     *//**
     * Draw a path, wraps the SVG `path` element.
     *
     * @function Highcharts.SVGRenderer#path
     *
     * @param {Highcharts.SVGAttributes} [attribs]
     * The initial attributes.
     *
     * @return {Highcharts.SVGElement}
     * The generated wrapper element.
     */
    public path(path?: (SVGAttributes|SVGPath)): SVGElement {
        const attribs: SVGAttributes = (this.styledMode ? {} : {
            fill: 'none'
        });

        if (isArray(path)) {
            attribs.d = path;
        } else if (isObject(path)) { // attributes
            extend(attribs, path as any);
        }
        return this.createElement('path').attr(attribs) as any;
    }

    /**
     * Draw a circle, wraps the SVG `circle` element.
     *
     * @sample highcharts/members/renderer-circle/
     *         Drawing a circle
     *
     * @function Highcharts.SVGRenderer#circle
     *
     * @param {number} [x]
     * The center x position.
     *
     * @param {number} [y]
     * The center y position.
     *
     * @param {number} [r]
     * The radius.
     *
     * @return {Highcharts.SVGElement}
     * The generated wrapper element.
     *//**
     * Draw a circle, wraps the SVG `circle` element.
     *
     * @function Highcharts.SVGRenderer#circle
     *
     * @param {Highcharts.SVGAttributes} [attribs]
     * The initial attributes.
     *
     * @return {Highcharts.SVGElement}
     * The generated wrapper element.
     */
    public circle(
        x?: (number|SVGAttributes),
        y?: number,
        r?: number
    ): SVGElement {
        const attribs: SVGAttributes = (
                isObject(x) ?
                    x :
                    typeof x === 'undefined' ? {} : { x: x, y: y, r: r }
            ),
            wrapper = this.createElement('circle');

        // Setting x or y translates to cx and cy
        wrapper.xSetter = wrapper.ySetter = function (
            value: string,
            key: string,
            element: SVGDOMElement
        ): void {
            element.setAttribute('c' + key, value);
        };

        return wrapper.attr(attribs);
    }

    public arc(attribs?: SVGAttributes): SVGElement;
    public arc(
        x?: number,
        y?: number,
        r?: number,
        innerR?: number,
        start?: number,
        end?: number
    ): SVGElement;
    /**
     * Draw and return an arc.
     *
     * @sample highcharts/members/renderer-arc/
     *         Drawing an arc
     *
     * @function Highcharts.SVGRenderer#arc
     *
     * @param {number} [x=0]
     * Center X position.
     *
     * @param {number} [y=0]
     * Center Y position.
     *
     * @param {number} [r=0]
     * The outer radius' of the arc.
     *
     * @param {number} [innerR=0]
     * Inner radius like used in donut charts.
     *
     * @param {number} [start=0]
     * The starting angle of the arc in radians, where 0 is to the right and
     * `-Math.PI/2` is up.
     *
     * @param {number} [end=0]
     * The ending angle of the arc in radians, where 0 is to the right and
     * `-Math.PI/2` is up.
     *
     * @return {Highcharts.SVGElement}
     * The generated wrapper element.
     *//**
     * Draw and return an arc. Overloaded function that takes arguments object.
     *
     * @function Highcharts.SVGRenderer#arc
     *
     * @param {Highcharts.SVGAttributes} attribs
     * Initial SVG attributes.
     *
     * @return {Highcharts.SVGElement}
     * The generated wrapper element.
     */
    public arc(
        x?: (number|SVGAttributes),
        y?: number,
        r?: number,
        innerR?: number,
        start?: number,
        end?: number
    ): SVGElement {
        let options: SymbolOptions;

        if (isObject(x)) {
            options = x as SymbolOptions;
            y = options.y;
            r = options.r;
            innerR = options.innerR;
            start = options.start;
            end = options.end;
            x = options.x;
        } else {
            options = { innerR, start, end };
        }

        // Arcs are defined as symbols for the ability to set
        // attributes in attr and animate
        const arc = this.symbol(
            'arc',
            x as number,
            y,
            r,
            r,
            options
        );
        arc.r = r; // #959
        return arc;
    }

    /**
     * Draw and return a rectangle.
     *
     * @function Highcharts.SVGRenderer#rect
     *
     * @param {number} [x]
     * Left position.
     *
     * @param {number} [y]
     * Top position.
     *
     * @param {number} [width]
     * Width of the rectangle.
     *
     * @param {number} [height]
     * Height of the rectangle.
     *
     * @param {number} [r]
     * Border corner radius.
     *
     * @param {number} [strokeWidth]
     * A stroke width can be supplied to allow crisp drawing.
     *
     * @return {Highcharts.SVGElement}
     * The generated wrapper element.
     *//**
     * Draw and return a rectangle.
     *
     * @sample highcharts/members/renderer-rect-on-chart/
     *         Draw a rectangle in a chart
     * @sample highcharts/members/renderer-rect/
     *         Draw a rectangle independent from a chart
     *
     * @function Highcharts.SVGRenderer#rect
     *
     * @param {Highcharts.SVGAttributes} [attributes]
     * General SVG attributes for the rectangle.
     *
     * @return {Highcharts.SVGElement}
     * The generated wrapper element.
     */
    public rect(
        x?: (number|SVGAttributes),
        y?: number,
        width?: number,
        height?: number,
        r?: number,
        strokeWidth?: number
    ): SVGElement {

        r = isObject(x) ? (x as any).r : r;

        const wrapper = this.createElement('rect');

        let attribs = (
            isObject(x) ?
                x as SVGAttributes :
                typeof x === 'undefined' ?
                    {} :
                    {
                        x: x,
                        y: y,
                        width: Math.max(width as any, 0),
                        height: Math.max(height as any, 0)
                    }
        );

        if (!this.styledMode) {
            if (typeof strokeWidth !== 'undefined') {
                attribs['stroke-width'] = strokeWidth;
                attribs = wrapper.crisp(attribs as any);
            }
            attribs.fill = 'none';
        }

        if (r) {
            attribs.r = r;
        }

        wrapper.rSetter = function (
            value: number,
            _key: string,
            element: SVGDOMElement
        ): void {
            wrapper.r = value;
            attr(element, {
                rx: value,
                ry: value
            });
        };
        wrapper.rGetter = function (): number {
            return wrapper.r || 0;
        };

        return wrapper.attr(attribs);
    }

    /**
     * Resize the {@link SVGRenderer#box} and re-align all aligned child
     * elements.
     *
     * @sample highcharts/members/renderer-g/
     *         Show and hide grouped objects
     *
     * @function Highcharts.SVGRenderer#setSize
     *
     * @param {number} width
     * The new pixel width.
     *
     * @param {number} height
     * The new pixel height.
     *
     * @param {boolean|Partial<Highcharts.AnimationOptionsObject>} [animate=true]
     * Whether and how to animate.
     */
    public setSize(
        width: number,
        height: number,
        animate?: (boolean|Partial<AnimationOptions>)
    ): void {
        const renderer = this;

        renderer.width = width;
        renderer.height = height;

        renderer.boxWrapper.animate({
            width: width,
            height: height
        }, {
            step: function (this: SVGElement): void {
                this.attr({
                    viewBox: '0 0 ' + this.attr('width') + ' ' +
                        this.attr('height')
                });
            },
            duration: pick(animate, true) ? void 0 : 0
        });

        renderer.alignElements();
    }

    /**
     * Create and return an svg group element. Child
     * {@link Highcharts.SVGElement} objects are added to the group by using the
     * group as the first parameter in {@link Highcharts.SVGElement#add|add()}.
     *
     * @function Highcharts.SVGRenderer#g
     *
     * @param {string} [name]
     *        The group will be given a class name of `highcharts-{name}`. This
     *        can be used for styling and scripting.
     *
     * @return {Highcharts.SVGElement}
     *         The generated wrapper element.
     */
    public g(name?: string): SVGElement {
        const elem = this.createElement('g');

        return name ?
            elem.attr({ 'class': 'highcharts-' + name }) as any :
            elem;
    }

    /**
     * Display an image.
     *
     * @sample highcharts/members/renderer-image-on-chart/
     *         Add an image in a chart
     * @sample highcharts/members/renderer-image/
     *         Add an image independent of a chart
     *
     * @function Highcharts.SVGRenderer#image
     *
     * @param {string} src
     *        The image source.
     *
     * @param {number} [x]
     *        The X position.
     *
     * @param {number} [y]
     *        The Y position.
     *
     * @param {number} [width]
     *        The image width. If omitted, it defaults to the image file width.
     *
     * @param {number} [height]
     *        The image height. If omitted it defaults to the image file
     *        height.
     *
     * @param {Function} [onload]
     *        Event handler for image load.
     *
     * @return {Highcharts.SVGElement}
     *         The generated wrapper element.
     */
    public image(
        src: string,
        x?: number,
        y?: number,
        width?: number,
        height?: number,
        onload?: Function
    ): SVGElement {
        const attribs: SVGAttributes = { preserveAspectRatio: 'none' },
            setSVGImageSource = function (
                el: SVGElement,
                src: string
            ): void {
                // Set the href in the xlink namespace
                if (el.setAttributeNS) {
                    el.setAttributeNS(
                        'http://www.w3.org/1999/xlink', 'href', src
                    );
                } else {
                    // could be exporting in IE
                    // using href throws "not supported" in ie7 and under,
                    // requries regex shim to fix later
                    el.setAttribute('hc-svg-href', src);
                }
            };

        // Optional properties (#11756)
        if (isNumber(x)) {
            attribs.x = x;
        }
        if (isNumber(y)) {
            attribs.y = y;
        }
        if (isNumber(width)) {
            attribs.width = width;
        }
        if (isNumber(height)) {
            attribs.height = height;
        }


        const elemWrapper = this.createElement('image').attr(attribs) as any,
            onDummyLoad = function (e: Event): void {
                setSVGImageSource(elemWrapper.element as any, src);
                (onload as any).call(elemWrapper, e);
            };

        // Add load event if supplied
        if (onload) {
            // We have to use a dummy HTML image since IE support for SVG image
            // load events is very buggy. First set a transparent src, wait for
            // dummy to load, and then add the real src to the SVG image.
            setSVGImageSource(
                elemWrapper.element as any,
                'data:image/gif;base64,R0lGODlhAQABAAAAACH5BAEKAAEALAAAAAABAAEAAAICTAEAOw==' /* eslint-disable-line */
            );
            const dummy = new win.Image();
            addEvent(dummy, 'load', onDummyLoad as any);
            dummy.src = src;
            if (dummy.complete) {
                onDummyLoad({} as any);
            }
        } else {
            setSVGImageSource(elemWrapper.element as any, src);
        }

        return elemWrapper;
    }

    /**
     * Draw a symbol out of pre-defined shape paths from
     * {@link SVGRenderer#symbols}.
     * It is used in Highcharts for point makers, which cake a `symbol` option,
     * and label and button backgrounds like in the tooltip and stock flags.
     *
     * @function Highcharts.SVGRenderer#symbol
     *
     * @param {string} symbol
     * The symbol name.
     *
     * @param {number} [x]
     * The X coordinate for the top left position.
     *
     * @param {number} [y]
     * The Y coordinate for the top left position.
     *
     * @param {number} [width]
     * The pixel width.
     *
     * @param {number} [height]
     * The pixel height.
     *
     * @param {Highcharts.SymbolOptionsObject} [options]
     * Additional options, depending on the actual symbol drawn.
     *
     * @return {Highcharts.SVGElement}
     * SVG symbol.
     */
    public symbol(
        symbol: SymbolKey,
        x?: number,
        y?: number,
        width?: number,
        height?: number,
        options?: SymbolOptions
    ): SVGElement {
        const ren = this,
            imageRegex = /^url\((.*?)\)$/,
            isImage = imageRegex.test(symbol),
            sym = (!isImage && (this.symbols[symbol] ? symbol : 'circle')),
            // get the symbol definition function
            symbolFn = (sym && this.symbols[sym]);

        let obj: (SVGElement|undefined),
            path,
            imageSrc: string,
            centerImage: Function;

        if (symbolFn) {
            // Check if there's a path defined for this symbol
            if (typeof x === 'number') {
                path = (symbolFn as any).call(
                    this.symbols,
                    Math.round(x || 0),
                    Math.round(y || 0),
                    width || 0,
                    height || 0,
                    options
                );
            }
            obj = this.path(path);

            if (!ren.styledMode) {
                obj.attr('fill', 'none');
            }

            // expando properties for use in animate and attr
            extend(obj, {
                symbolName: (sym || void 0),
                x: x,
                y: y,
                width: width,
                height: height
            });
            if (options) {
                extend(obj, options);
            }


        // Image symbols
        } else if (isImage) {


            imageSrc = (symbol.match(imageRegex) as any)[1];

            // Create the image synchronously, add attribs async
            const img = obj = this.image(imageSrc);

            // The image width is not always the same as the symbol width. The
            // image may be centered within the symbol, as is the case when
            // image shapes are used as label backgrounds, for example in flags.
            img.imgwidth = pick(
                options && options.width,
                symbolSizes[imageSrc] && symbolSizes[imageSrc].width
            );
            img.imgheight = pick(
                options && options.height,
                symbolSizes[imageSrc] && symbolSizes[imageSrc].height
            );
            /**
             * Set the size and position
             */
            centerImage = (obj: SVGElement): SVGElement => obj.attr({
                width: obj.width,
                height: obj.height
            });

            /**
             * Width and height setters that take both the image's physical size
             * and the label size into consideration, and translates the image
             * to center within the label.
             */
            ['width', 'height'].forEach(function (key: string): void {
                img[key + 'Setter'] = function (value: any, key: string): void {
                    this[key] = value;

                    const {
                        alignByTranslate,
                        element,
                        width,
                        height,
                        imgwidth,
                        imgheight
                    } = this;

                    let imgSize = this['img' + key];
                    if (defined(imgSize)) {
                        let scale = 1;
                        // Scale and center the image within its container.
                        // The name `backgroundSize` is taken from the CSS spec,
                        // but the value `within` is made up. Other possible
                        // values in the spec, `cover` and `contain`, can be
                        // implemented if needed.
                        if (
                            options &&
                            options.backgroundSize === 'within' &&
                            width &&
                            height
                        ) {
                            scale = Math.min(
                                width / imgwidth,
                                height / imgheight
                            );

                            imgSize = Math.round(imgSize * scale);

                            // Update both width and height to keep the ratio
                            // correct (#17315)
                            attr(element, {
                                width: Math.round(imgwidth * scale),
                                height: Math.round(imgheight * scale)
                            });
                        } else if (element) {
                            element.setAttribute(key, imgSize);
                        }

                        if (!alignByTranslate) {
                            this.translate(
                                ((width || 0) - (imgSize * scale)) / 2,
                                ((height || 0) - (imgSize * scale)) / 2
                            );
                        }
                    }
                };
            });


            if (defined(x)) {
                img.attr({
                    x: x,
                    y: y
                });
            }
            img.isImg = true;

            if (defined(img.imgwidth) && defined(img.imgheight)) {
                centerImage(img);
            } else {
                // Initialize image to be 0 size so export will still function
                // if there's no cached sizes.
                img.attr({ width: 0, height: 0 });

                // Create a dummy JavaScript image to get the width and height.
                createElement('img', {
                    onload: function (this: SVGDOMElement): void {

                        const chart = charts[ren.chartIndex];

                        // Special case for SVGs on IE11, the width is not
                        // accessible until the image is part of the DOM
                        // (#2854).
                        if ((this as any).width === 0) {
                            css(this, {
                                position: 'absolute',
                                top: '-999em'
                            });
                            doc.body.appendChild(this);
                        }

                        // Center the image
                        symbolSizes[imageSrc] = { // Cache for next
                            width: (this as any).width,
                            height: (this as any).height
                        };
                        img.imgwidth = (this as any).width;
                        img.imgheight = (this as any).height;

                        if (img.element) {
                            centerImage(img);
                        }

                        // Clean up after #2854 workaround.
                        if (this.parentNode) {
                            this.parentNode.removeChild(this);
                        }

                        // Fire the load event when all external images are
                        // loaded
                        ren.imgCount--;
                        if (!ren.imgCount && chart && !chart.hasLoaded) {
                            chart.onload();
                        }
                    },
                    src: imageSrc
                });
                this.imgCount++;
            }
        }

        return obj as any;
    }

    public clipRect(attribs: SVGAttributes): SVGRenderer.ClipRectElement;
    public clipRect(
        x?: number,
        y?: number,
        width?: number,
        height?: number
    ): SVGRenderer.ClipRectElement;
    /**
     * Define a clipping rectangle. The clipping rectangle is later applied
     * to {@link SVGElement} objects through the {@link SVGElement#clip}
     * function.
     *
     * @example
     * let circle = renderer.circle(100, 100, 100)
     *     .attr({ fill: 'red' })
     *     .add();
     * let clipRect = renderer.clipRect(100, 100, 100, 100);
     *
     * // Leave only the lower right quarter visible
     * circle.clip(clipRect);
     *
     * @function Highcharts.SVGRenderer#clipRect
     *
     * @param {number} [x]
     *
     * @param {number} [y]
     *
     * @param {number} [width]
     *
     * @param {number} [height]
     *
     * @return {Highcharts.ClipRectElement}
     *         A clipping rectangle.
     */
    public clipRect(
        x?: (number|SVGAttributes),
        y?: number,
        width?: number,
        height?: number
    ): SVGRenderer.ClipRectElement {
        const
            // Add a hyphen at the end to avoid confusion in testing indexes
            // -1 and -10, -11 etc (#6550)
            id = uniqueKey() + '-',
            clipPath = (this.createElement('clipPath').attr({
                id: id
            }) as any).add(this.defs),
            wrapper = this.rect(x, y, width, height, 0).add(clipPath);

        wrapper.id = id;
        wrapper.clipPath = clipPath;
        wrapper.count = 0;

        return wrapper;
    }


    /**
     * Draw text. The text can contain a subset of HTML, like spans and anchors
     * and some basic text styling of these. For more advanced features like
     * border and background, use {@link Highcharts.SVGRenderer#label} instead.
     * To update the text after render, run `text.attr({ text: 'New text' })`.
     *
     * @sample highcharts/members/renderer-text-on-chart/
     *         Annotate the chart freely
     * @sample highcharts/members/renderer-on-chart/
     *         Annotate with a border and in response to the data
     * @sample highcharts/members/renderer-text/
     *         Formatted text
     *
     * @function Highcharts.SVGRenderer#text
     *
     * @param {string} [str]
     * The text of (subset) HTML to draw.
     *
     * @param {number} [x]
     * The x position of the text's lower left corner.
     *
     * @param {number} [y]
     * The y position of the text's lower left corner.
     *
     * @param {boolean} [useHTML=false]
     * Use HTML to render the text.
     *
     * @return {Highcharts.SVGElement}
     * The text object.
     */
    public text(
        str?: string,
        x?: number,
        y?: number,
        useHTML?: boolean
    ): SVGElement {
        const renderer = this,
            attribs: SVGAttributes = {};

        if (useHTML && (renderer.allowHTML || !renderer.forExport)) {
            return (renderer as any).html(str, x, y);
        }

        attribs.x = Math.round(x || 0); // X always needed for line-wrap logic
        if (y) {
            attribs.y = Math.round(y);
        }
        if (defined(str)) {
            attribs.text = str;
        }

        const wrapper = renderer.createElement('text').attr(attribs);

        if (!useHTML || (renderer.forExport && !renderer.allowHTML)) {
            wrapper.xSetter = function (
                value: string,
                key: string,
                element: SVGDOMElement
            ): void {
                const tspans = element.getElementsByTagName('tspan'),
                    parentVal = element.getAttribute(key);

                for (
                    let i = 0, tspan: SVGTSpanElement;
                    i < tspans.length;
                    i++
                ) {
                    tspan = tspans[i];
                    // If the x values are equal, the tspan represents a line
                    // break
                    if (tspan.getAttribute(key) === parentVal) {
                        tspan.setAttribute(key, value);
                    }
                }
                element.setAttribute(key, value);
            };
        }

        return wrapper;
    }

    /**
     * Utility to return the baseline offset and total line height from the font
     * size.
     *
     * @function Highcharts.SVGRenderer#fontMetrics
     *
     * @param {Highcharts.SVGElement|Highcharts.SVGDOMElement|number} [element]
     *        The element to inspect for a current font size. If a number is
     *        given, it's used as a fall back for direct font size in pixels.
     *
     * @return {Highcharts.FontMetricsObject}
     *         The font metrics.
     */
    public fontMetrics(
        element: (DOMElementType|SVGElement)
    ): FontMetricsObject {
        const f = pInt(
            SVGElement.prototype.getStyle.call(element, 'font-size') || 0
        );

        // Empirical values found by comparing font size and bounding box
        // height. Applies to the default font family.
        // https://jsfiddle.net/highcharts/7xvn7/
        const h = f < 24 ? f + 3 : Math.round(f * 1.2),
            b = Math.round(h * 0.8);

        return {
            // Line height
            h,
            // Baseline
            b,
            // Font size
            f
        };
    }

    /**
     * Correct X and Y positioning of a label for rotation (#1764).
     *
     * @private
     * @function Highcharts.SVGRenderer#rotCorr
     */
    public rotCorr(
        baseline: number,
        rotation: number,
        alterY?: boolean
    ): PositionObject {
        let y = baseline;

        if (rotation && alterY) {
            y = Math.max(y * Math.cos(rotation * deg2rad), 4);
        }
        return {
            x: (-baseline / 3) * Math.sin(rotation * deg2rad),
            y: y
        };
    }

    /**
     * Compatibility function to convert the legacy one-dimensional path array
     * into an array of segments.
     *
     * It is used in maps to parse the `path` option, and in SVGRenderer.dSetter
     * to support legacy paths from demos.
     *
     * @private
     * @function Highcharts.SVGRenderer#pathToSegments
     */
    public pathToSegments(path: Array<string|number>): SVGPath {

        const ret: SVGPath = [];
        const segment = [];
        const commandLength: Record<string, number | undefined> = {
            A: 8,
            C: 7,
            H: 2,
            L: 3,
            M: 3,
            Q: 5,
            S: 5,
            T: 3,
            V: 2
        };

        // Short, non-typesafe parsing of the one-dimensional array. It splits
        // the path on any string. This is not type checked against the tuple
        // types, but is shorter, and doesn't require specific checks for any
        // command type in SVG.
        for (let i = 0; i < path.length; i++) {
            // Command skipped, repeat previous or insert L/l for M/m
            if (
                isString(segment[0]) &&
                isNumber(path[i]) &&
                segment.length === commandLength[(segment[0].toUpperCase())]
            ) {
                path.splice(
                    i,
                    0,
                    segment[0].replace('M', 'L').replace('m', 'l')
                );
            }

            // Split on string
            if (typeof path[i] === 'string') {
                if (segment.length) {
                    ret.push(segment.slice(0) as any);
                }
                segment.length = 0;
            }
            segment.push(path[i]);
        }
        ret.push(segment.slice(0) as any);

        return ret;

        /*
        // Fully type-safe version where each tuple type is checked. The
        // downside is filesize and a lack of flexibility for unsupported
        // commands
        const ret: SVGPath = [],
            commands = {
                A: 7,
                C: 6,
                H: 1,
                L: 2,
                M: 2,
                Q: 4,
                S: 4,
                T: 2,
                V: 1,
                Z: 0
            };

        let i = 0,
            lastI = 0,
            lastCommand;

        while (i < path.length) {
            const item = path[i];

            let command;

            if (typeof item === 'string') {
                command = item;
                i += 1;
            } else {
                command = lastCommand || 'M';
            }

            // Upper case
            const commandUC = command.toUpperCase();

            if (commandUC in commands) {

                // No numeric parameters
                if (command === 'Z' || command === 'z') {
                    ret.push([command]);

                // One numeric parameter
                } else {
                    const val0 = path[i];
                    if (typeof val0 === 'number') {

                        // Horizontal line to
                        if (command === 'H' || command === 'h') {
                            ret.push([command, val0]);
                            i += 1;

                        // Vertical line to
                        } else if (command === 'V' || command === 'v') {
                            ret.push([command, val0]);
                            i += 1;

                        // Two numeric parameters
                        } else {
                            const val1 = path[i + 1];
                            if (typeof val1 === 'number') {
                                // lineTo
                                if (command === 'L' || command === 'l') {
                                    ret.push([command, val0, val1]);
                                    i += 2;

                                // moveTo
                                } else if (command === 'M' || command === 'm') {
                                    ret.push([command, val0, val1]);
                                    i += 2;

                                // Smooth quadratic bezier
                                } else if (command === 'T' || command === 't') {
                                    ret.push([command, val0, val1]);
                                    i += 2;

                                // Four numeric parameters
                                } else {
                                    const val2 = path[i + 2],
                                        val3 = path[i + 3];
                                    if (
                                        typeof val2 === 'number' &&
                                        typeof val3 === 'number'
                                    ) {
                                        // Quadratic bezier to
                                        if (
                                            command === 'Q' ||
                                            command === 'q'
                                        ) {
                                            ret.push([
                                                command,
                                                val0,
                                                val1,
                                                val2,
                                                val3
                                            ]);
                                            i += 4;

                                        // Smooth cubic bezier to
                                        } else if (
                                            command === 'S' ||
                                            command === 's'
                                        ) {
                                            ret.push([
                                                command,
                                                val0,
                                                val1,
                                                val2,
                                                val3
                                            ]);
                                            i += 4;

                                        // Six numeric parameters
                                        } else {
                                            const val4 = path[i + 4],
                                                val5 = path[i + 5];

                                            if (
                                                typeof val4 === 'number' &&
                                                typeof val5 === 'number'
                                            ) {
                                                // Curve to
                                                if (
                                                    command === 'C' ||
                                                    command === 'c'
                                                ) {
                                                    ret.push([
                                                        command,
                                                        val0,
                                                        val1,
                                                        val2,
                                                        val3,
                                                        val4,
                                                        val5
                                                    ]);
                                                    i += 6;

                                                // Seven numeric parameters
                                                } else {
                                                    const val6 = path[i + 6];

                                                    // Arc to
                                                    if (
                                                        typeof val6 ===
                                                        'number' &&
                                                        (
                                                            command === 'A' ||
                                                            command === 'a'
                                                        )
                                                    ) {
                                                        ret.push([
                                                            command,
                                                            val0,
                                                            val1,
                                                            val2,
                                                            val3,
                                                            val4,
                                                            val5,
                                                            val6
                                                        ]);
                                                        i += 7;

                                                    }

                                                }
                                            }
                                        }
                                    }
                                }
                            }

                        }
                    }
                }
            }

            // An unmarked command following a moveTo is a lineTo
            lastCommand = command === 'M' ? 'L' : command;

            if (i === lastI) {
                break;
            }
            lastI = i;
        }
        return ret;
        */
    }

    /**
     * Draw a label, which is an extended text element with support for border
     * and background. Highcharts creates a `g` element with a text and a `path`
     * or `rect` inside, to make it behave somewhat like a HTML div. Border and
     * background are set through `stroke`, `stroke-width` and `fill` attributes
     * using the {@link Highcharts.SVGElement#attr|attr} method. To update the
     * text after render, run `label.attr({ text: 'New text' })`.
     *
     * @sample highcharts/members/renderer-label-on-chart/
     *         A label on the chart
     *
     * @function Highcharts.SVGRenderer#label
     *
     * @param {string} str
     *        The initial text string or (subset) HTML to render.
     *
     * @param {number} x
     *        The x position of the label's left side.
     *
     * @param {number} [y]
     *        The y position of the label's top side or baseline, depending on
     *        the `baseline` parameter.
     *
     * @param {string} [shape='rect']
     *        The shape of the label's border/background, if any. Defaults to
     *        `rect`. Other possible values are `callout` or other shapes
     *        defined in {@link Highcharts.SVGRenderer#symbols}.
     *
     * @param {number} [anchorX]
     *        In case the `shape` has a pointer, like a flag, this is the
     *        coordinates it should be pinned to.
     *
     * @param {number} [anchorY]
     *        In case the `shape` has a pointer, like a flag, this is the
     *        coordinates it should be pinned to.
     *
     * @param {boolean} [useHTML=false]
     *        Whether to use HTML to render the label.
     *
     * @param {boolean} [baseline=false]
     *        Whether to position the label relative to the text baseline,
     *        like {@link Highcharts.SVGRenderer#text|renderer.text}, or to the
     *        upper border of the rectangle.
     *
     * @param {string} [className]
     *        Class name for the group.
     *
     * @return {Highcharts.SVGElement}
     *         The generated label.
     */
    public label(
        str: string,
        x: number,
        y?: number,
        shape?: SymbolKey,
        anchorX?: number,
        anchorY?: number,
        useHTML?: boolean,
        baseline?: boolean,
        className?: string
    ): SVGLabel {
        return new SVGLabel(
            this,
            str,
            x,
            y,
            shape,
            anchorX,
            anchorY,
            useHTML,
            baseline,
            className
        );
    }

    /**
     * Re-align all aligned elements.
     *
     * @private
     * @function Highcharts.SVGRenderer#alignElements
     */
    public alignElements(): void {
        this.alignedObjects.forEach((el): SVGElement => el.align());
    }
}

/* *
 *
 *  Class Prototype
 *
 * */

interface SVGRenderer extends SVGRendererLike {
    Element: typeof SVGElement;
    SVG_NS: string;
    escapes: Record<string, string>;
    symbols: typeof Symbols;
    draw: Function;
}
extend(SVGRenderer.prototype, {

    /**
     * A pointer to the renderer's associated Element class.
     *
     * @name Highcharts.SVGRenderer#Element
     * @type {Highcharts.SVGElement}
     */
    Element: SVGElement,

    SVG_NS,

    /**
     * A collection of characters mapped to HTML entities. When `useHTML` on an
     * element is true, these entities will be rendered correctly by HTML. In
     * the SVG pseudo-HTML, they need to be unescaped back to simple characters,
     * so for example `&lt;` will render as `<`.
     *
     * @example
     * // Add support for unescaping quotes
     * Highcharts.SVGRenderer.prototype.escapes['"'] = '&quot;';
     *
     * @name Highcharts.SVGRenderer#escapes
     * @type {Highcharts.Dictionary<string>}
     */
    escapes: {
        '&': '&amp;',
        '<': '&lt;',
        '>': '&gt;',
        "'": '&#39;', // eslint-disable-line quotes
        '"': '&quot;'
    },

    /**
     * An extendable collection of functions for defining symbol paths.
     *
     * @name Highcharts.SVGRenderer#symbols
     * @type {Highcharts.SymbolDictionary}
     */
    symbols: Symbols,

    /**
     * Dummy function for plugins, called every time the renderer is updated.
     * Prior to Highcharts 5, this was used for the canvg renderer.
     *
     * @deprecated
     * @function Highcharts.SVGRenderer#draw
     */
    draw: noop

});

/* *
 *
 *  Class Namespace
 *
 * */

namespace SVGRenderer {
    export type ClipRectElement = SVGElement;
}

/* *
 *
 *  Registry
 *
 * */

RendererRegistry.registerRendererType('svg', SVGRenderer, true);

/* *
 *
 *  Export Default
 *
 * */

export default SVGRenderer;

/* *
 *
 *  API Declarations
 *
 * */

/**
 * A clipping rectangle that can be applied to one or more {@link SVGElement}
 * instances. It is instanciated with the {@link SVGRenderer#clipRect} function
 * and applied with the {@link SVGElement#clip} function.
 *
 * @example
 * let circle = renderer.circle(100, 100, 100)
 *     .attr({ fill: 'red' })
 *     .add();
 * let clipRect = renderer.clipRect(100, 100, 100, 100);
 *
 * // Leave only the lower right quarter visible
 * circle.clip(clipRect);
 *
 * @typedef {Highcharts.SVGElement} Highcharts.ClipRectElement
 */

/**
 * The font metrics.
 *
 * @interface Highcharts.FontMetricsObject
 *//**
 * The baseline relative to the top of the box.
 *
 * @name Highcharts.FontMetricsObject#b
 * @type {number}
 *//**
 * The font size.
 *
 * @name Highcharts.FontMetricsObject#f
 * @type {number}
 *//**
 * The line height.
 *
 * @name Highcharts.FontMetricsObject#h
 * @type {number}
 */

/**
 * An object containing `x` and `y` properties for the position of an element.
 *
 * @interface Highcharts.PositionObject
 *//**
 * X position of the element.
 * @name Highcharts.PositionObject#x
 * @type {number}
 *//**
 * Y position of the element.
 * @name Highcharts.PositionObject#y
 * @type {number}
 */

/**
 * A rectangle.
 *
 * @interface Highcharts.RectangleObject
 *//**
 * Height of the rectangle.
 * @name Highcharts.RectangleObject#height
 * @type {number}
 *//**
 * Width of the rectangle.
 * @name Highcharts.RectangleObject#width
 * @type {number}
 *//**
 * Horizontal position of the rectangle.
 * @name Highcharts.RectangleObject#x
 * @type {number}
 *//**
 * Vertical position of the rectangle.
 * @name Highcharts.RectangleObject#y
 * @type {number}
 */

/**
 * The shadow options.
 *
 * @interface Highcharts.ShadowOptionsObject
 *//**
 * The shadow color.
 * @name    Highcharts.ShadowOptionsObject#color
 * @type    {Highcharts.ColorString|undefined}
 * @default ${palette.neutralColor100}
 *//**
 * The horizontal offset from the element.
 *
 * @name    Highcharts.ShadowOptionsObject#offsetX
 * @type    {number|undefined}
 * @default 1
 *//**
 * The vertical offset from the element.
 * @name    Highcharts.ShadowOptionsObject#offsetY
 * @type    {number|undefined}
 * @default 1
 *//**
 * The shadow opacity.
 *
 * @name    Highcharts.ShadowOptionsObject#opacity
 * @type    {number|undefined}
 * @default 0.15
 *//**
 * The shadow width or distance from the element.
 * @name    Highcharts.ShadowOptionsObject#width
 * @type    {number|undefined}
 * @default 3
 */

/**
 * @interface Highcharts.SizeObject
 *//**
 * @name Highcharts.SizeObject#height
 * @type {number}
 *//**
 * @name Highcharts.SizeObject#width
 * @type {number}
 */

/**
 * Array of path commands, that will go into the `d` attribute of an SVG
 * element.
 *
 * @typedef {Array<(Array<Highcharts.SVGPathCommand>|Array<Highcharts.SVGPathCommand,number>|Array<Highcharts.SVGPathCommand,number,number>|Array<Highcharts.SVGPathCommand,number,number,number,number>|Array<Highcharts.SVGPathCommand,number,number,number,number,number,number>|Array<Highcharts.SVGPathCommand,number,number,number,number,number,number,number>)>} Highcharts.SVGPathArray
 */

/**
 * Possible path commands in an SVG path array. Valid values are `A`, `C`, `H`,
 * `L`, `M`, `Q`, `S`, `T`, `V`, `Z`.
 *
 * @typedef {string} Highcharts.SVGPathCommand
 * @validvalue ["a","c","h","l","m","q","s","t","v","z","A","C","H","L","M","Q","S","T","V","Z"]
 */

/**
 * An extendable collection of functions for defining symbol paths. Symbols are
 * used internally for point markers, button and label borders and backgrounds,
 * or custom shapes. Extendable by adding to {@link SVGRenderer#symbols}.
 *
 * @interface Highcharts.SymbolDictionary
 *//**
 * @name Highcharts.SymbolDictionary#[key:string]
 * @type {Function|undefined}
 *//**
 * @name Highcharts.SymbolDictionary#arc
 * @type {Function|undefined}
 *//**
 * @name Highcharts.SymbolDictionary#callout
 * @type {Function|undefined}
 *//**
 * @name Highcharts.SymbolDictionary#circle
 * @type {Function|undefined}
 *//**
 * @name Highcharts.SymbolDictionary#diamond
 * @type {Function|undefined}
 *//**
 * @name Highcharts.SymbolDictionary#square
 * @type {Function|undefined}
 *//**
 * @name Highcharts.SymbolDictionary#triangle
 * @type {Function|undefined}
 */

/**
 * Can be one of `arc`, `callout`, `circle`, `diamond`, `square`, `triangle`,
 * and `triangle-down`. Symbols are used internally for point markers, button
 * and label borders and backgrounds, or custom shapes. Extendable by adding to
 * {@link SVGRenderer#symbols}.
 *
 * @typedef {"arc"|"callout"|"circle"|"diamond"|"square"|"triangle"|"triangle-down"} Highcharts.SymbolKeyValue
 */

/**
 * Additional options, depending on the actual symbol drawn.
 *
 * @interface Highcharts.SymbolOptionsObject
 *//**
 * The anchor X position for the `callout` symbol. This is where the chevron
 * points to.
 *
 * @name Highcharts.SymbolOptionsObject#anchorX
 * @type {number|undefined}
 *//**
 * The anchor Y position for the `callout` symbol. This is where the chevron
 * points to.
 *
 * @name Highcharts.SymbolOptionsObject#anchorY
 * @type {number|undefined}
 *//**
 * The end angle of an `arc` symbol.
 *
 * @name Highcharts.SymbolOptionsObject#end
 * @type {number|undefined}
 *//**
 * Whether to draw `arc` symbol open or closed.
 *
 * @name Highcharts.SymbolOptionsObject#open
 * @type {boolean|undefined}
 *//**
 * The radius of an `arc` symbol, or the border radius for the `callout` symbol.
 *
 * @name Highcharts.SymbolOptionsObject#r
 * @type {number|undefined}
 *//**
 * The start angle of an `arc` symbol.
 *
 * @name Highcharts.SymbolOptionsObject#start
 * @type {number|undefined}
 */

(''); // keeps doclets above in transpiled file<|MERGE_RESOLUTION|>--- conflicted
+++ resolved
@@ -210,11 +210,7 @@
     public gradients: Record<string, SVGElement> = void 0 as any;
     public height: number = void 0 as any;
     public imgCount: number = void 0 as any;
-<<<<<<< HEAD
-    public isSVG: boolean = void 0 as any;
     public rootFontSize: string|undefined;
-=======
->>>>>>> ab261983
     public style: CSSObject = void 0 as any;
     public styledMode?: boolean;
     public unSubPixelFix?: Function;
@@ -483,14 +479,8 @@
     public getStyle(style: CSSObject): CSSObject {
         this.style = extend<CSSObject>({
 
-<<<<<<< HEAD
-            fontFamily: '"Lucida Grande", "Lucida Sans Unicode", ' +
-                'Arial, Helvetica, sans-serif',
+            fontFamily: 'Helvetica, Arial, sans-serif',
             fontSize: '1rem'
-=======
-            fontFamily: 'Helvetica, Arial, sans-serif',
-            fontSize: '12px'
->>>>>>> ab261983
 
         }, style);
         return this.style;
