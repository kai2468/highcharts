--- conflicted
+++ resolved
@@ -1524,11 +1524,7 @@
                     bBox = { x: 0, y: 0, width: 0, height: 0 };
                 }
 
-<<<<<<< HEAD
-            // `useHTML` within SVG
-=======
             // Use HTML within SVG
->>>>>>> e8b2bc98
             } else {
 
                 bBox = wrapper.htmlGetBBox();
