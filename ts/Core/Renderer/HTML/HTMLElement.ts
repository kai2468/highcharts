--- conflicted
+++ resolved
@@ -24,12 +24,9 @@
 } from '../DOMElementType';
 import type SVGRenderer from '../SVG/SVGRenderer.js';
 
-<<<<<<< HEAD
-=======
 import AST from './AST.js';
 import H from '../../Globals.js';
 const { composed } = H;
->>>>>>> 397c89f2
 import SVGElement from '../SVG/SVGElement.js';
 import U from '../../Utilities.js';
 const {
@@ -38,12 +35,8 @@
     createElement,
     defined,
     extend,
-<<<<<<< HEAD
-    pInt
-=======
     pInt,
     pushUnique
->>>>>>> 397c89f2
 } = U;
 
 /* *
@@ -199,23 +192,6 @@
      * Compose
      * @private
      */
-<<<<<<< HEAD
-    public static compose<T extends typeof SVGElement>(
-        SVGElementClass: T
-    ): (T&typeof HTMLElement) {
-        const htmlElementProto = HTMLElement.prototype,
-            svgElementProto = SVGElementClass.prototype;
-
-        svgElementProto.getSpanCorrection = htmlElementProto
-            .getSpanCorrection;
-        svgElementProto.htmlCss = htmlElementProto.htmlCss;
-        svgElementProto.htmlGetBBox = htmlElementProto.htmlGetBBox;
-        svgElementProto.htmlUpdateTransform = htmlElementProto
-            .htmlUpdateTransform;
-        svgElementProto.setSpanRotation = htmlElementProto.setSpanRotation;
-
-        return SVGElementClass as (T&typeof HTMLElement);
-=======
     public static compose<T extends typeof SVGRenderer>(
         SVGRendererClass: T
     ): void {
@@ -241,7 +217,6 @@
                     });
             };
         }
->>>>>>> 397c89f2
     }
 
     /* *
