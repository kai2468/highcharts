/* *
 *
 *  (c) 2010-2024 Torstein Honsi
 *
 *  License: www.highcharts.com/license
 *
 *  !!!!!!! SOURCE GETS TRANSPILED BY TYPESCRIPT. EDIT TS FILE ONLY. !!!!!!!
 *
 * */

'use strict';

/* *
 *
 *  Imports
 *
 * */

import type BBoxObject from '../BBoxObject';
import type CSSObject from '../CSSObject';
import type {
    HTMLDOMElement,
    SVGDOMElement
} from '../DOMElementType';
import type SVGRenderer from '../SVG/SVGRenderer.js';

import AST from './AST.js';
import H from '../../Globals.js';
const { composed } = H;
import SVGElement from '../SVG/SVGElement.js';
import U from '../../Utilities.js';
const {
    attr,
    css,
    createElement,
    defined,
    extend,
    pInt,
    pushUnique
} = U;

/* *
 *
 *  Declarations
 *
 * */

<<<<<<< HEAD
declare module '../SVG/SVGElementLike' {
    interface SVGElementLike {
        /** @requires Core/Renderer/HTML/HTMLElement */
        appendChild: HTMLDOMElement['appendChild'];
        element: DOMElementType;
        parentGroup?: (HTMLElement|SVGElement);
        renderer: (HTMLRenderer|SVGRenderer);
        style: (CSSObject&CSSStyleDeclaration);
        xCorr: number;
        yCorr: number;
        afterSetters(): void;
        /** @requires Core/Renderer/HTML/HTMLElement */
        getSpanCorrection(
            width: number,
            baseline: number,
            alignCorrection: number
        ): void;
        /** @requires Core/Renderer/HTML/HTMLElement */
        htmlCss(styles: CSSObject): HTMLElement;
        /** @requires Core/Renderer/HTML/HTMLElement */
        htmlGetBBox(): BBoxObject;
        /** @requires Core/Renderer/HTML/HTMLElement */
        htmlUpdateTransform(): void;
=======
declare module '../SVG/SVGRendererLike' {
    interface SVGRendererLike {
>>>>>>> 67ac3f4a
        /** @requires Core/Renderer/HTML/HTMLElement */
        html(str: string, x: number, y: number): HTMLElement;
    }
}

/**
 * The opacity and visibility properties are set as attributes on the main
 * element and SVG groups, and as identical CSS properties on the HTML element
 * and the ancestry divs. (#3542)
 *
 * @private
 */
function commonSetter(
    this: SVGElement,
    value: string,
    key: string,
    elem: HTMLDOMElement
): void {
    const style = this.div?.style || elem.style;
    SVGElement.prototype[`${key}Setter`].call(this, value, key, elem);
    if (style) {
        style[key as any] = value;
    }
}

/**
 * Decorate each SVG group in the ancestry line. Each SVG `g` element that
 * contains children with useHTML, will receive a `div` element counterpart to
 * contain the HTML span. These div elements are translated and styled like
 * original `g` counterparts.
 *
 * @private
 */
const decorateSVGGroup = (
    g: SVGElement,
    container: HTMLDOMElement
): HTMLDOMElement => {
    if (!g.div) {
        const className = attr(g.element, 'class'),
            cssProto = g.css;

        // Create the parallel HTML group
        const div = createElement(
            'div',
            className ? { className } : void 0,
            {
                // Add HTML specific styles
                position: 'absolute',
                left: `${g.translateX || 0}px`,
                top: `${g.translateY || 0}px`,

                // Add pre-existing styles
                ...g.styles,

                // Add g attributes that correspond to CSS
                display: g.display,
                opacity: g.opacity, // #5075
                visibility: g.visibility
            },
            // The top group is appended to container
            g.parentGroup?.div || container
        );

        g.classSetter = (
            value: string,
            key: string,
            element: SVGDOMElement
        ): void => {
            element.setAttribute('class', value);
            div.className = value;
        };

        /**
         * Common translate setter for X and Y on the HTML group.
         *
         * Reverted the fix for #6957 due to positioning problems and offline
         * export (#7254, #7280, #7529)
         * @private
         */
        g.translateXSetter = g.translateYSetter = (
            value: number|string|null,
            key: string
        ): void => {
            g[key] = value;

            div.style[key === 'translateX' ? 'left' : 'top'] = `${value}px`;

            g.doTransform = true;
        };

        g.opacitySetter = (g as any).visibilitySetter = commonSetter;

        // Extend the parent group's css function by updating the parallel div
        // counterpart with the same style.
        g.css = (styles: CSSObject): SVGElement => {

            // Call the base css method. The `parentGroup` can be either an
            // SVGElement or an SVGLabel, in which the css method is extended
            // (#19200).
            cssProto.call(g, styles);

            // #6794
            if (styles.cursor) {
                div.style.cursor = styles.cursor;
            }

            // #18821
            if (styles.pointerEvents) {
                div.style.pointerEvents = styles.pointerEvents;
            }

            return g;
        };

        // Event handling
        g.on = function (): SVGElement {
            SVGElement.prototype.on.apply({
                element: div,
                onEvents: g.onEvents
            }, arguments);
            return g;
        };

        g.div = div;
    }
    return g.div;
};

/* *
 *
 *  Class
 *
 * */

class HTMLElement extends SVGElement {
    /* *
     *
     *  Static Functions
     *
     * */

    /**
     * Compose
     * @private
     */
    public static compose<T extends typeof SVGRenderer>(
        SVGRendererClass: T
    ): void {

        if (pushUnique(composed, this.compose)) {
            /**
             * Create a HTML text node. This is used by the SVG renderer `text`
             * and `label` functions through the `useHTML` parameter.
             *
             * @private
             */
            SVGRendererClass.prototype.html = function (
                str: string,
                x: number,
                y: number
            ): HTMLElement {
                return new HTMLElement(this, 'span')
                    // Set the default attributes
                    .attr({
                        text: str,
                        x: Math.round(x),
                        y: Math.round(y)
                    });
            };
        }
    }

    /* *
     *
     *  Prototype
     *
     * */

    public div?: HTMLDOMElement;
    public parentGroup?: SVGElement;
    public xCorr?: number;
    public yCorr?: number;


    /* *
     *
     *  Functions
     *
     * */
    public constructor(
        renderer: SVGRenderer,
        nodeName: 'span'
    ) {
        super(renderer, nodeName);

        this.css({
            position: 'absolute',
            ...(renderer.styledMode ? {} : {
                fontFamily: renderer.style.fontFamily,
                fontSize: renderer.style.fontSize
            })
        });

        // Keep the whiteSpace style outside the `HTMLElement.styles` collection
        this.element.style.whiteSpace = 'nowrap';
    }

    /**
     * Get the correction in X and Y positioning as the element is rotated.
     * @private
     */
    private getSpanCorrection(
        width: number,
        baseline: number,
        alignCorrection: number
    ): void {
        this.xCorr = -width * alignCorrection;
        this.yCorr = -baseline;
    }

    /**
     * Apply CSS to HTML elements. This is used in text within SVG rendering.
     * @private
     */
    public css(styles: CSSObject): this {
        const { element } = this,
            // When setting or unsetting the width style, we need to update
            // transform (#8809)
            isSettingWidth = (
                element.tagName === 'SPAN' &&
                styles &&
                'width' in styles
            ),
            textWidth = isSettingWidth && styles.width;

        let doTransform;

        if (isSettingWidth) {
            delete styles.width;
            this.textWidth = pInt(textWidth) || void 0;
            doTransform = true;
        }

        if (styles?.textOverflow === 'ellipsis') {
            styles.whiteSpace = 'nowrap';
            styles.overflow = 'hidden';
        }
        extend(this.styles, styles);
        css(element, styles);

        // Now that all styles are applied, to the transform
        if (doTransform) {
            this.updateTransform();
        }

        return this;
    }

    /**
     * The useHTML method for calculating the bounding box based on offsets.
     * Called internally from the `SVGElement.getBBox` function and subsequently
     * rotated.
     *
     * @private
     */
    public htmlGetBBox(): BBoxObject {
        const { element } = this;

        return {
            x: element.offsetLeft,
            y: element.offsetTop,
            width: element.offsetWidth,
            height: element.offsetHeight
        };
    }

    /**
     * Batch update styles and attributes related to transform
     *
     * @private
     */
    public updateTransform(): void {
        // Aligning non added elements is expensive
        if (!this.added) {
            this.alignOnAdd = true;
            return;
        }

        const {
                element,
                renderer,
                rotation,
                styles,
                textAlign = 'left',
                textWidth,
                translateX = 0,
                translateY = 0,
                x = 0,
                y = 0
            } = this,
            alignCorrection = ({
                left: 0, center: 0.5, right: 1
            } as Record<string, number>)[textAlign],
            whiteSpace = styles.whiteSpace;

        // Get the pixel length of the text
        const getTextPxLength = (): number => {
            if (this.textPxLength) {
                return this.textPxLength;
            }
            // Reset multiline/ellipsis in order to read width (#4928,
            // #5417)
            css(element, {
                width: '',
                whiteSpace: whiteSpace || 'nowrap'
            });
            return element.offsetWidth;
        };

        // Apply translate
        css(element, {
            marginLeft: `${translateX}px`,
            marginTop: `${translateY}px`
        });

        if (element.tagName === 'SPAN') {
            const currentTextTransform = [
                rotation,
                textAlign,
                element.innerHTML,
                textWidth,
                this.textAlign
            ].join(',');

            let baseline,
                hasBoxWidthChanged = false;

            // Update textWidth. Use the memoized textPxLength if possible, to
            // avoid the getTextPxLength function using elem.offsetWidth.
            // Calling offsetWidth affects rendering time as it forces layout
            // (#7656).
            if (textWidth !== this.oldTextWidth) { // #983, #1254
                const textPxLength = getTextPxLength(),
                    textWidthNum = textWidth || 0;
                if (
                    (
                        (textWidthNum > this.oldTextWidth) ||
                        textPxLength > textWidthNum
                    ) && (
                        // Only set the width if the text is able to word-wrap,
                        // or text-overflow is ellipsis (#9537)
                        /[ \-]/.test(
                            element.textContent || element.innerText
                        ) ||
                        element.style.textOverflow === 'ellipsis'
                    )
                ) {
                    css(element, {
                        width: (textPxLength > textWidthNum) || rotation ?
                            textWidth + 'px' :
                            'auto', // #16261
                        display: 'block',
                        whiteSpace: whiteSpace || 'normal' // #3331
                    });
                    this.oldTextWidth = textWidth;
                    hasBoxWidthChanged = true; // #8159
                }
            }
            this.hasBoxWidthChanged = hasBoxWidthChanged; // #8159


            // Do the calculations and DOM access only if properties changed
            if (currentTextTransform !== this.cTT) {
                baseline = renderer.fontMetrics(element).b;

                // Renderer specific handling of span rotation, but only if we
                // have something to update.
                if (
                    defined(rotation) &&
                    (
                        (rotation !== (this.oldRotation || 0)) ||
                        (textAlign !== this.oldAlign)
                    )
                ) {
                    this.setSpanRotation(
                        rotation,
                        alignCorrection,
                        baseline
                    );
                }

                this.getSpanCorrection(
                    // Avoid elem.offsetWidth if we can, it affects rendering
                    // time heavily (#7656)
                    (
                        (!defined(rotation) && this.textPxLength) || // #7920
                        element.offsetWidth
                    ),
                    baseline,
                    alignCorrection
                );
            }

            // Apply position with correction
            css(element, {
                left: (x + (this.xCorr || 0)) + 'px',
                top: (y + (this.yCorr || 0)) + 'px'
            });

            // Record current text transform
            this.cTT = currentTextTransform;
            this.oldRotation = rotation;
            this.oldAlign = textAlign;
        }
    }

    /**
     * Set the rotation of an individual HTML span.
     * @private
     */
    private setSpanRotation(
        rotation: number,
        alignCorrection: number,
        baseline: number
    ): void {
        // CSS transform and transform-origin both supported without prefix
        // since Firefox 16 (2012), IE 10 (2012), Chrome 36 (2014), Safari 9
        // (2015).;
        css(this.element, {
            transform: `rotate(${rotation}deg)`,
            transformOrigin: `${alignCorrection * 100}% ${baseline}px`
        });
    }

    /**
     * Add the element to a group wrapper. For HTML elements, a parallel div
     * will be created for each ancenstor SVG `g` element.
     *
     * @private
     */
    public add(parentGroup?: SVGElement): this {

        const container = this.renderer.box
                .parentNode as unknown as HTMLDOMElement,
            parents = [] as Array<SVGElement>;

        let div: HTMLDOMElement|undefined;

        this.parentGroup = parentGroup;

        // Create a parallel divs to hold the HTML elements
        if (parentGroup) {
            div = parentGroup.div;
            if (!div) {

                // Read the parent chain into an array and read from top
                // down
                let svgGroup: SVGElement|undefined = parentGroup;
                while (svgGroup) {

                    parents.push(svgGroup);

                    // Move up to the next parent group
                    svgGroup = svgGroup.parentGroup;
                }

                // Decorate each of the ancestor group elements with a parallel
                // div that reflects translation and styling
                for (const parentGroup of parents.reverse()) {
                    div = decorateSVGGroup(parentGroup, container);
                }
            }
        }

        (div || container).appendChild(this.element);

        this.added = true;
        if (this.alignOnAdd) {
            this.updateTransform();
        }

        return this;
    }

    /**
     * Text setter
     * @private
     */
    public textSetter(value: string): void {
        if (value !== this.textStr) {
            delete this.bBox;
            delete this.oldTextWidth;

            AST.setElementHTML(this.element, value ?? '');

            this.textStr = value;
            this.doTransform = true;
        }
    }

    /**
     * Align setter
     *
     * @private
     */
    public alignSetter(value: 'left'|'center'|'right'): void {
        this.alignValue = this.textAlign = value;
        this.doTransform = true;
    }
    /**
     * Various setters which rely on update transform
     * @private
     */
    public xSetter(value: number, key: string): void {
        this[key] = value;
        this.doTransform = true;
    }
}

// Some shared setters
const proto = HTMLElement.prototype;
(proto as any).visibilitySetter = proto.opacitySetter = commonSetter;
proto.ySetter = proto.xSetter;
proto.rotationSetter = proto.xSetter;


/* *
 *
 *  Class Prototype
 *
 * */

interface HTMLElement {
    element: HTMLDOMElement;
}

/* *
 *
 *  Default Export
 *
 * */

export default HTMLElement;<|MERGE_RESOLUTION|>--- conflicted
+++ resolved
@@ -45,34 +45,8 @@
  *
  * */
 
-<<<<<<< HEAD
-declare module '../SVG/SVGElementLike' {
-    interface SVGElementLike {
-        /** @requires Core/Renderer/HTML/HTMLElement */
-        appendChild: HTMLDOMElement['appendChild'];
-        element: DOMElementType;
-        parentGroup?: (HTMLElement|SVGElement);
-        renderer: (HTMLRenderer|SVGRenderer);
-        style: (CSSObject&CSSStyleDeclaration);
-        xCorr: number;
-        yCorr: number;
-        afterSetters(): void;
-        /** @requires Core/Renderer/HTML/HTMLElement */
-        getSpanCorrection(
-            width: number,
-            baseline: number,
-            alignCorrection: number
-        ): void;
-        /** @requires Core/Renderer/HTML/HTMLElement */
-        htmlCss(styles: CSSObject): HTMLElement;
-        /** @requires Core/Renderer/HTML/HTMLElement */
-        htmlGetBBox(): BBoxObject;
-        /** @requires Core/Renderer/HTML/HTMLElement */
-        htmlUpdateTransform(): void;
-=======
 declare module '../SVG/SVGRendererLike' {
     interface SVGRendererLike {
->>>>>>> 67ac3f4a
         /** @requires Core/Renderer/HTML/HTMLElement */
         html(str: string, x: number, y: number): HTMLElement;
     }
