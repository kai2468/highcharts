/* *
 *
 *  (c) 2010-2021 Torstein Honsi
 *
 *  License: www.highcharts.com/license
 *
 *  !!!!!!! SOURCE GETS TRANSPILED BY TYPESCRIPT. EDIT TS FILE ONLY. !!!!!!!
 *
 * */

'use strict';

/* *
 *
 *  Imports
 *
 * */

import type Axis from './Axis/Axis';
import type BBoxObject from './Renderer/BBoxObject';
import type Chart from './Chart/Chart';
import type { DOMElementType } from './Renderer/DOMElementType';
import type NodesComposition from '../Series/NodesComposition';
import type Options from './Options';
import type Point from './Series/Point';
import type {
    GetSelectionMarkerAttrsEvent,
    PointerEvent
} from './PointerEvent';
import type Series from './Series/Series';
import type SVGElement from './Renderer/SVG/SVGElement';

import Color from './Color/Color.js';
const { parse: color } = Color;
import H from './Globals.js';
const {
<<<<<<< HEAD
    charts
=======
    charts,
    composed,
    noop
>>>>>>> 28753036
} = H;
import { Palette } from '../Core/Color/Palettes.js';
import U from './Utilities.js';
import SVGAttributes from './Renderer/SVG/SVGAttributes';
const {
    addEvent,
    attr,
    css,
    extend,
    find,
    fireEvent,
    isNumber,
    isObject,
    objectEach,
    offset,
    pick,
    pushUnique,
    splat
} = U;

/* *
 *
 *  Declarations
 *
 * */

declare module './Chart/ChartLike'{
    interface ChartLike {
        cancelClick?: boolean;
        hoverPoint?: Point;
        hoverPoints?: Array<Point>;
        hoverSeries?: Series;
        mouseDownX?: number;
        mouseDownY?: number;
        mouseIsDown?: (boolean|string);
        pointer: Pointer;
    }
}

/* *
 *
 *  Class
 *
 * */

/**
 * The mouse and touch tracker object. Each {@link Chart} item has one
 * associated Pointer item that can be accessed from the  {@link Chart.pointer}
 * property.
 *
 * @class
 * @name Highcharts.Pointer
 *
 * @param {Highcharts.Chart} chart
 * The chart instance.
 *
 * @param {Highcharts.Options} options
 * The root options object. The pointer uses options from the chart and tooltip
 * structures.
 */
class Pointer {

    /* *
     *
     *  Static Properties
     *
     * */

    public static hoverChartIndex: (number|undefined);

    public static unbindDocumentMouseUp: (Function|undefined);

    public static unbindDocumentTouchEnd: (Function|undefined);

    /* *
     *
     *  Constructors
     *
     * */

    public constructor(chart: Chart, options: Options) {
        this.chart = chart;
        this.hasDragged = false;
        this.options = options;
        this.init(chart, options);
    }

    /* *
     *
     *  Properties
     *
     * */

    public chart: Chart;

    public chartPosition?: Pointer.ChartPositionObject;

    public hasDragged: false|number;

    public hasZoom?: boolean;

    public initiated?: boolean;

    public isDirectTouch?: boolean;

    public lastTouches?: Array<PointerEvent>;

    public mouseDownX?: number;

    public mouseDownY?: number;

    public options: Options;

    public pinchDown?: Array<PointerEvent>;

    public res?: boolean;

    public runChartClick: boolean = false;

    public selectionMarker?: SVGElement;

    public tooltipTimeout?: number;

    public eventsToUnbind: Array<Function> = [];

    public unDocMouseMove?: Function;

    public zoomHor?: boolean;

    public zoomVert?: boolean;

    public zoomX?: boolean;

    public zoomY?: boolean;

    /* *
     *
     *  Functions
     *
     * */

    /**
     * Set inactive state to all series that are not currently hovered,
     * or, if `inactiveOtherPoints` is set to true, set inactive state to
     * all points within that series.
     *
     * @private
     * @function Highcharts.Pointer#applyInactiveState
     *
     * @param {Array<Highcharts.Point>} points
     * Currently hovered points
     */
    public applyInactiveState(points: Array<Point>): void {
        let activeSeries = [] as Array<Series>,
            series: Series;

        // Get all active series from the hovered points
        (points || []).forEach(function (item): void {
            series = item.series;

            // Include itself
            activeSeries.push(series);

            // Include parent series
            if (series.linkedParent) {
                activeSeries.push(series.linkedParent);
            }

            // Include all child series
            if (series.linkedSeries) {
                activeSeries = activeSeries.concat(
                    series.linkedSeries
                );
            }

            // Include navigator series
            if (series.navigatorSeries) {
                activeSeries.push(series.navigatorSeries);
            }
        });
        // Now loop over all series, filtering out active series
        this.chart.series.forEach(function (inactiveSeries): void {
            if (activeSeries.indexOf(inactiveSeries) === -1) {
                // Inactive series
                inactiveSeries.setState('inactive', true);
            } else if (inactiveSeries.options.inactiveOtherPoints) {
                // Active series, but other points should be inactivated
                inactiveSeries.setAllPointsToState('inactive');
            }
        });
    }

    /**
     * Destroys the Pointer object and disconnects DOM events.
     *
     * @function Highcharts.Pointer#destroy
     */
    public destroy(): void {
        const pointer = this;

        this.eventsToUnbind.forEach((unbind): void => unbind());
        this.eventsToUnbind = [];

        if (!H.chartCount) {
            if (Pointer.unbindDocumentMouseUp) {
                Pointer.unbindDocumentMouseUp = Pointer.unbindDocumentMouseUp();
            }
            if (Pointer.unbindDocumentTouchEnd) {
                Pointer.unbindDocumentTouchEnd = (
                    Pointer.unbindDocumentTouchEnd()
                );
            }
        }

        // memory and CPU leak
        clearInterval(pointer.tooltipTimeout);

        objectEach(pointer, function (_val, prop): void {
            pointer[prop] = void 0 as any;
        });
    }

    /**
     * Calculate attrs for selection marker.
     * @private
     * @function Highcharts.Pointer#getSelectionMarkerAttrs
     * @emits getSelectionMarkerAttrs
     */
    public getSelectionMarkerAttrs(chartX: number, chartY: number): {
        attrs: SVGAttributes
        shapeType: 'rect' | 'arc' | 'path'
    } {
        const e: GetSelectionMarkerAttrsEvent = {
            args: { chartX, chartY },
            attrs: {} as SVGAttributes,
            shapeType: 'rect' as 'rect' | 'arc' | 'path'
        };

        fireEvent(
            this,
            'getSelectionMarkerAttrs',
            e,
            (e: GetSelectionMarkerAttrsEvent): void => {
                const {
                        chart,
                        mouseDownX = 0,
                        mouseDownY = 0,
                        zoomHor,
                        zoomVert
                    } = this,
                    attrs = e.attrs;

                let size;

                attrs.x = chart.plotLeft;
                attrs.y = chart.plotTop;
                attrs.width = zoomHor ? 1 : chart.plotWidth;
                attrs.height = zoomVert ? 1 : chart.plotHeight;

                // Adjust the width of the selection marker. Firefox needs at
                // least one pixel width or height in order to return a bounding
                // box.
                if (zoomHor) {
                    size = chartX - mouseDownX;
                    attrs.width = Math.max(1, Math.abs(size));
                    attrs.x = (size > 0 ? 0 : size) + mouseDownX;
                }

                // Adjust the height of the selection marker
                if (zoomVert) {
                    size = chartY - mouseDownY;
                    attrs.height = Math.max(1, Math.abs(size));
                    attrs.y = (size > 0 ? 0 : size) + mouseDownY;
                }
            }
        );

        return e;
    }

    /**
     * Perform a drag operation in response to a mousemove event while the mouse
     * is down.
     * @private
     * @function Highcharts.Pointer#drag
     */
    public drag(e: PointerEvent): void {
        const { chart, mouseDownX = 0, mouseDownY = 0 } = this,
            { panning, panKey, selectionMarkerFill } = chart.options.chart,
            plotLeft = chart.plotLeft,
            plotTop = chart.plotTop,
            plotWidth = chart.plotWidth,
            plotHeight = chart.plotHeight,
            panningEnabled = isObject(panning) ?
                panning.enabled :
                panning,
            panKeyPressed = panKey && e[`${panKey}Key`];

        let chartX = e.chartX,
            chartY = e.chartY,
            clickedInside,
            selectionMarker = this.selectionMarker;

        // If the device supports both touch and mouse (like IE11), and we are
        // touch-dragging inside the plot area, don't handle the mouse event.
        // #4339.
        if (selectionMarker && (selectionMarker as any).touch) {
            return;
        }

        // If the mouse is outside the plot area, adjust to coordinates
        // inside to prevent the selection marker from going outside
        if (chartX < plotLeft) {
            chartX = plotLeft;
        } else if (chartX > plotLeft + plotWidth) {
            chartX = plotLeft + plotWidth;
        }

        if (chartY < plotTop) {
            chartY = plotTop;
        } else if (chartY > plotTop + plotHeight) {
            chartY = plotTop + plotHeight;
        }

        // Determine if the mouse has moved more than 10px
        this.hasDragged = Math.sqrt(
            Math.pow(mouseDownX - chartX, 2) +
            Math.pow(mouseDownY - chartY, 2)
        );

        if (this.hasDragged > 10) {
            clickedInside = chart.isInsidePlot(
                mouseDownX - plotLeft,
                mouseDownY - plotTop,
                {
                    visiblePlotOnly: true
                }
            );

            const { shapeType, attrs } =
                this.getSelectionMarkerAttrs(chartX, chartY);

            // Make a selection
            if (
                (chart.hasCartesianSeries || chart.mapView) &&
                this.hasZoom &&
                clickedInside &&
                !panKeyPressed
            ) {
                if (!selectionMarker) {
                    this.selectionMarker = selectionMarker =
                        chart.renderer[shapeType]();

                    selectionMarker
                        .attr({
                            'class': 'highcharts-selection-marker',
                            zIndex: 7
                        })
                        .add();

                    if (!chart.styledMode) {
                        selectionMarker.attr({
                            fill:
                                selectionMarkerFill ||
                                color(Palette.highlightColor80)
                                    .setOpacity(0.25).get()
                        });
                    }
                }
            }

            if (selectionMarker) {
                selectionMarker.attr(
                    attrs
                );
            }

            // Panning
            if (clickedInside && !selectionMarker && panningEnabled) {
                chart.pan(e, panning as any);
            }
        }
    }

    /**
     * Start a drag operation.
     * @private
     * @function Highcharts.Pointer#dragStart
     */
    public dragStart(e: PointerEvent): void {
        const chart = this.chart;

        // Record the start position
        chart.mouseIsDown = e.type;
        chart.cancelClick = false;
        chart.mouseDownX = this.mouseDownX = e.chartX;
        chart.mouseDownY = this.mouseDownY = e.chartY;
    }

    /**
     * Get selection box to calculate extremes
     * @private
     * @function Highcharts.Pointer#getSelectionBox
     * @emits getSelectionBox
     */
    public getSelectionBox(marker: SVGElement): BBoxObject {
        const e = {
            args: { marker },
            result: marker.getBBox()
        };

        fireEvent(this, 'getSelectionBox', e);

        return e.result;
    }

    /**
     * On mouse up or touch end across the entire document, drop the selection.
     * @private
     * @function Highcharts.Pointer#drop
     */
    public drop(e?: PointerEvent): void {
        const { chart, selectionMarker } = this;

        // During a mouse, touch or mousewheel pan, the `startOnTick` and
        // `endOnTick` options are ignored. Otherwise the zooming or panning
        // would be jumpy, or even not performed because the end ticks would
        // block it. After the touch has ended, we undo this and render again.
        let redraw: true|undefined;
        for (const axis of chart.axes) {
            if (axis.isPanning) {
                axis.isPanning = false;
                if (
                    axis.options.startOnTick ||
                    axis.options.endOnTick ||
                    axis.series.some((s): boolean|undefined => s.boosted)
                ) {
                    axis.forceRedraw = true;
                    axis.setExtremes(axis.userMin, axis.userMax, false);
                    redraw = true;
                }
            }
        }
        if (redraw) {
            chart.redraw();
        }

        if (selectionMarker && e) {
            /*
            // Start by false runZoom, unless when we have a mapView, in which
            // case the zoom will be handled in the selection event.
            let runZoom = Boolean(chart.mapView);

            // Record each axis' min and max
            chart.axes.forEach(function (axis: Axis): void {
                if (
                    axis.zoomEnabled &&
                    defined(axis.min) &&
                    (
                        hasPinched ||
                        pointer[({
                            xAxis: 'zoomX',
                            yAxis: 'zoomY'
                        } as Record<string, (
                            'zoomX'|
                            'zoomY'
                        )>)[axis.coll]]
                    ) &&
                    isNumber(x) &&
                    isNumber(y) &&
                    isNumber(width) &&
                    isNumber(height)
                ) { // #859, #3569
                    const horiz = axis.horiz,
                        minPixelPadding = e.type === 'touchend' ?
                            axis.minPixelPadding :
                            0, // #1207, #3075
                        selectionMin = axis.toValue(
                            (horiz ? x : y) + minPixelPadding
                        ),
                        selectionMax = axis.toValue(
                            (horiz ? x + width : y + height) -
                            minPixelPadding
                        );

                    (selectionData as any)[axis.coll].push({
                        axis: axis,
                        // Min/max for reversed axes
                        min: Math.min(selectionMin, selectionMax),
                        max: Math.max(selectionMin, selectionMax)
                    });
                    runZoom = true;
                }
            });
            */

            // A selection has been made
            if (this.hasDragged) {
                const from = this.getSelectionBox(selectionMarker);
                chart.transform({
                    axes: chart.axes.filter((a): boolean|undefined =>
                        a.zoomEnabled &&
                        (
                            (a.coll === 'xAxis' && this.zoomX) ||
                            (a.coll === 'yAxis' && this.zoomY)
                        )
                    ),
                    selection: {
                        originalEvent: e, // #4890
                        xAxis: [],
                        yAxis: [],
                        ...from
                    },
                    from
                });
            }

            if (isNumber(chart.index)) {
                this.selectionMarker = selectionMarker.destroy();
            }
        }

        // Reset all. Check isNumber because it may be destroyed on mouse up
        // (#877)
        if (chart && isNumber(chart.index)) {
            css(chart.container, { cursor: chart._cursor as any });
            chart.cancelClick = +this.hasDragged > 10; // #370
            chart.mouseIsDown = this.hasDragged = false;
            this.pinchDown = [];
        }
    }

    /**
     * Finds the closest point to a set of coordinates, using the k-d-tree
     * algorithm.
     *
     * @function Highcharts.Pointer#findNearestKDPoint
     *
     * @param {Array<Highcharts.Series>} series
     * All the series to search in.
     *
     * @param {boolean|undefined} shared
     * Whether it is a shared tooltip or not.
     *
     * @param {Highcharts.PointerEventObject} e
     * The pointer event object, containing chart coordinates of the pointer.
     *
     * @return {Highcharts.Point|undefined}
     * The point closest to given coordinates.
     */
    public findNearestKDPoint(
        series: Array<Series>,
        shared: (boolean|undefined),
        e: PointerEvent
    ): (Point|undefined) {

        let closest: (Point|undefined);

        /** @private */
        function sort(
            p1: Point,
            p2: Point
        ): number {
            const isCloserX = (p1.distX as any) - (p2.distX as any),
                isCloser = (p1.dist as any) - (p2.dist as any),
                isAbove = (
                    p2.series.group?.zIndex -
                    p1.series.group?.zIndex
                );

            let result;

            // We have two points which are not in the same place on xAxis
            // and shared tooltip:
            if (isCloserX !== 0 && shared) { // #5721
                result = isCloserX;
            // Points are not exactly in the same place on x/yAxis:
            } else if (isCloser !== 0) {
                result = isCloser;
            // The same xAxis and yAxis position, sort by z-index:
            } else if (isAbove !== 0) {
                result = isAbove;
            // The same zIndex, sort by array index:
            } else {
                result =
                    (p1.series.index as any) > (p2.series.index as any) ?
                        -1 :
                        1;
            }
            return result;
        }

        series.forEach(function (s): void {
            const noSharedTooltip = s.noSharedTooltip && shared,
                compareX = (
                    !noSharedTooltip &&
                    (s.options.findNearestPointBy as any).indexOf('y') < 0
                ),
                point = s.searchPoint(
                    e,
                    compareX
                );

            if (// Check that we actually found a point on the series.
                isObject(point, true) && point.series &&
                // Use the new point if it is closer.
                (!isObject(closest, true) ||
                (sort(closest as any, point as any) > 0))
            ) {
                closest = point;
            }
        });
        return closest;
    }

    /**
     * @private
     * @function Highcharts.Pointer#getChartCoordinatesFromPoint
     */
    public getChartCoordinatesFromPoint(
        point: Point,
        inverted?: boolean
    ): (Pointer.CoordinatesObject|undefined) {
        const { xAxis, yAxis } = point.series,
            shapeArgs = point.shapeArgs;

        if (xAxis && yAxis) {
            let x = point.clientX ?? point.plotX ?? 0,
                y = point.plotY || 0;

            if (
                (point as NodesComposition.PointComposition).isNode &&
                shapeArgs &&
                isNumber(shapeArgs.x) &&
                isNumber(shapeArgs.y)
            ) {
                x = shapeArgs.x;
                y = shapeArgs.y;
            }

            return inverted ? {
                chartX: yAxis.len + yAxis.pos - y,
                chartY: xAxis.len + xAxis.pos - x
            } : {
                chartX: x + xAxis.pos,
                chartY: y + yAxis.pos
            };
        }

        if (shapeArgs && shapeArgs.x && shapeArgs.y) {
            // E.g. pies do not have axes
            return {
                chartX: shapeArgs.x,
                chartY: shapeArgs.y
            };
        }
    }

    /**
     * Return the cached chartPosition if it is available on the Pointer,
     * otherwise find it. Running offset is quite expensive, so it should be
     * avoided when we know the chart hasn't moved.
     *
     * @function Highcharts.Pointer#getChartPosition
     *
     * @return {Highcharts.ChartPositionObject}
     * The offset of the chart container within the page
     */
    public getChartPosition(): Pointer.ChartPositionObject {
        if (this.chartPosition) {
            return this.chartPosition;
        }

        const { container } = this.chart;
        const pos = offset(container);
        this.chartPosition = {
            left: pos.left,
            top: pos.top,
            scaleX: 1,
            scaleY: 1
        };

        const { offsetHeight, offsetWidth } = container;

        // #13342 - tooltip was not visible in Chrome, when chart
        // updates height.
        if (
            offsetWidth > 2 && // #13342
            offsetHeight > 2 // #13342
        ) {
            this.chartPosition.scaleX = pos.width / offsetWidth;
            this.chartPosition.scaleY = pos.height / offsetHeight;
        }

        return this.chartPosition;
    }

    /**
     * Get the click position in terms of axis values.
     *
     * @function Highcharts.Pointer#getCoordinates
     *
     * @param {Highcharts.PointerEventObject} e
     * Pointer event, extended with `chartX` and `chartY` properties.
     *
     * @return {Highcharts.PointerAxisCoordinatesObject}
     * Axis coordinates.
     */
    public getCoordinates(e: PointerEvent): Pointer.AxesCoordinatesObject {

        const coordinates: Pointer.AxesCoordinatesObject = {
            xAxis: [],
            yAxis: []
        };

        for (const axis of this.chart.axes) {
            coordinates[axis.isXAxis ? 'xAxis' : 'yAxis'].push({
                axis,
                value: axis.toValue(e[axis.horiz ? 'chartX' : 'chartY'])
            });
        }

        return coordinates;
    }

    /**
     * Calculates what is the current hovered point/points and series.
     *
     * @private
     * @function Highcharts.Pointer#getHoverData
     *
     * @param {Highcharts.Point|undefined} existingHoverPoint
     * The point currently being hovered.
     *
     * @param {Highcharts.Series|undefined} existingHoverSeries
     * The series currently being hovered.
     *
     * @param {Array<Highcharts.Series>} series
     * All the series in the chart.
     *
     * @param {boolean} isDirectTouch
     * Is the pointer directly hovering the point.
     *
     * @param {boolean|undefined} shared
     * Whether it is a shared tooltip or not.
     *
     * @param {Highcharts.PointerEventObject} [e]
     * The triggering event, containing chart coordinates of the pointer.
     *
     * @return {Object}
     * Object containing resulting hover data: hoverPoint, hoverSeries, and
     * hoverPoints.
     */
    public getHoverData(
        existingHoverPoint: (Point|undefined),
        existingHoverSeries: (Series|undefined),
        series: Array<Series>,
        isDirectTouch?: boolean,
        shared?: boolean,
        e?: PointerEvent
    ): Pointer.HoverDataObject {
        const hoverPoints = [] as Array<Point>,
            useExisting = !!(isDirectTouch && existingHoverPoint),
            filter = function (s: Series): boolean {
                return (
                    s.visible &&
                    !(!shared && s.directTouch) && // #3821
                    pick(s.options.enableMouseTracking, true)
                );
            };

        let hoverSeries: Series = existingHoverSeries as any,
            // Which series to look in for the hover point
            searchSeries,
            // Parameters needed for beforeGetHoverData event.
            eventArgs: Pointer.EventArgsObject = {
                chartX: e ? e.chartX : void 0,
                chartY: e ? e.chartY : void 0,
                shared: shared
            };

        // Find chart.hoverPane and update filter method in polar.
        fireEvent(this, 'beforeGetHoverData', eventArgs);

        const notSticky = hoverSeries && !hoverSeries.stickyTracking;

        searchSeries = notSticky ?
            // Only search on hovered series if it has stickyTracking false
            [hoverSeries as any] :
            // Filter what series to look in.
            series.filter((s): boolean => s.stickyTracking &&
                (eventArgs.filter || filter)(s));

        // Use existing hovered point or find the one closest to coordinates.
        const hoverPoint = useExisting || !e ?
            existingHoverPoint :
            this.findNearestKDPoint(searchSeries, shared, e) as any;

        // Assign hover series
        hoverSeries = hoverPoint && hoverPoint.series;

        // If we have a hoverPoint, assign hoverPoints.
        if (hoverPoint) {
            // When tooltip is shared, it displays more than one point
            if (shared && !hoverSeries.noSharedTooltip) {
                searchSeries = series.filter(function (s): boolean {
                    return eventArgs.filter ?
                        eventArgs.filter(s) : filter(s) && !s.noSharedTooltip;
                });

                // Get all points with the same x value as the hoverPoint
                searchSeries.forEach(function (s): any {
                    let point = find(s.points, function (p: Point): boolean {
                        return p.x === hoverPoint.x && !p.isNull;
                    });

                    if (isObject(point)) {
                        /*
                        * Boost returns a minimal point. Convert it to a usable
                        * point for tooltip and states.
                        */
                        if (s.boosted && s.boost) {
                            point = s.boost.getPoint(point);
                        }
                        hoverPoints.push(point);
                    }
                });
            } else {
                hoverPoints.push(hoverPoint);
            }
        }

        // Check whether the hoverPoint is inside pane we are hovering over.
        eventArgs = { hoverPoint: hoverPoint };
        fireEvent(this, 'afterGetHoverData', eventArgs);

        return {
            hoverPoint: eventArgs.hoverPoint,
            hoverSeries: hoverSeries,
            hoverPoints: hoverPoints
        };
    }

    /**
     * @private
     * @function Highcharts.Pointer#getPointFromEvent
     */
    public getPointFromEvent(e: Event): (Point|undefined) {
        let target = e.target,
            point;

        while (target && !point) {
            point = (target as any).point;
            target = (target as any).parentNode;
        }
        return point;
    }

    /**
     * @private
     * @function Highcharts.Pointer#onTrackerMouseOut
     */
    public onTrackerMouseOut(e: PointerEvent): void {
        const chart = this.chart;
        const relatedTarget = e.relatedTarget;
        const series = chart.hoverSeries;

        this.isDirectTouch = false;

        if (
            series &&
            relatedTarget &&
            !series.stickyTracking &&
            !this.inClass(relatedTarget as any, 'highcharts-tooltip') &&
            (
                !this.inClass(
                    relatedTarget as any,
                    'highcharts-series-' + series.index
                ) || // #2499, #4465, #5553
                !this.inClass(relatedTarget as any, 'highcharts-tracker')
            )
        ) {
            series.onMouseOut();
        }
    }

    /**
     * Utility to detect whether an element has, or has a parent with, a
     * specific class name. Used on detection of tracker objects and on deciding
     * whether hovering the tooltip should cause the active series to mouse out.
     *
     * @function Highcharts.Pointer#inClass
     *
     * @param {Highcharts.SVGDOMElement|Highcharts.HTMLDOMElement} element
     * The element to investigate.
     *
     * @param {string} className
     * The class name to look for.
     *
     * @return {boolean|undefined}
     * True if either the element or one of its parents has the given class
     * name.
     */
    public inClass(
        element: DOMElementType,
        className: string
    ): (boolean|undefined) {
        let elem: DOMElementType|null = element,
            elemClassName;

        while (elem) {
            elemClassName = attr(elem, 'class');
            if (elemClassName) {
                if (elemClassName.indexOf(className) !== -1) {
                    return true;
                }
                if (elemClassName.indexOf('highcharts-container') !== -1) {
                    return false;
                }
            }
            elem = elem.parentElement;
        }
    }

    /**
     * Initialize the Pointer.
     *
     * @private
     * @function Highcharts.Pointer#init
     *
     * @param {Highcharts.Chart} chart
     * The Chart instance.
     *
     * @param {Highcharts.Options} options
     * The root options object. The pointer uses options from the chart and
     * tooltip structures.
     */
    public init(chart: Chart, options: Options): void {

        // Store references
        this.options = options;
        this.chart = chart;

        // Do we need to handle click on a touch device?
        this.runChartClick = Boolean(options.chart.events?.click);

        this.pinchDown = [];

        this.setDOMEvents();

        fireEvent(this, 'afterInit');
    }

    /**
     * Takes a browser event object and extends it with custom Highcharts
     * properties `chartX` and `chartY` in order to work on the internal
     * coordinate system.
     *
     * On map charts, the properties `lon` and `lat` are added to the event
     * object given that the chart has projection information.
     *
     * @function Highcharts.Pointer#normalize
     *
     * @param {global.MouseEvent|global.PointerEvent|global.TouchEvent} e
     * Event object in standard browsers.
     *
     * @param {Highcharts.OffsetObject} [chartPosition]
     * Additional chart offset.
     *
     * @return {Highcharts.PointerEventObject}
     * A browser event with extended properties `chartX` and `chartY`.
     */
    public normalize<T extends PointerEvent>(
        e: (T|MouseEvent|PointerEvent|TouchEvent),
        chartPosition?: Pointer.ChartPositionObject
    ): T {
        const touches = (e as TouchEvent).touches;

        // Position for iOS (#2757)
        const ePos = (
            touches ?
                touches.length ?
                    touches.item(0) as Touch :
                    (pick( // #13534
                        touches.changedTouches,
                        (e as TouchEvent).changedTouches)
                    )[0] :
                e as unknown as PointerEvent
        );

        // Get mouse position
        if (!chartPosition) {
            chartPosition = this.getChartPosition();
        }

        let chartX = ePos.pageX - chartPosition.left,
            chartY = ePos.pageY - chartPosition.top;

        // #11329 - when there is scaling on a parent element, we need to take
        // this into account
        chartX /= chartPosition.scaleX;
        chartY /= chartPosition.scaleY;

        return extend(e, {
            chartX: Math.round(chartX),
            chartY: Math.round(chartY)
        }) as any;
    }

    /**
     * @private
     * @function Highcharts.Pointer#onContainerClick
     */
    public onContainerClick(e: MouseEvent): void {
        const chart = this.chart;
        const hoverPoint = chart.hoverPoint;
        const pEvt = this.normalize(e);
        const plotLeft = chart.plotLeft;
        const plotTop = chart.plotTop;

        if (!chart.cancelClick) {

            // On tracker click, fire the series and point events. #783, #1583
            if (hoverPoint &&
                this.inClass(pEvt.target as any, 'highcharts-tracker')
            ) {

                // The series click event
                fireEvent(hoverPoint.series, 'click', extend(pEvt, {
                    point: hoverPoint
                }));

                // The point click event
                if (chart.hoverPoint) { // It may be destroyed (#1844)
                    hoverPoint.firePointEvent('click', pEvt);
                }

            // When clicking outside a tracker, fire a chart event
            } else {
                extend(pEvt, this.getCoordinates(pEvt));

                // Fire a click event in the chart
                if (
                    chart.isInsidePlot(
                        pEvt.chartX - plotLeft,
                        pEvt.chartY - plotTop,
                        {
                            visiblePlotOnly: true
                        }
                    )
                ) {
                    fireEvent(chart, 'click', pEvt);
                }
            }


        }
    }

    /**
     * @private
     * @function Highcharts.Pointer#onContainerMouseDown
     */
    public onContainerMouseDown(e: MouseEvent): void {
        const isPrimaryButton = ((e.buttons || e.button) & 1) === 1;

        e = this.normalize(e);

        // #11635, Firefox does not reliably fire move event after click scroll
        if (
            H.isFirefox &&
            e.button !== 0
        ) {
            this.onContainerMouseMove(e);
        }

        // #11635, limiting to primary button
        if (
            typeof e.button === 'undefined' ||
            isPrimaryButton
        ) {
            this.zoomOption(e);

            // #295, #13737 solve conflict between container drag and chart zoom
            if (isPrimaryButton) {
                e.preventDefault?.();
            }

            this.dragStart(e as PointerEvent);
        }
    }

    /**
     * When mouse leaves the container, hide the tooltip.
     * @private
     * @function Highcharts.Pointer#onContainerMouseLeave
     */
    public onContainerMouseLeave(e: MouseEvent): void {
        const { pointer } = charts[pick(Pointer.hoverChartIndex, -1)] || {};

        e = this.normalize(e);

        this.onContainerMouseMove(e);

        // #4886, MS Touch end fires mouseleave but with no related target
        if (
            pointer &&
            e.relatedTarget &&
            !this.inClass(e.relatedTarget as any, 'highcharts-tooltip')
        ) {
            pointer.reset();
            // Also reset the chart position, used in #149 fix
            pointer.chartPosition = void 0;
        }
    }

    /**
     * When mouse enters the container, delete pointer's chartPosition.
     * @private
     * @function Highcharts.Pointer#onContainerMouseEnter
     */
    public onContainerMouseEnter(e: MouseEvent): void {
        delete this.chartPosition;
    }

    /**
     * The mousemove, touchmove and touchstart event handler
     * @private
     * @function Highcharts.Pointer#onContainerMouseMove
     */
    public onContainerMouseMove(e: MouseEvent): void {
        const chart = this.chart,
            tooltip = chart.tooltip,
            pEvt = this.normalize(e);

        this.setHoverChartIndex(e);

        if (chart.mouseIsDown === 'mousedown' || this.touchSelect(pEvt)) {
            this.drag(pEvt);
        }

        // Show the tooltip and run mouse over events (#977)
        if (
            !chart.openMenu &&
            (
                this.inClass(pEvt.target as any, 'highcharts-tracker') ||
                chart.isInsidePlot(
                    pEvt.chartX - chart.plotLeft,
                    pEvt.chartY - chart.plotTop,
                    {
                        visiblePlotOnly: true
                    }
                )
            ) &&

            // If the tooltip has stickOnContact enabled, do nothing. This
            // applies regardless of any combinations of the `split` and
            // `useHTML` options.
            !(
                tooltip &&
                tooltip.shouldStickOnContact(pEvt)
            )
        ) {
            if (
                this.inClass(pEvt.target as any, 'highcharts-no-tooltip')
            ) {
                this.reset(false, 0);
            } else {
                this.runPointActions(pEvt);
            }
        }
    }

    /**
     * @private
     * @function Highcharts.Pointer#onDocumentTouchEnd
     */
    public onDocumentTouchEnd(e: PointerEvent): void {
        this.onDocumentMouseUp(e);
    }

    /**
     * @private
     * @function Highcharts.Pointer#onContainerTouchMove
     */
    public onContainerTouchMove(e: PointerEvent): void {
        if (this.touchSelect(e)) {
            this.onContainerMouseMove(e);
        } else {
            this.touch(e);
        }
    }

    /**
     * @private
     * @function Highcharts.Pointer#onContainerTouchStart
     */
    public onContainerTouchStart(e: PointerEvent): void {
        if (this.touchSelect(e)) {
            this.onContainerMouseDown(e);
        } else {
            this.zoomOption(e);
            this.touch(e, true);
        }
    }

    /**
     * Special handler for mouse move that will hide the tooltip when the mouse
     * leaves the plotarea. Issue #149 workaround. The mouseleave event does not
     * always fire.
     * @private
     * @function Highcharts.Pointer#onDocumentMouseMove
     */
    public onDocumentMouseMove(e: MouseEvent): void {
        const chart = this.chart;
        const tooltip = chart.tooltip;
        const chartPosition = this.chartPosition;
        const pEvt = this.normalize(e, chartPosition);

        // If we're outside, hide the tooltip
        if (
            chartPosition &&
            !chart.isInsidePlot(
                pEvt.chartX - chart.plotLeft,
                pEvt.chartY - chart.plotTop,
                {
                    visiblePlotOnly: true
                }
            ) &&
            !(
                tooltip &&
                tooltip.shouldStickOnContact(pEvt)
            ) &&
            !this.inClass(pEvt.target as any, 'highcharts-tracker')
        ) {
            this.reset();
        }
    }

    /**
     * @private
     * @function Highcharts.Pointer#onDocumentMouseUp
     */
    public onDocumentMouseUp(e: PointerEvent): void {
        charts[pick(Pointer.hoverChartIndex, -1)]
            ?.pointer
            .drop(e);
    }

    /**
     * Handle touch events with two touches
     * @private
     * @function Highcharts.Pointer#pinch
     */
    public pinch(e: PointerEvent): void {
        const pointer = this,
            { chart, hasZoom, lastTouches } = pointer,
            touches = [].map.call(
                e.touches || [],
                // Normalize each touch
                (touch): PointerEvent => pointer.normalize(touch)
            ) as Array<PointerEvent>,
            touchesLength = touches.length,
            fireClickEvent = touchesLength === 1 && (
                (
                    pointer.inClass(e.target as any, 'highcharts-tracker') &&
                    chart.runTrackerClick
                ) ||
                pointer.runChartClick
            ),
            tooltip = chart.tooltip,
            followTouchMove = touchesLength === 1 &&
                pick(tooltip?.options.followTouchMove, true);

        // Don't initiate panning until the user has pinched. This prevents us
        // from blocking page scrolling as users scroll down a long page
        // (#4210).
        if (touchesLength > 1) {
            pointer.initiated = true;
        } else if (followTouchMove) {
            // #16119: Prevent blocking scroll when single-finger panning is
            // not enabled
            pointer.initiated = false;
        }

        // On touch devices, only proceed to trigger click if a handler is
        // defined
        if (
            hasZoom &&
            pointer.initiated &&
            !fireClickEvent &&
            e.cancelable !== false
        ) {
            e.preventDefault();
        }

        // Register the touch start position
        if (e.type === 'touchstart') {
            pointer.pinchDown = touches;
            pointer.res = true; // Reset on next move

        // Optionally move the tooltip on touchmove
        } else if (followTouchMove) {
            this.runPointActions(pointer.normalize(e));

        // Event type is touchmove, handle panning and pinching. The length can
        // be 0 when releasing, if touchend fires first
        } else if (lastTouches) {

            fireEvent(chart, 'touchpan', {
                originalEvent: e,
                touches
            }, (): void => {

                /* /
                const last0 = lastTouches[0],
                    last1 = lastTouches[1] ?? last0,
                    now0 = touches[0],
                    now1 = touches[1] ?? now0,
                    axes = chart.axes
                        .filter((axis): boolean|undefined =>
                            axis.zoomEnabled &&
                            (
                                (this.zoomHor && axis.horiz) ||
                                (this.zoomVert && !axis.horiz)
                            )
                        ),
                    transform: Chart.ChartTransformParams = { axes };

                (['chartX', 'chartY'] as Array<'chartX'|'chartY'>).forEach(
                    (chartXY, i): void => {
                        const pos = (i ? chart.plotTop : chart.plotLeft),
                            from = (last0[chartXY] + last1[chartXY]) / 2 - pos,
                            to = (now0[chartXY] + now1[chartXY]) / 2 - pos,
                            denominator = Math.abs(
                                now1[chartXY] - now0[chartXY]
                            ),
                            // Small denominator means either single touch or
                            // fingers pinched very close on this axis
                            scale = denominator < 20 ? 1 : Math.abs(
                                last1[chartXY] - last0[chartXY]
                            ) / denominator;

                        transform[
                            i ? 'moveY' : 'moveX'
                        ] = (2 - scale) * from - to;
                        transform[i ? 'zoomY' : 'zoomX'] = scale;
                    }
                );
                chart.transform(transform);
                */
                const boxFromTouches = (
                    touches: PointerEvent[]
                ): BBoxObject => {
                    const finger0 = touches[0],
                        finger1 = touches[1] || finger0;
                    return {
                        x: finger0.chartX,
                        y: finger0.chartY,
                        width: finger1.chartX - finger0.chartX,
                        height: finger1.chartY - finger0.chartY
                    };
                };

                chart.transform({
                    axes: chart.axes
                        .filter((axis): boolean|undefined =>
                            axis.zoomEnabled &&
                            (
                                (this.zoomHor && axis.horiz) ||
                                (this.zoomVert && !axis.horiz)
                            )
                        ),
                    to: boxFromTouches(touches),
                    from: boxFromTouches(lastTouches),
                    trigger: e.type
                });

                /* /

                const zoomParam: Pointer.SelectEventObject = {
                    animation: false,
                    originalEvent: e,
                    xAxis: [],
                    yAxis: []
                };
                let hasZoomed: boolean|undefined;
                for (const axis of chart.axes) {
                    const {
                        dataMin,
                        dataMax,
                        horiz,
                        minPixelPadding,
                        options
                    } = axis;
                    if (
                        axis.zoomEnabled &&
                        (
                            (this.zoomHor && horiz) ||
                            (this.zoomVert && !horiz)
                        ) &&
                        isNumber(dataMin) &&
                        isNumber(dataMax)
                    ) {
                        const chartXY = horiz ? 'chartX' : 'chartY',
                            singleTouch = touchesLength === 1,
                            touch0Start = lastTouches[0][chartXY],
                            touch1Start = lastTouches[1]?.[chartXY] ??
                                touch0Start,
                            touch0Now = touches[0][chartXY],
                            touch1Now = touches[1]?.[chartXY] ?? touch0Now;

                        if (
                            singleTouch ||
                            (
                                // Don't zoom if fingers are too close on this
                                // axis
                                Math.abs(touch0Start - touch1Start) > 20
                            )
                        ) {
                            const delta0 = touch0Now - touch0Start,
                                delta1 = touch1Start - touch1Now,
                                // The pinch is single-like if either only one
                                // finger is used, or two fingers are moved in
                                // parallel
                                singleLike = Math.abs(delta0 + delta1) < 1,
                                centerFactor = delta0 / (delta0 + delta1),
                                center = touch0Start +
                                    (touch1Start - touch0Start) * centerFactor,
                                scale = Math.abs(touch0Now - touch1Now) /
                                    Math.abs(touch0Start - touch1Start);

                            // Identify the data bounds in pixels
                            const [minVal, maxVal] = [
                                    axis.toPixels(
                                        Math.min(
                                            options.min ?? dataMin,
                                            dataMin
                                        ),
                                        true
                                    ),
                                    axis.toPixels(
                                        Math.max(
                                            options.max ?? dataMax,
                                            dataMax
                                        ),
                                        true
                                    )
                                ].sort((a, b): number => a - b),

                                minPxBound = Math.min(
                                    0,
                                    minVal - minPixelPadding
                                ),
                                maxPxBound = Math.max(
                                    axis.len,
                                    maxVal + minPixelPadding
                                );

                            let minPx = singleLike ?
                                    delta1 :
                                    center - center / scale,
                                maxPx = singleLike ?
                                    axis.len - delta0 :
                                    center + (axis.len - center) / scale;

                            // Constrain to the bounds
                            const range = maxPx - minPx;
                            if (minPx < minPxBound) {
                                minPx = minPxBound;
                                maxPx = minPxBound + range;
                            }
                            if (maxPx > maxPxBound) {
                                maxPx = maxPxBound;
                                minPx = Math.max(0, maxPxBound - range);
                            }
                            if (axis.reversed) {
                                [minPx, maxPx] = [maxPx, minPx];
                            }

                            // Get the translated min and max. Sorting is for
                            // vertical axes.
                            const [min, max] = [
                                axis.translate(
                                    minPx + minPixelPadding,
                                    true,
                                    !horiz,
                                    false,
                                    true
                                ),
                                axis.translate(
                                    maxPx - minPixelPadding,
                                    true,
                                    !horiz,
                                    false,
                                    true
                                )
                            ].sort((a, b): number => a - b);

                            zoomParam[axis.coll as 'xAxis'|'yAxis'].push({
                                axis,
                                min,
                                max
                            });
                            hasZoomed = true;
                        }
                    }
                }
                if (hasZoomed) {
                    chart.suppressEndOnTick = true;
                    chart.zoom(zoomParam);
                }

                // Set the marker
                /*
                if (!selectionMarker) {
                    // @todo It's a mock object, so maybe we need a separate
                    // interface
                    self.selectionMarker = selectionMarker = extend({
                        destroy: noop,
                        touch: true
                    }, chart.plotBox as any) as any;
                }

                self.pinchTranslate(
                    pinchDown,
                    touches as any,
                    transform,
                    selectionMarker,
                    clip,
                    lastValidTouch
                );

                self.hasPinched = hasZoom;

                // Scale and translate the groups to provide visual feedback
                // during pinching
                self.scaleGroups(transform, clip as any);
                // */
            });

            if (pointer.res) {
                pointer.res = false;
                this.reset(false, 0);
            }
        }

        pointer.lastTouches = touches;
    }

    /**
     * Run translation operations
     * @private
     * @function Highcharts.Pointer#pinchTranslate
     * /
    public pinchTranslate(
        pinchDown: Array<any>,
        touches: Array<PointerEvent>,
        transform: any,
        selectionMarker: any,
        clip: any,
        lastValidTouch: any
    ): void {
        if (this.zoomHor) {
            this.pinchTranslateDirection(
                true,
                pinchDown,
                touches,
                transform,
                selectionMarker,
                clip,
                lastValidTouch
            );
        }
        if (this.zoomVert) {
            this.pinchTranslateDirection(
                false,
                pinchDown,
                touches,
                transform,
                selectionMarker,
                clip,
                lastValidTouch
            );
        }
    }
    */

    /**
     * Run translation operations for each direction (horizontal and vertical)
     * independently.
     * @private
     * @function Highcharts.Pointer#pinchTranslateDirection
     * /
    public pinchTranslateDirection(
        horiz: boolean,
        pinchDown: Array<any>,
        touches: Array<PointerEvent>,
        transform: any,
        selectionMarker: any,
        clip: any,
        lastValidTouch: any,
        forcedScale?: number
    ): void {
        const chart = this.chart,
            xy: ('x'|'y') = horiz ? 'x' : 'y',
            XY: ('X'|'Y') = horiz ? 'X' : 'Y',
            sChartXY: ('chartX'|'chartY') = ('chart' + XY) as any,
            wh = horiz ? 'width' : 'height',
            plotLeftTop = (chart as any)['plot' + (horiz ? 'Left' : 'Top')],
            inverted = chart.inverted,
            bounds = chart.bounds[horiz ? 'h' : 'v'],
            singleTouch = pinchDown.length === 1,
            touch0Start = pinchDown[0][sChartXY],
            touch1Start = !singleTouch && pinchDown[1][sChartXY],
            setScale = function (): void {
                // Don't zoom if fingers are too close on this axis
                if (
                    typeof touch1Now === 'number' &&
                    Math.abs(touch0Start - touch1Start) > 20
                ) {
                    scale = forcedScale ||
                        Math.abs(touch0Now - touch1Now) /
                        Math.abs(touch0Start - touch1Start);
                }

                clipXY = ((plotLeftTop - touch0Now) / scale) + touch0Start;
                selectionWH = (chart as any)[
                    'plot' + (horiz ? 'Width' : 'Height')
                ] / scale;
            };

        let selectionWH: any,
            selectionXY,
            clipXY: any,
            scale = forcedScale || 1,
            touch0Now = touches[0][sChartXY],
            touch1Now = !singleTouch && touches[1][sChartXY],
            outOfBounds;

        // Set the scale, first pass
        setScale();

        // The clip position (x or y) is altered if out of bounds, the selection
        // position is not
        selectionXY = clipXY;

        // Out of bounds
        if (selectionXY < bounds.min) {
            selectionXY = bounds.min;
            outOfBounds = true;
        } else if (selectionXY + selectionWH > bounds.max) {
            selectionXY = bounds.max - selectionWH;
            outOfBounds = true;
        }

        // Is the chart dragged off its bounds, determined by dataMin and
        // dataMax?
        if (outOfBounds) {

            // Modify the touchNow position in order to create an elastic drag
            // movement. This indicates to the user that the chart is responsive
            // but can't be dragged further.
            touch0Now -= 0.8 * (touch0Now - lastValidTouch[xy][0]);
            if (typeof touch1Now === 'number') {
                touch1Now -= 0.8 * (touch1Now - lastValidTouch[xy][1]);
            }

            // Set the scale, second pass to adapt to the modified touchNow
            // positions
            setScale();

        } else {
            lastValidTouch[xy] = [touch0Now, touch1Now];
        }

        // Set geometry for clipping, selection and transformation
        if (!inverted) {
            clip[xy] = clipXY - plotLeftTop;
            clip[wh] = selectionWH;
        }
        const scaleKey = inverted ?
            (horiz ? 'scaleY' : 'scaleX') : 'scale' + XY;
        const transformScale = inverted ? 1 / scale : scale;

        selectionMarker[wh] = selectionWH;
        selectionMarker[xy] = selectionXY;
        // Invert scale if needed (#19217)
        transform[scaleKey] = scale * (inverted && !horiz ? -1 : 1);
        transform['translate' + XY] = (transformScale * plotLeftTop) +
            (touch0Now - (transformScale * touch0Start));
    }
    */

    /**
     * Reset the tracking by hiding the tooltip, the hover series state and the
     * hover point
     *
     * @function Highcharts.Pointer#reset
     *
     * @param {boolean} [allowMove]
     * Instead of destroying the tooltip altogether, allow moving it if
     * possible.
     *
     * @param {number} [delay]
     */
    public reset(allowMove?: boolean, delay?: number): void {
        const pointer = this,
            chart = pointer.chart,
            hoverSeries = chart.hoverSeries,
            hoverPoint = chart.hoverPoint,
            hoverPoints = chart.hoverPoints,
            tooltip = chart.tooltip,
            tooltipPoints = tooltip && tooltip.shared ?
                hoverPoints :
                hoverPoint;

        // Check if the points have moved outside the plot area (#1003, #4736,
        // #5101)
        if (allowMove && tooltipPoints) {
            splat(tooltipPoints).forEach(function (point: Point): void {
                if (
                    point.series.isCartesian &&
                    typeof point.plotX === 'undefined'
                ) {
                    allowMove = false;
                }
            });
        }

        // Just move the tooltip, #349
        if (allowMove) {
            if (tooltip && tooltipPoints && splat(tooltipPoints).length) {
                tooltip.refresh(tooltipPoints);
                if (tooltip.shared && hoverPoints) { // #8284
                    hoverPoints.forEach(function (point: Point): void {
                        point.setState(point.state, true);
                        if (point.series.isCartesian) {
                            if (point.series.xAxis.crosshair) {
                                point.series.xAxis
                                    .drawCrosshair(null as any, point);
                            }
                            if (point.series.yAxis.crosshair) {
                                point.series.yAxis
                                    .drawCrosshair(null as any, point);
                            }
                        }
                    });
                } else if (hoverPoint) { // #2500
                    hoverPoint.setState(hoverPoint.state, true);
                    chart.axes.forEach(function (axis: Axis): void {
                        if (
                            axis.crosshair &&
                            (hoverPoint as any).series[axis.coll] === axis
                        ) {
                            axis.drawCrosshair(null as any, hoverPoint);
                        }
                    });
                }
            }

        // Full reset
        } else {

            if (hoverPoint) {
                hoverPoint.onMouseOut();
            }

            if (hoverPoints) {
                hoverPoints.forEach(function (point: Point): void {
                    point.setState();
                });
            }

            if (hoverSeries) {
                hoverSeries.onMouseOut();
            }

            if (tooltip) {
                tooltip.hide(delay);
            }

            if (pointer.unDocMouseMove) {
                pointer.unDocMouseMove = pointer.unDocMouseMove();
            }

            // Remove crosshairs
            chart.axes.forEach(function (axis): void {
                axis.hideCrosshair();
            });

            chart.hoverPoints = chart.hoverPoint = void 0;
        }
    }

    /**
     * With line type charts with a single tracker, get the point closest to the
     * mouse. Run Point.onMouseOver and display tooltip for the point or points.
     *
     * @private
     * @function Highcharts.Pointer#runPointActions
     *
     * @emits Highcharts.Point#event:mouseOut
     * @emits Highcharts.Point#event:mouseOver
     */
    public runPointActions(e?: PointerEvent, p?: Point, force?: boolean): void {
        const pointer = this,
            chart = pointer.chart,
            series = chart.series,
            tooltip = (
                chart.tooltip && chart.tooltip.options.enabled ?
                    chart.tooltip :
                    void 0
            ),
            shared = (
                tooltip ?
                    tooltip.shared :
                    false
            );

        let hoverPoint = p || chart.hoverPoint,
            hoverSeries = hoverPoint && hoverPoint.series || chart.hoverSeries;

        const // onMouseOver or already hovering a series with directTouch
            isDirectTouch = (!e || e.type !== 'touchmove') && (
                !!p || (
                    (hoverSeries && hoverSeries.directTouch) &&
                    pointer.isDirectTouch
                )
            ),
            hoverData = this.getHoverData(
                hoverPoint,
                hoverSeries,
                series,
                isDirectTouch,
                shared,
                e
            );

        // Update variables from hoverData.
        hoverPoint = hoverData.hoverPoint;
        hoverSeries = hoverData.hoverSeries;

        const points = hoverData.hoverPoints,
            followPointer = hoverSeries &&
                hoverSeries.tooltipOptions.followPointer &&
                !hoverSeries.tooltipOptions.split,
            useSharedTooltip = (
                shared &&
                hoverSeries &&
                !hoverSeries.noSharedTooltip
            );

        // Refresh tooltip for kdpoint if new hover point or tooltip was hidden
        // #3926, #4200
        if (
            hoverPoint &&
            (
                force ||
                hoverPoint !== chart.hoverPoint ||
                (tooltip && tooltip.isHidden)
            )
        ) {
            (chart.hoverPoints || []).forEach(function (p: Point): void {
                if (points.indexOf(p) === -1) {
                    p.setState();
                }
            });

            // Set normal state to previous series
            if (chart.hoverSeries !== hoverSeries) {
                hoverSeries.onMouseOver();
            }

            pointer.applyInactiveState(points);

            // Do mouseover on all points (#3919, #3985, #4410, #5622)
            (points || []).forEach(function (p: Point): void {
                p.setState('hover');
            });

            // If tracking is on series in stead of on each point,
            // fire mouseOver on hover point. // #4448
            if (chart.hoverPoint) {
                chart.hoverPoint.firePointEvent('mouseOut');
            }

            // Hover point may have been destroyed in the event handlers (#7127)
            if (!hoverPoint.series) {
                return;
            }

            /**
             * Contains all hovered points.
             *
             * @name Highcharts.Chart#hoverPoints
             * @type {Array<Highcharts.Point>|null}
             */
            chart.hoverPoints = points;

            /**
             * Contains the original hovered point.
             *
             * @name Highcharts.Chart#hoverPoint
             * @type {Highcharts.Point|null}
             */
            chart.hoverPoint = hoverPoint;

            /**
             * Hover state should not be lost when axis is updated (#12569)
             * Axis.update runs pointer.reset which uses chart.hoverPoint.state
             * to apply state which does not exist in hoverPoint yet.
             * The mouseOver event should be triggered when hoverPoint
             * is correct.
             */
            hoverPoint.firePointEvent('mouseOver', void 0, () : void => {

                // Draw tooltip if necessary
                if (tooltip && hoverPoint) {
                    tooltip.refresh(useSharedTooltip ? points : hoverPoint, e);
                }
            });
        // Update positions (regardless of kdpoint or hoverPoint)
        } else if (followPointer && tooltip && !tooltip.isHidden) {
            const anchor = tooltip.getAnchor([{} as any], e);
            if (chart.isInsidePlot(
                anchor[0],
                anchor[1],
                {
                    visiblePlotOnly: true
                }
            )) {
                tooltip.updatePosition(
                    { plotX: anchor[0], plotY: anchor[1] } as any
                );
            }
        }

        // Start the event listener to pick up the tooltip and crosshairs
        if (!pointer.unDocMouseMove) {
            pointer.unDocMouseMove = addEvent(
                chart.container.ownerDocument,
                'mousemove',
                function (e: any): void {
                    const chart = charts[Pointer.hoverChartIndex as any];

                    if (chart) {
                        chart.pointer.onDocumentMouseMove(e);
                    }
                }
            );
            pointer.eventsToUnbind.push(pointer.unDocMouseMove);
        }

        // Issues related to crosshair #4927, #5269 #5066, #5658
        chart.axes.forEach(function drawAxisCrosshair(axis): void {
            const snap = pick((axis.crosshair || {}).snap, true);

            let point: Point|undefined;
            if (snap) {
                point = chart.hoverPoint; // #13002
                if (!point || (point.series as any)[axis.coll] !== axis) {
                    point = find(points, (p: Point): boolean =>
                        p.series && (p.series as any)[axis.coll] === axis
                    );
                }
            }

            // Axis has snapping crosshairs, and one of the hover points belongs
            // to axis. Always call drawCrosshair when it is not snap.
            if (point || !snap) {
                axis.drawCrosshair(e, point);
            // Axis has snapping crosshairs, but no hover point belongs to axis
            } else {
                axis.hideCrosshair();
            }
        });
    }

    /**
     * Scale series groups to a certain scale and translation.
     * @private
     * @function Highcharts.Pointer#scaleGroups
     * /
    public scaleGroups(
        attribs?: Series.PlotBoxTransform,
        clip?: boolean
    ): void {
        const chart = this.chart;

        // Scale each series
        chart.series.forEach(function (series): void {
            const seriesAttribs =
                attribs || series.getPlotBox('series'); // #1701 and #19217
            if (
                series.group &&
                (
                    (series.xAxis && series.xAxis.zoomEnabled) ||
                    chart.mapView
                )
            ) {
                series.group.attr(seriesAttribs);
                if (series.markerGroup) {
                    series.markerGroup.attr(
                        // #20018
                        attribs || series.getPlotBox('marker')
                    );
                    series.markerGroup.clip(
                        clip ? (chart.clipRect as any) : (null as any)
                    );
                }
                if (series.dataLabelsGroup) {
                    series.dataLabelsGroup.attr(seriesAttribs);
                }
            }
        });

        // Clip
        (chart.clipRect as any).attr(clip || chart.clipBox);
    }
    */

    /**
     * Set the JS DOM events on the container and document. This method should
     * contain a one-to-one assignment between methods and their handlers. Any
     * advanced logic should be moved to the handler reflecting the event's
     * name.
     * @private
     * @function Highcharts.Pointer#setDOMEvents
     */
    public setDOMEvents(): void {

        const container = this.chart.container,
            ownerDoc = container.ownerDocument;

        container.onmousedown = this.onContainerMouseDown.bind(this);
        container.onmousemove = this.onContainerMouseMove.bind(this);
        container.onclick = this.onContainerClick.bind(this);
        this.eventsToUnbind.push(addEvent(
            container,
            'mouseenter',
            this.onContainerMouseEnter.bind(this)
        ));
        this.eventsToUnbind.push(addEvent(
            container,
            'mouseleave',
            this.onContainerMouseLeave.bind(this)
        ));
        if (!Pointer.unbindDocumentMouseUp) {
            Pointer.unbindDocumentMouseUp = addEvent(
                ownerDoc,
                'mouseup',
                this.onDocumentMouseUp.bind(this)
            );
        }

        // In case we are dealing with overflow, reset the chart position when
        // scrolling parent elements
        let parent = this.chart.renderTo.parentElement;
        while (parent && parent.tagName !== 'BODY') {
            this.eventsToUnbind.push(addEvent(parent, 'scroll', (): void => {
                delete this.chartPosition;
            }));
            parent = parent.parentElement;
        }

        if (H.hasTouch) {
            this.eventsToUnbind.push(addEvent(
                container,
                'touchstart',
                this.onContainerTouchStart.bind(this),
                { passive: false }
            ));
            this.eventsToUnbind.push(addEvent(
                container,
                'touchmove',
                this.onContainerTouchMove.bind(this),
                { passive: false }
            ));
            if (!Pointer.unbindDocumentTouchEnd) {
                Pointer.unbindDocumentTouchEnd = addEvent(
                    ownerDoc,
                    'touchend',
                    this.onDocumentTouchEnd.bind(this),
                    { passive: false }
                );
            }
        }
    }

    /**
     * Sets the index of the hovered chart and leaves the previous hovered
     * chart, to reset states like tooltip.
     * @private
     * @function Highcharts.Pointer#setHoverChartIndex
     */
    public setHoverChartIndex(e?: MouseEvent): void {
        const chart = this.chart;
        const hoverChart = H.charts[pick(Pointer.hoverChartIndex, -1)];

        if (
            hoverChart &&
            hoverChart !== chart
        ) {
            hoverChart.pointer.onContainerMouseLeave(
                e || { relatedTarget: chart.container } as any
            );
        }

        if (
            !hoverChart ||
            !hoverChart.mouseIsDown
        ) {
            Pointer.hoverChartIndex = chart.index;
        }
    }

    /**
     * General touch handler shared by touchstart and touchmove.
     * @private
     * @function Highcharts.Pointer#touch
     */
    public touch(e: PointerEvent, start?: boolean): void {
        const { chart, pinchDown = [] } = this;

        let hasMoved,
            isInside;

        this.setHoverChartIndex();

        if ((e as any).touches.length === 1) {

            e = this.normalize(e);

            isInside = chart.isInsidePlot(
                e.chartX - chart.plotLeft,
                e.chartY - chart.plotTop,
                {
                    visiblePlotOnly: true
                }
            );
            if (isInside && !chart.openMenu) {

                // Run mouse events and display tooltip etc
                if (start) {
                    this.runPointActions(e);
                }

                // Android fires touchmove events after the touchstart even if
                // the finger hasn't moved, or moved only a pixel or two. In iOS
                // however, the touchmove doesn't fire unless the finger moves
                // more than ~4px. So we emulate this behaviour in Android by
                // checking how much it moved, and cancelling on small
                // distances. #3450. Tested and still relevant as of 2023.
                if (e.type === 'touchmove') {
                    hasMoved = pinchDown[0] ? // #5266
                        (
                            Math.pow(pinchDown[0].chartX - e.chartX, 2) +
                            Math.pow(pinchDown[0].chartY - e.chartY, 2)
                        ) >= 16 :
                        false;
                }

                if (pick(hasMoved, true)) {
                    this.pinch(e);
                }

            } else if (start) {
                // Hide the tooltip on touching outside the plot area (#1203)
                this.reset();
            }

        } else if ((e as any).touches.length === 2) {
            this.pinch(e);
        }
    }

    /**
     * Returns true if the chart is set up for zooming by single touch and the
     * event is capable
     * @private
     * @function Highcharts.Pointer#touchSelect
     */
    private touchSelect(e: PointerEvent): boolean {
        return Boolean(
            this.chart.zooming.singleTouch &&
            e.touches &&
            e.touches.length === 1
        );
    }

    /**
     * Resolve the zoomType option, this is reset on all touch start and mouse
     * down events.
     * @private
     * @function Highcharts.Pointer#zoomOption
     */
    public zoomOption(e: Event): void {
        const chart = this.chart,
            inverted = chart.inverted;

        let zoomType = chart.zooming.type || '',
            zoomX,
            zoomY;

        // Look for the pinchType option
        if (/touch/.test(e.type)) {
            zoomType = pick(chart.zooming.pinchType, zoomType);
        }

        this.zoomX = zoomX = /x/.test(zoomType);
        this.zoomY = zoomY = /y/.test(zoomType);
        this.zoomHor = (zoomX && !inverted) || (zoomY && inverted);
        this.zoomVert = (zoomY && !inverted) || (zoomX && inverted);
        this.hasZoom = zoomX || zoomY;
    }
}

/* *
 *
 *  Class Namespace
 *
 * */

namespace Pointer {

    /* *
     *
     *  Declarations
     *
     * */

    export interface ChartPositionObject {
        left: number;
        scaleX: number;
        scaleY: number;
        top: number;
    }
    export interface AxesCoordinatesObject {
        xAxis: Array<AxisCoordinateObject>;
        yAxis: Array<AxisCoordinateObject>;
    }
    export interface AxisCoordinateObject {
        axis: Axis;
        value: number;
    }
    export interface CoordinatesObject {
        chartX: number;
        chartY: number;
    }
    export interface EventArgsObject {
        chartX?: number;
        chartY?: number;
        filter?: Function;
        hoverPoint?: Point;
        shared?: boolean;
    }
    export interface HoverDataObject {
        hoverPoint?: Point;
        hoverPoints: Array<Point>;
        hoverSeries: Series;
    }
    export interface SelectDataObject {
        axis: Axis;
        max: number;
        min: number;
    }
    export interface SelectEventObject {
        animation?: boolean,
        height?: number;
        originalEvent: Event;
        resetSelection?: boolean;
        trigger?: string;
        width?: number;
        x?: number;
        xAxis: Array<SelectDataObject>;
        y?: number;
        yAxis: Array<SelectDataObject>;
    }

    /* *
     *
     *  Functions
     *
     * */

    /**
     * @private
     */
    export function compose(ChartClass: typeof Chart): void {

        if (pushUnique(composed, compose)) {
            addEvent(ChartClass, 'beforeRender', function (): void {
                /**
                 * The Pointer that keeps track of mouse and touch
                 * interaction.
                 *
                 * @memberof Highcharts.Chart
                 * @name pointer
                 * @type {Highcharts.Pointer}
                 * @instance
                 */
                this.pointer = new Pointer(this, this.options);
            });
        }

    }

}

/* *
 *
 *  Default Export
 *
 * */

export default Pointer;

/* *
 *
 *  API Declarations
 *
 * */

/**
 * Chart position and scale.
 *
 * @interface Highcharts.ChartPositionObject
 *//**
 * @name Highcharts.ChartPositionObject#left
 * @type {number}
 *//**
 * @name Highcharts.ChartPositionObject#scaleX
 * @type {number}
 *//**
 * @name Highcharts.ChartPositionObject#scaleY
 * @type {number}
 *//**
 * @name Highcharts.ChartPositionObject#top
 * @type {number}
 */

/**
 * One position in relation to an axis.
 *
 * @interface Highcharts.PointerAxisCoordinateObject
 *//**
 * Related axis.
 *
 * @name Highcharts.PointerAxisCoordinateObject#axis
 * @type {Highcharts.Axis}
 *//**
 * Axis value.
 *
 * @name Highcharts.PointerAxisCoordinateObject#value
 * @type {number}
 */

/**
 * Positions in terms of axis values.
 *
 * @interface Highcharts.PointerAxisCoordinatesObject
 *//**
 * Positions on the x-axis.
 * @name Highcharts.PointerAxisCoordinatesObject#xAxis
 * @type {Array<Highcharts.PointerAxisCoordinateObject>}
 *//**
 * Positions on the y-axis.
 * @name Highcharts.PointerAxisCoordinatesObject#yAxis
 * @type {Array<Highcharts.PointerAxisCoordinateObject>}
 */

/**
 * Pointer coordinates.
 *
 * @interface Highcharts.PointerCoordinatesObject
 *//**
 * @name Highcharts.PointerCoordinatesObject#chartX
 * @type {number}
 *//**
 * @name Highcharts.PointerCoordinatesObject#chartY
 * @type {number}
 */

/**
 * A native browser mouse or touch event, extended with position information
 * relative to the {@link Chart.container}.
 *
 * @interface Highcharts.PointerEventObject
 * @extends global.PointerEvent
 *//**
 * The X coordinate of the pointer interaction relative to the chart.
 *
 * @name Highcharts.PointerEventObject#chartX
 * @type {number}
 *//**
 * The Y coordinate of the pointer interaction relative to the chart.
 *
 * @name Highcharts.PointerEventObject#chartY
 * @type {number}
 */

/**
 * Axis-specific data of a selection.
 *
 * @interface Highcharts.SelectDataObject
 *//**
 * The selected Axis.
 * @name Highcharts.SelectDataObject#axis
 * @type {Highcharts.Axis}
 *//**
 * The maximum axis value, either automatic or set manually.
 * @name Highcharts.SelectDataObject#max
 * @type {number}
 *//**
 * The minimum axis value, either automatic or set manually.
 * @name Highcharts.SelectDataObject#min
 * @type {number}
 */

/**
 * Object for select events.
 * The primary axes are `xAxis[0]` and `yAxis[0]`. Remember the unit of a
 * datetime axis is milliseconds since 1970-01-01 00:00:00.
 *
 * @interface Highcharts.SelectEventObject
 *//**
 * The related browser event.
 * @name Highcharts.SelectEventObject#originalEvent
 * @type {global.Event}
 *//**
 * Indicates a reset event to restore default state.
 * @name Highcharts.SelectEventObject#resetSelection
 * @type {boolean|undefined}
 *//**
 * Arrays containing the axes of each dimension and each axis' min and max
 * values.
 * @name Highcharts.SelectEventObject#xAxis
 * @type {Array<Highcharts.SelectDataObject>}
 *//**
 * Arrays containing the axes of each dimension and each axis' min and max
 * values.
 * @name Highcharts.SelectEventObject#yAxis
 * @type {Array<Highcharts.SelectDataObject>}
 */

''; // keeps doclets above in JS file<|MERGE_RESOLUTION|>--- conflicted
+++ resolved
@@ -34,13 +34,8 @@
 const { parse: color } = Color;
 import H from './Globals.js';
 const {
-<<<<<<< HEAD
-    charts
-=======
     charts,
-    composed,
-    noop
->>>>>>> 28753036
+    composed
 } = H;
 import { Palette } from '../Core/Color/Palettes.js';
 import U from './Utilities.js';
