/* *
 *
 *  (c) 2010-2024 Torstein Honsi
 *
 *  License: www.highcharts.com/license
 *
 *  !!!!!!! SOURCE GETS TRANSPILED BY TYPESCRIPT. EDIT TS FILE ONLY. !!!!!!!
 *
 * */

'use strict';

/* *
 *
 *  Imports
 *
 * */

import type Axis from './Axis/Axis';
import type BBoxObject from './Renderer/BBoxObject';
import type Chart from './Chart/Chart';
import type { DOMElementType } from './Renderer/DOMElementType';
import type NodesComposition from '../Series/NodesComposition';
import type Options from './Options';
import type Point from './Series/Point';
import type {
    GetSelectionMarkerAttrsEvent,
    PointerEvent
} from './PointerEvent';
import type Series from './Series/Series';
import type SVGElement from './Renderer/SVG/SVGElement';

import Color from './Color/Color.js';
const { parse: color } = Color;
import H from './Globals.js';
const {
    charts,
<<<<<<< HEAD
    composed,
    isTouchDevice,
    noop
=======
    composed
>>>>>>> ffebd441
} = H;
import { Palette } from '../Core/Color/Palettes.js';
import U from './Utilities.js';
import SVGAttributes from './Renderer/SVG/SVGAttributes';
const {
    addEvent,
    attr,
    css,
    extend,
    find,
    fireEvent,
    isNumber,
    isObject,
    objectEach,
    offset,
    pick,
    pushUnique,
    splat
} = U;

/* *
 *
 *  Declarations
 *
 * */

declare module './Chart/ChartLike'{
    interface ChartLike {
        cancelClick?: boolean;
        hoverPoint?: Point;
        hoverPoints?: Array<Point>;
        hoverSeries?: Series;
        mouseDownX?: number;
        mouseDownY?: number;
        mouseIsDown?: (boolean|string);
        pointer: Pointer;
    }
}

/* *
 *
 *  Class
 *
 * */

/**
 * The mouse and touch tracker object. Each {@link Chart} item has one
 * associated Pointer item that can be accessed from the  {@link Chart.pointer}
 * property.
 *
 * @class
 * @name Highcharts.Pointer
 *
 * @param {Highcharts.Chart} chart
 * The chart instance.
 *
 * @param {Highcharts.Options} options
 * The root options object. The pointer uses options from the chart and tooltip
 * structures.
 */
class Pointer {

    /* *
     *
     *  Static Properties
     *
     * */

    public static hoverChartIndex: (number|undefined);

    public static unbindDocumentMouseUp: (Function|undefined);

    public static unbindDocumentTouchEnd: (Function|undefined);

    /* *
     *
     *  Constructors
     *
     * */

    /* *
     *
     *  Properties
     *
     * */

    public chart: Chart;

    public chartPosition?: Pointer.ChartPositionObject;

    public hasDragged: number = 0;

    public hasPinched?: boolean;

    public hasPointerCapture: boolean = false;

    public hasZoom?: boolean;

    public initiated?: boolean;

    public isDirectTouch?: boolean;

    public lastTouches?: Array<PointerEvent>;

    public options: Options;

    public pinchDown?: Array<PointerEvent>;

    public pointerCaptureEventsToUnbind: Array<Function> = [];

    public res?: boolean;

    public runChartClick?: boolean;

    public selectionMarker?: SVGElement;

    public tooltipTimeout?: number;

    public eventsToUnbind: Array<Function> = [];

    public unDocMouseMove?: Function;

    public zoomHor?: boolean;

    public zoomVert?: boolean;

    public zoomX?: boolean;

    public zoomY?: boolean;

    /* *
     *
     *  Functions
     *
     * */

    /**
     * Set inactive state to all series that are not currently hovered,
     * or, if `inactiveOtherPoints` is set to true, set inactive state to
     * all points within that series.
     *
     * @private
     * @function Highcharts.Pointer#applyInactiveState
     *
     * @param {Array<Highcharts.Point>} points
     * Currently hovered points
     */
    public applyInactiveState(points: Array<Point>): void {
        let activeSeries = [] as Array<Series>,
            series: Series;

        // Get all active series from the hovered points
        (points || []).forEach(function (item): void {
            series = item.series;

            // Include itself
            activeSeries.push(series);

            // Include parent series
            if (series.linkedParent) {
                activeSeries.push(series.linkedParent);
            }

            // Include all child series
            if (series.linkedSeries) {
                activeSeries = activeSeries.concat(
                    series.linkedSeries
                );
            }

            // Include navigator series
            if (series.navigatorSeries) {
                activeSeries.push(series.navigatorSeries);
            }
        });
        // Now loop over all series, filtering out active series
        this.chart.series.forEach(function (inactiveSeries): void {
            if (activeSeries.indexOf(inactiveSeries) === -1) {
                // Inactive series
                inactiveSeries.setState('inactive', true);
            } else if (inactiveSeries.options.inactiveOtherPoints) {
                // Active series, but other points should be inactivated
                inactiveSeries.setAllPointsToState('inactive');
            }
        });
    }

    /**
     * Destroys the Pointer object and disconnects DOM events.
     *
     * @function Highcharts.Pointer#destroy
     */
    public destroy(): void {
        const pointer = this;

        this.eventsToUnbind.forEach((unbind): void => unbind());
        this.eventsToUnbind = [];

        if (!H.chartCount) {
            if (Pointer.unbindDocumentMouseUp) {
                Pointer.unbindDocumentMouseUp = Pointer.unbindDocumentMouseUp();
            }
            if (Pointer.unbindDocumentTouchEnd) {
                Pointer.unbindDocumentTouchEnd = (
                    Pointer.unbindDocumentTouchEnd()
                );
            }
        }

        // memory and CPU leak
        clearInterval(pointer.tooltipTimeout);

        objectEach(pointer, function (_val, prop): void {
            pointer[prop] = void 0 as any;
        });
    }

    /**
     * Calculate attrs for selection marker.
     * @private
     * @function Highcharts.Pointer#getSelectionMarkerAttrs
     * @emits getSelectionMarkerAttrs
     */
    public getSelectionMarkerAttrs(chartX: number, chartY: number): {
        attrs: SVGAttributes
        shapeType: 'rect' | 'arc' | 'path'
    } {
        const e: GetSelectionMarkerAttrsEvent = {
            args: { chartX, chartY },
            attrs: {} as SVGAttributes,
            shapeType: 'rect' as 'rect' | 'arc' | 'path'
        };

        fireEvent(
            this,
            'getSelectionMarkerAttrs',
            e,
            (e: GetSelectionMarkerAttrsEvent): void => {
                const {
                        chart,
                        zoomHor,
                        zoomVert
                    } = this,
                    {
                        mouseDownX = 0,
                        mouseDownY = 0
                    } = chart,
                    attrs = e.attrs;

                let size;

                attrs.x = chart.plotLeft;
                attrs.y = chart.plotTop;
                attrs.width = zoomHor ? 1 : chart.plotWidth;
                attrs.height = zoomVert ? 1 : chart.plotHeight;

                // Adjust the width of the selection marker. Firefox needs at
                // least one pixel width or height in order to return a bounding
                // box.
                if (zoomHor) {
                    size = chartX - mouseDownX;
                    attrs.width = Math.max(1, Math.abs(size));
                    attrs.x = (size > 0 ? 0 : size) + mouseDownX;
                }

                // Adjust the height of the selection marker
                if (zoomVert) {
                    size = chartY - mouseDownY;
                    attrs.height = Math.max(1, Math.abs(size));
                    attrs.y = (size > 0 ? 0 : size) + mouseDownY;
                }
            }
        );

        return e;
    }

    /**
     * Perform a drag operation in response to a mousemove event while the mouse
     * is down.
     * @private
     * @function Highcharts.Pointer#drag
     */
    public drag(e: PointerEvent): void {
        const { chart } = this,
            {
                mouseDownX = 0,
                mouseDownY = 0
            } = chart,
            {
                panning,
                panKey,
                selectionMarkerFill
            } = chart.options.chart,
            plotLeft = chart.plotLeft,
            plotTop = chart.plotTop,
            plotWidth = chart.plotWidth,
            plotHeight = chart.plotHeight,
            panningEnabled = isObject(panning) ?
                panning.enabled :
                panning,
            panKeyPressed = panKey && e[`${panKey}Key`];

        let chartX = e.chartX,
            chartY = e.chartY,
            clickedInside,
            selectionMarker = this.selectionMarker;

        // If the device supports both touch and mouse (like IE11), and we are
        // touch-dragging inside the plot area, don't handle the mouse event.
        // #4339.
        if (selectionMarker && (selectionMarker as any).touch) {
            return;
        }

        // If the mouse is outside the plot area, adjust to coordinates
        // inside to prevent the selection marker from going outside
        if (chartX < plotLeft) {
            chartX = plotLeft;
        } else if (chartX > plotLeft + plotWidth) {
            chartX = plotLeft + plotWidth;
        }

        if (chartY < plotTop) {
            chartY = plotTop;
        } else if (chartY > plotTop + plotHeight) {
            chartY = plotTop + plotHeight;
        }

        // Determine if the mouse has moved more than 10px
        this.hasDragged = Math.sqrt(
            Math.pow(mouseDownX - chartX, 2) +
            Math.pow(mouseDownY - chartY, 2)
        );

        if (this.hasDragged > 10) {
            clickedInside = chart.isInsidePlot(
                mouseDownX - plotLeft,
                mouseDownY - plotTop,
                {
                    visiblePlotOnly: true
                }
            );

            const { shapeType, attrs } =
                this.getSelectionMarkerAttrs(chartX, chartY);

            // Make a selection
            if (
                (chart.hasCartesianSeries || chart.mapView) &&
                this.hasZoom &&
                clickedInside &&
                !panKeyPressed
            ) {
                if (!selectionMarker) {
                    this.selectionMarker = selectionMarker =
                        chart.renderer[shapeType]();

                    selectionMarker
                        .attr({
                            'class': 'highcharts-selection-marker',
                            zIndex: 7
                        })
                        .add();

                    if (!chart.styledMode) {
                        selectionMarker.attr({
                            fill:
                                selectionMarkerFill ||
                                color(Palette.highlightColor80)
                                    .setOpacity(0.25).get()
                        });
                    }
                }
            }

            if (selectionMarker) {
                selectionMarker.attr(
                    attrs
                );
            }

            // Panning
            if (clickedInside && !selectionMarker && panningEnabled) {
                chart.pan(e, panning as any);
            }
        }
    }

    /**
     * Start a drag operation.
     * @private
     * @function Highcharts.Pointer#dragStart
     */
    public dragStart(e: PointerEvent): void {
        const chart = this.chart;

        // Record the start position
        chart.mouseIsDown = e.type;
        chart.cancelClick = false;
        chart.mouseDownX = e.chartX;
        chart.mouseDownY = e.chartY;
    }

    /**
     * Get selection box to calculate extremes
     * @private
     * @function Highcharts.Pointer#getSelectionBox
     * @emits getSelectionBox
     */
    public getSelectionBox(marker: SVGElement): BBoxObject {
        const e = {
            args: { marker },
            result: marker.getBBox()
        };

        fireEvent(this, 'getSelectionBox', e);

        return e.result;
    }

    /**
     * On mouse up or touch end across the entire document, drop the selection.
     * @private
     * @function Highcharts.Pointer#drop
     */
    public drop(e?: PointerEvent): void {
        const { chart, selectionMarker } = this;

        // During a mouse, touch or mousewheel pan, the `startOnTick` and
        // `endOnTick` options are ignored. Otherwise the zooming or panning
        // would be jumpy, or even not performed because the end ticks would
        // block it. After the touch has ended, we undo this and render again.
        let redraw: true|undefined;
        for (const axis of chart.axes) {
            if (axis.isPanning) {
                axis.isPanning = false;
                if (
                    axis.options.startOnTick ||
                    axis.options.endOnTick ||
                    axis.series.some((s): boolean|undefined => s.boosted)
                ) {
                    axis.forceRedraw = true;
                    axis.setExtremes(axis.userMin, axis.userMax, false);
                    redraw = true;
                }
            }
        }
        if (redraw) {
            chart.redraw();
        }

        if (selectionMarker && e) {

            // A selection has been made
            if (this.hasDragged) {
                const from = this.getSelectionBox(selectionMarker);
                chart.transform({
                    axes: chart.axes.filter((a): boolean|undefined =>
                        a.zoomEnabled &&
                        (
                            (a.coll === 'xAxis' && this.zoomX) ||
                            (a.coll === 'yAxis' && this.zoomY)
                        )
                    ),
                    selection: {
                        originalEvent: e, // #4890
                        xAxis: [],
                        yAxis: [],
                        ...from
                    },
                    from
                });
            }

            if (isNumber(chart.index)) {
                this.selectionMarker = selectionMarker.destroy();
            }
        }

        // Reset all. Check isNumber because it may be destroyed on mouse up
        // (#877)
        if (chart && isNumber(chart.index)) {
            css(chart.container, { cursor: chart._cursor as any });
            chart.cancelClick = this.hasDragged > 10; // #370
            chart.mouseIsDown = false;
            this.hasDragged = 0;
            this.pinchDown = [];
        }
    }

    /**
     * Finds the closest point to a set of coordinates, using the k-d-tree
     * algorithm.
     *
     * @function Highcharts.Pointer#findNearestKDPoint
     *
     * @param {Array<Highcharts.Series>} series
     * All the series to search in.
     *
     * @param {boolean|undefined} shared
     * Whether it is a shared tooltip or not.
     *
     * @param {Highcharts.PointerEventObject} e
     * The pointer event object, containing chart coordinates of the pointer.
     *
     * @return {Highcharts.Point|undefined}
     * The point closest to given coordinates.
     */
    public findNearestKDPoint(
        series: Array<Series>,
        shared: (boolean|undefined),
        e: PointerEvent
    ): (Point|undefined) {

        let closest: (Point|undefined);

        /** @private */
        function sort(
            p1: Point,
            p2: Point
        ): number {
            const isCloserX = (p1.distX as any) - (p2.distX as any),
                isCloser = (p1.dist as any) - (p2.dist as any),
                isAbove = (
                    p2.series.group?.zIndex -
                    p1.series.group?.zIndex
                );

            let result;

            // We have two points which are not in the same place on xAxis
            // and shared tooltip:
            if (isCloserX !== 0 && shared) { // #5721
                result = isCloserX;
            // Points are not exactly in the same place on x/yAxis:
            } else if (isCloser !== 0) {
                result = isCloser;
            // The same xAxis and yAxis position, sort by z-index:
            } else if (isAbove !== 0) {
                result = isAbove;
            // The same zIndex, sort by array index:
            } else {
                result =
                    (p1.series.index as any) > (p2.series.index as any) ?
                        -1 :
                        1;
            }
            return result;
        }

        series.forEach(function (s): void {
            const noSharedTooltip = s.noSharedTooltip && shared,
                compareX = (
                    !noSharedTooltip &&
                    (s.options.findNearestPointBy as any).indexOf('y') < 0
                ),
                point = s.searchPoint(
                    e,
                    compareX
                );

            if (// Check that we actually found a point on the series.
                isObject(point, true) && point.series &&
                // Use the new point if it is closer.
                (!isObject(closest, true) ||
                (sort(closest as any, point as any) > 0))
            ) {
                closest = point;
            }
        });
        return closest;
    }

    /**
     * @private
     * @function Highcharts.Pointer#getChartCoordinatesFromPoint
     */
    public getChartCoordinatesFromPoint(
        point: Point,
        inverted?: boolean
    ): (Pointer.CoordinatesObject|undefined) {
        const { xAxis, yAxis } = point.series,
            shapeArgs = point.shapeArgs;

        if (xAxis && yAxis) {
            let x = point.clientX ?? point.plotX ?? 0,
                y = point.plotY || 0;

            if (
                (point as NodesComposition.PointComposition).isNode &&
                shapeArgs &&
                isNumber(shapeArgs.x) &&
                isNumber(shapeArgs.y)
            ) {
                x = shapeArgs.x;
                y = shapeArgs.y;
            }

            return inverted ? {
                chartX: yAxis.len + yAxis.pos - y,
                chartY: xAxis.len + xAxis.pos - x
            } : {
                chartX: x + xAxis.pos,
                chartY: y + yAxis.pos
            };
        }

        if (shapeArgs && shapeArgs.x && shapeArgs.y) {
            // E.g. pies do not have axes
            return {
                chartX: shapeArgs.x,
                chartY: shapeArgs.y
            };
        }
    }

    /**
     * Return the cached chartPosition if it is available on the Pointer,
     * otherwise find it. Running offset is quite expensive, so it should be
     * avoided when we know the chart hasn't moved.
     *
     * @function Highcharts.Pointer#getChartPosition
     *
     * @return {Highcharts.ChartPositionObject}
     * The offset of the chart container within the page
     */
    public getChartPosition(): Pointer.ChartPositionObject {
        if (this.chartPosition) {
            return this.chartPosition;
        }

        const { container } = this.chart;
        const pos = offset(container);
        this.chartPosition = {
            left: pos.left,
            top: pos.top,
            scaleX: 1,
            scaleY: 1
        };

        const { offsetHeight, offsetWidth } = container;

        // #13342 - tooltip was not visible in Chrome, when chart
        // updates height.
        if (
            offsetWidth > 2 && // #13342
            offsetHeight > 2 // #13342
        ) {
            this.chartPosition.scaleX = pos.width / offsetWidth;
            this.chartPosition.scaleY = pos.height / offsetHeight;
        }

        return this.chartPosition;
    }

    /**
     * Get the click position in terms of axis values.
     *
     * @function Highcharts.Pointer#getCoordinates
     *
     * @param {Highcharts.PointerEventObject} e
     * Pointer event, extended with `chartX` and `chartY` properties.
     *
     * @return {Highcharts.PointerAxisCoordinatesObject}
     * Axis coordinates.
     */
    public getCoordinates(e: PointerEvent): Pointer.AxesCoordinatesObject {

        const coordinates: Pointer.AxesCoordinatesObject = {
            xAxis: [],
            yAxis: []
        };

        for (const axis of this.chart.axes) {
            coordinates[axis.isXAxis ? 'xAxis' : 'yAxis'].push({
                axis,
                value: axis.toValue(e[axis.horiz ? 'chartX' : 'chartY'])
            });
        }

        return coordinates;
    }

    /**
     * Calculates what is the current hovered point/points and series.
     *
     * @private
     * @function Highcharts.Pointer#getHoverData
     *
     * @param {Highcharts.Point|undefined} existingHoverPoint
     * The point currently being hovered.
     *
     * @param {Highcharts.Series|undefined} existingHoverSeries
     * The series currently being hovered.
     *
     * @param {Array<Highcharts.Series>} series
     * All the series in the chart.
     *
     * @param {boolean} isDirectTouch
     * Is the pointer directly hovering the point.
     *
     * @param {boolean|undefined} shared
     * Whether it is a shared tooltip or not.
     *
     * @param {Highcharts.PointerEventObject} [e]
     * The triggering event, containing chart coordinates of the pointer.
     *
     * @return {Object}
     * Object containing resulting hover data: hoverPoint, hoverSeries, and
     * hoverPoints.
     */
    public getHoverData(
        existingHoverPoint: (Point|undefined),
        existingHoverSeries: (Series|undefined),
        series: Array<Series>,
        isDirectTouch?: boolean,
        shared?: boolean,
        e?: PointerEvent
    ): Pointer.HoverDataObject {
        const hoverPoints = [] as Array<Point>,
            useExisting = !!(isDirectTouch && existingHoverPoint),
            filter = function (s: Series): boolean {
                return (
                    s.visible &&
                    !(!shared && s.directTouch) && // #3821
                    pick(s.options.enableMouseTracking, true)
                );
            };

        let hoverSeries: Series = existingHoverSeries as any,
            // Which series to look in for the hover point
            searchSeries,
            // Parameters needed for beforeGetHoverData event.
            eventArgs: Pointer.EventArgsObject = {
                chartX: e ? e.chartX : void 0,
                chartY: e ? e.chartY : void 0,
                shared: shared
            };

        // Find chart.hoverPane and update filter method in polar.
        fireEvent(this, 'beforeGetHoverData', eventArgs);

        const notSticky = hoverSeries && !hoverSeries.stickyTracking;

        searchSeries = notSticky ?
            // Only search on hovered series if it has stickyTracking false
            [hoverSeries as any] :
            // Filter what series to look in.
            series.filter((s): boolean => s.stickyTracking &&
                (eventArgs.filter || filter)(s));

        // Use existing hovered point or find the one closest to coordinates.
        const hoverPoint = useExisting || !e ?
            existingHoverPoint :
            this.findNearestKDPoint(searchSeries, shared, e) as any;

        // Assign hover series
        hoverSeries = hoverPoint && hoverPoint.series;

        // If we have a hoverPoint, assign hoverPoints.
        if (hoverPoint) {
            // When tooltip is shared, it displays more than one point
            if (shared && !hoverSeries.noSharedTooltip) {
                searchSeries = series.filter(function (s): boolean {
                    return eventArgs.filter ?
                        eventArgs.filter(s) : filter(s) && !s.noSharedTooltip;
                });

                // Get all points with the same x value as the hoverPoint
                searchSeries.forEach(function (s): any {
                    let point = find(s.points, function (p: Point): boolean {
                        return p.x === hoverPoint.x && !p.isNull;
                    });

                    if (isObject(point)) {
                        /*
                        * Boost returns a minimal point. Convert it to a usable
                        * point for tooltip and states.
                        */
                        if (s.boosted && s.boost) {
                            point = s.boost.getPoint(point);
                        }
                        hoverPoints.push(point);
                    }
                });
            } else {
                hoverPoints.push(hoverPoint);
            }
        }

        // Check whether the hoverPoint is inside pane we are hovering over.
        eventArgs = { hoverPoint: hoverPoint };
        fireEvent(this, 'afterGetHoverData', eventArgs);

        return {
            hoverPoint: eventArgs.hoverPoint,
            hoverSeries: hoverSeries,
            hoverPoints: hoverPoints
        };
    }

    /**
     * @private
     * @function Highcharts.Pointer#getPointFromEvent
     */
    public getPointFromEvent(e: Event): (Point|undefined) {
        let target = e.target,
            point;

        while (target && !point) {
            point = (target as any).point;
            target = (target as any).parentNode;
        }
        return point;
    }

    /**
     * @private
     * @function Highcharts.Pointer#onTrackerMouseOut
     */
    public onTrackerMouseOut(e: PointerEvent): void {
        const chart = this.chart;
        const relatedTarget = e.relatedTarget;
        const series = chart.hoverSeries;

        this.isDirectTouch = false;

        if (
            series &&
            relatedTarget &&
            !series.stickyTracking &&
            !this.inClass(relatedTarget as any, 'highcharts-tooltip') &&
            (
                !this.inClass(
                    relatedTarget as any,
                    'highcharts-series-' + series.index
                ) || // #2499, #4465, #5553
                !this.inClass(relatedTarget as any, 'highcharts-tracker')
            )
        ) {
            series.onMouseOut();
        }
    }

    /**
     * Utility to detect whether an element has, or has a parent with, a
     * specific class name. Used on detection of tracker objects and on deciding
     * whether hovering the tooltip should cause the active series to mouse out.
     *
     * @function Highcharts.Pointer#inClass
     *
     * @param {Highcharts.SVGDOMElement|Highcharts.HTMLDOMElement} element
     * The element to investigate.
     *
     * @param {string} className
     * The class name to look for.
     *
     * @return {boolean|undefined}
     * True if either the element or one of its parents has the given class
     * name.
     */
    public inClass(
        element: DOMElementType,
        className: string
    ): (boolean|undefined) {
        let elem: DOMElementType|null = element,
            elemClassName;

        while (elem) {
            elemClassName = attr(elem, 'class');
            if (elemClassName) {
                if (elemClassName.indexOf(className) !== -1) {
                    return true;
                }
                if (elemClassName.indexOf('highcharts-container') !== -1) {
                    return false;
                }
            }
            elem = elem.parentElement;
        }
    }

    /**
     * Initialize the Pointer.
     *
     * @private
     * @function Highcharts.Pointer#init
     *
     * @param {Highcharts.Chart} chart
     * The Chart instance.
     *
     * @param {Highcharts.Options} options
     * The root options object. The pointer uses options from the chart and
     * tooltip structures.
     */
    public constructor(chart: Chart, options: Options) {

        // Store references
        this.options = options;
        this.chart = chart;

        // Do we need to handle click on a touch device?
        this.runChartClick = Boolean(options.chart.events?.click);

        this.pinchDown = [];

        this.setDOMEvents();

        fireEvent(this, 'afterInit');
    }

    /**
     * Takes a browser event object and extends it with custom Highcharts
     * properties `chartX` and `chartY` in order to work on the internal
     * coordinate system.
     *
     * On map charts, the properties `lon` and `lat` are added to the event
     * object given that the chart has projection information.
     *
     * @function Highcharts.Pointer#normalize
     *
     * @param {global.MouseEvent|global.PointerEvent|global.TouchEvent} e
     * Event object in standard browsers.
     *
     * @param {Highcharts.OffsetObject} [chartPosition]
     * Additional chart offset.
     *
     * @return {Highcharts.PointerEventObject}
     * A browser event with extended properties `chartX` and `chartY`.
     */
    public normalize<T extends PointerEvent>(
        e: (T|MouseEvent|PointerEvent|TouchEvent),
        chartPosition?: Pointer.ChartPositionObject
    ): T {
        const touches = (e as TouchEvent).touches;

        // Position for iOS (#2757)
        const ePos = (
            touches ?
                touches.length ?
                    touches.item(0) as Touch :
                    (pick( // #13534
                        touches.changedTouches,
                        (e as TouchEvent).changedTouches)
                    )[0] :
                e as unknown as PointerEvent
        );

        // Get mouse position
        if (!chartPosition) {
            chartPosition = this.getChartPosition();
        }

        let chartX = ePos.pageX - chartPosition.left,
            chartY = ePos.pageY - chartPosition.top;

        // #11329 - when there is scaling on a parent element, we need to take
        // this into account
        chartX /= chartPosition.scaleX;
        chartY /= chartPosition.scaleY;

        return extend(e, {
            chartX: Math.round(chartX),
            chartY: Math.round(chartY)
        }) as any;
    }

    /**
     * @private
     * @function Highcharts.Pointer#onContainerClick
     */
    public onContainerClick(e: MouseEvent): void {
        const chart = this.chart;
        const hoverPoint = chart.hoverPoint;
        const pEvt = this.normalize(e);
        const plotLeft = chart.plotLeft;
        const plotTop = chart.plotTop;

        if (!chart.cancelClick) {

            // On tracker click, fire the series and point events. #783, #1583
            if (hoverPoint &&
                this.inClass(pEvt.target as any, 'highcharts-tracker')
            ) {

                // The series click event
                fireEvent(hoverPoint.series, 'click', extend(pEvt, {
                    point: hoverPoint
                }));

                // The point click event
                if (chart.hoverPoint) { // It may be destroyed (#1844)
                    hoverPoint.firePointEvent('click', pEvt);
                }

            // When clicking outside a tracker, fire a chart event
            } else {
                extend(pEvt, this.getCoordinates(pEvt));

                // Fire a click event in the chart
                if (
                    chart.isInsidePlot(
                        pEvt.chartX - plotLeft,
                        pEvt.chartY - plotTop,
                        {
                            visiblePlotOnly: true
                        }
                    )
                ) {
                    fireEvent(chart, 'click', pEvt);
                }
            }


        }
    }

    /**
     * @private
     * @function Highcharts.Pointer#onContainerMouseDown
     */
    public onContainerMouseDown(e: MouseEvent): void {
        const isPrimaryButton = ((e.buttons || e.button) & 1) === 1;

        e = this.normalize(e);

        // #11635, Firefox does not reliably fire move event after click scroll
        if (
            H.isFirefox &&
            e.button !== 0
        ) {
            this.onContainerMouseMove(e);
        }

        // #11635, limiting to primary button
        if (
            typeof e.button === 'undefined' ||
            isPrimaryButton
        ) {
            this.zoomOption(e);

            // #295, #13737 solve conflict between container drag and chart zoom
            if (isPrimaryButton) {
                e.preventDefault?.();
            }

            this.dragStart(e as PointerEvent);
        }
    }

    /**
     * When mouse leaves the container, hide the tooltip.
     * @private
     * @function Highcharts.Pointer#onContainerMouseLeave
     */
    public onContainerMouseLeave(e: MouseEvent): void {
        const { pointer } = charts[pick(Pointer.hoverChartIndex, -1)] || {};

        e = this.normalize(e);

        this.onContainerMouseMove(e);

        // #4886, MS Touch end fires mouseleave but with no related target
        if (
            pointer &&
            e.relatedTarget &&
            !this.inClass(e.relatedTarget as any, 'highcharts-tooltip')
        ) {
            pointer.reset();
            // Also reset the chart position, used in #149 fix
            pointer.chartPosition = void 0;
        }
    }

    /**
     * When mouse enters the container, delete pointer's chartPosition.
     * @private
     * @function Highcharts.Pointer#onContainerMouseEnter
     */
    public onContainerMouseEnter(): void {
        delete this.chartPosition;
    }

    /**
     * The mousemove, touchmove and touchstart event handler
     * @private
     * @function Highcharts.Pointer#onContainerMouseMove
     */
    public onContainerMouseMove(e: MouseEvent): void {
        const chart = this.chart,
            tooltip = chart.tooltip,
            pEvt = this.normalize(e);

        this.setHoverChartIndex(e);

        if (chart.mouseIsDown === 'mousedown' || this.touchSelect(pEvt)) {
            this.drag(pEvt);
        }

        // Show the tooltip and run mouse over events (#977)
        if (
            !chart.openMenu &&
            (
                this.inClass(pEvt.target as any, 'highcharts-tracker') ||
                chart.isInsidePlot(
                    pEvt.chartX - chart.plotLeft,
                    pEvt.chartY - chart.plotTop,
                    {
                        visiblePlotOnly: true
                    }
                )
            ) &&

            // If the tooltip has stickOnContact enabled, do nothing. This
            // applies regardless of any combinations of the `split` and
            // `useHTML` options.
            !(
                tooltip &&
                tooltip.shouldStickOnContact(pEvt)
            )
        ) {
            if (
                this.inClass(pEvt.target as any, 'highcharts-no-tooltip')
            ) {
                this.reset(false, 0);
            } else {
                this.runPointActions(pEvt);
            }
        }
    }

    /**
     * @private
     * @function Highcharts.Pointer#onDocumentTouchEnd
     */
    public onDocumentTouchEnd(e: PointerEvent): void {
        this.onDocumentMouseUp(e);
    }

    /**
     * @private
     * @function Highcharts.Pointer#onContainerTouchMove
     */
    public onContainerTouchMove(e: PointerEvent): void {
        if (this.touchSelect(e)) {
            this.onContainerMouseMove(e);
        } else {
            this.touch(e);
        }
    }

    /**
     * @private
     * @function Highcharts.Pointer#onContainerTouchStart
     */
    public onContainerTouchStart(e: PointerEvent): void {
        if (this.touchSelect(e)) {
            this.onContainerMouseDown(e);
        } else {
            this.zoomOption(e);
            this.touch(e, true);
        }
    }

    /**
     * Special handler for mouse move that will hide the tooltip when the mouse
     * leaves the plotarea. Issue #149 workaround. The mouseleave event does not
     * always fire.
     * @private
     * @function Highcharts.Pointer#onDocumentMouseMove
     */
    public onDocumentMouseMove(e: MouseEvent): void {
        const chart = this.chart;
        const tooltip = chart.tooltip;
        const chartPosition = this.chartPosition;
        const pEvt = this.normalize(e, chartPosition);

        // If we're outside, hide the tooltip
        if (
            chartPosition &&
            !chart.isInsidePlot(
                pEvt.chartX - chart.plotLeft,
                pEvt.chartY - chart.plotTop,
                {
                    visiblePlotOnly: true
                }
            ) &&
            !(
                tooltip &&
                tooltip.shouldStickOnContact(pEvt)
            ) &&
            !this.inClass(pEvt.target as any, 'highcharts-tracker')
        ) {
            this.reset();
        }
    }

    /**
     * @private
     * @function Highcharts.Pointer#onDocumentMouseUp
     */
    public onDocumentMouseUp(e: PointerEvent): void {
        charts[pick(Pointer.hoverChartIndex, -1)]
            ?.pointer
            .drop(e);
    }

    /**
     * Handle touch events with two touches
     * @private
     * @function Highcharts.Pointer#pinch
     */
    public pinch(e: PointerEvent): void {
        const pointer = this,
            { chart, hasZoom, lastTouches } = pointer,
            touches = [].map.call(
                e.touches || [],
                // Normalize each touch
                (touch): PointerEvent => pointer.normalize(touch)
            ) as Array<PointerEvent>,
            touchesLength = touches.length,
            fireClickEvent = touchesLength === 1 && (
                (
                    pointer.inClass(e.target as any, 'highcharts-tracker') &&
                    chart.runTrackerClick
                ) ||
                pointer.runChartClick
            ),
            tooltip = chart.tooltip,
            followTouchMove = touchesLength === 1 &&
                pick(tooltip?.options.followTouchMove, true);
<<<<<<< HEAD

        let selectionMarker = self.selectionMarker;
=======
>>>>>>> ffebd441

        // Don't initiate panning until the user has pinched. This prevents us
        // from blocking page scrolling as users scroll down a long page
        // (#4210).
        if (touchesLength > 1) {
            pointer.initiated = true;
        } else if (followTouchMove) {
            // #16119: Prevent blocking scroll when single-finger panning is
            // not enabled
            pointer.initiated = false;
        }

        // On touch devices, only proceed to trigger click if a handler is
        // defined
        if (
            hasZoom &&
            pointer.initiated &&
            !fireClickEvent &&
            e.cancelable !== false
        ) {
            e.preventDefault();
        }

        // Register the touch start position
        if (e.type === 'touchstart') {
            pointer.pinchDown = touches;
            pointer.res = true; // Reset on next move

        // Optionally move the tooltip on touchmove
        } else if (followTouchMove) {
            this.runPointActions(pointer.normalize(e));

        // Event type is touchmove, handle panning and pinching. The length can
        // be 0 when releasing, if touchend fires first
        } else if (lastTouches) {

            fireEvent(chart, 'touchpan', {
                originalEvent: e,
                touches
            }, (): void => {

                const boxFromTouches = (
                    touches: PointerEvent[]
                ): BBoxObject => {
                    const finger0 = touches[0],
                        finger1 = touches[1] || finger0;
                    return {
                        x: finger0.chartX,
                        y: finger0.chartY,
                        width: finger1.chartX - finger0.chartX,
                        height: finger1.chartY - finger0.chartY
                    };
                };

                chart.transform({
                    axes: chart.axes
                        .filter((axis): boolean|undefined =>
                            axis.zoomEnabled &&
                            (
                                (this.zoomHor && axis.horiz) ||
                                (this.zoomVert && !axis.horiz)
                            )
                        ),
                    to: boxFromTouches(touches),
                    from: boxFromTouches(lastTouches),
                    trigger: e.type
                });

            });

            if (pointer.res) {
                pointer.res = false;
                this.reset(false, 0);
            }
        }

        pointer.lastTouches = touches;
    }

    /**
     * Run translation operations
     * @private
     * @function Highcharts.Pointer#pinchTranslate
     * /
    public pinchTranslate(
        pinchDown: Array<any>,
        touches: Array<PointerEvent>,
        transform: any,
        selectionMarker: any,
        clip: any,
        lastValidTouch: any
    ): void {
        if (this.zoomHor) {
            this.pinchTranslateDirection(
                true,
                pinchDown,
                touches,
                transform,
                selectionMarker,
                clip,
                lastValidTouch
            );
        }
        if (this.zoomVert) {
            this.pinchTranslateDirection(
                false,
                pinchDown,
                touches,
                transform,
                selectionMarker,
                clip,
                lastValidTouch
            );
        }
    }
    */

    /**
     * Run translation operations for each direction (horizontal and vertical)
     * independently.
     * @private
     * @function Highcharts.Pointer#pinchTranslateDirection
     * /
    public pinchTranslateDirection(
        horiz: boolean,
        pinchDown: Array<any>,
        touches: Array<PointerEvent>,
        transform: any,
        selectionMarker: any,
        clip: any,
        lastValidTouch: any,
        forcedScale?: number
    ): void {
        const chart = this.chart,
            xy: ('x'|'y') = horiz ? 'x' : 'y',
            XY: ('X'|'Y') = horiz ? 'X' : 'Y',
            sChartXY: ('chartX'|'chartY') = ('chart' + XY) as any,
            wh = horiz ? 'width' : 'height',
            plotLeftTop = (chart as any)['plot' + (horiz ? 'Left' : 'Top')],
            inverted = chart.inverted,
            bounds = chart.bounds[horiz ? 'h' : 'v'],
            singleTouch = pinchDown.length === 1,
            touch0Start = pinchDown[0][sChartXY],
            touch1Start = !singleTouch && pinchDown[1][sChartXY],
            setScale = function (): void {
                // Don't zoom if fingers are too close on this axis
                if (
                    typeof touch1Now === 'number' &&
                    Math.abs(touch0Start - touch1Start) > 20
                ) {
                    scale = forcedScale ||
                        Math.abs(touch0Now - touch1Now) /
                        Math.abs(touch0Start - touch1Start);
                }

                clipXY = ((plotLeftTop - touch0Now) / scale) + touch0Start;
                selectionWH = (chart as any)[
                    'plot' + (horiz ? 'Width' : 'Height')
                ] / scale;
            };

        let selectionWH: any,
            selectionXY,
            clipXY: any,
            scale = forcedScale || 1,
            touch0Now = touches[0][sChartXY],
            touch1Now = !singleTouch && touches[1][sChartXY],
            outOfBounds;

        // Set the scale, first pass
        setScale();

        // The clip position (x or y) is altered if out of bounds, the selection
        // position is not
        selectionXY = clipXY;

        // Out of bounds
        if (selectionXY < bounds.min) {
            selectionXY = bounds.min;
            outOfBounds = true;
        } else if (selectionXY + selectionWH > bounds.max) {
            selectionXY = bounds.max - selectionWH;
            outOfBounds = true;
        }

        // Is the chart dragged off its bounds, determined by dataMin and
        // dataMax?
        if (outOfBounds) {

            // Modify the touchNow position in order to create an elastic drag
            // movement. This indicates to the user that the chart is responsive
            // but can't be dragged further.
            touch0Now -= 0.8 * (touch0Now - lastValidTouch[xy][0]);
            if (typeof touch1Now === 'number') {
                touch1Now -= 0.8 * (touch1Now - lastValidTouch[xy][1]);
            }

            // Set the scale, second pass to adapt to the modified touchNow
            // positions
            setScale();

        } else {
            lastValidTouch[xy] = [touch0Now, touch1Now];
        }

        // Set geometry for clipping, selection and transformation
        if (!inverted) {
            clip[xy] = clipXY - plotLeftTop;
            clip[wh] = selectionWH;
        }
        const scaleKey = inverted ?
            (horiz ? 'scaleY' : 'scaleX') : 'scale' + XY;
        const transformScale = inverted ? 1 / scale : scale;

        selectionMarker[wh] = selectionWH;
        selectionMarker[xy] = selectionXY;
        // Invert scale if needed (#19217)
        transform[scaleKey] = scale * (inverted && !horiz ? -1 : 1);
        transform['translate' + XY] = (transformScale * plotLeftTop) +
            (touch0Now - (transformScale * touch0Start));
    }
    */

    /**
     * Reset the tracking by hiding the tooltip, the hover series state and the
     * hover point
     *
     * @function Highcharts.Pointer#reset
     *
     * @param {boolean} [allowMove]
     * Instead of destroying the tooltip altogether, allow moving it if
     * possible.
     *
     * @param {number} [delay]
     */
    public reset(allowMove?: boolean, delay?: number): void {
        const pointer = this,
            chart = pointer.chart,
            hoverSeries = chart.hoverSeries,
            hoverPoint = chart.hoverPoint,
            hoverPoints = chart.hoverPoints,
            tooltip = chart.tooltip,
            tooltipPoints = tooltip && tooltip.shared ?
                hoverPoints :
                hoverPoint;

        // Check if the points have moved outside the plot area (#1003, #4736,
        // #5101)
        if (allowMove && tooltipPoints) {
            splat(tooltipPoints).forEach(function (point: Point): void {
                if (
                    point.series.isCartesian &&
                    typeof point.plotX === 'undefined'
                ) {
                    allowMove = false;
                }
            });
        }

        // Just move the tooltip, #349
        if (allowMove) {
            if (tooltip && tooltipPoints && splat(tooltipPoints).length) {
                tooltip.refresh(tooltipPoints);
                if (tooltip.shared && hoverPoints) { // #8284
                    hoverPoints.forEach(function (point: Point): void {
                        point.setState(point.state, true);
                        if (point.series.isCartesian) {
                            if (point.series.xAxis.crosshair) {
                                point.series.xAxis
                                    .drawCrosshair(null as any, point);
                            }
                            if (point.series.yAxis.crosshair) {
                                point.series.yAxis
                                    .drawCrosshair(null as any, point);
                            }
                        }
                    });
                } else if (hoverPoint) { // #2500
                    hoverPoint.setState(hoverPoint.state, true);
                    chart.axes.forEach(function (axis: Axis): void {
                        if (
                            axis.crosshair &&
                            (hoverPoint as any).series[axis.coll] === axis
                        ) {
                            axis.drawCrosshair(null as any, hoverPoint);
                        }
                    });
                }
            }

        // Full reset
        } else {

            if (hoverPoint) {
                hoverPoint.onMouseOut();
            }

            if (hoverPoints) {
                hoverPoints.forEach(function (point: Point): void {
                    point.setState();
                });
            }

            if (hoverSeries) {
                hoverSeries.onMouseOut();
            }

            if (tooltip) {
                tooltip.hide(delay);
            }

            if (pointer.unDocMouseMove) {
                pointer.unDocMouseMove = pointer.unDocMouseMove();
            }

            // Remove crosshairs
            chart.axes.forEach(function (axis): void {
                axis.hideCrosshair();
            });

            chart.hoverPoints = chart.hoverPoint = void 0;
        }
    }

    /**
     * With line type charts with a single tracker, get the point closest to the
     * mouse. Run Point.onMouseOver and display tooltip for the point or points.
     *
     * @private
     * @function Highcharts.Pointer#runPointActions
     *
     * @emits Highcharts.Point#event:mouseOut
     * @emits Highcharts.Point#event:mouseOver
     */
    public runPointActions(e?: PointerEvent, p?: Point, force?: boolean): void {
        const pointer = this,
            chart = pointer.chart,
            series = chart.series,
            tooltip = (
                chart.tooltip && chart.tooltip.options.enabled ?
                    chart.tooltip :
                    void 0
            ),
            shared = (
                tooltip ?
                    tooltip.shared :
                    false
            );

        let hoverPoint = p || chart.hoverPoint,
            hoverSeries = hoverPoint && hoverPoint.series || chart.hoverSeries;

        const // onMouseOver or already hovering a series with directTouch
            isDirectTouch = (!e || e.type !== 'touchmove') && (
                !!p || (
                    (hoverSeries && hoverSeries.directTouch) &&
                    pointer.isDirectTouch
                )
            ),
            hoverData = this.getHoverData(
                hoverPoint,
                hoverSeries,
                series,
                isDirectTouch,
                shared,
                e
            );

        // Update variables from hoverData.
        hoverPoint = hoverData.hoverPoint;
        hoverSeries = hoverData.hoverSeries;

        const points = hoverData.hoverPoints,
            followPointer = hoverSeries &&
                hoverSeries.tooltipOptions.followPointer &&
                !hoverSeries.tooltipOptions.split,
            useSharedTooltip = (
                shared &&
                hoverSeries &&
                !hoverSeries.noSharedTooltip
            );

        // Refresh tooltip for kdpoint if new hover point or tooltip was hidden
        // #3926, #4200
        if (
            hoverPoint &&
            (
                force ||
                hoverPoint !== chart.hoverPoint ||
                (tooltip && tooltip.isHidden)
            )
        ) {
            (chart.hoverPoints || []).forEach(function (p: Point): void {
                if (points.indexOf(p) === -1) {
                    p.setState();
                }
            });

            // Set normal state to previous series
            if (chart.hoverSeries !== hoverSeries) {
                hoverSeries.onMouseOver();
            }

            pointer.applyInactiveState(points);

            // Do mouseover on all points (#3919, #3985, #4410, #5622)
            (points || []).forEach(function (p: Point): void {
                p.setState('hover');
            });

            // If tracking is on series in stead of on each point,
            // fire mouseOver on hover point. // #4448
            if (chart.hoverPoint) {
                chart.hoverPoint.firePointEvent('mouseOut');
            }

            // Hover point may have been destroyed in the event handlers (#7127)
            if (!hoverPoint.series) {
                return;
            }

            /**
             * Contains all hovered points.
             *
             * @name Highcharts.Chart#hoverPoints
             * @type {Array<Highcharts.Point>|null}
             */
            chart.hoverPoints = points;

            /**
             * Contains the original hovered point.
             *
             * @name Highcharts.Chart#hoverPoint
             * @type {Highcharts.Point|null}
             */
            chart.hoverPoint = hoverPoint;

            /**
             * Hover state should not be lost when axis is updated (#12569)
             * Axis.update runs pointer.reset which uses chart.hoverPoint.state
             * to apply state which does not exist in hoverPoint yet.
             * The mouseOver event should be triggered when hoverPoint
             * is correct.
             */
            hoverPoint.firePointEvent('mouseOver', void 0, () : void => {

                // Draw tooltip if necessary
                if (tooltip && hoverPoint) {
                    tooltip.refresh(useSharedTooltip ? points : hoverPoint, e);
                }
            });
        // Update positions (regardless of kdpoint or hoverPoint)
        } else if (followPointer && tooltip && !tooltip.isHidden) {
            const anchor = tooltip.getAnchor([{} as any], e);
            if (chart.isInsidePlot(
                anchor[0],
                anchor[1],
                {
                    visiblePlotOnly: true
                }
            )) {
                tooltip.updatePosition(
                    { plotX: anchor[0], plotY: anchor[1] } as any
                );
            }
        }

        // Start the event listener to pick up the tooltip and crosshairs
        if (!pointer.unDocMouseMove) {
            pointer.unDocMouseMove = addEvent(
                chart.container.ownerDocument,
                'mousemove',
                function (e: any): void {
                    const chart = charts[Pointer.hoverChartIndex as any];

                    if (chart) {
                        chart.pointer.onDocumentMouseMove(e);
                    }
                }
            );
            pointer.eventsToUnbind.push(pointer.unDocMouseMove);
        }

        // Issues related to crosshair #4927, #5269 #5066, #5658
        chart.axes.forEach(function drawAxisCrosshair(axis): void {
            const snap = pick((axis.crosshair || {}).snap, true);

            let point: Point|undefined;
            if (snap) {
                point = chart.hoverPoint; // #13002
                if (!point || (point.series as any)[axis.coll] !== axis) {
                    point = find(points, (p: Point): boolean =>
                        p.series && (p.series as any)[axis.coll] === axis
                    );
                }
            }

            // Axis has snapping crosshairs, and one of the hover points belongs
            // to axis. Always call drawCrosshair when it is not snap.
            if (point || !snap) {
                axis.drawCrosshair(e, point);
            // Axis has snapping crosshairs, but no hover point belongs to axis
            } else {
                axis.hideCrosshair();
            }
        });
    }

    /**
     * Set the JS DOM events on the container and document. This method should
     * contain a one-to-one assignment between methods and their handlers. Any
     * advanced logic should be moved to the handler reflecting the event's
     * name.
     * @private
     * @function Highcharts.Pointer#setDOMEvents
     */
    public setDOMEvents(): void {

        const container = this.chart.container,
            ownerDoc = container.ownerDocument;

        container.onmousedown = this.onContainerMouseDown.bind(this);
        container.onmousemove = this.onContainerMouseMove.bind(this);
        container.onclick = this.onContainerClick.bind(this);
        this.eventsToUnbind.push(
            addEvent(
                container,
                'mouseenter',
                this.onContainerMouseEnter.bind(this)
            ),
            addEvent(
                container,
                'mouseleave',
                this.onContainerMouseLeave.bind(this)
            )
        );
        if (!Pointer.unbindDocumentMouseUp) {
            Pointer.unbindDocumentMouseUp = addEvent(
                ownerDoc,
                'mouseup',
                this.onDocumentMouseUp.bind(this)
            );
        }

        // In case we are dealing with overflow, reset the chart position when
        // scrolling parent elements
        let parent = this.chart.renderTo.parentElement;
        while (parent && parent.tagName !== 'BODY') {
            this.eventsToUnbind.push(addEvent(parent, 'scroll', (): void => {
                delete this.chartPosition;
            }));
            parent = parent.parentElement;
        }

        this.eventsToUnbind.push(
            addEvent(
                container,
                'touchstart',
                this.onContainerTouchStart.bind(this),
                { passive: false }
            ),
            addEvent(
                container,
                'touchmove',
                this.onContainerTouchMove.bind(this),
                { passive: false }
            )
        );
        if (!Pointer.unbindDocumentTouchEnd) {
            Pointer.unbindDocumentTouchEnd = addEvent(
                ownerDoc,
                'touchend',
                this.onDocumentTouchEnd.bind(this),
                { passive: false }
            );
        }

        this.setPointerCapture();
        addEvent(this.chart, 'redraw', this.setPointerCapture.bind(this));
    }

    /**
     * Sets, or removes on update, pointer events using pointer capture for
     * tooltip.followTouchMove if any series has findNearestPointBy that
     * includes the y dimension.
     * @private
     * @function Highcharts.Pointer#setPointerCapture
    */
    public setPointerCapture(): void {
        // Only for touch
        if (!isTouchDevice) {
            return;
        }

        const pointer = this,
            events = pointer.pointerCaptureEventsToUnbind,
            chart = pointer.chart,
            container = chart.container,
            followTouchMove = pick(
                chart.options.tooltip?.followTouchMove,
                true
            ),
            shouldHave = followTouchMove && chart.series.some(
                (series): boolean => (series.options.findNearestPointBy as any)
                    .indexOf('y') > -1
            );

        if (!pointer.hasPointerCapture && shouldHave) {
            // Add

            // Bind
            events.push(
                addEvent(
                    container,
                    'pointerdown',
                    (e: PointerEvent): void => {
                        if (
                            (e.target as Element)?.hasPointerCapture(
                                e.pointerId)
                        ) {
                            (e.target as Element)?.releasePointerCapture(
                                e.pointerId);
                        }
                    }
                ),
                addEvent(
                    container,
                    'pointermove',
                    (e: PointerEvent): void => {
                        chart.pointer.getPointFromEvent(e)?.onMouseOver(e);
                    }
                )
            );

            if (!chart.styledMode) {
                css(container, { 'touch-action': 'none' });
            }
            // Mostly for styled mode
            container.className += ' highcharts-no-touch-action';

            pointer.hasPointerCapture = true;
        } else if (pointer.hasPointerCapture && !shouldHave) {
            // Remove

            // Unbind
            events.forEach((e: Function): void => e());
            events.length = 0;

            if (!chart.styledMode) {
                css(container, {
                    'touch-action': pick(
                        chart.options.chart.style?.['touch-action'],
                        'manipulation'
                    )
                });
            }
            // Mostly for styled mode
            container.className = container.className.replace(
                ' highcharts-no-touch-action', '');

            pointer.hasPointerCapture = false;
        }
    }

    /**
     * Sets the index of the hovered chart and leaves the previous hovered
     * chart, to reset states like tooltip.
     * @private
     * @function Highcharts.Pointer#setHoverChartIndex
     */
    public setHoverChartIndex(e?: MouseEvent): void {
        const chart = this.chart;
        const hoverChart = H.charts[pick(Pointer.hoverChartIndex, -1)];

        if (
            hoverChart &&
            hoverChart !== chart
        ) {
            hoverChart.pointer.onContainerMouseLeave(
                e || { relatedTarget: chart.container } as any
            );
        }

        if (
            !hoverChart ||
            !hoverChart.mouseIsDown
        ) {
            Pointer.hoverChartIndex = chart.index;
        }
    }

    /**
     * General touch handler shared by touchstart and touchmove.
     * @private
     * @function Highcharts.Pointer#touch
     */
    public touch(e: PointerEvent, start?: boolean): void {
        const { chart, pinchDown = [] } = this;

        let hasMoved,
            isInside;

        this.setHoverChartIndex();

        if ((e as any).touches.length === 1) {

            e = this.normalize(e);

            isInside = chart.isInsidePlot(
                e.chartX - chart.plotLeft,
                e.chartY - chart.plotTop,
                {
                    visiblePlotOnly: true
                }
            );
            if (isInside && !chart.openMenu) {

                // Run mouse events and display tooltip etc
                if (start) {
                    this.runPointActions(e);
                }

                // Android fires touchmove events after the touchstart even if
                // the finger hasn't moved, or moved only a pixel or two. In iOS
                // however, the touchmove doesn't fire unless the finger moves
                // more than ~4px. So we emulate this behaviour in Android by
                // checking how much it moved, and cancelling on small
                // distances. #3450. Tested and still relevant as of 2024.
                if (e.type === 'touchmove') {
                    hasMoved = pinchDown[0] ? // #5266
                        (
                            Math.pow(pinchDown[0].chartX - e.chartX, 2) +
                            Math.pow(pinchDown[0].chartY - e.chartY, 2)
                        ) >= 16 :
                        false;
                }

                if (pick(hasMoved, true)) {
                    this.pinch(e);
                }

            } else if (start) {
                // Hide the tooltip on touching outside the plot area (#1203)
                this.reset();
            }

        } else if ((e as any).touches.length === 2) {
            this.pinch(e);
        }
    }

    /**
     * Returns true if the chart is set up for zooming by single touch and the
     * event is capable
     * @private
     * @function Highcharts.Pointer#touchSelect
     */
    private touchSelect(e: PointerEvent): boolean {
        return Boolean(
            this.chart.zooming.singleTouch &&
            e.touches &&
            e.touches.length === 1
        );
    }

    /**
     * Resolve the zoomType option, this is reset on all touch start and mouse
     * down events.
     * @private
     * @function Highcharts.Pointer#zoomOption
     */
    public zoomOption(e: Event): void {
        const chart = this.chart,
            inverted = chart.inverted;

        let zoomType = chart.zooming.type || '',
            zoomX,
            zoomY;

        // Look for the pinchType option
        if (/touch/.test(e.type)) {
            zoomType = pick(chart.zooming.pinchType, zoomType);
        }

        this.zoomX = zoomX = /x/.test(zoomType);
        this.zoomY = zoomY = /y/.test(zoomType);
        this.zoomHor = (zoomX && !inverted) || (zoomY && inverted);
        this.zoomVert = (zoomY && !inverted) || (zoomX && inverted);
        this.hasZoom = zoomX || zoomY;
    }
}

/* *
 *
 *  Class Namespace
 *
 * */

namespace Pointer {

    /* *
     *
     *  Declarations
     *
     * */

    export interface ChartPositionObject {
        left: number;
        scaleX: number;
        scaleY: number;
        top: number;
    }
    export interface AxesCoordinatesObject {
        xAxis: Array<AxisCoordinateObject>;
        yAxis: Array<AxisCoordinateObject>;
    }
    export interface AxisCoordinateObject {
        axis: Axis;
        value: number;
    }
    export interface CoordinatesObject {
        chartX: number;
        chartY: number;
    }
    export interface EventArgsObject {
        chartX?: number;
        chartY?: number;
        filter?: Function;
        hoverPoint?: Point;
        shared?: boolean;
    }
    export interface HoverDataObject {
        hoverPoint?: Point;
        hoverPoints: Array<Point>;
        hoverSeries: Series;
    }
    export interface SelectDataObject {
        axis: Axis;
        max: number;
        min: number;
    }
    export interface SelectEventObject {
        animation?: boolean,
        height?: number;
        originalEvent: Event;
        resetSelection?: boolean;
        trigger?: string;
        width?: number;
        x?: number;
        xAxis: Array<SelectDataObject>;
        y?: number;
        yAxis: Array<SelectDataObject>;
    }

    /* *
     *
     *  Functions
     *
     * */

    /**
     * @private
     */
    export function compose(ChartClass: typeof Chart): void {

        if (pushUnique(composed, compose)) {
            addEvent(ChartClass, 'beforeRender', function (): void {
                /**
                 * The Pointer that keeps track of mouse and touch
                 * interaction.
                 *
                 * @memberof Highcharts.Chart
                 * @name pointer
                 * @type {Highcharts.Pointer}
                 * @instance
                 */
                this.pointer = new Pointer(this, this.options);
            });
        }

    }

}

/* *
 *
 *  Default Export
 *
 * */

export default Pointer;

/* *
 *
 *  API Declarations
 *
 * */

/**
 * Chart position and scale.
 *
 * @interface Highcharts.ChartPositionObject
 *//**
 * @name Highcharts.ChartPositionObject#left
 * @type {number}
 *//**
 * @name Highcharts.ChartPositionObject#scaleX
 * @type {number}
 *//**
 * @name Highcharts.ChartPositionObject#scaleY
 * @type {number}
 *//**
 * @name Highcharts.ChartPositionObject#top
 * @type {number}
 */

/**
 * One position in relation to an axis.
 *
 * @interface Highcharts.PointerAxisCoordinateObject
 *//**
 * Related axis.
 *
 * @name Highcharts.PointerAxisCoordinateObject#axis
 * @type {Highcharts.Axis}
 *//**
 * Axis value.
 *
 * @name Highcharts.PointerAxisCoordinateObject#value
 * @type {number}
 */

/**
 * Positions in terms of axis values.
 *
 * @interface Highcharts.PointerAxisCoordinatesObject
 *//**
 * Positions on the x-axis.
 * @name Highcharts.PointerAxisCoordinatesObject#xAxis
 * @type {Array<Highcharts.PointerAxisCoordinateObject>}
 *//**
 * Positions on the y-axis.
 * @name Highcharts.PointerAxisCoordinatesObject#yAxis
 * @type {Array<Highcharts.PointerAxisCoordinateObject>}
 */

/**
 * Pointer coordinates.
 *
 * @interface Highcharts.PointerCoordinatesObject
 *//**
 * @name Highcharts.PointerCoordinatesObject#chartX
 * @type {number}
 *//**
 * @name Highcharts.PointerCoordinatesObject#chartY
 * @type {number}
 */

/**
 * A native browser mouse or touch event, extended with position information
 * relative to the {@link Chart.container}.
 *
 * @interface Highcharts.PointerEventObject
 * @extends global.PointerEvent
 *//**
 * The X coordinate of the pointer interaction relative to the chart.
 *
 * @name Highcharts.PointerEventObject#chartX
 * @type {number}
 *//**
 * The Y coordinate of the pointer interaction relative to the chart.
 *
 * @name Highcharts.PointerEventObject#chartY
 * @type {number}
 */

/**
 * Axis-specific data of a selection.
 *
 * @interface Highcharts.SelectDataObject
 *//**
 * The selected Axis.
 * @name Highcharts.SelectDataObject#axis
 * @type {Highcharts.Axis}
 *//**
 * The maximum axis value, either automatic or set manually.
 * @name Highcharts.SelectDataObject#max
 * @type {number}
 *//**
 * The minimum axis value, either automatic or set manually.
 * @name Highcharts.SelectDataObject#min
 * @type {number}
 */

/**
 * Object for select events.
 * The primary axes are `xAxis[0]` and `yAxis[0]`. Remember the unit of a
 * datetime axis is milliseconds since 1970-01-01 00:00:00.
 *
 * @interface Highcharts.SelectEventObject
 *//**
 * The related browser event.
 * @name Highcharts.SelectEventObject#originalEvent
 * @type {global.Event}
 *//**
 * Indicates a reset event to restore default state.
 * @name Highcharts.SelectEventObject#resetSelection
 * @type {boolean|undefined}
 *//**
 * Arrays containing the axes of each dimension and each axis' min and max
 * values.
 * @name Highcharts.SelectEventObject#xAxis
 * @type {Array<Highcharts.SelectDataObject>}
 *//**
 * Arrays containing the axes of each dimension and each axis' min and max
 * values.
 * @name Highcharts.SelectEventObject#yAxis
 * @type {Array<Highcharts.SelectDataObject>}
 */

''; // keeps doclets above in JS file<|MERGE_RESOLUTION|>--- conflicted
+++ resolved
@@ -35,13 +35,8 @@
 import H from './Globals.js';
 const {
     charts,
-<<<<<<< HEAD
     composed,
-    isTouchDevice,
-    noop
-=======
-    composed
->>>>>>> ffebd441
+    isTouchDevice
 } = H;
 import { Palette } from '../Core/Color/Palettes.js';
 import U from './Utilities.js';
@@ -1274,11 +1269,6 @@
             tooltip = chart.tooltip,
             followTouchMove = touchesLength === 1 &&
                 pick(tooltip?.options.followTouchMove, true);
-<<<<<<< HEAD
-
-        let selectionMarker = self.selectionMarker;
-=======
->>>>>>> ffebd441
 
         // Don't initiate panning until the user has pinched. This prevents us
         // from blocking page scrolling as users scroll down a long page
