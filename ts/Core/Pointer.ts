/* *
 *
 *  (c) 2010-2021 Torstein Honsi
 *
 *  License: www.highcharts.com/license
 *
 *  !!!!!!! SOURCE GETS TRANSPILED BY TYPESCRIPT. EDIT TS FILE ONLY. !!!!!!!
 *
 * */

'use strict';

/* *
 *
 *  Imports
 *
 * */

import type Axis from './Axis/Axis';
import type BBoxObject from './Renderer/BBoxObject';
import type Chart from './Chart/Chart';
import type { DOMElementType } from './Renderer/DOMElementType';
import type NodesComposition from '../Series/NodesComposition';
import type Options from './Options';
import type Point from './Series/Point';
import type {
    GetSelectionMarkerAttrsEvent,
    PointerEvent
} from './PointerEvent';
import type Series from './Series/Series';
import type SVGElement from './Renderer/SVG/SVGElement';

import Color from './Color/Color.js';
const { parse: color } = Color;
import H from './Globals.js';
const {
    charts,
    composed
} = H;
import { Palette } from '../Core/Color/Palettes.js';
import U from './Utilities.js';
import SVGAttributes from './Renderer/SVG/SVGAttributes';
const {
    addEvent,
    attr,
    css,
    extend,
    find,
    fireEvent,
    isNumber,
    isObject,
    objectEach,
    offset,
    pick,
    pushUnique,
    splat
} = U;

/* *
 *
 *  Declarations
 *
 * */

declare module './Chart/ChartLike'{
    interface ChartLike {
        cancelClick?: boolean;
        hoverPoint?: Point;
        hoverPoints?: Array<Point>;
        hoverSeries?: Series;
        mouseDownX?: number;
        mouseDownY?: number;
        mouseIsDown?: (boolean|string);
        pointer: Pointer;
    }
}

/* *
 *
 *  Class
 *
 * */

/**
 * The mouse and touch tracker object. Each {@link Chart} item has one
 * associated Pointer item that can be accessed from the  {@link Chart.pointer}
 * property.
 *
 * @class
 * @name Highcharts.Pointer
 *
 * @param {Highcharts.Chart} chart
 * The chart instance.
 *
 * @param {Highcharts.Options} options
 * The root options object. The pointer uses options from the chart and tooltip
 * structures.
 */
class Pointer {

    /* *
     *
     *  Static Properties
     *
     * */

    public static hoverChartIndex: (number|undefined);

    public static unbindDocumentMouseUp: (Function|undefined);

    public static unbindDocumentTouchEnd: (Function|undefined);

    /* *
     *
     *  Constructors
     *
     * */

    /* *
     *
     *  Properties
     *
     * */

    public chart: Chart;

    public chartPosition?: Pointer.ChartPositionObject;

<<<<<<< HEAD
    public hasDragged: false|number;
=======
    public hasDragged: (false|number) = false;

    public hasPinched?: boolean;
>>>>>>> 621b6e69

    public hasZoom?: boolean;

    public initiated?: boolean;

    public isDirectTouch?: boolean;

    public lastTouches?: Array<PointerEvent>;

    public mouseDownX?: number;

    public mouseDownY?: number;

    public options: Options;

    public pinchDown?: Array<PointerEvent>;

    public res?: boolean;

    public runChartClick?: boolean;

    public selectionMarker?: SVGElement;

    public tooltipTimeout?: number;

    public eventsToUnbind: Array<Function> = [];

    public unDocMouseMove?: Function;

    public zoomHor?: boolean;

    public zoomVert?: boolean;

    public zoomX?: boolean;

    public zoomY?: boolean;

    /* *
     *
     *  Functions
     *
     * */

    /**
     * Set inactive state to all series that are not currently hovered,
     * or, if `inactiveOtherPoints` is set to true, set inactive state to
     * all points within that series.
     *
     * @private
     * @function Highcharts.Pointer#applyInactiveState
     *
     * @param {Array<Highcharts.Point>} points
     * Currently hovered points
     */
    public applyInactiveState(points: Array<Point>): void {
        let activeSeries = [] as Array<Series>,
            series: Series;

        // Get all active series from the hovered points
        (points || []).forEach(function (item): void {
            series = item.series;

            // Include itself
            activeSeries.push(series);

            // Include parent series
            if (series.linkedParent) {
                activeSeries.push(series.linkedParent);
            }

            // Include all child series
            if (series.linkedSeries) {
                activeSeries = activeSeries.concat(
                    series.linkedSeries
                );
            }

            // Include navigator series
            if (series.navigatorSeries) {
                activeSeries.push(series.navigatorSeries);
            }
        });
        // Now loop over all series, filtering out active series
        this.chart.series.forEach(function (inactiveSeries): void {
            if (activeSeries.indexOf(inactiveSeries) === -1) {
                // Inactive series
                inactiveSeries.setState('inactive', true);
            } else if (inactiveSeries.options.inactiveOtherPoints) {
                // Active series, but other points should be inactivated
                inactiveSeries.setAllPointsToState('inactive');
            }
        });
    }

    /**
     * Destroys the Pointer object and disconnects DOM events.
     *
     * @function Highcharts.Pointer#destroy
     */
    public destroy(): void {
        const pointer = this;

        this.eventsToUnbind.forEach((unbind): void => unbind());
        this.eventsToUnbind = [];

        if (!H.chartCount) {
            if (Pointer.unbindDocumentMouseUp) {
                Pointer.unbindDocumentMouseUp = Pointer.unbindDocumentMouseUp();
            }
            if (Pointer.unbindDocumentTouchEnd) {
                Pointer.unbindDocumentTouchEnd = (
                    Pointer.unbindDocumentTouchEnd()
                );
            }
        }

        // memory and CPU leak
        clearInterval(pointer.tooltipTimeout);

        objectEach(pointer, function (_val, prop): void {
            pointer[prop] = void 0 as any;
        });
    }

    /**
     * Calculate attrs for selection marker.
     * @private
     * @function Highcharts.Pointer#getSelectionMarkerAttrs
     * @emits getSelectionMarkerAttrs
     */
    public getSelectionMarkerAttrs(chartX: number, chartY: number): {
        attrs: SVGAttributes
        shapeType: 'rect' | 'arc' | 'path'
    } {
        const e: GetSelectionMarkerAttrsEvent = {
            args: { chartX, chartY },
            attrs: {} as SVGAttributes,
            shapeType: 'rect' as 'rect' | 'arc' | 'path'
        };

        fireEvent(
            this,
            'getSelectionMarkerAttrs',
            e,
            (e: GetSelectionMarkerAttrsEvent): void => {
                const {
                        chart,
                        mouseDownX = 0,
                        mouseDownY = 0,
                        zoomHor,
                        zoomVert
                    } = this,
                    attrs = e.attrs;

                let size;

                attrs.x = chart.plotLeft;
                attrs.y = chart.plotTop;
                attrs.width = zoomHor ? 1 : chart.plotWidth;
                attrs.height = zoomVert ? 1 : chart.plotHeight;

                // Adjust the width of the selection marker. Firefox needs at
                // least one pixel width or height in order to return a bounding
                // box.
                if (zoomHor) {
                    size = chartX - mouseDownX;
                    attrs.width = Math.max(1, Math.abs(size));
                    attrs.x = (size > 0 ? 0 : size) + mouseDownX;
                }

                // Adjust the height of the selection marker
                if (zoomVert) {
                    size = chartY - mouseDownY;
                    attrs.height = Math.max(1, Math.abs(size));
                    attrs.y = (size > 0 ? 0 : size) + mouseDownY;
                }
            }
        );

        return e;
    }

    /**
     * Perform a drag operation in response to a mousemove event while the mouse
     * is down.
     * @private
     * @function Highcharts.Pointer#drag
     */
    public drag(e: PointerEvent): void {
        const { chart, mouseDownX = 0, mouseDownY = 0 } = this,
            { panning, panKey, selectionMarkerFill } = chart.options.chart,
            plotLeft = chart.plotLeft,
            plotTop = chart.plotTop,
            plotWidth = chart.plotWidth,
            plotHeight = chart.plotHeight,
            panningEnabled = isObject(panning) ?
                panning.enabled :
                panning,
            panKeyPressed = panKey && e[`${panKey}Key`];

        let chartX = e.chartX,
            chartY = e.chartY,
            clickedInside,
            selectionMarker = this.selectionMarker;

        // If the device supports both touch and mouse (like IE11), and we are
        // touch-dragging inside the plot area, don't handle the mouse event.
        // #4339.
        if (selectionMarker && (selectionMarker as any).touch) {
            return;
        }

        // If the mouse is outside the plot area, adjust to coordinates
        // inside to prevent the selection marker from going outside
        if (chartX < plotLeft) {
            chartX = plotLeft;
        } else if (chartX > plotLeft + plotWidth) {
            chartX = plotLeft + plotWidth;
        }

        if (chartY < plotTop) {
            chartY = plotTop;
        } else if (chartY > plotTop + plotHeight) {
            chartY = plotTop + plotHeight;
        }

        // Determine if the mouse has moved more than 10px
        this.hasDragged = Math.sqrt(
            Math.pow(mouseDownX - chartX, 2) +
            Math.pow(mouseDownY - chartY, 2)
        );

        if (this.hasDragged > 10) {
            clickedInside = chart.isInsidePlot(
                mouseDownX - plotLeft,
                mouseDownY - plotTop,
                {
                    visiblePlotOnly: true
                }
            );

            const { shapeType, attrs } =
                this.getSelectionMarkerAttrs(chartX, chartY);

            // Make a selection
            if (
                (chart.hasCartesianSeries || chart.mapView) &&
                this.hasZoom &&
                clickedInside &&
                !panKeyPressed
            ) {
                if (!selectionMarker) {
                    this.selectionMarker = selectionMarker =
                        chart.renderer[shapeType]();

                    selectionMarker
                        .attr({
                            'class': 'highcharts-selection-marker',
                            zIndex: 7
                        })
                        .add();

                    if (!chart.styledMode) {
                        selectionMarker.attr({
                            fill:
                                selectionMarkerFill ||
                                color(Palette.highlightColor80)
                                    .setOpacity(0.25).get()
                        });
                    }
                }
            }

            if (selectionMarker) {
                selectionMarker.attr(
                    attrs
                );
            }

            // Panning
            if (clickedInside && !selectionMarker && panningEnabled) {
                chart.pan(e, panning as any);
            }
        }
    }

    /**
     * Start a drag operation.
     * @private
     * @function Highcharts.Pointer#dragStart
     */
    public dragStart(e: PointerEvent): void {
        const chart = this.chart;

        // Record the start position
        chart.mouseIsDown = e.type;
        chart.cancelClick = false;
        chart.mouseDownX = this.mouseDownX = e.chartX;
        chart.mouseDownY = this.mouseDownY = e.chartY;
    }

    /**
     * Get selection box to calculate extremes
     * @private
     * @function Highcharts.Pointer#getSelectionBox
     * @emits getSelectionBox
     */
    public getSelectionBox(marker: SVGElement): BBoxObject {
        const e = {
            args: { marker },
            result: marker.getBBox()
        };

        fireEvent(this, 'getSelectionBox', e);

        return e.result;
    }

    /**
     * On mouse up or touch end across the entire document, drop the selection.
     * @private
     * @function Highcharts.Pointer#drop
     */
    public drop(e?: PointerEvent): void {
        const { chart, selectionMarker } = this;

        // During a mouse, touch or mousewheel pan, the `startOnTick` and
        // `endOnTick` options are ignored. Otherwise the zooming or panning
        // would be jumpy, or even not performed because the end ticks would
        // block it. After the touch has ended, we undo this and render again.
        let redraw: true|undefined;
        for (const axis of chart.axes) {
            if (axis.isPanning) {
                axis.isPanning = false;
                if (
                    axis.options.startOnTick ||
                    axis.options.endOnTick ||
                    axis.series.some((s): boolean|undefined => s.boosted)
                ) {
                    axis.forceRedraw = true;
                    axis.setExtremes(axis.userMin, axis.userMax, false);
                    redraw = true;
                }
            }
        }
        if (redraw) {
            chart.redraw();
        }

        if (selectionMarker && e) {
            /*
            // Start by false runZoom, unless when we have a mapView, in which
            // case the zoom will be handled in the selection event.
            let runZoom = Boolean(chart.mapView);

            // Record each axis' min and max
            chart.axes.forEach(function (axis: Axis): void {
                if (
                    axis.zoomEnabled &&
                    defined(axis.min) &&
                    (
                        hasPinched ||
                        pointer[({
                            xAxis: 'zoomX',
                            yAxis: 'zoomY'
                        } as Record<string, (
                            'zoomX'|
                            'zoomY'
                        )>)[axis.coll]]
                    ) &&
                    isNumber(x) &&
                    isNumber(y) &&
                    isNumber(width) &&
                    isNumber(height)
                ) { // #859, #3569
                    const horiz = axis.horiz,
                        minPixelPadding = e.type === 'touchend' ?
                            axis.minPixelPadding :
                            0, // #1207, #3075
                        selectionMin = axis.toValue(
                            (horiz ? x : y) + minPixelPadding
                        ),
                        selectionMax = axis.toValue(
                            (horiz ? x + width : y + height) -
                            minPixelPadding
                        );

                    (selectionData as any)[axis.coll].push({
                        axis: axis,
                        // Min/max for reversed axes
                        min: Math.min(selectionMin, selectionMax),
                        max: Math.max(selectionMin, selectionMax)
                    });
                    runZoom = true;
                }
            });
            */

            // A selection has been made
            if (this.hasDragged) {
                const from = this.getSelectionBox(selectionMarker);
                chart.transform({
                    axes: chart.axes.filter((a): boolean|undefined =>
                        a.zoomEnabled &&
                        (
                            (a.coll === 'xAxis' && this.zoomX) ||
                            (a.coll === 'yAxis' && this.zoomY)
                        )
                    ),
                    selection: {
                        originalEvent: e, // #4890
                        xAxis: [],
                        yAxis: [],
                        ...from
                    },
                    from
                });
            }

            if (isNumber(chart.index)) {
                this.selectionMarker = selectionMarker.destroy();
            }
        }

        // Reset all. Check isNumber because it may be destroyed on mouse up
        // (#877)
        if (chart && isNumber(chart.index)) {
            css(chart.container, { cursor: chart._cursor as any });
            chart.cancelClick = +this.hasDragged > 10; // #370
            chart.mouseIsDown = this.hasDragged = false;
            this.pinchDown = [];
        }
    }

    /**
     * Finds the closest point to a set of coordinates, using the k-d-tree
     * algorithm.
     *
     * @function Highcharts.Pointer#findNearestKDPoint
     *
     * @param {Array<Highcharts.Series>} series
     * All the series to search in.
     *
     * @param {boolean|undefined} shared
     * Whether it is a shared tooltip or not.
     *
     * @param {Highcharts.PointerEventObject} e
     * The pointer event object, containing chart coordinates of the pointer.
     *
     * @return {Highcharts.Point|undefined}
     * The point closest to given coordinates.
     */
    public findNearestKDPoint(
        series: Array<Series>,
        shared: (boolean|undefined),
        e: PointerEvent
    ): (Point|undefined) {

        let closest: (Point|undefined);

        /** @private */
        function sort(
            p1: Point,
            p2: Point
        ): number {
            const isCloserX = (p1.distX as any) - (p2.distX as any),
                isCloser = (p1.dist as any) - (p2.dist as any),
                isAbove = (
                    p2.series.group?.zIndex -
                    p1.series.group?.zIndex
                );

            let result;

            // We have two points which are not in the same place on xAxis
            // and shared tooltip:
            if (isCloserX !== 0 && shared) { // #5721
                result = isCloserX;
            // Points are not exactly in the same place on x/yAxis:
            } else if (isCloser !== 0) {
                result = isCloser;
            // The same xAxis and yAxis position, sort by z-index:
            } else if (isAbove !== 0) {
                result = isAbove;
            // The same zIndex, sort by array index:
            } else {
                result =
                    (p1.series.index as any) > (p2.series.index as any) ?
                        -1 :
                        1;
            }
            return result;
        }

        series.forEach(function (s): void {
            const noSharedTooltip = s.noSharedTooltip && shared,
                compareX = (
                    !noSharedTooltip &&
                    (s.options.findNearestPointBy as any).indexOf('y') < 0
                ),
                point = s.searchPoint(
                    e,
                    compareX
                );

            if (// Check that we actually found a point on the series.
                isObject(point, true) && point.series &&
                // Use the new point if it is closer.
                (!isObject(closest, true) ||
                (sort(closest as any, point as any) > 0))
            ) {
                closest = point;
            }
        });
        return closest;
    }

    /**
     * @private
     * @function Highcharts.Pointer#getChartCoordinatesFromPoint
     */
    public getChartCoordinatesFromPoint(
        point: Point,
        inverted?: boolean
    ): (Pointer.CoordinatesObject|undefined) {
        const { xAxis, yAxis } = point.series,
            shapeArgs = point.shapeArgs;

        if (xAxis && yAxis) {
            let x = point.clientX ?? point.plotX ?? 0,
                y = point.plotY || 0;

            if (
                (point as NodesComposition.PointComposition).isNode &&
                shapeArgs &&
                isNumber(shapeArgs.x) &&
                isNumber(shapeArgs.y)
            ) {
                x = shapeArgs.x;
                y = shapeArgs.y;
            }

            return inverted ? {
                chartX: yAxis.len + yAxis.pos - y,
                chartY: xAxis.len + xAxis.pos - x
            } : {
                chartX: x + xAxis.pos,
                chartY: y + yAxis.pos
            };
        }

        if (shapeArgs && shapeArgs.x && shapeArgs.y) {
            // E.g. pies do not have axes
            return {
                chartX: shapeArgs.x,
                chartY: shapeArgs.y
            };
        }
    }

    /**
     * Return the cached chartPosition if it is available on the Pointer,
     * otherwise find it. Running offset is quite expensive, so it should be
     * avoided when we know the chart hasn't moved.
     *
     * @function Highcharts.Pointer#getChartPosition
     *
     * @return {Highcharts.ChartPositionObject}
     * The offset of the chart container within the page
     */
    public getChartPosition(): Pointer.ChartPositionObject {
        if (this.chartPosition) {
            return this.chartPosition;
        }

        const { container } = this.chart;
        const pos = offset(container);
        this.chartPosition = {
            left: pos.left,
            top: pos.top,
            scaleX: 1,
            scaleY: 1
        };

        const { offsetHeight, offsetWidth } = container;

        // #13342 - tooltip was not visible in Chrome, when chart
        // updates height.
        if (
            offsetWidth > 2 && // #13342
            offsetHeight > 2 // #13342
        ) {
            this.chartPosition.scaleX = pos.width / offsetWidth;
            this.chartPosition.scaleY = pos.height / offsetHeight;
        }

        return this.chartPosition;
    }

    /**
     * Get the click position in terms of axis values.
     *
     * @function Highcharts.Pointer#getCoordinates
     *
     * @param {Highcharts.PointerEventObject} e
     * Pointer event, extended with `chartX` and `chartY` properties.
     *
     * @return {Highcharts.PointerAxisCoordinatesObject}
     * Axis coordinates.
     */
    public getCoordinates(e: PointerEvent): Pointer.AxesCoordinatesObject {

        const coordinates: Pointer.AxesCoordinatesObject = {
            xAxis: [],
            yAxis: []
        };

        for (const axis of this.chart.axes) {
            coordinates[axis.isXAxis ? 'xAxis' : 'yAxis'].push({
                axis,
                value: axis.toValue(e[axis.horiz ? 'chartX' : 'chartY'])
            });
        }

        return coordinates;
    }

    /**
     * Calculates what is the current hovered point/points and series.
     *
     * @private
     * @function Highcharts.Pointer#getHoverData
     *
     * @param {Highcharts.Point|undefined} existingHoverPoint
     * The point currently being hovered.
     *
     * @param {Highcharts.Series|undefined} existingHoverSeries
     * The series currently being hovered.
     *
     * @param {Array<Highcharts.Series>} series
     * All the series in the chart.
     *
     * @param {boolean} isDirectTouch
     * Is the pointer directly hovering the point.
     *
     * @param {boolean|undefined} shared
     * Whether it is a shared tooltip or not.
     *
     * @param {Highcharts.PointerEventObject} [e]
     * The triggering event, containing chart coordinates of the pointer.
     *
     * @return {Object}
     * Object containing resulting hover data: hoverPoint, hoverSeries, and
     * hoverPoints.
     */
    public getHoverData(
        existingHoverPoint: (Point|undefined),
        existingHoverSeries: (Series|undefined),
        series: Array<Series>,
        isDirectTouch?: boolean,
        shared?: boolean,
        e?: PointerEvent
    ): Pointer.HoverDataObject {
        const hoverPoints = [] as Array<Point>,
            useExisting = !!(isDirectTouch && existingHoverPoint),
            filter = function (s: Series): boolean {
                return (
                    s.visible &&
                    !(!shared && s.directTouch) && // #3821
                    pick(s.options.enableMouseTracking, true)
                );
            };

        let hoverSeries: Series = existingHoverSeries as any,
            // Which series to look in for the hover point
            searchSeries,
            // Parameters needed for beforeGetHoverData event.
            eventArgs: Pointer.EventArgsObject = {
                chartX: e ? e.chartX : void 0,
                chartY: e ? e.chartY : void 0,
                shared: shared
            };

        // Find chart.hoverPane and update filter method in polar.
        fireEvent(this, 'beforeGetHoverData', eventArgs);

        const notSticky = hoverSeries && !hoverSeries.stickyTracking;

        searchSeries = notSticky ?
            // Only search on hovered series if it has stickyTracking false
            [hoverSeries as any] :
            // Filter what series to look in.
            series.filter((s): boolean => s.stickyTracking &&
                (eventArgs.filter || filter)(s));

        // Use existing hovered point or find the one closest to coordinates.
        const hoverPoint = useExisting || !e ?
            existingHoverPoint :
            this.findNearestKDPoint(searchSeries, shared, e) as any;

        // Assign hover series
        hoverSeries = hoverPoint && hoverPoint.series;

        // If we have a hoverPoint, assign hoverPoints.
        if (hoverPoint) {
            // When tooltip is shared, it displays more than one point
            if (shared && !hoverSeries.noSharedTooltip) {
                searchSeries = series.filter(function (s): boolean {
                    return eventArgs.filter ?
                        eventArgs.filter(s) : filter(s) && !s.noSharedTooltip;
                });

                // Get all points with the same x value as the hoverPoint
                searchSeries.forEach(function (s): any {
                    let point = find(s.points, function (p: Point): boolean {
                        return p.x === hoverPoint.x && !p.isNull;
                    });

                    if (isObject(point)) {
                        /*
                        * Boost returns a minimal point. Convert it to a usable
                        * point for tooltip and states.
                        */
                        if (s.boosted && s.boost) {
                            point = s.boost.getPoint(point);
                        }
                        hoverPoints.push(point);
                    }
                });
            } else {
                hoverPoints.push(hoverPoint);
            }
        }

        // Check whether the hoverPoint is inside pane we are hovering over.
        eventArgs = { hoverPoint: hoverPoint };
        fireEvent(this, 'afterGetHoverData', eventArgs);

        return {
            hoverPoint: eventArgs.hoverPoint,
            hoverSeries: hoverSeries,
            hoverPoints: hoverPoints
        };
    }

    /**
     * @private
     * @function Highcharts.Pointer#getPointFromEvent
     */
    public getPointFromEvent(e: Event): (Point|undefined) {
        let target = e.target,
            point;

        while (target && !point) {
            point = (target as any).point;
            target = (target as any).parentNode;
        }
        return point;
    }

    /**
     * @private
     * @function Highcharts.Pointer#onTrackerMouseOut
     */
    public onTrackerMouseOut(e: PointerEvent): void {
        const chart = this.chart;
        const relatedTarget = e.relatedTarget;
        const series = chart.hoverSeries;

        this.isDirectTouch = false;

        if (
            series &&
            relatedTarget &&
            !series.stickyTracking &&
            !this.inClass(relatedTarget as any, 'highcharts-tooltip') &&
            (
                !this.inClass(
                    relatedTarget as any,
                    'highcharts-series-' + series.index
                ) || // #2499, #4465, #5553
                !this.inClass(relatedTarget as any, 'highcharts-tracker')
            )
        ) {
            series.onMouseOut();
        }
    }

    /**
     * Utility to detect whether an element has, or has a parent with, a
     * specific class name. Used on detection of tracker objects and on deciding
     * whether hovering the tooltip should cause the active series to mouse out.
     *
     * @function Highcharts.Pointer#inClass
     *
     * @param {Highcharts.SVGDOMElement|Highcharts.HTMLDOMElement} element
     * The element to investigate.
     *
     * @param {string} className
     * The class name to look for.
     *
     * @return {boolean|undefined}
     * True if either the element or one of its parents has the given class
     * name.
     */
    public inClass(
        element: DOMElementType,
        className: string
    ): (boolean|undefined) {
        let elem: DOMElementType|null = element,
            elemClassName;

        while (elem) {
            elemClassName = attr(elem, 'class');
            if (elemClassName) {
                if (elemClassName.indexOf(className) !== -1) {
                    return true;
                }
                if (elemClassName.indexOf('highcharts-container') !== -1) {
                    return false;
                }
            }
            elem = elem.parentElement;
        }
    }

    /**
     * Initialize the Pointer.
     *
     * @private
     * @function Highcharts.Pointer#init
     *
     * @param {Highcharts.Chart} chart
     * The Chart instance.
     *
     * @param {Highcharts.Options} options
     * The root options object. The pointer uses options from the chart and
     * tooltip structures.
     */
    public constructor(chart: Chart, options: Options) {

        // Store references
        this.options = options;
        this.chart = chart;

        // Do we need to handle click on a touch device?
        this.runChartClick = Boolean(options.chart.events?.click);

        this.pinchDown = [];

        this.setDOMEvents();

        fireEvent(this, 'afterInit');
    }

    /**
     * Takes a browser event object and extends it with custom Highcharts
     * properties `chartX` and `chartY` in order to work on the internal
     * coordinate system.
     *
     * On map charts, the properties `lon` and `lat` are added to the event
     * object given that the chart has projection information.
     *
     * @function Highcharts.Pointer#normalize
     *
     * @param {global.MouseEvent|global.PointerEvent|global.TouchEvent} e
     * Event object in standard browsers.
     *
     * @param {Highcharts.OffsetObject} [chartPosition]
     * Additional chart offset.
     *
     * @return {Highcharts.PointerEventObject}
     * A browser event with extended properties `chartX` and `chartY`.
     */
    public normalize<T extends PointerEvent>(
        e: (T|MouseEvent|PointerEvent|TouchEvent),
        chartPosition?: Pointer.ChartPositionObject
    ): T {
        const touches = (e as TouchEvent).touches;

        // Position for iOS (#2757)
        const ePos = (
            touches ?
                touches.length ?
                    touches.item(0) as Touch :
                    (pick( // #13534
                        touches.changedTouches,
                        (e as TouchEvent).changedTouches)
                    )[0] :
                e as unknown as PointerEvent
        );

        // Get mouse position
        if (!chartPosition) {
            chartPosition = this.getChartPosition();
        }

        let chartX = ePos.pageX - chartPosition.left,
            chartY = ePos.pageY - chartPosition.top;

        // #11329 - when there is scaling on a parent element, we need to take
        // this into account
        chartX /= chartPosition.scaleX;
        chartY /= chartPosition.scaleY;

        return extend(e, {
            chartX: Math.round(chartX),
            chartY: Math.round(chartY)
        }) as any;
    }

    /**
     * @private
     * @function Highcharts.Pointer#onContainerClick
     */
    public onContainerClick(e: MouseEvent): void {
        const chart = this.chart;
        const hoverPoint = chart.hoverPoint;
        const pEvt = this.normalize(e);
        const plotLeft = chart.plotLeft;
        const plotTop = chart.plotTop;

        if (!chart.cancelClick) {

            // On tracker click, fire the series and point events. #783, #1583
            if (hoverPoint &&
                this.inClass(pEvt.target as any, 'highcharts-tracker')
            ) {

                // The series click event
                fireEvent(hoverPoint.series, 'click', extend(pEvt, {
                    point: hoverPoint
                }));

                // The point click event
                if (chart.hoverPoint) { // It may be destroyed (#1844)
                    hoverPoint.firePointEvent('click', pEvt);
                }

            // When clicking outside a tracker, fire a chart event
            } else {
                extend(pEvt, this.getCoordinates(pEvt));

                // Fire a click event in the chart
                if (
                    chart.isInsidePlot(
                        pEvt.chartX - plotLeft,
                        pEvt.chartY - plotTop,
                        {
                            visiblePlotOnly: true
                        }
                    )
                ) {
                    fireEvent(chart, 'click', pEvt);
                }
            }


        }
    }

    /**
     * @private
     * @function Highcharts.Pointer#onContainerMouseDown
     */
    public onContainerMouseDown(e: MouseEvent): void {
        const isPrimaryButton = ((e.buttons || e.button) & 1) === 1;

        e = this.normalize(e);

        // #11635, Firefox does not reliably fire move event after click scroll
        if (
            H.isFirefox &&
            e.button !== 0
        ) {
            this.onContainerMouseMove(e);
        }

        // #11635, limiting to primary button
        if (
            typeof e.button === 'undefined' ||
            isPrimaryButton
        ) {
            this.zoomOption(e);

            // #295, #13737 solve conflict between container drag and chart zoom
            if (isPrimaryButton) {
                e.preventDefault?.();
            }

            this.dragStart(e as PointerEvent);
        }
    }

    /**
     * When mouse leaves the container, hide the tooltip.
     * @private
     * @function Highcharts.Pointer#onContainerMouseLeave
     */
    public onContainerMouseLeave(e: MouseEvent): void {
        const { pointer } = charts[pick(Pointer.hoverChartIndex, -1)] || {};

        e = this.normalize(e);

        this.onContainerMouseMove(e);

        // #4886, MS Touch end fires mouseleave but with no related target
        if (
            pointer &&
            e.relatedTarget &&
            !this.inClass(e.relatedTarget as any, 'highcharts-tooltip')
        ) {
            pointer.reset();
            // Also reset the chart position, used in #149 fix
            pointer.chartPosition = void 0;
        }
    }

    /**
     * When mouse enters the container, delete pointer's chartPosition.
     * @private
     * @function Highcharts.Pointer#onContainerMouseEnter
     */
    public onContainerMouseEnter(e: MouseEvent): void {
        delete this.chartPosition;
    }

    /**
     * The mousemove, touchmove and touchstart event handler
     * @private
     * @function Highcharts.Pointer#onContainerMouseMove
     */
    public onContainerMouseMove(e: MouseEvent): void {
        const chart = this.chart,
            tooltip = chart.tooltip,
            pEvt = this.normalize(e);

        this.setHoverChartIndex(e);

        if (chart.mouseIsDown === 'mousedown' || this.touchSelect(pEvt)) {
            this.drag(pEvt);
        }

        // Show the tooltip and run mouse over events (#977)
        if (
            !chart.openMenu &&
            (
                this.inClass(pEvt.target as any, 'highcharts-tracker') ||
                chart.isInsidePlot(
                    pEvt.chartX - chart.plotLeft,
                    pEvt.chartY - chart.plotTop,
                    {
                        visiblePlotOnly: true
                    }
                )
            ) &&

            // If the tooltip has stickOnContact enabled, do nothing. This
            // applies regardless of any combinations of the `split` and
            // `useHTML` options.
            !(
                tooltip &&
                tooltip.shouldStickOnContact(pEvt)
            )
        ) {
            if (
                this.inClass(pEvt.target as any, 'highcharts-no-tooltip')
            ) {
                this.reset(false, 0);
            } else {
                this.runPointActions(pEvt);
            }
        }
    }

    /**
     * @private
     * @function Highcharts.Pointer#onDocumentTouchEnd
     */
    public onDocumentTouchEnd(e: PointerEvent): void {
        this.onDocumentMouseUp(e);
    }

    /**
     * @private
     * @function Highcharts.Pointer#onContainerTouchMove
     */
    public onContainerTouchMove(e: PointerEvent): void {
        if (this.touchSelect(e)) {
            this.onContainerMouseMove(e);
        } else {
            this.touch(e);
        }
    }

    /**
     * @private
     * @function Highcharts.Pointer#onContainerTouchStart
     */
    public onContainerTouchStart(e: PointerEvent): void {
        if (this.touchSelect(e)) {
            this.onContainerMouseDown(e);
        } else {
            this.zoomOption(e);
            this.touch(e, true);
        }
    }

    /**
     * Special handler for mouse move that will hide the tooltip when the mouse
     * leaves the plotarea. Issue #149 workaround. The mouseleave event does not
     * always fire.
     * @private
     * @function Highcharts.Pointer#onDocumentMouseMove
     */
    public onDocumentMouseMove(e: MouseEvent): void {
        const chart = this.chart;
        const tooltip = chart.tooltip;
        const chartPosition = this.chartPosition;
        const pEvt = this.normalize(e, chartPosition);

        // If we're outside, hide the tooltip
        if (
            chartPosition &&
            !chart.isInsidePlot(
                pEvt.chartX - chart.plotLeft,
                pEvt.chartY - chart.plotTop,
                {
                    visiblePlotOnly: true
                }
            ) &&
            !(
                tooltip &&
                tooltip.shouldStickOnContact(pEvt)
            ) &&
            !this.inClass(pEvt.target as any, 'highcharts-tracker')
        ) {
            this.reset();
        }
    }

    /**
     * @private
     * @function Highcharts.Pointer#onDocumentMouseUp
     */
    public onDocumentMouseUp(e: PointerEvent): void {
        charts[pick(Pointer.hoverChartIndex, -1)]
            ?.pointer
            .drop(e);
    }

    /**
     * Handle touch events with two touches
     * @private
     * @function Highcharts.Pointer#pinch
     */
    public pinch(e: PointerEvent): void {
        const pointer = this,
            { chart, hasZoom, lastTouches } = pointer,
            touches = [].map.call(
                e.touches || [],
                // Normalize each touch
                (touch): PointerEvent => pointer.normalize(touch)
            ) as Array<PointerEvent>,
            touchesLength = touches.length,
            fireClickEvent = touchesLength === 1 && (
                (
                    pointer.inClass(e.target as any, 'highcharts-tracker') &&
                    chart.runTrackerClick
                ) ||
                pointer.runChartClick
            ),
            tooltip = chart.tooltip,
            followTouchMove = touchesLength === 1 &&
                pick(tooltip?.options.followTouchMove, true);

        // Don't initiate panning until the user has pinched. This prevents us
        // from blocking page scrolling as users scroll down a long page
        // (#4210).
        if (touchesLength > 1) {
            pointer.initiated = true;
        } else if (followTouchMove) {
            // #16119: Prevent blocking scroll when single-finger panning is
            // not enabled
            pointer.initiated = false;
        }

        // On touch devices, only proceed to trigger click if a handler is
        // defined
        if (
            hasZoom &&
            pointer.initiated &&
            !fireClickEvent &&
            e.cancelable !== false
        ) {
            e.preventDefault();
        }

        // Register the touch start position
        if (e.type === 'touchstart') {
            pointer.pinchDown = touches;
            pointer.res = true; // Reset on next move

        // Optionally move the tooltip on touchmove
        } else if (followTouchMove) {
            this.runPointActions(pointer.normalize(e));

        // Event type is touchmove, handle panning and pinching. The length can
        // be 0 when releasing, if touchend fires first
        } else if (lastTouches) {

            fireEvent(chart, 'touchpan', {
                originalEvent: e,
                touches
            }, (): void => {

                /* /
                const last0 = lastTouches[0],
                    last1 = lastTouches[1] ?? last0,
                    now0 = touches[0],
                    now1 = touches[1] ?? now0,
                    axes = chart.axes
                        .filter((axis): boolean|undefined =>
                            axis.zoomEnabled &&
                            (
                                (this.zoomHor && axis.horiz) ||
                                (this.zoomVert && !axis.horiz)
                            )
                        ),
                    transform: Chart.ChartTransformParams = { axes };

                (['chartX', 'chartY'] as Array<'chartX'|'chartY'>).forEach(
                    (chartXY, i): void => {
                        const pos = (i ? chart.plotTop : chart.plotLeft),
                            from = (last0[chartXY] + last1[chartXY]) / 2 - pos,
                            to = (now0[chartXY] + now1[chartXY]) / 2 - pos,
                            denominator = Math.abs(
                                now1[chartXY] - now0[chartXY]
                            ),
                            // Small denominator means either single touch or
                            // fingers pinched very close on this axis
                            scale = denominator < 20 ? 1 : Math.abs(
                                last1[chartXY] - last0[chartXY]
                            ) / denominator;

                        transform[
                            i ? 'moveY' : 'moveX'
                        ] = (2 - scale) * from - to;
                        transform[i ? 'zoomY' : 'zoomX'] = scale;
                    }
                );
                chart.transform(transform);
                */
                const boxFromTouches = (
                    touches: PointerEvent[]
                ): BBoxObject => {
                    const finger0 = touches[0],
                        finger1 = touches[1] || finger0;
                    return {
                        x: finger0.chartX,
                        y: finger0.chartY,
                        width: finger1.chartX - finger0.chartX,
                        height: finger1.chartY - finger0.chartY
                    };
                };

                chart.transform({
                    axes: chart.axes
                        .filter((axis): boolean|undefined =>
                            axis.zoomEnabled &&
                            (
                                (this.zoomHor && axis.horiz) ||
                                (this.zoomVert && !axis.horiz)
                            )
                        ),
                    to: boxFromTouches(touches),
                    from: boxFromTouches(lastTouches),
                    trigger: e.type
                });

                /* /

                const zoomParam: Pointer.SelectEventObject = {
                    animation: false,
                    originalEvent: e,
                    xAxis: [],
                    yAxis: []
                };
                let hasZoomed: boolean|undefined;
                for (const axis of chart.axes) {
                    const {
                        dataMin,
                        dataMax,
                        horiz,
                        minPixelPadding,
                        options
                    } = axis;
                    if (
                        axis.zoomEnabled &&
                        (
                            (this.zoomHor && horiz) ||
                            (this.zoomVert && !horiz)
                        ) &&
                        isNumber(dataMin) &&
                        isNumber(dataMax)
                    ) {
                        const chartXY = horiz ? 'chartX' : 'chartY',
                            singleTouch = touchesLength === 1,
                            touch0Start = lastTouches[0][chartXY],
                            touch1Start = lastTouches[1]?.[chartXY] ??
                                touch0Start,
                            touch0Now = touches[0][chartXY],
                            touch1Now = touches[1]?.[chartXY] ?? touch0Now;

                        if (
                            singleTouch ||
                            (
                                // Don't zoom if fingers are too close on this
                                // axis
                                Math.abs(touch0Start - touch1Start) > 20
                            )
                        ) {
                            const delta0 = touch0Now - touch0Start,
                                delta1 = touch1Start - touch1Now,
                                // The pinch is single-like if either only one
                                // finger is used, or two fingers are moved in
                                // parallel
                                singleLike = Math.abs(delta0 + delta1) < 1,
                                centerFactor = delta0 / (delta0 + delta1),
                                center = touch0Start +
                                    (touch1Start - touch0Start) * centerFactor,
                                scale = Math.abs(touch0Now - touch1Now) /
                                    Math.abs(touch0Start - touch1Start);

                            // Identify the data bounds in pixels
                            const [minVal, maxVal] = [
                                    axis.toPixels(
                                        Math.min(
                                            options.min ?? dataMin,
                                            dataMin
                                        ),
                                        true
                                    ),
                                    axis.toPixels(
                                        Math.max(
                                            options.max ?? dataMax,
                                            dataMax
                                        ),
                                        true
                                    )
                                ].sort((a, b): number => a - b),

                                minPxBound = Math.min(
                                    0,
                                    minVal - minPixelPadding
                                ),
                                maxPxBound = Math.max(
                                    axis.len,
                                    maxVal + minPixelPadding
                                );

                            let minPx = singleLike ?
                                    delta1 :
                                    center - center / scale,
                                maxPx = singleLike ?
                                    axis.len - delta0 :
                                    center + (axis.len - center) / scale;

                            // Constrain to the bounds
                            const range = maxPx - minPx;
                            if (minPx < minPxBound) {
                                minPx = minPxBound;
                                maxPx = minPxBound + range;
                            }
                            if (maxPx > maxPxBound) {
                                maxPx = maxPxBound;
                                minPx = Math.max(0, maxPxBound - range);
                            }
                            if (axis.reversed) {
                                [minPx, maxPx] = [maxPx, minPx];
                            }

                            // Get the translated min and max. Sorting is for
                            // vertical axes.
                            const [min, max] = [
                                axis.translate(
                                    minPx + minPixelPadding,
                                    true,
                                    !horiz,
                                    false,
                                    true
                                ),
                                axis.translate(
                                    maxPx - minPixelPadding,
                                    true,
                                    !horiz,
                                    false,
                                    true
                                )
                            ].sort((a, b): number => a - b);

                            zoomParam[axis.coll as 'xAxis'|'yAxis'].push({
                                axis,
                                min,
                                max
                            });
                            hasZoomed = true;
                        }
                    }
                }
                if (hasZoomed) {
                    chart.suppressEndOnTick = true;
                    chart.zoom(zoomParam);
                }

                // Set the marker
                /*
                if (!selectionMarker) {
                    // @todo It's a mock object, so maybe we need a separate
                    // interface
                    self.selectionMarker = selectionMarker = extend({
                        destroy: noop,
                        touch: true
                    }, chart.plotBox as any) as any;
                }

                self.pinchTranslate(
                    pinchDown,
                    touches as any,
                    transform,
                    selectionMarker,
                    clip,
                    lastValidTouch
                );

                self.hasPinched = hasZoom;

                // Scale and translate the groups to provide visual feedback
                // during pinching
                self.scaleGroups(transform, clip as any);
                // */
            });

            if (pointer.res) {
                pointer.res = false;
                this.reset(false, 0);
            }
        }

        pointer.lastTouches = touches;
    }

    /**
     * Run translation operations
     * @private
     * @function Highcharts.Pointer#pinchTranslate
     * /
    public pinchTranslate(
        pinchDown: Array<any>,
        touches: Array<PointerEvent>,
        transform: any,
        selectionMarker: any,
        clip: any,
        lastValidTouch: any
    ): void {
        if (this.zoomHor) {
            this.pinchTranslateDirection(
                true,
                pinchDown,
                touches,
                transform,
                selectionMarker,
                clip,
                lastValidTouch
            );
        }
        if (this.zoomVert) {
            this.pinchTranslateDirection(
                false,
                pinchDown,
                touches,
                transform,
                selectionMarker,
                clip,
                lastValidTouch
            );
        }
    }
    */

    /**
     * Run translation operations for each direction (horizontal and vertical)
     * independently.
     * @private
     * @function Highcharts.Pointer#pinchTranslateDirection
     * /
    public pinchTranslateDirection(
        horiz: boolean,
        pinchDown: Array<any>,
        touches: Array<PointerEvent>,
        transform: any,
        selectionMarker: any,
        clip: any,
        lastValidTouch: any,
        forcedScale?: number
    ): void {
        const chart = this.chart,
            xy: ('x'|'y') = horiz ? 'x' : 'y',
            XY: ('X'|'Y') = horiz ? 'X' : 'Y',
            sChartXY: ('chartX'|'chartY') = ('chart' + XY) as any,
            wh = horiz ? 'width' : 'height',
            plotLeftTop = (chart as any)['plot' + (horiz ? 'Left' : 'Top')],
            inverted = chart.inverted,
            bounds = chart.bounds[horiz ? 'h' : 'v'],
            singleTouch = pinchDown.length === 1,
            touch0Start = pinchDown[0][sChartXY],
            touch1Start = !singleTouch && pinchDown[1][sChartXY],
            setScale = function (): void {
                // Don't zoom if fingers are too close on this axis
                if (
                    typeof touch1Now === 'number' &&
                    Math.abs(touch0Start - touch1Start) > 20
                ) {
                    scale = forcedScale ||
                        Math.abs(touch0Now - touch1Now) /
                        Math.abs(touch0Start - touch1Start);
                }

                clipXY = ((plotLeftTop - touch0Now) / scale) + touch0Start;
                selectionWH = (chart as any)[
                    'plot' + (horiz ? 'Width' : 'Height')
                ] / scale;
            };

        let selectionWH: any,
            selectionXY,
            clipXY: any,
            scale = forcedScale || 1,
            touch0Now = touches[0][sChartXY],
            touch1Now = !singleTouch && touches[1][sChartXY],
            outOfBounds;

        // Set the scale, first pass
        setScale();

        // The clip position (x or y) is altered if out of bounds, the selection
        // position is not
        selectionXY = clipXY;

        // Out of bounds
        if (selectionXY < bounds.min) {
            selectionXY = bounds.min;
            outOfBounds = true;
        } else if (selectionXY + selectionWH > bounds.max) {
            selectionXY = bounds.max - selectionWH;
            outOfBounds = true;
        }

        // Is the chart dragged off its bounds, determined by dataMin and
        // dataMax?
        if (outOfBounds) {

            // Modify the touchNow position in order to create an elastic drag
            // movement. This indicates to the user that the chart is responsive
            // but can't be dragged further.
            touch0Now -= 0.8 * (touch0Now - lastValidTouch[xy][0]);
            if (typeof touch1Now === 'number') {
                touch1Now -= 0.8 * (touch1Now - lastValidTouch[xy][1]);
            }

            // Set the scale, second pass to adapt to the modified touchNow
            // positions
            setScale();

        } else {
            lastValidTouch[xy] = [touch0Now, touch1Now];
        }

        // Set geometry for clipping, selection and transformation
        if (!inverted) {
            clip[xy] = clipXY - plotLeftTop;
            clip[wh] = selectionWH;
        }
        const scaleKey = inverted ?
            (horiz ? 'scaleY' : 'scaleX') : 'scale' + XY;
        const transformScale = inverted ? 1 / scale : scale;

        selectionMarker[wh] = selectionWH;
        selectionMarker[xy] = selectionXY;
        // Invert scale if needed (#19217)
        transform[scaleKey] = scale * (inverted && !horiz ? -1 : 1);
        transform['translate' + XY] = (transformScale * plotLeftTop) +
            (touch0Now - (transformScale * touch0Start));
    }
    */

    /**
     * Reset the tracking by hiding the tooltip, the hover series state and the
     * hover point
     *
     * @function Highcharts.Pointer#reset
     *
     * @param {boolean} [allowMove]
     * Instead of destroying the tooltip altogether, allow moving it if
     * possible.
     *
     * @param {number} [delay]
     */
    public reset(allowMove?: boolean, delay?: number): void {
        const pointer = this,
            chart = pointer.chart,
            hoverSeries = chart.hoverSeries,
            hoverPoint = chart.hoverPoint,
            hoverPoints = chart.hoverPoints,
            tooltip = chart.tooltip,
            tooltipPoints = tooltip && tooltip.shared ?
                hoverPoints :
                hoverPoint;

        // Check if the points have moved outside the plot area (#1003, #4736,
        // #5101)
        if (allowMove && tooltipPoints) {
            splat(tooltipPoints).forEach(function (point: Point): void {
                if (
                    point.series.isCartesian &&
                    typeof point.plotX === 'undefined'
                ) {
                    allowMove = false;
                }
            });
        }

        // Just move the tooltip, #349
        if (allowMove) {
            if (tooltip && tooltipPoints && splat(tooltipPoints).length) {
                tooltip.refresh(tooltipPoints);
                if (tooltip.shared && hoverPoints) { // #8284
                    hoverPoints.forEach(function (point: Point): void {
                        point.setState(point.state, true);
                        if (point.series.isCartesian) {
                            if (point.series.xAxis.crosshair) {
                                point.series.xAxis
                                    .drawCrosshair(null as any, point);
                            }
                            if (point.series.yAxis.crosshair) {
                                point.series.yAxis
                                    .drawCrosshair(null as any, point);
                            }
                        }
                    });
                } else if (hoverPoint) { // #2500
                    hoverPoint.setState(hoverPoint.state, true);
                    chart.axes.forEach(function (axis: Axis): void {
                        if (
                            axis.crosshair &&
                            (hoverPoint as any).series[axis.coll] === axis
                        ) {
                            axis.drawCrosshair(null as any, hoverPoint);
                        }
                    });
                }
            }

        // Full reset
        } else {

            if (hoverPoint) {
                hoverPoint.onMouseOut();
            }

            if (hoverPoints) {
                hoverPoints.forEach(function (point: Point): void {
                    point.setState();
                });
            }

            if (hoverSeries) {
                hoverSeries.onMouseOut();
            }

            if (tooltip) {
                tooltip.hide(delay);
            }

            if (pointer.unDocMouseMove) {
                pointer.unDocMouseMove = pointer.unDocMouseMove();
            }

            // Remove crosshairs
            chart.axes.forEach(function (axis): void {
                axis.hideCrosshair();
            });

            chart.hoverPoints = chart.hoverPoint = void 0;
        }
    }

    /**
     * With line type charts with a single tracker, get the point closest to the
     * mouse. Run Point.onMouseOver and display tooltip for the point or points.
     *
     * @private
     * @function Highcharts.Pointer#runPointActions
     *
     * @emits Highcharts.Point#event:mouseOut
     * @emits Highcharts.Point#event:mouseOver
     */
    public runPointActions(e?: PointerEvent, p?: Point, force?: boolean): void {
        const pointer = this,
            chart = pointer.chart,
            series = chart.series,
            tooltip = (
                chart.tooltip && chart.tooltip.options.enabled ?
                    chart.tooltip :
                    void 0
            ),
            shared = (
                tooltip ?
                    tooltip.shared :
                    false
            );

        let hoverPoint = p || chart.hoverPoint,
            hoverSeries = hoverPoint && hoverPoint.series || chart.hoverSeries;

        const // onMouseOver or already hovering a series with directTouch
            isDirectTouch = (!e || e.type !== 'touchmove') && (
                !!p || (
                    (hoverSeries && hoverSeries.directTouch) &&
                    pointer.isDirectTouch
                )
            ),
            hoverData = this.getHoverData(
                hoverPoint,
                hoverSeries,
                series,
                isDirectTouch,
                shared,
                e
            );

        // Update variables from hoverData.
        hoverPoint = hoverData.hoverPoint;
        hoverSeries = hoverData.hoverSeries;

        const points = hoverData.hoverPoints,
            followPointer = hoverSeries &&
                hoverSeries.tooltipOptions.followPointer &&
                !hoverSeries.tooltipOptions.split,
            useSharedTooltip = (
                shared &&
                hoverSeries &&
                !hoverSeries.noSharedTooltip
            );

        // Refresh tooltip for kdpoint if new hover point or tooltip was hidden
        // #3926, #4200
        if (
            hoverPoint &&
            (
                force ||
                hoverPoint !== chart.hoverPoint ||
                (tooltip && tooltip.isHidden)
            )
        ) {
            (chart.hoverPoints || []).forEach(function (p: Point): void {
                if (points.indexOf(p) === -1) {
                    p.setState();
                }
            });

            // Set normal state to previous series
            if (chart.hoverSeries !== hoverSeries) {
                hoverSeries.onMouseOver();
            }

            pointer.applyInactiveState(points);

            // Do mouseover on all points (#3919, #3985, #4410, #5622)
            (points || []).forEach(function (p: Point): void {
                p.setState('hover');
            });

            // If tracking is on series in stead of on each point,
            // fire mouseOver on hover point. // #4448
            if (chart.hoverPoint) {
                chart.hoverPoint.firePointEvent('mouseOut');
            }

            // Hover point may have been destroyed in the event handlers (#7127)
            if (!hoverPoint.series) {
                return;
            }

            /**
             * Contains all hovered points.
             *
             * @name Highcharts.Chart#hoverPoints
             * @type {Array<Highcharts.Point>|null}
             */
            chart.hoverPoints = points;

            /**
             * Contains the original hovered point.
             *
             * @name Highcharts.Chart#hoverPoint
             * @type {Highcharts.Point|null}
             */
            chart.hoverPoint = hoverPoint;

            /**
             * Hover state should not be lost when axis is updated (#12569)
             * Axis.update runs pointer.reset which uses chart.hoverPoint.state
             * to apply state which does not exist in hoverPoint yet.
             * The mouseOver event should be triggered when hoverPoint
             * is correct.
             */
            hoverPoint.firePointEvent('mouseOver', void 0, () : void => {

                // Draw tooltip if necessary
                if (tooltip && hoverPoint) {
                    tooltip.refresh(useSharedTooltip ? points : hoverPoint, e);
                }
            });
        // Update positions (regardless of kdpoint or hoverPoint)
        } else if (followPointer && tooltip && !tooltip.isHidden) {
            const anchor = tooltip.getAnchor([{} as any], e);
            if (chart.isInsidePlot(
                anchor[0],
                anchor[1],
                {
                    visiblePlotOnly: true
                }
            )) {
                tooltip.updatePosition(
                    { plotX: anchor[0], plotY: anchor[1] } as any
                );
            }
        }

        // Start the event listener to pick up the tooltip and crosshairs
        if (!pointer.unDocMouseMove) {
            pointer.unDocMouseMove = addEvent(
                chart.container.ownerDocument,
                'mousemove',
                function (e: any): void {
                    const chart = charts[Pointer.hoverChartIndex as any];

                    if (chart) {
                        chart.pointer.onDocumentMouseMove(e);
                    }
                }
            );
            pointer.eventsToUnbind.push(pointer.unDocMouseMove);
        }

        // Issues related to crosshair #4927, #5269 #5066, #5658
        chart.axes.forEach(function drawAxisCrosshair(axis): void {
            const snap = pick((axis.crosshair || {}).snap, true);

            let point: Point|undefined;
            if (snap) {
                point = chart.hoverPoint; // #13002
                if (!point || (point.series as any)[axis.coll] !== axis) {
                    point = find(points, (p: Point): boolean =>
                        p.series && (p.series as any)[axis.coll] === axis
                    );
                }
            }

            // Axis has snapping crosshairs, and one of the hover points belongs
            // to axis. Always call drawCrosshair when it is not snap.
            if (point || !snap) {
                axis.drawCrosshair(e, point);
            // Axis has snapping crosshairs, but no hover point belongs to axis
            } else {
                axis.hideCrosshair();
            }
        });
    }

    /**
     * Scale series groups to a certain scale and translation.
     * @private
     * @function Highcharts.Pointer#scaleGroups
     * /
    public scaleGroups(
        attribs?: Series.PlotBoxTransform,
        clip?: boolean
    ): void {
        const chart = this.chart;

        // Scale each series
        chart.series.forEach(function (series): void {
            const seriesAttribs =
                attribs || series.getPlotBox('series'); // #1701 and #19217
            if (
                series.group &&
                (
                    (series.xAxis && series.xAxis.zoomEnabled) ||
                    chart.mapView
                )
            ) {
                series.group.attr(seriesAttribs);
                if (series.markerGroup) {
                    series.markerGroup.attr(
                        // #20018
                        attribs || series.getPlotBox('marker')
                    );
                    series.markerGroup.clip(
                        clip ? (chart.clipRect as any) : (null as any)
                    );
                }
                if (series.dataLabelsGroup) {
                    series.dataLabelsGroup.attr(seriesAttribs);
                }
            }
        });

        // Clip
        (chart.clipRect as any).attr(clip || chart.clipBox);
    }
    */

    /**
     * Set the JS DOM events on the container and document. This method should
     * contain a one-to-one assignment between methods and their handlers. Any
     * advanced logic should be moved to the handler reflecting the event's
     * name.
     * @private
     * @function Highcharts.Pointer#setDOMEvents
     */
    public setDOMEvents(): void {

        const container = this.chart.container,
            ownerDoc = container.ownerDocument;

        container.onmousedown = this.onContainerMouseDown.bind(this);
        container.onmousemove = this.onContainerMouseMove.bind(this);
        container.onclick = this.onContainerClick.bind(this);
        this.eventsToUnbind.push(addEvent(
            container,
            'mouseenter',
            this.onContainerMouseEnter.bind(this)
        ));
        this.eventsToUnbind.push(addEvent(
            container,
            'mouseleave',
            this.onContainerMouseLeave.bind(this)
        ));
        if (!Pointer.unbindDocumentMouseUp) {
            Pointer.unbindDocumentMouseUp = addEvent(
                ownerDoc,
                'mouseup',
                this.onDocumentMouseUp.bind(this)
            );
        }

        // In case we are dealing with overflow, reset the chart position when
        // scrolling parent elements
        let parent = this.chart.renderTo.parentElement;
        while (parent && parent.tagName !== 'BODY') {
            this.eventsToUnbind.push(addEvent(parent, 'scroll', (): void => {
                delete this.chartPosition;
            }));
            parent = parent.parentElement;
        }

        if (H.hasTouch) {
            this.eventsToUnbind.push(addEvent(
                container,
                'touchstart',
                this.onContainerTouchStart.bind(this),
                { passive: false }
            ));
            this.eventsToUnbind.push(addEvent(
                container,
                'touchmove',
                this.onContainerTouchMove.bind(this),
                { passive: false }
            ));
            if (!Pointer.unbindDocumentTouchEnd) {
                Pointer.unbindDocumentTouchEnd = addEvent(
                    ownerDoc,
                    'touchend',
                    this.onDocumentTouchEnd.bind(this),
                    { passive: false }
                );
            }
        }
    }

    /**
     * Sets the index of the hovered chart and leaves the previous hovered
     * chart, to reset states like tooltip.
     * @private
     * @function Highcharts.Pointer#setHoverChartIndex
     */
    public setHoverChartIndex(e?: MouseEvent): void {
        const chart = this.chart;
        const hoverChart = H.charts[pick(Pointer.hoverChartIndex, -1)];

        if (
            hoverChart &&
            hoverChart !== chart
        ) {
            hoverChart.pointer.onContainerMouseLeave(
                e || { relatedTarget: chart.container } as any
            );
        }

        if (
            !hoverChart ||
            !hoverChart.mouseIsDown
        ) {
            Pointer.hoverChartIndex = chart.index;
        }
    }

    /**
     * General touch handler shared by touchstart and touchmove.
     * @private
     * @function Highcharts.Pointer#touch
     */
    public touch(e: PointerEvent, start?: boolean): void {
        const { chart, pinchDown = [] } = this;

        let hasMoved,
            isInside;

        this.setHoverChartIndex();

        if ((e as any).touches.length === 1) {

            e = this.normalize(e);

            isInside = chart.isInsidePlot(
                e.chartX - chart.plotLeft,
                e.chartY - chart.plotTop,
                {
                    visiblePlotOnly: true
                }
            );
            if (isInside && !chart.openMenu) {

                // Run mouse events and display tooltip etc
                if (start) {
                    this.runPointActions(e);
                }

                // Android fires touchmove events after the touchstart even if
                // the finger hasn't moved, or moved only a pixel or two. In iOS
                // however, the touchmove doesn't fire unless the finger moves
                // more than ~4px. So we emulate this behaviour in Android by
                // checking how much it moved, and cancelling on small
                // distances. #3450. Tested and still relevant as of 2023.
                if (e.type === 'touchmove') {
                    hasMoved = pinchDown[0] ? // #5266
                        (
                            Math.pow(pinchDown[0].chartX - e.chartX, 2) +
                            Math.pow(pinchDown[0].chartY - e.chartY, 2)
                        ) >= 16 :
                        false;
                }

                if (pick(hasMoved, true)) {
                    this.pinch(e);
                }

            } else if (start) {
                // Hide the tooltip on touching outside the plot area (#1203)
                this.reset();
            }

        } else if ((e as any).touches.length === 2) {
            this.pinch(e);
        }
    }

    /**
     * Returns true if the chart is set up for zooming by single touch and the
     * event is capable
     * @private
     * @function Highcharts.Pointer#touchSelect
     */
    private touchSelect(e: PointerEvent): boolean {
        return Boolean(
            this.chart.zooming.singleTouch &&
            e.touches &&
            e.touches.length === 1
        );
    }

    /**
     * Resolve the zoomType option, this is reset on all touch start and mouse
     * down events.
     * @private
     * @function Highcharts.Pointer#zoomOption
     */
    public zoomOption(e: Event): void {
        const chart = this.chart,
            inverted = chart.inverted;

        let zoomType = chart.zooming.type || '',
            zoomX,
            zoomY;

        // Look for the pinchType option
        if (/touch/.test(e.type)) {
            zoomType = pick(chart.zooming.pinchType, zoomType);
        }

        this.zoomX = zoomX = /x/.test(zoomType);
        this.zoomY = zoomY = /y/.test(zoomType);
        this.zoomHor = (zoomX && !inverted) || (zoomY && inverted);
        this.zoomVert = (zoomY && !inverted) || (zoomX && inverted);
        this.hasZoom = zoomX || zoomY;
    }
}

/* *
 *
 *  Class Namespace
 *
 * */

namespace Pointer {

    /* *
     *
     *  Declarations
     *
     * */

    export interface ChartPositionObject {
        left: number;
        scaleX: number;
        scaleY: number;
        top: number;
    }
    export interface AxesCoordinatesObject {
        xAxis: Array<AxisCoordinateObject>;
        yAxis: Array<AxisCoordinateObject>;
    }
    export interface AxisCoordinateObject {
        axis: Axis;
        value: number;
    }
    export interface CoordinatesObject {
        chartX: number;
        chartY: number;
    }
    export interface EventArgsObject {
        chartX?: number;
        chartY?: number;
        filter?: Function;
        hoverPoint?: Point;
        shared?: boolean;
    }
    export interface HoverDataObject {
        hoverPoint?: Point;
        hoverPoints: Array<Point>;
        hoverSeries: Series;
    }
    export interface SelectDataObject {
        axis: Axis;
        max: number;
        min: number;
    }
    export interface SelectEventObject {
        animation?: boolean,
        height?: number;
        originalEvent: Event;
        resetSelection?: boolean;
        trigger?: string;
        width?: number;
        x?: number;
        xAxis: Array<SelectDataObject>;
        y?: number;
        yAxis: Array<SelectDataObject>;
    }

    /* *
     *
     *  Functions
     *
     * */

    /**
     * @private
     */
    export function compose(ChartClass: typeof Chart): void {

        if (pushUnique(composed, compose)) {
            addEvent(ChartClass, 'beforeRender', function (): void {
                /**
                 * The Pointer that keeps track of mouse and touch
                 * interaction.
                 *
                 * @memberof Highcharts.Chart
                 * @name pointer
                 * @type {Highcharts.Pointer}
                 * @instance
                 */
                this.pointer = new Pointer(this, this.options);
            });
        }

    }

}

/* *
 *
 *  Default Export
 *
 * */

export default Pointer;

/* *
 *
 *  API Declarations
 *
 * */

/**
 * Chart position and scale.
 *
 * @interface Highcharts.ChartPositionObject
 *//**
 * @name Highcharts.ChartPositionObject#left
 * @type {number}
 *//**
 * @name Highcharts.ChartPositionObject#scaleX
 * @type {number}
 *//**
 * @name Highcharts.ChartPositionObject#scaleY
 * @type {number}
 *//**
 * @name Highcharts.ChartPositionObject#top
 * @type {number}
 */

/**
 * One position in relation to an axis.
 *
 * @interface Highcharts.PointerAxisCoordinateObject
 *//**
 * Related axis.
 *
 * @name Highcharts.PointerAxisCoordinateObject#axis
 * @type {Highcharts.Axis}
 *//**
 * Axis value.
 *
 * @name Highcharts.PointerAxisCoordinateObject#value
 * @type {number}
 */

/**
 * Positions in terms of axis values.
 *
 * @interface Highcharts.PointerAxisCoordinatesObject
 *//**
 * Positions on the x-axis.
 * @name Highcharts.PointerAxisCoordinatesObject#xAxis
 * @type {Array<Highcharts.PointerAxisCoordinateObject>}
 *//**
 * Positions on the y-axis.
 * @name Highcharts.PointerAxisCoordinatesObject#yAxis
 * @type {Array<Highcharts.PointerAxisCoordinateObject>}
 */

/**
 * Pointer coordinates.
 *
 * @interface Highcharts.PointerCoordinatesObject
 *//**
 * @name Highcharts.PointerCoordinatesObject#chartX
 * @type {number}
 *//**
 * @name Highcharts.PointerCoordinatesObject#chartY
 * @type {number}
 */

/**
 * A native browser mouse or touch event, extended with position information
 * relative to the {@link Chart.container}.
 *
 * @interface Highcharts.PointerEventObject
 * @extends global.PointerEvent
 *//**
 * The X coordinate of the pointer interaction relative to the chart.
 *
 * @name Highcharts.PointerEventObject#chartX
 * @type {number}
 *//**
 * The Y coordinate of the pointer interaction relative to the chart.
 *
 * @name Highcharts.PointerEventObject#chartY
 * @type {number}
 */

/**
 * Axis-specific data of a selection.
 *
 * @interface Highcharts.SelectDataObject
 *//**
 * The selected Axis.
 * @name Highcharts.SelectDataObject#axis
 * @type {Highcharts.Axis}
 *//**
 * The maximum axis value, either automatic or set manually.
 * @name Highcharts.SelectDataObject#max
 * @type {number}
 *//**
 * The minimum axis value, either automatic or set manually.
 * @name Highcharts.SelectDataObject#min
 * @type {number}
 */

/**
 * Object for select events.
 * The primary axes are `xAxis[0]` and `yAxis[0]`. Remember the unit of a
 * datetime axis is milliseconds since 1970-01-01 00:00:00.
 *
 * @interface Highcharts.SelectEventObject
 *//**
 * The related browser event.
 * @name Highcharts.SelectEventObject#originalEvent
 * @type {global.Event}
 *//**
 * Indicates a reset event to restore default state.
 * @name Highcharts.SelectEventObject#resetSelection
 * @type {boolean|undefined}
 *//**
 * Arrays containing the axes of each dimension and each axis' min and max
 * values.
 * @name Highcharts.SelectEventObject#xAxis
 * @type {Array<Highcharts.SelectDataObject>}
 *//**
 * Arrays containing the axes of each dimension and each axis' min and max
 * values.
 * @name Highcharts.SelectEventObject#yAxis
 * @type {Array<Highcharts.SelectDataObject>}
 */

''; // keeps doclets above in JS file<|MERGE_RESOLUTION|>--- conflicted
+++ resolved
@@ -126,13 +126,9 @@
 
     public chartPosition?: Pointer.ChartPositionObject;
 
-<<<<<<< HEAD
-    public hasDragged: false|number;
-=======
-    public hasDragged: (false|number) = false;
+    public hasDragged: number = 0;
 
     public hasPinched?: boolean;
->>>>>>> 621b6e69
 
     public hasZoom?: boolean;
 
@@ -561,8 +557,9 @@
         // (#877)
         if (chart && isNumber(chart.index)) {
             css(chart.container, { cursor: chart._cursor as any });
-            chart.cancelClick = +this.hasDragged > 10; // #370
-            chart.mouseIsDown = this.hasDragged = false;
+            chart.cancelClick = this.hasDragged > 10; // #370
+            chart.mouseIsDown = false;
+            this.hasDragged = 0;
             this.pinchDown = [];
         }
     }
