/* *
 *
 *  (c) 2010-2021 Torstein Honsi
 *
 *  License: www.highcharts.com/license
 *
 *  !!!!!!! SOURCE GETS TRANSPILED BY TYPESCRIPT. EDIT TS FILE ONLY. !!!!!!!
 *
 * */

'use strict';

/* *
 *
 *  Imports
 *
 * */

import type Axis from './Axis/Axis';
import type Chart from './Chart/Chart';
import type { DOMElementType } from './Renderer/DOMElementType';
import type NodesComposition from '../Series/NodesComposition';
import type Options from './Options';
import type Point from './Series/Point';
import type {
    GetSelectionMarkerAttrsEvent,
    PointerEvent
} from './PointerEvent';
import type Series from './Series/Series';
import type SVGElement from './Renderer/SVG/SVGElement';
import type { MarkingsOptions } from './Chart/ChartOptions';

import Color from './Color/Color.js';
const { parse: color } = Color;
import H from './Globals.js';
const {
    charts,
    noop
} = H;
import { Palette } from '../Core/Color/Palettes.js';
import Tooltip from './Tooltip.js';
import U from './Utilities.js';
<<<<<<< HEAD
import ChartLike from './Chart/ChartLike';
import BBoxObject from './Renderer/BBoxObject';
import { PointMarkerOptions } from './Series/PointOptions';
import SVGAttributes from './Renderer/SVG/SVGAttributes';

=======
import SVGAttributes from './Renderer/SVG/SVGAttributes';
import BBoxObject from './Renderer/BBoxObject';
>>>>>>> 8b477444
const {
    addEvent,
    attr,
    css,
    defined,
    extend,
    find,
    fireEvent,
    isNumber,
    isObject,
    objectEach,
    offset,
    pick,
    splat
} = U;

/* *
 *
 *  Declarations
 *
 * */

declare module './Chart/ChartLike'{
    interface ChartLike {
        cancelClick?: boolean;
        hoverPoint?: Point;
        hoverPoints?: Array<Point>;
        hoverSeries?: Series;
        mouseDownX?: number;
        mouseDownY?: number;
        mouseIsDown?: (boolean|string);
        tooltip?: Tooltip;
    }
}

/* *
 *
 *  Class
 *
 * */

/* eslint-disable no-invalid-this, valid-jsdoc */

/**
 * The mouse and touch tracker object. Each {@link Chart} item has one
 * associated Pointer item that can be accessed from the  {@link Chart.pointer}
 * property.
 *
 * @class
 * @name Highcharts.Pointer
 *
 * @param {Highcharts.Chart} chart
 * The chart instance.
 *
 * @param {Highcharts.Options} options
 * The root options object. The pointer uses options from the chart and tooltip
 * structures.
 */
class Pointer {

    /* *
     *
     *  Static Properties
     *
     * */

    public static hoverChartIndex: (number|undefined);

    public static unbindDocumentMouseUp: (Function|undefined);

    public static unbindDocumentTouchEnd: (Function|undefined);

    /* *
     *
     *  Constructors
     *
     * */

    public constructor(chart: Chart, options: Options) {
        this.chart = chart;
        this.hasDragged = false;
        this.options = options;
        this.init(chart, options);
    }

    /* *
     *
     *  Properties
     *
     * */

    public chart: Chart;

    public chartPosition?: Pointer.ChartPositionObject;

    public hasDragged: (false|number);

    public hasPinched?: boolean;

    public hasZoom?: boolean;

    public hoverX?: (Point|Array<Point>);

    public initiated?: boolean;

    public isDirectTouch?: boolean;

    public lastValidTouch: object = {};

    public markings?: SVGElement;

    public mouseDownX?: number;

    public mouseDownY?: number;

    public options: Options;

    public pinchDown: Array<any> = [];

    public res?: boolean;

    public runChartClick: boolean = false;

    public selectionMarker?: SVGElement;

    public tooltipTimeout?: number;

    public eventsToUnbind: Array<Function> = [];

    public unDocMouseMove?: Function;

    public zoomHor?: boolean;

    public zoomVert?: boolean;

    public zoomX?: boolean;

    public zoomY?: boolean;

    /* *
     *
     *  Functions
     *
     * */

    /**
     * Set inactive state to all series that are not currently hovered,
     * or, if `inactiveOtherPoints` is set to true, set inactive state to
     * all points within that series.
     *
     * @private
     * @function Highcharts.Pointer#applyInactiveState
     *
     * @param {Array<Highcharts.Point>} points
     * Currently hovered points
     */
    public applyInactiveState(points: Array<Point>): void {
        let activeSeries = [] as Array<Series>,
            series: Series;

        // Get all active series from the hovered points
        (points || []).forEach(function (item): void {
            series = item.series;

            // Include itself
            activeSeries.push(series);

            // Include parent series
            if (series.linkedParent) {
                activeSeries.push(series.linkedParent);
            }

            // Include all child series
            if (series.linkedSeries) {
                activeSeries = activeSeries.concat(
                    series.linkedSeries
                );
            }

            // Include navigator series
            if (series.navigatorSeries) {
                activeSeries.push(series.navigatorSeries);
            }
        });
        // Now loop over all series, filtering out active series
        this.chart.series.forEach(function (inactiveSeries): void {
            if (activeSeries.indexOf(inactiveSeries) === -1) {
                // Inactive series
                inactiveSeries.setState('inactive', true);
            } else if (inactiveSeries.options.inactiveOtherPoints) {
                // Active series, but other points should be inactivated
                inactiveSeries.setAllPointsToState('inactive');
            }
        });
    }

    /**
     * Destroys the Pointer object and disconnects DOM events.
     *
     * @function Highcharts.Pointer#destroy
     */
    public destroy(): void {
        const pointer = this;

        this.eventsToUnbind.forEach((unbind): void => unbind());
        this.eventsToUnbind = [];

        if (!H.chartCount) {
            if (Pointer.unbindDocumentMouseUp) {
                Pointer.unbindDocumentMouseUp = Pointer.unbindDocumentMouseUp();
            }
            if (Pointer.unbindDocumentTouchEnd) {
                Pointer.unbindDocumentTouchEnd = (
                    Pointer.unbindDocumentTouchEnd()
                );
            }
        }

        // memory and CPU leak
        clearInterval(pointer.tooltipTimeout);

        objectEach(pointer, function (_val, prop): void {
            pointer[prop] = void 0 as any;
        });
    }

    /**
     * Calculate attrs for selection marker.
     * @private
     * @function Highcharts.Pointer#getSelectionMarkerAttrs
     * @emits getSelectionMarkerAttrs
     */
    public getSelectionMarkerAttrs(chartX: number, chartY: number): {
        attrs: SVGAttributes
        shapeType: 'rect' | 'arc' | 'path'
    } {
        const e: GetSelectionMarkerAttrsEvent = {
            args: { chartX, chartY },
            attrs: {} as SVGAttributes,
            shapeType: 'rect' as 'rect' | 'arc' | 'path'
        };

        fireEvent(
            this,
            'getSelectionMarkerAttrs',
            e,
            (e: GetSelectionMarkerAttrsEvent): void => {
                const {
                        chart,
                        mouseDownX = 0,
                        mouseDownY = 0,
                        zoomHor,
                        zoomVert
                    } = this,
                    attrs = e.attrs;

                let size;

                attrs.x = chart.plotLeft;
                attrs.y = chart.plotTop;
                attrs.width = zoomHor ? 1 : chart.plotWidth;
                attrs.height = zoomVert ? 1 : chart.plotHeight;

                // Adjust the width of the selection marker
                if (zoomHor) {
                    size = chartX - mouseDownX;
                    attrs.width = Math.abs(size);
                    attrs.x = (size > 0 ? 0 : size) + mouseDownX;
                }

                // Adjust the height of the selection marker
                if (zoomVert) {
                    size = chartY - mouseDownY;
                    attrs.height = Math.abs(size);
                    attrs.y = (size > 0 ? 0 : size) + mouseDownY;
                }
            }
        );

        return e;
    }

    /**
     * Perform a drag operation in response to a mousemove event while the mouse
     * is down.
     * @private
     * @function Highcharts.Pointer#drag
     */
    public drag(e: PointerEvent): void {
        const chart = this.chart,
            chartOptions = chart.options.chart,
            plotLeft = chart.plotLeft,
            plotTop = chart.plotTop,
            plotWidth = chart.plotWidth,
            plotHeight = chart.plotHeight,
            mouseDownX = (this.mouseDownX || 0),
            mouseDownY = (this.mouseDownY || 0),
            panningEnabled = isObject(chartOptions.panning) ?
                chartOptions.panning && chartOptions.panning.enabled :
                chartOptions.panning,
            panKey = (
                chartOptions.panKey && (e as any)[chartOptions.panKey + 'Key']
            ),
            markingsEnable = isObject(chartOptions.zooming.markings) ?
                chartOptions.zooming.markings &&
                chartOptions.zooming.markings.enabled :
                chartOptions.zooming.markings,
            markings = chartOptions.zooming.markings;

        let chartX = e.chartX,
            chartY = e.chartY,
            clickedInside,
<<<<<<< HEAD
            size,
            sizeLimit = markings && markings.length,
            width,
            height,
=======
>>>>>>> 8b477444
            selectionMarker = this.selectionMarker;

        // If the device supports both touch and mouse (like IE11), and we are
        // touch-dragging inside the plot area, don't handle the mouse event.
        // #4339.
        if (selectionMarker && (selectionMarker as any).touch) {
            return;
        }

        // If the mouse is outside the plot area, adjust to coordinates
        // inside to prevent the selection marker from going outside
        if (chartX < plotLeft) {
            chartX = plotLeft;
        } else if (chartX > plotLeft + plotWidth) {
            chartX = plotLeft + plotWidth;
        }

        if (chartY < plotTop) {
            chartY = plotTop;
        } else if (chartY > plotTop + plotHeight) {
            chartY = plotTop + plotHeight;
        }

        // determine if the mouse has moved more than 10px
        this.hasDragged = Math.sqrt(
            Math.pow(mouseDownX - chartX, 2) +
            Math.pow(mouseDownY - chartY, 2)
        );
        // length limit when markings are connected
        sizeLimit = sizeLimit ? sizeLimit * 2 : 20;
        if (this.hasDragged > sizeLimit) {
            clickedInside = chart.isInsidePlot(
                mouseDownX - plotLeft,
                mouseDownY - plotTop,
                {
                    visiblePlotOnly: true
                }
            );

            const { shapeType, attrs } =
                this.getSelectionMarkerAttrs(chartX, chartY);

            // make a selection
            if (
                (chart.hasCartesianSeries || chart.mapView) &&
                (this.zoomX || this.zoomY) &&
                clickedInside &&
                !panKey
            ) {
                if (!selectionMarker) {
                    this.selectionMarker = selectionMarker =
                        chart.renderer[shapeType]();

                    selectionMarker
                        .attr({
                            'class': 'highcharts-selection-marker',
                            zIndex: 7
                        })
                        .add();

                    if (!chart.styledMode) {
                        selectionMarker.attr({
                            fill:
                                chartOptions.selectionMarkerFill ||
                                color(Palette.highlightColor80)
                                    .setOpacity(0.25).get()
                        });
                    }
                }
            }

<<<<<<< HEAD
            // adjust the width of the selection marker
            if (selectionMarker && zoomHor) {
                size = chartX - mouseDownX;
                width = Math.abs(size);
                if (width < sizeLimit && markingsEnable) {
                    selectionMarker.attr({
                        width: plotWidth,
                        x: plotLeft
                    });

                    sizeLimit = -1;
                } else {
                    selectionMarker.attr({
                        width: width,
                        x: (size > 0 ? 0 : size) + mouseDownX
                    });
                }
            }
            // adjust the height of the selection marker
            if (selectionMarker && zoomVert) {
                size = chartY - mouseDownY;
                height = Math.abs(size);
                if (height < sizeLimit && markingsEnable) {
                    selectionMarker.attr({
                        height: plotHeight,
                        y: plotTop
                    });
                } else {
                    selectionMarker.attr({
                        height: height,
                        y: (size > 0 ? 0 : size) + mouseDownY
                    });
                }
            }
            // selection marker is done
            if (
                selectionMarker &&
                chartOptions.zooming.markings &&
                chartOptions.zooming.markings.enabled
            ) {
                this.createMarkings(selectionMarker.getBBox(),
                    chartOptions.zooming.markings);
=======
            if (selectionMarker) {
                selectionMarker.attr(
                    attrs
                );
>>>>>>> 8b477444
            }
            // panning
            if (clickedInside &&
                !selectionMarker &&
                panningEnabled
            ) {
                (chart.pan as any)(e, chartOptions.panning);
            }
        }
    }

    /**
     * Start a drag operation.
     * @private
     * @function Highcharts.Pointer#dragStart
     */
    public dragStart(e: PointerEvent): void {
        const chart = this.chart;

        // Record the start position
        chart.mouseIsDown = e.type;
        chart.cancelClick = false;
        chart.mouseDownX = this.mouseDownX = e.chartX;
        chart.mouseDownY = this.mouseDownY = e.chartY;
    }

    /**
     * Get selection box to calculate extremes
     * @private
     * @function Highcharts.Pointer#getSelectionBox
     * @emits getSelectionBox
     */
    public getSelectionBox(marker: SVGElement): Partial<BBoxObject> {
        const e = {
            args: { marker },
            result: {} as Partial<BBoxObject>
        };

        fireEvent(
            this,
            'getSelectionBox',
            e,
            (e: any): void => {
                e.result = {
                    x: marker.attr ? +marker.attr('x') : marker.x,
                    y: marker.attr ? +marker.attr('y') : marker.y,
                    width: marker.attr ? marker.attr('width') : marker.width,
                    height: marker.attr ? marker.attr('height') : marker.height
                };
            }
        );

        return e.result;
    }

    /**
     * On mouse up or touch end across the entire document, drop the selection.
     * @private
     * @function Highcharts.Pointer#drop
     */
    public drop(e: Event): void {
        const pointer = this,
            chart = this.chart,
            hasPinched = this.hasPinched;

        if (this.selectionMarker) {
            const {
                x,
                y,
                width,
                height
            } = this.getSelectionBox(this.selectionMarker);

            let selectionData = {
                    originalEvent: e, // #4890
                    xAxis: [],
                    yAxis: [],
                    x,
                    y,
                    width,
                    height
                },
                // Start by false runZoom, unless when we have a mapView, in
                // which case the zoom will be handled in the selection event.
                runZoom = Boolean(chart.mapView);

            // a selection has been made
            if (this.hasDragged || hasPinched) {

                // record each axis' min and max
                chart.axes.forEach(function (axis: Axis): void {
                    if (
                        axis.zoomEnabled &&
                        defined(axis.min) &&
                        (
                            hasPinched ||
                            pointer[({
                                xAxis: 'zoomX',
                                yAxis: 'zoomY'
                            } as Record<string, (
                                'zoomX'|
                                'zoomY'
                            )>)[axis.coll]]
                        ) &&
                        isNumber(x) &&
                        isNumber(y) &&
                        isNumber(width) &&
                        isNumber(height)
                    ) { // #859, #3569
                        const horiz = axis.horiz,
                            minPixelPadding = e.type === 'touchend' ?
                                axis.minPixelPadding :
                                0, // #1207, #3075
                            selectionMin = axis.toValue(
                                (horiz ? x : y) + minPixelPadding
                            ),
                            selectionMax = axis.toValue(
                                (horiz ? x + width : y + height) -
                                minPixelPadding
                            );

                        (selectionData as any)[axis.coll].push({
                            axis: axis,
                            // Min/max for reversed axes
                            min: Math.min(selectionMin, selectionMax),
                            max: Math.max(selectionMin, selectionMax)
                        });
                        runZoom = true;
                    }
                });
                if (runZoom) {
                    fireEvent(
                        chart,
                        'selection',
                        selectionData,
                        function (args: object): void {
                            (chart.zoom as any)(
                                extend(
                                    args,
                                    hasPinched ?
                                        { animation: false } :
                                        null as any
                                )
                            );
                        }
                    );
                }

            }

            // Remove markings
            if (this.selectionMarker && this.markings) {
                this.markings.destroy();
                delete this.markings;
            }

            if (isNumber(chart.index)) {
                this.selectionMarker = this.selectionMarker.destroy();
            }

            // Reset scaling preview
            if (hasPinched) {
                this.scaleGroups();
            }
        }

        // Reset all. Check isNumber because it may be destroyed on mouse up
        // (#877)
        if (chart && isNumber(chart.index)) {
            css(chart.container, { cursor: chart._cursor as any });
            chart.cancelClick = this.hasDragged > 10; // #370
            chart.mouseIsDown = this.hasDragged = this.hasPinched = false;
            this.pinchDown = [];
        }
    }

    /**
     * Markers appearing of the zoom box corners.
     * @private
     * @function Highcharts.Pointer#createMarkings
     */
    public createMarkings(box: BBoxObject, options: MarkingsOptions): void {
        let x1 = box.x,
            y1 = box.y,
            x2 = x1 + box.width,
            y2 = y1 + box.height,
            len = options.length;

        if (!this.markings) {
            this.markings = this.chart.renderer.path().add();
        }
        this.markings.attr({
            d: [
                ['M', x1, y1],
                ['L', x1 + len, y1],
                ['M', x2 - len, y1],
                ['L', x2, y1],
                ['M', x1, y1],
                ['L', x1, y1 + len],
                ['M', x2, y1],
                ['L', x2, y1 + len],
                ['M', x1, y2],
                ['L', x1 + len, y2],
                ['M', x1, y2],
                ['L', x1, y2 - len],
                ['M', x2, y2],
                ['L', x2 - len, y2],
                ['M', x2, y2],
                ['L', x2, y2 - len]
            ],
            'stroke-width': options.strokeWidth,
            stroke: options.stroke,
            dashstyle: options.dashstyle,
            zIndex: 8
        });
    }

    /**
     * Finds the closest point to a set of coordinates, using the k-d-tree
     * algorithm.
     *
     * @function Highcharts.Pointer#findNearestKDPoint
     *
     * @param {Array<Highcharts.Series>} series
     * All the series to search in.
     *
     * @param {boolean|undefined} shared
     * Whether it is a shared tooltip or not.
     *
     * @param {Highcharts.PointerEventObject} e
     * The pointer event object, containing chart coordinates of the pointer.
     *
     * @return {Highcharts.Point|undefined}
     * The point closest to given coordinates.
     */
    public findNearestKDPoint(
        series: Array<Series>,
        shared: (boolean|undefined),
        e: PointerEvent
    ): (Point|undefined) {

        let closest: (Point|undefined);

        /** @private */
        function sort(
            p1: Point,
            p2: Point
        ): number {
            const isCloserX = (p1.distX as any) - (p2.distX as any),
                isCloser = (p1.dist as any) - (p2.dist as any),
                isAbove = (
                    (p2.series.group && p2.series.group.zIndex) -
                    (p1.series.group && p1.series.group.zIndex)
                );

            let result;

            // We have two points which are not in the same place on xAxis
            // and shared tooltip:
            if (isCloserX !== 0 && shared) { // #5721
                result = isCloserX;
            // Points are not exactly in the same place on x/yAxis:
            } else if (isCloser !== 0) {
                result = isCloser;
            // The same xAxis and yAxis position, sort by z-index:
            } else if (isAbove !== 0) {
                result = isAbove;
            // The same zIndex, sort by array index:
            } else {
                result =
                    (p1.series.index as any) > (p2.series.index as any) ?
                        -1 :
                        1;
            }
            return result;
        }

        series.forEach(function (s): void {
            const noSharedTooltip = s.noSharedTooltip && shared,
                compareX = (
                    !noSharedTooltip &&
                    (s.options.findNearestPointBy as any).indexOf('y') < 0
                ),
                point = s.searchPoint(
                    e,
                    compareX
                );

            if (// Check that we actually found a point on the series.
                isObject(point, true) && point.series &&
                // Use the new point if it is closer.
                (!isObject(closest, true) ||
                (sort(closest as any, point as any) > 0))
            ) {
                closest = point;
            }
        });
        return closest;
    }

    /**
     * @private
     * @function Highcharts.Pointer#getChartCoordinatesFromPoint
     */
    public getChartCoordinatesFromPoint(
        point: Point,
        inverted?: boolean
    ): (Pointer.CoordinatesObject|undefined) {
        const series = point.series,
            xAxis = series.xAxis,
            yAxis = series.yAxis,
            shapeArgs = point.shapeArgs;

        if (xAxis && yAxis) {
            let x = pick<number|undefined, number>(
                point.clientX, point.plotX as any
            );
            let y = point.plotY || 0;

            if (
                (point as NodesComposition.PointComposition).isNode &&
                shapeArgs &&
                isNumber(shapeArgs.x) &&
                isNumber(shapeArgs.y)
            ) {
                x = shapeArgs.x;
                y = shapeArgs.y;
            }

            return inverted ? {
                chartX: yAxis.len + yAxis.pos - y,
                chartY: xAxis.len + xAxis.pos - x
            } : {
                chartX: x + xAxis.pos,
                chartY: y + yAxis.pos
            };
        }

        if (shapeArgs && shapeArgs.x && shapeArgs.y) {
            // E.g. pies do not have axes
            return {
                chartX: shapeArgs.x,
                chartY: shapeArgs.y
            };
        }
    }

    /**
     * Return the cached chartPosition if it is available on the Pointer,
     * otherwise find it. Running offset is quite expensive, so it should be
     * avoided when we know the chart hasn't moved.
     *
     * @function Highcharts.Pointer#getChartPosition
     *
     * @return {Highcharts.ChartPositionObject}
     * The offset of the chart container within the page
     */
    public getChartPosition(): Pointer.ChartPositionObject {
        if (this.chartPosition) {
            return this.chartPosition;
        }

        const { container } = this.chart;
        const pos = offset(container);
        this.chartPosition = {
            left: pos.left,
            top: pos.top,
            scaleX: 1,
            scaleY: 1
        };

        const offsetWidth = container.offsetWidth;
        const offsetHeight = container.offsetHeight;

        // #13342 - tooltip was not visible in Chrome, when chart
        // updates height.
        if (
            offsetWidth > 2 && // #13342
            offsetHeight > 2 // #13342
        ) {
            this.chartPosition.scaleX = pos.width / offsetWidth;
            this.chartPosition.scaleY = pos.height / offsetHeight;
        }

        return this.chartPosition;
    }

    /**
     * Get the click position in terms of axis values.
     *
     * @function Highcharts.Pointer#getCoordinates
     *
     * @param {Highcharts.PointerEventObject} e
     * Pointer event, extended with `chartX` and `chartY` properties.
     *
     * @return {Highcharts.PointerAxisCoordinatesObject}
     * Axis coordinates.
     */
    public getCoordinates(e: PointerEvent): Pointer.AxesCoordinatesObject {

        const coordinates: Pointer.AxesCoordinatesObject = {
            xAxis: [],
            yAxis: []
        };

        this.chart.axes.forEach(function (axis: Axis): void {
            (coordinates as any)[axis.isXAxis ? 'xAxis' : 'yAxis'].push({
                axis: axis,
                value: axis.toValue(e[axis.horiz ? 'chartX' : 'chartY'])
            });
        });

        return coordinates;
    }

    /**
     * Calculates what is the current hovered point/points and series.
     *
     * @private
     * @function Highcharts.Pointer#getHoverData
     *
     * @param {Highcharts.Point|undefined} existingHoverPoint
     * The point currently being hovered.
     *
     * @param {Highcharts.Series|undefined} existingHoverSeries
     * The series currently being hovered.
     *
     * @param {Array<Highcharts.Series>} series
     * All the series in the chart.
     *
     * @param {boolean} isDirectTouch
     * Is the pointer directly hovering the point.
     *
     * @param {boolean|undefined} shared
     * Whether it is a shared tooltip or not.
     *
     * @param {Highcharts.PointerEventObject} [e]
     * The triggering event, containing chart coordinates of the pointer.
     *
     * @return {Object}
     * Object containing resulting hover data: hoverPoint, hoverSeries, and
     * hoverPoints.
     */
    public getHoverData(
        existingHoverPoint: (Point|undefined),
        existingHoverSeries: (Series|undefined),
        series: Array<Series>,
        isDirectTouch?: boolean,
        shared?: boolean,
        e?: PointerEvent
    ): Pointer.HoverDataObject {
        const hoverPoints = [] as Array<Point>,
            useExisting = !!(isDirectTouch && existingHoverPoint),
            filter = function (s: Series): boolean {
                return (
                    s.visible &&
                    !(!shared && s.directTouch) && // #3821
                    pick(s.options.enableMouseTracking, true)
                );
            };

        let hoverSeries: Series = existingHoverSeries as any,
            // Which series to look in for the hover point
            searchSeries,
            // Parameters needed for beforeGetHoverData event.
            eventArgs: Pointer.EventArgsObject = {
                chartX: e ? e.chartX : void 0,
                chartY: e ? e.chartY : void 0,
                shared: shared
            };

        // Find chart.hoverPane and update filter method in polar.
        fireEvent(this, 'beforeGetHoverData', eventArgs);

        const notSticky = hoverSeries && !hoverSeries.stickyTracking;

        searchSeries = notSticky ?
            // Only search on hovered series if it has stickyTracking false
            [hoverSeries as any] :
            // Filter what series to look in.
            series.filter((s): boolean => s.stickyTracking &&
                (eventArgs.filter || filter)(s));

        // Use existing hovered point or find the one closest to coordinates.
        const hoverPoint = useExisting || !e ?
            existingHoverPoint :
            this.findNearestKDPoint(searchSeries, shared, e) as any;

        // Assign hover series
        hoverSeries = hoverPoint && hoverPoint.series;

        // If we have a hoverPoint, assign hoverPoints.
        if (hoverPoint) {
            // When tooltip is shared, it displays more than one point
            if (shared && !hoverSeries.noSharedTooltip) {
                searchSeries = series.filter(function (s): boolean {
                    return eventArgs.filter ?
                        eventArgs.filter(s) : filter(s) && !s.noSharedTooltip;
                });

                // Get all points with the same x value as the hoverPoint
                searchSeries.forEach(function (s): any {
                    let point = find(s.points, function (p: Point): boolean {
                        return p.x === hoverPoint.x && !p.isNull;
                    });

                    if (isObject(point)) {
                        /*
                        * Boost returns a minimal point. Convert it to a usable
                        * point for tooltip and states.
                        */
                        if (s.boosted && s.boost) {
                            point = s.boost.getPoint(point);
                        }
                        hoverPoints.push(point);
                    }
                });
            } else {
                hoverPoints.push(hoverPoint);
            }
        }

        // Check whether the hoverPoint is inside pane we are hovering over.
        eventArgs = { hoverPoint: hoverPoint };
        fireEvent(this, 'afterGetHoverData', eventArgs);

        return {
            hoverPoint: eventArgs.hoverPoint,
            hoverSeries: hoverSeries,
            hoverPoints: hoverPoints
        };
    }

    /**
     * @private
     * @function Highcharts.Pointer#getPointFromEvent
     */
    public getPointFromEvent(e: Event): (Point|undefined) {
        let target = e.target,
            point;

        while (target && !point) {
            point = (target as any).point;
            target = (target as any).parentNode;
        }
        return point;
    }

    /**
     * @private
     * @function Highcharts.Pointer#onTrackerMouseOut
     */
    public onTrackerMouseOut(e: PointerEvent): void {
        const chart = this.chart;
        const relatedTarget = e.relatedTarget || e.toElement;
        const series = chart.hoverSeries;

        this.isDirectTouch = false;

        if (
            series &&
            relatedTarget &&
            !series.stickyTracking &&
            !this.inClass(relatedTarget as any, 'highcharts-tooltip') &&
            (
                !this.inClass(
                    relatedTarget as any,
                    'highcharts-series-' + series.index
                ) || // #2499, #4465, #5553
                !this.inClass(relatedTarget as any, 'highcharts-tracker')
            )
        ) {
            series.onMouseOut();
        }
    }

    /**
     * Utility to detect whether an element has, or has a parent with, a
     * specific class name. Used on detection of tracker objects and on deciding
     * whether hovering the tooltip should cause the active series to mouse out.
     *
     * @function Highcharts.Pointer#inClass
     *
     * @param {Highcharts.SVGDOMElement|Highcharts.HTMLDOMElement} element
     * The element to investigate.
     *
     * @param {string} className
     * The class name to look for.
     *
     * @return {boolean|undefined}
     * True if either the element or one of its parents has the given class
     * name.
     */
    public inClass(
        element: DOMElementType,
        className: string
    ): (boolean|undefined) {
        let elem: DOMElementType|null = element,
            elemClassName;

        while (elem) {
            elemClassName = attr(elem, 'class');
            if (elemClassName) {
                if (elemClassName.indexOf(className) !== -1) {
                    return true;
                }
                if (elemClassName.indexOf('highcharts-container') !== -1) {
                    return false;
                }
            }
            elem = elem.parentElement;
        }
    }

    /**
     * Initialize the Pointer.
     *
     * @private
     * @function Highcharts.Pointer#init
     *
     * @param {Highcharts.Chart} chart
     * The Chart instance.
     *
     * @param {Highcharts.Options} options
     * The root options object. The pointer uses options from the chart and
     * tooltip structures.
     */
    public init(chart: Chart, options: Options): void {

        // Store references
        this.options = options;
        this.chart = chart;

        // Do we need to handle click on a touch device?
        this.runChartClick = Boolean(
            options.chart.events && options.chart.events.click
        );

        this.pinchDown = [];
        this.lastValidTouch = {};

        if (Tooltip) {
            /**
             * Tooltip object for points of series.
             *
             * @name Highcharts.Chart#tooltip
             * @type {Highcharts.Tooltip}
             */
            chart.tooltip = new Tooltip(chart, options.tooltip as any);
        }

        this.setDOMEvents();
    }

    /**
     * Takes a browser event object and extends it with custom Highcharts
     * properties `chartX` and `chartY` in order to work on the internal
     * coordinate system.
     *
     * On map charts, the properties `lon` and `lat` are added to the event
     * object given that the chart has projection information.
     *
     * @function Highcharts.Pointer#normalize
     *
     * @param {global.MouseEvent|global.PointerEvent|global.TouchEvent} e
     * Event object in standard browsers.
     *
     * @param {Highcharts.OffsetObject} [chartPosition]
     * Additional chart offset.
     *
     * @return {Highcharts.PointerEventObject}
     * A browser event with extended properties `chartX` and `chartY`.
     */
    public normalize<T extends PointerEvent>(
        e: (T|MouseEvent|PointerEvent|TouchEvent),
        chartPosition?: Pointer.ChartPositionObject
    ): T {
        const touches = (e as TouchEvent).touches;

        // iOS (#2757)
        const ePos = (
            touches ?
                touches.length ?
                    touches.item(0) as Touch :
                    (pick( // #13534
                        touches.changedTouches,
                        (e as TouchEvent).changedTouches)
                    )[0] :
                e as unknown as PointerEvent
        );

        // Get mouse position
        if (!chartPosition) {
            chartPosition = this.getChartPosition();
        }

        let chartX = ePos.pageX - chartPosition.left,
            chartY = ePos.pageY - chartPosition.top;

        // #11329 - when there is scaling on a parent element, we need to take
        // this into account
        chartX /= chartPosition.scaleX;
        chartY /= chartPosition.scaleY;

        return extend(e, {
            chartX: Math.round(chartX),
            chartY: Math.round(chartY)
        }) as any;
    }

    /**
     * @private
     * @function Highcharts.Pointer#onContainerClick
     */
    public onContainerClick(e: MouseEvent): void {
        const chart = this.chart;
        const hoverPoint = chart.hoverPoint;
        const pEvt = this.normalize(e);
        const plotLeft = chart.plotLeft;
        const plotTop = chart.plotTop;

        if (!chart.cancelClick) {

            // On tracker click, fire the series and point events. #783, #1583
            if (hoverPoint &&
                this.inClass(pEvt.target as any, 'highcharts-tracker')
            ) {

                // the series click event
                fireEvent(hoverPoint.series, 'click', extend(pEvt, {
                    point: hoverPoint
                }));

                // the point click event
                if (chart.hoverPoint) { // it may be destroyed (#1844)
                    hoverPoint.firePointEvent('click', pEvt);
                }

            // When clicking outside a tracker, fire a chart event
            } else {
                extend(pEvt, this.getCoordinates(pEvt));

                // fire a click event in the chart
                if (
                    chart.isInsidePlot(
                        pEvt.chartX - plotLeft,
                        pEvt.chartY - plotTop,
                        {
                            visiblePlotOnly: true
                        }
                    )
                ) {
                    fireEvent(chart, 'click', pEvt);
                }
            }


        }
    }

    /**
     * @private
     * @function Highcharts.Pointer#onContainerMouseDown
     */
    public onContainerMouseDown(e: MouseEvent): void {
        const isPrimaryButton = ((e.buttons || e.button) & 1) === 1;

        // Normalize before the 'if' for the legacy IE (#7850)
        e = this.normalize(e);

        // #11635, Firefox does not reliable fire move event after click scroll
        if (
            H.isFirefox &&
            e.button !== 0
        ) {
            this.onContainerMouseMove(e);
        }

        // #11635, limiting to primary button (incl. IE 8 support)
        if (
            typeof e.button === 'undefined' ||
            isPrimaryButton
        ) {
            this.zoomOption(e);

            // #295, #13737 solve conflict between container drag and chart zoom
            if (
                isPrimaryButton &&
                e.preventDefault
            ) {
                e.preventDefault();
            }

            this.dragStart(e as PointerEvent);
        }
    }

    /**
     * When mouse leaves the container, hide the tooltip.
     * @private
     * @function Highcharts.Pointer#onContainerMouseLeave
     */
    public onContainerMouseLeave(e: MouseEvent): void {
        const chart = charts[pick(Pointer.hoverChartIndex, -1)];
        const tooltip = this.chart.tooltip;

        e = this.normalize(e);

        // #4886, MS Touch end fires mouseleave but with no related target
        if (
            chart &&
            (e.relatedTarget || (e as PointerEvent).toElement)
        ) {
            chart.pointer.reset();
            // Also reset the chart position, used in #149 fix
            chart.pointer.chartPosition = void 0;
        }

        // #11635, Firefox wheel scroll does not fire out events consistently
        if (tooltip && !tooltip.isHidden) {
            this.reset();
        }
    }

    /**
     * When mouse enters the container, delete pointer's chartPosition.
     * @private
     * @function Highcharts.Pointer#onContainerMouseEnter
     */
    public onContainerMouseEnter(e: MouseEvent): void {
        delete this.chartPosition;
    }

    /**
     * The mousemove, touchmove and touchstart event handler
     * @private
     * @function Highcharts.Pointer#onContainerMouseMove
     */
    public onContainerMouseMove(e: MouseEvent): void {
        const chart = this.chart,
            tooltip = chart.tooltip,
            pEvt = this.normalize(e);

        this.setHoverChartIndex();

        // In IE8 we apparently need this returnValue set to false in order to
        // avoid text being selected. But in Chrome, e.returnValue is prevented,
        // plus we don't need to run e.preventDefault to prevent selected text
        // in modern browsers. So we set it conditionally. Remove it when IE8 is
        // no longer needed. #2251, #3224.
        if (!pEvt.preventDefault) {
            pEvt.returnValue = false;
        }

        if (chart.mouseIsDown === 'mousedown' || this.touchSelect(pEvt)) {
            this.drag(pEvt);
        }

        // Show the tooltip and run mouse over events (#977)
        if (
            !chart.openMenu &&
            (
                this.inClass(pEvt.target as any, 'highcharts-tracker') ||
                chart.isInsidePlot(
                    pEvt.chartX - chart.plotLeft,
                    pEvt.chartY - chart.plotTop,
                    {
                        visiblePlotOnly: true
                    }
                )
            ) &&

            // If the tooltip has stickOnContact enabled, do nothing. This
            // applies regardless of any combinations of the `split` and
            // `useHTML` options.
            !(
                tooltip &&
                tooltip.shouldStickOnContact(pEvt)
            )
        ) {
            if (
                this.inClass(pEvt.target as any, 'highcharts-no-tooltip')
            ) {
                this.reset(false, 0);
            } else {
                this.runPointActions(pEvt);
            }
        }
    }

    /**
     * @private
     * @function Highcharts.Pointer#onDocumentTouchEnd
     */
    public onDocumentTouchEnd(e: PointerEvent): void {
        const hoverChart = charts[pick(Pointer.hoverChartIndex, -1)];
        if (hoverChart) {
            hoverChart.pointer.drop(e);
        }
    }

    /**
     * @private
     * @function Highcharts.Pointer#onContainerTouchMove
     */
    public onContainerTouchMove(e: PointerEvent): void {
        if (this.touchSelect(e)) {
            this.onContainerMouseMove(e);
        } else {
            this.touch(e);
        }
    }

    /**
     * @private
     * @function Highcharts.Pointer#onContainerTouchStart
     */
    public onContainerTouchStart(e: PointerEvent): void {
        if (this.touchSelect(e)) {
            this.onContainerMouseDown(e);
        } else {
            this.zoomOption(e);
            this.touch(e, true);
        }
    }

    /**
     * Special handler for mouse move that will hide the tooltip when the mouse
     * leaves the plotarea. Issue #149 workaround. The mouseleave event does not
     * always fire.
     * @private
     * @function Highcharts.Pointer#onDocumentMouseMove
     */
    public onDocumentMouseMove(e: MouseEvent): void {
        const chart = this.chart;
        const tooltip = chart.tooltip;
        const chartPosition = this.chartPosition;
        const pEvt = this.normalize(e, chartPosition);

        // If we're outside, hide the tooltip
        if (
            chartPosition &&
            !chart.isInsidePlot(
                pEvt.chartX - chart.plotLeft,
                pEvt.chartY - chart.plotTop,
                {
                    visiblePlotOnly: true
                }
            ) &&
            !(
                tooltip &&
                tooltip.shouldStickOnContact(pEvt)
            ) &&
            !this.inClass(pEvt.target as any, 'highcharts-tracker')
        ) {
            this.reset();
        }
    }

    /**
     * @private
     * @function Highcharts.Pointer#onDocumentMouseUp
     */
    public onDocumentMouseUp(e: MouseEvent): void {
        const chart = charts[pick(Pointer.hoverChartIndex, -1)];
        if (chart) {
            chart.pointer.drop(e);
        }
    }

    /**
     * Handle touch events with two touches
     * @private
     * @function Highcharts.Pointer#pinch
     */
    public pinch(e: PointerEvent): void {
        const self = this,
            chart = self.chart,
            pinchDown = self.pinchDown,
            touches: (Array<PointerEvent>|Array<Touch>) = (e.touches || []),
            touchesLength = touches.length,
            lastValidTouch = self.lastValidTouch as any,
            hasZoom = self.hasZoom,
            transform: Series.PlotBoxTransform = {} as any,
            fireClickEvent = touchesLength === 1 && (
                (
                    self.inClass(e.target as any, 'highcharts-tracker') &&
                    chart.runTrackerClick
                ) ||
                self.runChartClick
            ),
            clip = {},
            tooltip = self.chart.tooltip,
            followTouchMove = touchesLength === 1 &&
                pick((tooltip && tooltip.options.followTouchMove), true);

        let selectionMarker = self.selectionMarker;

        // Don't initiate panning until the user has pinched. This prevents us
        // from blocking page scrolling as users scroll down a long page
        // (#4210).
        if (touchesLength > 1) {
            self.initiated = true;
        } else if (followTouchMove) {
            // #16119: Prevent blocking scroll when single-finger panning is
            // not enabled
            self.initiated = false;
        }

        // On touch devices, only proceed to trigger click if a handler is
        // defined
        if (
            hasZoom &&
            self.initiated &&
            !fireClickEvent &&
            e.cancelable !== false
        ) {
            e.preventDefault();
        }

        // Normalize each touch
        [].map.call(touches, function (e): PointerEvent {
            return self.normalize(e);
        });

        // Register the touch start position
        if (e.type === 'touchstart') {
            [].forEach.call(touches, function (
                e: PointerEvent,
                i: number
            ): void {
                pinchDown[i] = { chartX: e.chartX, chartY: e.chartY };
            });
            lastValidTouch.x = [pinchDown[0].chartX, pinchDown[1] &&
                pinchDown[1].chartX];
            lastValidTouch.y = [pinchDown[0].chartY, pinchDown[1] &&
                pinchDown[1].chartY];

            // Identify the data bounds in pixels
            chart.axes.forEach(function (axis: Axis): void {
                if (axis.zoomEnabled) {
                    const bounds = chart.bounds[axis.horiz ? 'h' : 'v'],
                        minPixelPadding = axis.minPixelPadding,
                        min = axis.toPixels(
                            Math.min(
                                pick(axis.options.min, axis.dataMin as any),
                                axis.dataMin as any
                            )
                        ),
                        max = axis.toPixels(
                            Math.max(
                                pick(axis.options.max, axis.dataMax as any),
                                axis.dataMax as any
                            )
                        ),
                        absMin = Math.min(min, max),
                        absMax = Math.max(min, max);

                    // Store the bounds for use in the touchmove handler
                    bounds.min = Math.min(
                        axis.pos,
                        absMin - minPixelPadding
                    );
                    bounds.max = Math.max(
                        axis.pos + axis.len,
                        absMax + minPixelPadding
                    );
                }
            });
            self.res = true; // reset on next move

        // Optionally move the tooltip on touchmove
        } else if (followTouchMove) {
            this.runPointActions(self.normalize(e));

        // Event type is touchmove, handle panning and pinching
        } else if (pinchDown.length) { // can be 0 when releasing, if touchend
            // fires first

            fireEvent(chart, 'touchpan', { originalEvent: e }, (): void => {

                // Set the marker
                if (!selectionMarker) {
                    // @todo It's a mock object, so maybe we need a separate
                    // interface
                    self.selectionMarker = selectionMarker = extend({
                        destroy: noop,
                        touch: true
                    }, chart.plotBox as any) as any;
                }

                self.pinchTranslate(
                    pinchDown,
                    touches as any,
                    transform,
                    selectionMarker,
                    clip,
                    lastValidTouch
                );

                self.hasPinched = hasZoom;

                // Scale and translate the groups to provide visual feedback
                // during pinching
                self.scaleGroups(transform, clip as any);
            });

            if (self.res) {
                self.res = false;
                this.reset(false, 0);
            }
        }
    }

    /**
     * Run translation operations
     * @private
     * @function Highcharts.Pointer#pinchTranslate
     */
    public pinchTranslate(
        pinchDown: Array<any>,
        touches: Array<PointerEvent>,
        transform: any,
        selectionMarker: any,
        clip: any,
        lastValidTouch: any
    ): void {
        if (this.zoomHor) {
            this.pinchTranslateDirection(
                true,
                pinchDown,
                touches,
                transform,
                selectionMarker,
                clip,
                lastValidTouch
            );
        }
        if (this.zoomVert) {
            this.pinchTranslateDirection(
                false,
                pinchDown,
                touches,
                transform,
                selectionMarker,
                clip,
                lastValidTouch
            );
        }
    }

    /**
     * Run translation operations for each direction (horizontal and vertical)
     * independently.
     * @private
     * @function Highcharts.Pointer#pinchTranslateDirection
     */
    public pinchTranslateDirection(
        horiz: boolean,
        pinchDown: Array<any>,
        touches: Array<PointerEvent>,
        transform: any,
        selectionMarker: any,
        clip: any,
        lastValidTouch: any,
        forcedScale?: number
    ): void {
        const chart = this.chart,
            xy: ('x'|'y') = horiz ? 'x' : 'y',
            XY: ('X'|'Y') = horiz ? 'X' : 'Y',
            sChartXY: ('chartX'|'chartY') = ('chart' + XY) as any,
            wh = horiz ? 'width' : 'height',
            plotLeftTop = (chart as any)['plot' + (horiz ? 'Left' : 'Top')],
            inverted = chart.inverted,
            bounds = chart.bounds[horiz ? 'h' : 'v'],
            singleTouch = pinchDown.length === 1,
            touch0Start = pinchDown[0][sChartXY],
            touch1Start = !singleTouch && pinchDown[1][sChartXY],
            setScale = function (): void {
                // Don't zoom if fingers are too close on this axis
                if (
                    typeof touch1Now === 'number' &&
                    Math.abs(touch0Start - touch1Start) > 20
                ) {
                    scale = forcedScale ||
                        Math.abs(touch0Now - touch1Now) /
                        Math.abs(touch0Start - touch1Start);
                }

                clipXY = ((plotLeftTop - touch0Now) / scale) + touch0Start;
                selectionWH = (chart as any)[
                    'plot' + (horiz ? 'Width' : 'Height')
                ] / scale;
            };

        let selectionWH: any,
            selectionXY,
            clipXY: any,
            scale = forcedScale || 1,
            touch0Now = touches[0][sChartXY],
            touch1Now = !singleTouch && touches[1][sChartXY],
            outOfBounds;

        // Set the scale, first pass
        setScale();

        // The clip position (x or y) is altered if out of bounds, the selection
        // position is not
        selectionXY = clipXY;

        // Out of bounds
        if (selectionXY < bounds.min) {
            selectionXY = bounds.min;
            outOfBounds = true;
        } else if (selectionXY + selectionWH > bounds.max) {
            selectionXY = bounds.max - selectionWH;
            outOfBounds = true;
        }

        // Is the chart dragged off its bounds, determined by dataMin and
        // dataMax?
        if (outOfBounds) {

            // Modify the touchNow position in order to create an elastic drag
            // movement. This indicates to the user that the chart is responsive
            // but can't be dragged further.
            touch0Now -= 0.8 * (touch0Now - lastValidTouch[xy][0]);
            if (typeof touch1Now === 'number') {
                touch1Now -= 0.8 * (touch1Now - lastValidTouch[xy][1]);
            }

            // Set the scale, second pass to adapt to the modified touchNow
            // positions
            setScale();

        } else {
            lastValidTouch[xy] = [touch0Now, touch1Now];
        }

        // Set geometry for clipping, selection and transformation
        if (!inverted) {
            clip[xy] = clipXY - plotLeftTop;
            clip[wh] = selectionWH;
        }
        const scaleKey = inverted ?
            (horiz ? 'scaleY' : 'scaleX') : 'scale' + XY;
        const transformScale = inverted ? 1 / scale : scale;

        selectionMarker[wh] = selectionWH;
        selectionMarker[xy] = selectionXY;
        transform[scaleKey] = scale;
        transform['translate' + XY] = (transformScale * plotLeftTop) +
            (touch0Now - (transformScale * touch0Start));
    }

    /**
     * Reset the tracking by hiding the tooltip, the hover series state and the
     * hover point
     *
     * @function Highcharts.Pointer#reset
     *
     * @param {boolean} [allowMove]
     * Instead of destroying the tooltip altogether, allow moving it if
     * possible.
     *
     * @param {number} [delay]
     */
    public reset(allowMove?: boolean, delay?: number): void {
        const pointer = this,
            chart = pointer.chart,
            hoverSeries = chart.hoverSeries,
            hoverPoint = chart.hoverPoint,
            hoverPoints = chart.hoverPoints,
            tooltip = chart.tooltip,
            tooltipPoints = tooltip && tooltip.shared ?
                hoverPoints :
                hoverPoint;

        // Check if the points have moved outside the plot area (#1003, #4736,
        // #5101)
        if (allowMove && tooltipPoints) {
            splat(tooltipPoints).forEach(function (point: Point): void {
                if (
                    point.series.isCartesian &&
                    typeof point.plotX === 'undefined'
                ) {
                    allowMove = false;
                }
            });
        }

        // Just move the tooltip, #349
        if (allowMove) {
            if (tooltip && tooltipPoints && splat(tooltipPoints).length) {
                tooltip.refresh(tooltipPoints);
                if (tooltip.shared && hoverPoints) { // #8284
                    hoverPoints.forEach(function (point: Point): void {
                        point.setState(point.state, true);
                        if (point.series.isCartesian) {
                            if (point.series.xAxis.crosshair) {
                                point.series.xAxis
                                    .drawCrosshair(null as any, point);
                            }
                            if (point.series.yAxis.crosshair) {
                                point.series.yAxis
                                    .drawCrosshair(null as any, point);
                            }
                        }
                    });
                } else if (hoverPoint) { // #2500
                    hoverPoint.setState(hoverPoint.state, true);
                    chart.axes.forEach(function (axis: Axis): void {
                        if (
                            axis.crosshair &&
                            (hoverPoint as any).series[axis.coll] === axis
                        ) {
                            axis.drawCrosshair(null as any, hoverPoint);
                        }
                    });
                }
            }

        // Full reset
        } else {

            if (hoverPoint) {
                hoverPoint.onMouseOut();
            }

            if (hoverPoints) {
                hoverPoints.forEach(function (point: Point): void {
                    point.setState();
                });
            }

            if (hoverSeries) {
                hoverSeries.onMouseOut();
            }

            if (tooltip) {
                tooltip.hide(delay);
            }

            if (pointer.unDocMouseMove) {
                pointer.unDocMouseMove = pointer.unDocMouseMove();
            }

            // Remove crosshairs
            chart.axes.forEach(function (axis): void {
                axis.hideCrosshair();
            });

            pointer.hoverX = chart.hoverPoints = chart.hoverPoint = null as any;
        }
    }

    /**
     * With line type charts with a single tracker, get the point closest to the
     * mouse. Run Point.onMouseOver and display tooltip for the point or points.
     *
     * @private
     * @function Highcharts.Pointer#runPointActions
     *
     * @emits Highcharts.Point#event:mouseOut
     * @emits Highcharts.Point#event:mouseOver
     */
    public runPointActions(e?: PointerEvent, p?: Point, force?: boolean): void {
        const pointer = this,
            chart = pointer.chart,
            series = chart.series,
            tooltip = (
                chart.tooltip && chart.tooltip.options.enabled ?
                    chart.tooltip :
                    void 0
            ),
            shared = (
                tooltip ?
                    tooltip.shared :
                    false
            );

        let hoverPoint = p || chart.hoverPoint,
            hoverSeries = hoverPoint && hoverPoint.series || chart.hoverSeries;

        const // onMouseOver or already hovering a series with directTouch
            isDirectTouch = (!e || e.type !== 'touchmove') && (
                !!p || (
                    (hoverSeries && hoverSeries.directTouch) &&
                    pointer.isDirectTouch
                )
            ),
            hoverData = this.getHoverData(
                hoverPoint,
                hoverSeries,
                series,
                isDirectTouch,
                shared,
                e
            );

        // Update variables from hoverData.
        hoverPoint = hoverData.hoverPoint;
        hoverSeries = hoverData.hoverSeries;

        const points = hoverData.hoverPoints,
            followPointer = hoverSeries &&
                hoverSeries.tooltipOptions.followPointer &&
                !hoverSeries.tooltipOptions.split,
            useSharedTooltip = (
                shared &&
                hoverSeries &&
                !hoverSeries.noSharedTooltip
            );

        // Refresh tooltip for kdpoint if new hover point or tooltip was hidden
        // #3926, #4200
        if (
            hoverPoint &&
            (
                force ||
                hoverPoint !== chart.hoverPoint ||
                (tooltip && tooltip.isHidden)
            )
        ) {
            (chart.hoverPoints || []).forEach(function (p: Point): void {
                if (points.indexOf(p) === -1) {
                    p.setState();
                }
            });

            // Set normal state to previous series
            if (chart.hoverSeries !== hoverSeries) {
                hoverSeries.onMouseOver();
            }

            pointer.applyInactiveState(points);

            // Do mouseover on all points (#3919, #3985, #4410, #5622)
            (points || []).forEach(function (p: Point): void {
                p.setState('hover');
            });

            // If tracking is on series in stead of on each point,
            // fire mouseOver on hover point. // #4448
            if (chart.hoverPoint) {
                chart.hoverPoint.firePointEvent('mouseOut');
            }

            // Hover point may have been destroyed in the event handlers (#7127)
            if (!hoverPoint.series) {
                return;
            }

            /**
             * Contains all hovered points.
             *
             * @name Highcharts.Chart#hoverPoints
             * @type {Array<Highcharts.Point>|null}
             */
            chart.hoverPoints = points;

            /**
             * Contains the original hovered point.
             *
             * @name Highcharts.Chart#hoverPoint
             * @type {Highcharts.Point|null}
             */
            chart.hoverPoint = hoverPoint;

            /**
             * Hover state should not be lost when axis is updated (#12569)
             * Axis.update runs pointer.reset which uses chart.hoverPoint.state
             * to apply state which does not exist in hoverPoint yet.
             * The mouseOver event should be triggered when hoverPoint
             * is correct.
             */
            hoverPoint.firePointEvent('mouseOver', void 0, () : void => {

                // Draw tooltip if necessary
                if (tooltip && hoverPoint) {
                    tooltip.refresh(useSharedTooltip ? points : hoverPoint, e);
                }
            });
        // Update positions (regardless of kdpoint or hoverPoint)
        } else if (followPointer && tooltip && !tooltip.isHidden) {
            const anchor = tooltip.getAnchor([{} as any], e);
            if (chart.isInsidePlot(
                anchor[0],
                anchor[1],
                {
                    visiblePlotOnly: true
                }
            )) {
                tooltip.updatePosition(
                    { plotX: anchor[0], plotY: anchor[1] } as any
                );
            }
        }

        // Start the event listener to pick up the tooltip and crosshairs
        if (!pointer.unDocMouseMove) {
            pointer.unDocMouseMove = addEvent(
                chart.container.ownerDocument,
                'mousemove',
                function (e: any): void {
                    const chart = charts[Pointer.hoverChartIndex as any];

                    if (chart) {
                        chart.pointer.onDocumentMouseMove(e);
                    }
                }
            );
            pointer.eventsToUnbind.push(pointer.unDocMouseMove);
        }

        // Issues related to crosshair #4927, #5269 #5066, #5658
        chart.axes.forEach(function drawAxisCrosshair(axis): void {
            const snap = pick((axis.crosshair || {}).snap, true);

            let point: Point|undefined;
            if (snap) {
                point = chart.hoverPoint; // #13002
                if (!point || (point.series as any)[axis.coll] !== axis) {
                    point = find(points, (p: Point): boolean =>
                        p.series && (p.series as any)[axis.coll] === axis
                    );
                }
            }

            // Axis has snapping crosshairs, and one of the hover points belongs
            // to axis. Always call drawCrosshair when it is not snap.
            if (point || !snap) {
                axis.drawCrosshair(e, point);
            // Axis has snapping crosshairs, but no hover point belongs to axis
            } else {
                axis.hideCrosshair();
            }
        });
    }

    /**
     * Scale series groups to a certain scale and translation.
     * @private
     * @function Highcharts.Pointer#scaleGroups
     */
    public scaleGroups(
        attribs?: Series.PlotBoxTransform,
        clip?: boolean
    ): void {

        const chart = this.chart;

        // Scale each series
        chart.series.forEach(function (series): void {
            const seriesAttribs = attribs || series.getPlotBox(); // #1701
            if (
                series.group &&
                (
                    (series.xAxis && series.xAxis.zoomEnabled) ||
                    chart.mapView
                )
            ) {
                series.group.attr(seriesAttribs);
                if (series.markerGroup) {
                    series.markerGroup.attr(seriesAttribs);
                    series.markerGroup.clip(
                        clip ? (chart.clipRect as any) : (null as any)
                    );
                }
                if (series.dataLabelsGroup) {
                    series.dataLabelsGroup.attr(seriesAttribs);
                }
            }
        });

        // Clip
        (chart.clipRect as any).attr(clip || chart.clipBox);
    }

    /**
     * Set the JS DOM events on the container and document. This method should
     * contain a one-to-one assignment between methods and their handlers. Any
     * advanced logic should be moved to the handler reflecting the event's
     * name.
     * @private
     * @function Highcharts.Pointer#setDOMEvents
     */
    public setDOMEvents(): void {

        const container = this.chart.container,
            ownerDoc = container.ownerDocument;

        container.onmousedown = this.onContainerMouseDown.bind(this);
        container.onmousemove = this.onContainerMouseMove.bind(this);
        container.onclick = this.onContainerClick.bind(this);
        this.eventsToUnbind.push(addEvent(
            container,
            'mouseenter',
            this.onContainerMouseEnter.bind(this)
        ));
        this.eventsToUnbind.push(addEvent(
            container,
            'mouseleave',
            this.onContainerMouseLeave.bind(this)
        ));
        if (!Pointer.unbindDocumentMouseUp) {
            Pointer.unbindDocumentMouseUp = addEvent(
                ownerDoc,
                'mouseup',
                this.onDocumentMouseUp.bind(this)
            );
        }

        // In case we are dealing with overflow, reset the chart position when
        // scrolling parent elements
        let parent = this.chart.renderTo.parentElement;
        while (parent && parent.tagName !== 'BODY') {
            this.eventsToUnbind.push(addEvent(parent, 'scroll', (): void => {
                delete this.chartPosition;
            }));
            parent = parent.parentElement;
        }

        if (H.hasTouch) {
            this.eventsToUnbind.push(addEvent(
                container,
                'touchstart',
                this.onContainerTouchStart.bind(this),
                { passive: false }
            ));
            this.eventsToUnbind.push(addEvent(
                container,
                'touchmove',
                this.onContainerTouchMove.bind(this),
                { passive: false }
            ));
            if (!Pointer.unbindDocumentTouchEnd) {
                Pointer.unbindDocumentTouchEnd = addEvent(
                    ownerDoc,
                    'touchend',
                    this.onDocumentTouchEnd.bind(this),
                    { passive: false }
                );
            }
        }
    }

    /**
     * Sets the index of the hovered chart and leaves the previous hovered
     * chart, to reset states like tooltip.
     * @private
     * @function Highcharts.Pointer#setHoverChartIndex
     */
    public setHoverChartIndex(): void {
        const chart = this.chart;
        const hoverChart = H.charts[pick(Pointer.hoverChartIndex, -1)];

        if (
            hoverChart &&
            hoverChart !== chart
        ) {
            hoverChart.pointer.onContainerMouseLeave(
                { relatedTarget: chart.container } as any
            );
        }

        if (
            !hoverChart ||
            !hoverChart.mouseIsDown
        ) {
            Pointer.hoverChartIndex = chart.index;
        }
    }

    /**
     * General touch handler shared by touchstart and touchmove.
     * @private
     * @function Highcharts.Pointer#touch
     */
    public touch(e: PointerEvent, start?: boolean): void {
        const chart = this.chart;

        let hasMoved,
            pinchDown,
            isInside;

        this.setHoverChartIndex();

        if ((e as any).touches.length === 1) {

            e = this.normalize(e);

            isInside = chart.isInsidePlot(
                e.chartX - chart.plotLeft,
                e.chartY - chart.plotTop,
                {
                    visiblePlotOnly: true
                }
            );
            if (isInside && !chart.openMenu) {

                // Run mouse events and display tooltip etc
                if (start) {
                    this.runPointActions(e);
                }

                // Android fires touchmove events after the touchstart even if
                // the finger hasn't moved, or moved only a pixel or two. In iOS
                // however, the touchmove doesn't fire unless the finger moves
                // more than ~4px. So we emulate this behaviour in Android by
                // checking how much it moved, and cancelling on small
                // distances. #3450.
                if (e.type === 'touchmove') {
                    pinchDown = this.pinchDown;
                    hasMoved = pinchDown[0] ? Math.sqrt( // #5266
                        Math.pow(pinchDown[0].chartX - e.chartX, 2) +
                        Math.pow(pinchDown[0].chartY - e.chartY, 2)
                    ) >= 4 : false;
                }

                if (pick(hasMoved, true)) {
                    this.pinch(e);
                }

            } else if (start) {
                // Hide the tooltip on touching outside the plot area (#1203)
                this.reset();
            }

        } else if ((e as any).touches.length === 2) {
            this.pinch(e);
        }
    }

    /**
     * Returns true if the chart is set up for zooming by single touch and the
     * event is capable
     * @private
     * @function Highcharts.Pointer#touchSelect
     */
    private touchSelect(e: PointerEvent): boolean {
        return Boolean(
            this.chart.options.chart.zooming.singleTouch &&
            e.touches &&
            e.touches.length === 1
        );
    }

    /**
     * Resolve the zoomType option, this is reset on all touch start and mouse
     * down events.
     * @private
     * @function Highcharts.Pointer#zoomOption
     */
    public zoomOption(e: Event): void {
        const chart = this.chart,
            options = chart.options.chart,
            inverted = chart.inverted;

        let zoomType = options.zooming.type || '',
            zoomX,
            zoomY;

        // Look for the pinchType option
        if (/touch/.test(e.type)) {
            zoomType = pick(options.zooming.pinchType, zoomType);
        }

        this.zoomX = zoomX = /x/.test(zoomType);
        this.zoomY = zoomY = /y/.test(zoomType);
        this.zoomHor = (zoomX && !inverted) || (zoomY && inverted);
        this.zoomVert = (zoomY && !inverted) || (zoomX && inverted);
        this.hasZoom = zoomX || zoomY;
    }
}

/* *
 *
 *  Class Namespace
 *
 * */

namespace Pointer {
    export interface ChartPositionObject {
        left: number;
        scaleX: number;
        scaleY: number;
        top: number;
    }
    export interface AxesCoordinatesObject {
        xAxis: Array<AxisCoordinateObject>;
        yAxis: Array<AxisCoordinateObject>;
    }
    export interface AxisCoordinateObject {
        axis: Axis;
        value: number;
    }
    export interface CoordinatesObject {
        chartX: number;
        chartY: number;
    }
    export interface EventArgsObject {
        chartX?: number;
        chartY?: number;
        filter?: Function;
        hoverPoint?: Point;
        shared?: boolean;
    }
    export interface HoverDataObject {
        hoverPoint?: Point;
        hoverPoints: Array<Point>;
        hoverSeries: Series;
    }
    export interface SelectDataObject {
        axis: Axis;
        max: number;
        min: number;
    }
    export interface SelectEventObject {
        originalEvent: Event;
        resetSelection?: boolean;
        xAxis: Array<SelectDataObject>;
        yAxis: Array<SelectDataObject>;
    }
}

/* *
 *
 *  Default Export
 *
 * */

export default Pointer;

/* *
 *
 *  API Declarations
 *
 * */

/**
 * Chart position and scale.
 *
 * @interface Highcharts.ChartPositionObject
 *//**
 * @name Highcharts.ChartPositionObject#left
 * @type {number}
 *//**
 * @name Highcharts.ChartPositionObject#scaleX
 * @type {number}
 *//**
 * @name Highcharts.ChartPositionObject#scaleY
 * @type {number}
 *//**
 * @name Highcharts.ChartPositionObject#top
 * @type {number}
 */

/**
 * One position in relation to an axis.
 *
 * @interface Highcharts.PointerAxisCoordinateObject
 *//**
 * Related axis.
 *
 * @name Highcharts.PointerAxisCoordinateObject#axis
 * @type {Highcharts.Axis}
 *//**
 * Axis value.
 *
 * @name Highcharts.PointerAxisCoordinateObject#value
 * @type {number}
 */

/**
 * Positions in terms of axis values.
 *
 * @interface Highcharts.PointerAxisCoordinatesObject
 *//**
 * Positions on the x-axis.
 * @name Highcharts.PointerAxisCoordinatesObject#xAxis
 * @type {Array<Highcharts.PointerAxisCoordinateObject>}
 *//**
 * Positions on the y-axis.
 * @name Highcharts.PointerAxisCoordinatesObject#yAxis
 * @type {Array<Highcharts.PointerAxisCoordinateObject>}
 */

/**
 * Pointer coordinates.
 *
 * @interface Highcharts.PointerCoordinatesObject
 *//**
 * @name Highcharts.PointerCoordinatesObject#chartX
 * @type {number}
 *//**
 * @name Highcharts.PointerCoordinatesObject#chartY
 * @type {number}
 */

/**
 * A native browser mouse or touch event, extended with position information
 * relative to the {@link Chart.container}.
 *
 * @interface Highcharts.PointerEventObject
 * @extends global.PointerEvent
 *//**
 * The X coordinate of the pointer interaction relative to the chart.
 *
 * @name Highcharts.PointerEventObject#chartX
 * @type {number}
 *//**
 * The Y coordinate of the pointer interaction relative to the chart.
 *
 * @name Highcharts.PointerEventObject#chartY
 * @type {number}
 */

/**
 * Axis-specific data of a selection.
 *
 * @interface Highcharts.SelectDataObject
 *//**
 * The selected Axis.
 * @name Highcharts.SelectDataObject#axis
 * @type {Highcharts.Axis}
 *//**
 * The maximum axis value, either automatic or set manually.
 * @name Highcharts.SelectDataObject#max
 * @type {number}
 *//**
 * The minimum axis value, either automatic or set manually.
 * @name Highcharts.SelectDataObject#min
 * @type {number}
 */

/**
 * Object for select events.
 * The primary axes are `xAxis[0]` and `yAxis[0]`. Remember the unit of a
 * datetime axis is milliseconds since 1970-01-01 00:00:00.
 *
 * @interface Highcharts.SelectEventObject
 *//**
 * The related browser event.
 * @name Highcharts.SelectEventObject#originalEvent
 * @type {global.Event}
 *//**
 * Indicates a reset event to restore default state.
 * @name Highcharts.SelectEventObject#resetSelection
 * @type {boolean|undefined}
 *//**
 * Arrays containing the axes of each dimension and each axis' min and max
 * values.
 * @name Highcharts.SelectEventObject#xAxis
 * @type {Array<Highcharts.SelectDataObject>}
 *//**
 * Arrays containing the axes of each dimension and each axis' min and max
 * values.
 * @name Highcharts.SelectEventObject#yAxis
 * @type {Array<Highcharts.SelectDataObject>}
 */

''; // keeps doclets above in JS file<|MERGE_RESOLUTION|>--- conflicted
+++ resolved
@@ -40,16 +40,9 @@
 import { Palette } from '../Core/Color/Palettes.js';
 import Tooltip from './Tooltip.js';
 import U from './Utilities.js';
-<<<<<<< HEAD
-import ChartLike from './Chart/ChartLike';
 import BBoxObject from './Renderer/BBoxObject';
-import { PointMarkerOptions } from './Series/PointOptions';
 import SVGAttributes from './Renderer/SVG/SVGAttributes';
 
-=======
-import SVGAttributes from './Renderer/SVG/SVGAttributes';
-import BBoxObject from './Renderer/BBoxObject';
->>>>>>> 8b477444
 const {
     addEvent,
     attr,
@@ -362,13 +355,10 @@
         let chartX = e.chartX,
             chartY = e.chartY,
             clickedInside,
-<<<<<<< HEAD
             size,
             sizeLimit = markings && markings.length,
             width,
             height,
-=======
->>>>>>> 8b477444
             selectionMarker = this.selectionMarker;
 
         // If the device supports both touch and mouse (like IE11), and we are
@@ -440,9 +430,8 @@
                 }
             }
 
-<<<<<<< HEAD
             // adjust the width of the selection marker
-            if (selectionMarker && zoomHor) {
+            if (selectionMarker && this.zoomHor) {
                 size = chartX - mouseDownX;
                 width = Math.abs(size);
                 if (width < sizeLimit && markingsEnable) {
@@ -460,7 +449,7 @@
                 }
             }
             // adjust the height of the selection marker
-            if (selectionMarker && zoomVert) {
+            if (selectionMarker && this.zoomVert) {
                 size = chartY - mouseDownY;
                 height = Math.abs(size);
                 if (height < sizeLimit && markingsEnable) {
@@ -483,12 +472,11 @@
             ) {
                 this.createMarkings(selectionMarker.getBBox(),
                     chartOptions.zooming.markings);
-=======
+            }
             if (selectionMarker) {
                 selectionMarker.attr(
                     attrs
                 );
->>>>>>> 8b477444
             }
             // panning
             if (clickedInside &&
