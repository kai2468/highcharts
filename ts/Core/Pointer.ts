/* *
 *
 *  (c) 2010-2021 Torstein Honsi
 *
 *  License: www.highcharts.com/license
 *
 *  !!!!!!! SOURCE GETS TRANSPILED BY TYPESCRIPT. EDIT TS FILE ONLY. !!!!!!!
 *
 * */

'use strict';

/* *
 *
 *  Imports
 *
 * */

import type Axis from './Axis/Axis';
import type Chart from './Chart/Chart';
import type { DOMElementType } from './Renderer/DOMElementType';
import type NodesComposition from '../Series/NodesComposition';
import type Options from './Options';
import type Point from './Series/Point';
import type PointerEvent from './PointerEvent';
import type Series from './Series/Series';
import type SVGElement from './Renderer/SVG/SVGElement';

import Color from './Color/Color.js';
const { parse: color } = Color;
import H from './Globals.js';
const {
    charts,
    noop
} = H;
import { Palette } from '../Core/Color/Palettes.js';
import Tooltip from './Tooltip.js';
import U from './Utilities.js';
const {
    addEvent,
    attr,
    css,
    defined,
    extend,
    find,
    fireEvent,
    isNumber,
    isObject,
    objectEach,
    offset,
    pick,
    splat
} = U;

/* *
 *
 *  Declarations
 *
 * */

declare module './Chart/ChartLike'{
    interface ChartLike {
        cancelClick?: boolean;
        hoverPoint?: Point;
        hoverPoints?: Array<Point>;
        hoverSeries?: Series;
        mouseDownX?: number;
        mouseDownY?: number;
        mouseIsDown?: (boolean|string);
        tooltip?: Tooltip;
    }
}

/* *
 *
 *  Class
 *
 * */

/* eslint-disable no-invalid-this, valid-jsdoc */

/**
 * The mouse and touch tracker object. Each {@link Chart} item has one
 * assosiated Pointer item that can be accessed from the  {@link Chart.pointer}
 * property.
 *
 * @class
 * @name Highcharts.Pointer
 *
 * @param {Highcharts.Chart} chart
 * The chart instance.
 *
 * @param {Highcharts.Options} options
 * The root options object. The pointer uses options from the chart and tooltip
 * structures.
 */
class Pointer {

    /* *
     *
     *  Static Properties
     *
     * */

    public static hoverChartIndex: (number|undefined);

    public static unbindDocumentMouseUp: (Function|undefined);

    public static unbindDocumentTouchEnd: (Function|undefined);

    /* *
     *
     *  Constructors
     *
     * */

    public constructor(chart: Chart, options: Options) {
        this.chart = chart;
        this.hasDragged = false;
        this.options = options;
        this.init(chart, options);
    }

    /* *
     *
     *  Properties
     *
     * */

    public chart: Chart;

    public chartPosition?: Pointer.ChartPositionObject;

    public followTouchMove?: boolean;

    public hasDragged: (false|number);

    public hasPinched?: boolean;

    public hasZoom?: boolean;

    public hoverX?: (Point|Array<Point>);

    public initiated?: boolean;

    public isDirectTouch?: boolean;

    public lastValidTouch: object = {};

    public mouseDownX?: number;

    public mouseDownY?: number;

    public options: Options;

    public pinchDown: Array<any> = [];

    public res?: boolean;

    public runChartClick: boolean = false;

    public selectionMarker?: SVGElement;

    public tooltipTimeout?: number;

    public eventsToUnbind: Array<Function> = [];

    public unDocMouseMove?: Function;

    public zoomHor?: boolean;

    public zoomVert?: boolean;

    public zoomX?: boolean;

    public zoomY?: boolean;

    /* *
     *
     *  Functions
     *
     * */

    /**
     * Set inactive state to all series that are not currently hovered,
     * or, if `inactiveOtherPoints` is set to true, set inactive state to
     * all points within that series.
     *
     * @private
     * @function Highcharts.Pointer#applyInactiveState
     *
     * @param {Array<Highcharts.Point>} points
     * Currently hovered points
     */
    public applyInactiveState(points: Array<Point>): void {
        let activeSeries = [] as Array<Series>,
            series: Series;

        // Get all active series from the hovered points
        (points || []).forEach(function (item): void {
            series = item.series;

            // Include itself
            activeSeries.push(series);

            // Include parent series
            if (series.linkedParent) {
                activeSeries.push(series.linkedParent);
            }

            // Include all child series
            if (series.linkedSeries) {
                activeSeries = activeSeries.concat(
                    series.linkedSeries
                );
            }

            // Include navigator series
            if (series.navigatorSeries) {
                activeSeries.push(series.navigatorSeries);
            }
        });
        // Now loop over all series, filtering out active series
        this.chart.series.forEach(function (inactiveSeries): void {
            if (activeSeries.indexOf(inactiveSeries) === -1) {
                // Inactive series
                inactiveSeries.setState('inactive', true);
            } else if (inactiveSeries.options.inactiveOtherPoints) {
                // Active series, but other points should be inactivated
                inactiveSeries.setAllPointsToState('inactive');
            }
        });
    }

    /**
     * Destroys the Pointer object and disconnects DOM events.
     *
     * @function Highcharts.Pointer#destroy
     */
    public destroy(): void {
        const pointer = this;

        this.eventsToUnbind.forEach((unbind): void => unbind());
        this.eventsToUnbind = [];

        if (!H.chartCount) {
            if (Pointer.unbindDocumentMouseUp) {
                Pointer.unbindDocumentMouseUp = Pointer.unbindDocumentMouseUp();
            }
            if (Pointer.unbindDocumentTouchEnd) {
                Pointer.unbindDocumentTouchEnd = (
                    Pointer.unbindDocumentTouchEnd()
                );
            }
        }

        // memory and CPU leak
        clearInterval(pointer.tooltipTimeout);

        objectEach(pointer, function (_val, prop): void {
            pointer[prop] = void 0 as any;
        });
    }

    /**
     * Perform a drag operation in response to a mousemove event while the mouse
     * is down.
     * @private
     * @function Highcharts.Pointer#drag
     */
    public drag(e: PointerEvent): void {
        const chart = this.chart,
            chartOptions = chart.options.chart,
            zoomHor = this.zoomHor,
            zoomVert = this.zoomVert,
            plotLeft = chart.plotLeft,
            plotTop = chart.plotTop,
            plotWidth = chart.plotWidth,
            plotHeight = chart.plotHeight,
            mouseDownX = (this.mouseDownX || 0),
            mouseDownY = (this.mouseDownY || 0),
            panningEnabled = isObject(chartOptions.panning) ?
                chartOptions.panning && chartOptions.panning.enabled :
                chartOptions.panning,
            panKey = (
                chartOptions.panKey && (e as any)[chartOptions.panKey + 'Key']
            );

        let chartX = e.chartX,
            chartY = e.chartY,
            clickedInside,
            size,
            selectionMarker = this.selectionMarker;

        // If the device supports both touch and mouse (like IE11), and we are
        // touch-dragging inside the plot area, don't handle the mouse event.
        // #4339.
        if (selectionMarker && (selectionMarker as any).touch) {
            return;
        }

        // If the mouse is outside the plot area, adjust to cooordinates
        // inside to prevent the selection marker from going outside
        if (chartX < plotLeft) {
            chartX = plotLeft;
        } else if (chartX > plotLeft + plotWidth) {
            chartX = plotLeft + plotWidth;
        }

        if (chartY < plotTop) {
            chartY = plotTop;
        } else if (chartY > plotTop + plotHeight) {
            chartY = plotTop + plotHeight;
        }

        // determine if the mouse has moved more than 10px
        this.hasDragged = Math.sqrt(
            Math.pow(mouseDownX - chartX, 2) +
            Math.pow(mouseDownY - chartY, 2)
        );

        if (this.hasDragged > 10) {
            clickedInside = chart.isInsidePlot(
                mouseDownX - plotLeft,
                mouseDownY - plotTop,
                {
                    visiblePlotOnly: true
                }
            );

            // make a selection
            if (
                (chart.hasCartesianSeries || chart.mapView) &&
                (this.zoomX || this.zoomY) &&
                clickedInside &&
                !panKey
            ) {
                if (!selectionMarker) {
                    this.selectionMarker = selectionMarker =
                        chart.renderer.rect(
                            plotLeft,
                            plotTop,
                            zoomHor ? 1 : plotWidth,
                            zoomVert ? 1 : plotHeight,
                            0
                        )
                            .attr({
                                'class': 'highcharts-selection-marker',
                                zIndex: 7
                            })
                            .add();

                    if (!chart.styledMode) {
                        selectionMarker.attr({
                            fill: (
                                chartOptions.selectionMarkerFill ||
                                color(Palette.highlightColor80)
                                    .setOpacity(0.25).get()
                            )
                        });
                    }
                }
            }

            // adjust the width of the selection marker
            if (selectionMarker && zoomHor) {
                size = chartX - mouseDownX;
                selectionMarker.attr({
                    width: Math.abs(size),
                    x: (size > 0 ? 0 : size) + mouseDownX
                });
            }
            // adjust the height of the selection marker
            if (selectionMarker && zoomVert) {
                size = chartY - mouseDownY;
                selectionMarker.attr({
                    height: Math.abs(size),
                    y: (size > 0 ? 0 : size) + mouseDownY
                });
            }

            // panning
            if (clickedInside &&
                !selectionMarker &&
                panningEnabled
            ) {
                (chart.pan as any)(e, chartOptions.panning);
            }
        }
    }

    /**
     * Start a drag operation.
     * @private
     * @function Highcharts.Pointer#dragStart
     */
    public dragStart(e: PointerEvent): void {
        const chart = this.chart;

        // Record the start position
        chart.mouseIsDown = e.type;
        chart.cancelClick = false;
        chart.mouseDownX = this.mouseDownX = e.chartX;
        chart.mouseDownY = this.mouseDownY = e.chartY;
    }

    /**
     * On mouse up or touch end across the entire document, drop the selection.
     * @private
     * @function Highcharts.Pointer#drop
     */
    public drop(e: Event): void {
        const pointer = this,
            chart = this.chart,
            hasPinched = this.hasPinched;

        if (this.selectionMarker) {
            let selectionBox = this.selectionMarker,
                x = selectionBox.attr ? selectionBox.attr('x') : selectionBox.x,
                y = selectionBox.attr ? selectionBox.attr('y') : selectionBox.y,
                width = selectionBox.attr ?
                    selectionBox.attr('width') :
                    selectionBox.width,
                height = selectionBox.attr ?
                    selectionBox.attr('height') :
                    selectionBox.height,
                selectionData = {
                    originalEvent: e, // #4890
                    xAxis: [],
                    yAxis: [],
                    x,
                    y,
                    width,
                    height
                },
                // Start by false runZoom, unless when we have a mapView, in
                // which case the zoom will be handled in the selection event.
                runZoom = Boolean(chart.mapView);

            // a selection has been made
            if (this.hasDragged || hasPinched) {

                // record each axis' min and max
                chart.axes.forEach(function (axis: Axis): void {
                    if (
                        axis.zoomEnabled &&
                        defined(axis.min) &&
                        (
                            hasPinched ||
                            pointer[({
                                xAxis: 'zoomX',
                                yAxis: 'zoomY'
                            } as Record<string, (
                                'zoomX'|
                                'zoomY'
                            )>)[axis.coll]]
                        ) &&
                        isNumber(x) &&
                        isNumber(y)
                    ) { // #859, #3569
                        const horiz = axis.horiz,
                            minPixelPadding = e.type === 'touchend' ?
                                axis.minPixelPadding :
                                0, // #1207, #3075
                            selectionMin = axis.toValue(
                                (horiz ? x : y) + minPixelPadding
                            ),
                            selectionMax = axis.toValue(
                                (horiz ? x + width : y + height) -
                                minPixelPadding
                            );

                        (selectionData as any)[axis.coll].push({
                            axis: axis,
                            // Min/max for reversed axes
                            min: Math.min(selectionMin, selectionMax),
                            max: Math.max(selectionMin, selectionMax)
                        });
                        runZoom = true;
                    }
                });
                if (runZoom) {
                    fireEvent(
                        chart,
                        'selection',
                        selectionData,
                        function (args: object): void {
                            (chart.zoom as any)(
                                extend(
                                    args,
                                    hasPinched ?
                                        { animation: false } :
                                        null as any
                                )
                            );
                        }
                    );
                }

            }

            if (isNumber(chart.index)) {
                this.selectionMarker = this.selectionMarker.destroy();
            }

            // Reset scaling preview
            if (hasPinched) {
                this.scaleGroups();
            }
        }

        // Reset all. Check isNumber because it may be destroyed on mouse up
        // (#877)
        if (chart && isNumber(chart.index)) {
            css(chart.container, { cursor: chart._cursor as any });
            chart.cancelClick = this.hasDragged > 10; // #370
            chart.mouseIsDown = this.hasDragged = this.hasPinched = false;
            this.pinchDown = [];
        }
    }

    /**
     * Finds the closest point to a set of coordinates, using the k-d-tree
     * algorithm.
     *
     * @function Highcharts.Pointer#findNearestKDPoint
     *
     * @param {Array<Highcharts.Series>} series
     * All the series to search in.
     *
     * @param {boolean|undefined} shared
     * Whether it is a shared tooltip or not.
     *
     * @param {Highcharts.PointerEventObject} e
     * The pointer event object, containing chart coordinates of the pointer.
     *
     * @return {Highcharts.Point|undefined}
     * The point closest to given coordinates.
     */
    public findNearestKDPoint(
        series: Array<Series>,
        shared: (boolean|undefined),
        e: PointerEvent
    ): (Point|undefined) {

        const chart = this.chart;
        const hoverPoint = chart.hoverPoint;
        const tooltip = chart.tooltip;

        if (
            hoverPoint &&
            tooltip &&
            tooltip.isStickyOnContact()
        ) {
            return hoverPoint;
        }

        let closest: (Point|undefined);

        /** @private */
        function sort(
            p1: Point,
            p2: Point
        ): number {
            const isCloserX = (p1.distX as any) - (p2.distX as any),
                isCloser = (p1.dist as any) - (p2.dist as any),
                isAbove = (
                    (p2.series.group && p2.series.group.zIndex) -
                    (p1.series.group && p1.series.group.zIndex)
                );

            let result;

            // We have two points which are not in the same place on xAxis
            // and shared tooltip:
            if (isCloserX !== 0 && shared) { // #5721
                result = isCloserX;
            // Points are not exactly in the same place on x/yAxis:
            } else if (isCloser !== 0) {
                result = isCloser;
            // The same xAxis and yAxis position, sort by z-index:
            } else if (isAbove !== 0) {
                result = isAbove;
            // The same zIndex, sort by array index:
            } else {
                result =
                    (p1.series.index as any) > (p2.series.index as any) ?
                        -1 :
                        1;
            }
            return result;
        }

        series.forEach(function (s): void {
            const noSharedTooltip = s.noSharedTooltip && shared,
                compareX = (
                    !noSharedTooltip &&
                    (s.options.findNearestPointBy as any).indexOf('y') < 0
                ),
                point = s.searchPoint(
                    e,
                    compareX
                );

            if (// Check that we actually found a point on the series.
                isObject(point, true) && point.series &&
                // Use the new point if it is closer.
                (!isObject(closest, true) ||
                (sort(closest as any, point as any) > 0))
            ) {
                closest = point;
            }
        });
        return closest;
    }

    /**
     * @private
     * @function Highcharts.Pointer#getChartCoordinatesFromPoint
     */
    public getChartCoordinatesFromPoint(
        point: Point,
        inverted?: boolean
    ): (Pointer.CoordinatesObject|undefined) {
        const series = point.series,
            xAxis = series.xAxis,
            yAxis = series.yAxis,
            shapeArgs = point.shapeArgs;

        if (xAxis && yAxis) {
            let x = pick<number|undefined, number>(
                point.clientX, point.plotX as any
            );
            let y = point.plotY || 0;

            if (
                (point as NodesComposition.PointComposition).isNode &&
                shapeArgs &&
                isNumber(shapeArgs.x) &&
                isNumber(shapeArgs.y)
            ) {
                x = shapeArgs.x;
                y = shapeArgs.y;
            }

            return inverted ? {
                chartX: yAxis.len + yAxis.pos - y,
                chartY: xAxis.len + xAxis.pos - x
            } : {
                chartX: x + xAxis.pos,
                chartY: y + yAxis.pos
            };
        }

        if (shapeArgs && shapeArgs.x && shapeArgs.y) {
            // E.g. pies do not have axes
            return {
                chartX: shapeArgs.x,
                chartY: shapeArgs.y
            };
        }
    }

    /**
     * Return the cached chartPosition if it is available on the Pointer,
     * otherwise find it. Running offset is quite expensive, so it should be
     * avoided when we know the chart hasn't moved.
     *
     * @function Highcharts.Pointer#getChartPosition
     *
     * @return {Highcharts.ChartPositionObject}
     * The offset of the chart container within the page
     */
    public getChartPosition(): Pointer.ChartPositionObject {
        if (this.chartPosition) {
            return this.chartPosition;
        }

        const { container } = this.chart;
        const pos = offset(container);
        this.chartPosition = {
            left: pos.left,
            top: pos.top,
            scaleX: 1,
            scaleY: 1
        };

        const offsetWidth = container.offsetWidth;
        const offsetHeight = container.offsetHeight;

        // #13342 - tooltip was not visible in Chrome, when chart
        // updates height.
        if (
            offsetWidth > 2 && // #13342
            offsetHeight > 2 // #13342
        ) {
            this.chartPosition.scaleX = pos.width / offsetWidth;
            this.chartPosition.scaleY = pos.height / offsetHeight;
        }

        return this.chartPosition;
    }

    /**
     * Get the click position in terms of axis values.
     *
     * @function Highcharts.Pointer#getCoordinates
     *
     * @param {Highcharts.PointerEventObject} e
     * Pointer event, extended with `chartX` and `chartY` properties.
     *
     * @return {Highcharts.PointerAxisCoordinatesObject}
     * Axis coordinates.
     */
    public getCoordinates(e: PointerEvent): Pointer.AxesCoordinatesObject {

        const coordinates: Pointer.AxesCoordinatesObject = {
            xAxis: [],
            yAxis: []
        };

        this.chart.axes.forEach(function (axis: Axis): void {
            (coordinates as any)[axis.isXAxis ? 'xAxis' : 'yAxis'].push({
                axis: axis,
                value: axis.toValue(e[axis.horiz ? 'chartX' : 'chartY'])
            });
        });

        return coordinates;
    }

    /**
     * Calculates what is the current hovered point/points and series.
     *
     * @private
     * @function Highcharts.Pointer#getHoverData
     *
     * @param {Highcharts.Point|undefined} existingHoverPoint
     * The point currrently beeing hovered.
     *
     * @param {Highcharts.Series|undefined} existingHoverSeries
     * The series currently beeing hovered.
     *
     * @param {Array<Highcharts.Series>} series
     * All the series in the chart.
     *
     * @param {boolean} isDirectTouch
     * Is the pointer directly hovering the point.
     *
     * @param {boolean|undefined} shared
     * Whether it is a shared tooltip or not.
     *
     * @param {Highcharts.PointerEventObject} [e]
     * The triggering event, containing chart coordinates of the pointer.
     *
     * @return {Object}
     * Object containing resulting hover data: hoverPoint, hoverSeries, and
     * hoverPoints.
     */
    public getHoverData(
        existingHoverPoint: (Point|undefined),
        existingHoverSeries: (Series|undefined),
        series: Array<Series>,
        isDirectTouch?: boolean,
        shared?: boolean,
        e?: PointerEvent
    ): Pointer.HoverDataObject {
        const hoverPoints = [] as Array<Point>,
            useExisting = !!(isDirectTouch && existingHoverPoint),
            filter = function (s: Series): boolean {
                return (
                    s.visible &&
                    !(!shared && s.directTouch) && // #3821
                    pick(s.options.enableMouseTracking, true)
                );
            };

        let hoverSeries: Series = existingHoverSeries as any,
            // Which series to look in for the hover point
            searchSeries,
            // Parameters needed for beforeGetHoverData event.
            eventArgs: Pointer.EventArgsObject = {
                chartX: e ? e.chartX : void 0,
                chartY: e ? e.chartY : void 0,
                shared: shared
            };

        // Find chart.hoverPane and update filter method in polar.
        fireEvent(this, 'beforeGetHoverData', eventArgs);

        const notSticky = hoverSeries && !hoverSeries.stickyTracking;

        searchSeries = notSticky ?
            // Only search on hovered series if it has stickyTracking false
            [hoverSeries as any] :
            // Filter what series to look in.
            series.filter(function (s): boolean {
                return eventArgs.filter ? eventArgs.filter(s) : filter(s) &&
                    s.stickyTracking;
            });

        // Use existing hovered point or find the one closest to coordinates.
        const hoverPoint = useExisting || !e ?
            existingHoverPoint :
            this.findNearestKDPoint(searchSeries, shared, e) as any;

        // Assign hover series
        hoverSeries = hoverPoint && hoverPoint.series;

        // If we have a hoverPoint, assign hoverPoints.
        if (hoverPoint) {
            // When tooltip is shared, it displays more than one point
            if (shared && !hoverSeries.noSharedTooltip) {
                searchSeries = series.filter(function (s): boolean {
                    return eventArgs.filter ?
                        eventArgs.filter(s) : filter(s) && !s.noSharedTooltip;
                });

                // Get all points with the same x value as the hoverPoint
                searchSeries.forEach(function (s): any {
                    let point = find(s.points, function (p: Point): boolean {
                        return p.x === hoverPoint.x && !p.isNull;
                    });

                    if (isObject(point)) {
                        /*
                        * Boost returns a minimal point. Convert it to a usable
                        * point for tooltip and states.
                        */
                        if (s.chart.isBoosting) {
                            point = s.getPoint(point);
                        }
                        hoverPoints.push(point as Point);
                    }
                });
            } else {
                hoverPoints.push(hoverPoint);
            }
        }

        // Check whether the hoverPoint is inside pane we are hovering over.
        eventArgs = { hoverPoint: hoverPoint };
        fireEvent(this, 'afterGetHoverData', eventArgs);

        return {
            hoverPoint: eventArgs.hoverPoint,
            hoverSeries: hoverSeries,
            hoverPoints: hoverPoints
        };
    }

    /**
     * @private
     * @function Highcharts.Pointer#getPointFromEvent
     */
    public getPointFromEvent(e: Event): (Point|undefined) {
        let target = e.target,
            point;

        while (target && !point) {
            point = (target as any).point;
            target = (target as any).parentNode;
        }
        return point;
    }

    /**
     * @private
     * @function Highcharts.Pointer#onTrackerMouseOut
     */
    public onTrackerMouseOut(e: PointerEvent): void {
        const chart = this.chart;
        const relatedTarget = e.relatedTarget || e.toElement;
        const series = chart.hoverSeries;

        this.isDirectTouch = false;

        if (
            series &&
            relatedTarget &&
            !series.stickyTracking &&
            !this.inClass(relatedTarget as any, 'highcharts-tooltip') &&
            (
                !this.inClass(
                    relatedTarget as any,
                    'highcharts-series-' + series.index
                ) || // #2499, #4465, #5553
                !this.inClass(relatedTarget as any, 'highcharts-tracker')
            )
        ) {
            series.onMouseOut();
        }
    }

    /**
     * Utility to detect whether an element has, or has a parent with, a
     * specificclass name. Used on detection of tracker objects and on deciding
     * whether hovering the tooltip should cause the active series to mouse out.
     *
     * @function Highcharts.Pointer#inClass
     *
     * @param {Highcharts.SVGDOMElement|Highcharts.HTMLDOMElement} element
     * The element to investigate.
     *
     * @param {string} className
     * The class name to look for.
     *
     * @return {boolean|undefined}
     * True if either the element or one of its parents has the given class
     * name.
     */
    public inClass(
        element: DOMElementType,
        className: string
    ): (boolean|undefined) {
        let elem: DOMElementType|null = element,
            elemClassName;

        while (elem) {
            elemClassName = attr(elem, 'class');
            if (elemClassName) {
                if (elemClassName.indexOf(className) !== -1) {
                    return true;
                }
                if (elemClassName.indexOf('highcharts-container') !== -1) {
                    return false;
                }
            }
            elem = elem.parentElement;
        }
    }

    /**
     * Initialize the Pointer.
     *
     * @private
     * @function Highcharts.Pointer#init
     *
     * @param {Highcharts.Chart} chart
     * The Chart instance.
     *
     * @param {Highcharts.Options} options
     * The root options object. The pointer uses options from the chart and
     * tooltip structures.
     */
    public init(chart: Chart, options: Options): void {

        // Store references
        this.options = options;
        this.chart = chart;

        // Do we need to handle click on a touch device?
        this.runChartClick = Boolean(
            options.chart.events && options.chart.events.click
        );

        this.pinchDown = [];
        this.lastValidTouch = {};

        if (Tooltip) {
            /**
             * Tooltip object for points of series.
             *
             * @name Highcharts.Chart#tooltip
             * @type {Highcharts.Tooltip}
             */
            chart.tooltip = new Tooltip(chart, options.tooltip as any);
            this.followTouchMove = pick(
                (options.tooltip as any).followTouchMove, true
            );
        }

        this.setDOMEvents();
    }

    /**
     * Takes a browser event object and extends it with custom Highcharts
     * properties `chartX` and `chartY` in order to work on the internal
     * coordinate system.
     *
     * On map charts, the properties `lon` and `lat` are added to the event
     * object given that the chart has projection information.
     *
     * @function Highcharts.Pointer#normalize
     *
     * @param {global.MouseEvent|global.PointerEvent|global.TouchEvent} e
     * Event object in standard browsers.
     *
     * @param {Highcharts.OffsetObject} [chartPosition]
     * Additional chart offset.
     *
     * @return {Highcharts.PointerEventObject}
     * A browser event with extended properties `chartX` and `chartY`.
     */
    public normalize<T extends PointerEvent>(
        e: (T|MouseEvent|PointerEvent|TouchEvent),
        chartPosition?: Pointer.ChartPositionObject
    ): T {
        const touches = (e as TouchEvent).touches;

        // iOS (#2757)
        const ePos = (
            touches ?
                touches.length ?
                    touches.item(0) as Touch :
                    (pick( // #13534
                        touches.changedTouches,
                        (e as TouchEvent).changedTouches
                    )
                    )[0] :
                e as unknown as PointerEvent
        );

        // Get mouse position
        if (!chartPosition) {
            chartPosition = this.getChartPosition();
        }

        let chartX = ePos.pageX - chartPosition.left,
            chartY = ePos.pageY - chartPosition.top;

        // #11329 - when there is scaling on a parent element, we need to take
        // this into account
        chartX /= chartPosition.scaleX;
        chartY /= chartPosition.scaleY;

        return extend(e, {
            chartX: Math.round(chartX),
            chartY: Math.round(chartY)
        }) as any;
    }

    /**
     * @private
     * @function Highcharts.Pointer#onContainerClick
     */
    public onContainerClick(e: MouseEvent): void {
        const chart = this.chart;
        const hoverPoint = chart.hoverPoint;
        const pEvt = this.normalize(e);
        const plotLeft = chart.plotLeft;
        const plotTop = chart.plotTop;

        if (!chart.cancelClick) {

            // On tracker click, fire the series and point events. #783, #1583
            if (hoverPoint &&
                this.inClass(pEvt.target as any, 'highcharts-tracker')
            ) {

                // the series click event
                fireEvent(hoverPoint.series, 'click', extend(pEvt, {
                    point: hoverPoint
                }));

                // the point click event
                if (chart.hoverPoint) { // it may be destroyed (#1844)
                    hoverPoint.firePointEvent('click', pEvt);
                }

            // When clicking outside a tracker, fire a chart event
            } else {
                extend(pEvt, this.getCoordinates(pEvt));

                // fire a click event in the chart
                if (
                    chart.isInsidePlot(
                        pEvt.chartX - plotLeft,
                        pEvt.chartY - plotTop,
                        {
                            visiblePlotOnly: true
                        }
                    )
                ) {
                    fireEvent(chart, 'click', pEvt);
                }
            }


        }
    }

    /**
     * @private
     * @function Highcharts.Pointer#onContainerMouseDown
     */
    public onContainerMouseDown(e: MouseEvent): void {
        const isPrimaryButton = ((e.buttons || e.button) & 1) === 1;

        // Normalize before the 'if' for the legacy IE (#7850)
        e = this.normalize(e);

        // #11635, Firefox does not reliable fire move event after click scroll
        if (
            H.isFirefox &&
            e.button !== 0
        ) {
            this.onContainerMouseMove(e);
        }

        // #11635, limiting to primary button (incl. IE 8 support)
        if (
            typeof e.button === 'undefined' ||
            isPrimaryButton
        ) {
            this.zoomOption(e);

            // #295, #13737 solve conflict between container drag and chart zoom
            if (
                isPrimaryButton &&
                e.preventDefault
            ) {
                e.preventDefault();
            }

            this.dragStart(e as PointerEvent);
        }
    }

    /**
     * When mouse leaves the container, hide the tooltip.
     * @private
     * @function Highcharts.Pointer#onContainerMouseLeave
     */
    public onContainerMouseLeave(e: MouseEvent): void {
        const chart = charts[pick(Pointer.hoverChartIndex, -1)];
        const tooltip = this.chart.tooltip;

        // #14434: tooltip.options.outside
        if (tooltip && tooltip.shouldStickOnContact() && this.inClass(
            e.relatedTarget as any,
            'highcharts-tooltip-container'
        )) {
            return;
        }

        e = this.normalize(e);

        // #4886, MS Touch end fires mouseleave but with no related target
        if (
            chart &&
            (e.relatedTarget || (e as PointerEvent).toElement)
        ) {
            chart.pointer.reset();
            // Also reset the chart position, used in #149 fix
            chart.pointer.chartPosition = void 0;
        }

        // #11635, Firefox wheel scroll does not fire out events consistently
        if (tooltip && !tooltip.isHidden) {
            this.reset();
        }
    }

    /**
     * When mouse enters the container, delete pointer's chartPosition.
     * @private
     * @function Highcharts.Pointer#onContainerMouseEnter
     */
    public onContainerMouseEnter(e: MouseEvent): void {
        delete this.chartPosition;
    }

    /**
     * The mousemove, touchmove and touchstart event handler
     * @private
     * @function Highcharts.Pointer#onContainerMouseMove
     */
    public onContainerMouseMove(e: MouseEvent): void {
        const chart = this.chart;
        const pEvt = this.normalize(e);

        this.setHoverChartIndex();

        // In IE8 we apparently need this returnValue set to false in order to
        // avoid text being selected. But in Chrome, e.returnValue is prevented,
        // plus we don't need to run e.preventDefault to prevent selected text
        // in modern browsers. So we set it conditionally. Remove it when IE8 is
        // no longer needed. #2251, #3224.
        if (!pEvt.preventDefault) {
            pEvt.returnValue = false;
        }

        if (chart.mouseIsDown === 'mousedown' || this.touchSelect(pEvt)) {
            this.drag(pEvt);
        }

        // Show the tooltip and run mouse over events (#977)
        if (
            !chart.openMenu &&
            (
                this.inClass(pEvt.target as any, 'highcharts-tracker') ||
                chart.isInsidePlot(
                    pEvt.chartX - chart.plotLeft,
                    pEvt.chartY - chart.plotTop,
                    {
                        visiblePlotOnly: true
                    }
                )
            )
        ) {
            if (this.inClass(pEvt.target as any, 'highcharts-no-tooltip')) {
                this.reset(false, 0);
            } else {
                this.runPointActions(pEvt);
            }
        }
    }

    /**
     * @private
     * @function Highcharts.Pointer#onDocumentTouchEnd
     */
    public onDocumentTouchEnd(e: PointerEvent): void {
        const hoverChart = charts[pick(Pointer.hoverChartIndex, -1)];
        if (hoverChart) {
            hoverChart.pointer.drop(e);
        }
    }

    /**
     * @private
     * @function Highcharts.Pointer#onContainerTouchMove
     */
    public onContainerTouchMove(e: PointerEvent): void {
        if (this.touchSelect(e)) {
            this.onContainerMouseMove(e);
        } else {
            this.touch(e);
        }
    }

    /**
     * @private
     * @function Highcharts.Pointer#onContainerTouchStart
     */
    public onContainerTouchStart(e: PointerEvent): void {
        if (this.touchSelect(e)) {
            this.onContainerMouseDown(e);
        } else {
            this.zoomOption(e);
            this.touch(e, true);
        }
    }

    /**
     * Special handler for mouse move that will hide the tooltip when the mouse
     * leaves the plotarea. Issue #149 workaround. The mouseleave event does not
     * always fire.
     * @private
     * @function Highcharts.Pointer#onDocumentMouseMove
     */
    public onDocumentMouseMove(e: MouseEvent): void {
        const chart = this.chart;
        const chartPosition = this.chartPosition;
        const pEvt = this.normalize(e, chartPosition);
        const tooltip = chart.tooltip;

        // If we're outside, hide the tooltip
        if (
            chartPosition &&
            (
                !tooltip ||
                !tooltip.isStickyOnContact()
            ) &&
            !chart.isInsidePlot(
                pEvt.chartX - chart.plotLeft,
                pEvt.chartY - chart.plotTop,
                {
                    visiblePlotOnly: true
                }
            ) &&
            !this.inClass(pEvt.target as any, 'highcharts-tracker')
        ) {
            this.reset();
        }
    }

    /**
     * @private
     * @function Highcharts.Pointer#onDocumentMouseUp
     */
    public onDocumentMouseUp(e: MouseEvent): void {
        const chart = charts[pick(Pointer.hoverChartIndex, -1)];
        if (chart) {
            chart.pointer.drop(e);
        }
    }

    /**
     * Handle touch events with two touches
     * @private
     * @function Highcharts.Pointer#pinch
     */
    public pinch(e: PointerEvent): void {
        const self = this,
            chart = self.chart,
            pinchDown = self.pinchDown,
            touches: (Array<PointerEvent>|Array<Touch>) = (e.touches || []),
            touchesLength = touches.length,
            lastValidTouch = self.lastValidTouch as any,
            hasZoom = self.hasZoom,
            transform: Series.PlotBoxObject = {} as any,
            fireClickEvent = touchesLength === 1 && (
                (
                    self.inClass(e.target as any, 'highcharts-tracker') &&
                    chart.runTrackerClick
                ) ||
                self.runChartClick
            ),
            clip = {};

        let selectionMarker = self.selectionMarker;

        // Don't initiate panning until the user has pinched. This prevents us
        // from blocking page scrolling as users scroll down a long page
        // (#4210).
        if (touchesLength > 1) {
            self.initiated = true;
        } else if (touchesLength === 1 && this.followTouchMove) {
            // #16119: Prevent blocking scroll when single-finger panning is
            // not enabled
            self.initiated = false;
        }

        // On touch devices, only proceed to trigger click if a handler is
        // defined
        if (
            hasZoom &&
            self.initiated &&
            !fireClickEvent &&
            e.cancelable !== false
        ) {
            e.preventDefault();
        }

        // Normalize each touch
        [].map.call(touches, function (e): PointerEvent {
            return self.normalize(e);
        });

        // Register the touch start position
        if (e.type === 'touchstart') {
            [].forEach.call(touches, function (
                e: PointerEvent,
                i: number
            ): void {
                pinchDown[i] = { chartX: e.chartX, chartY: e.chartY };
            });
            lastValidTouch.x = [pinchDown[0].chartX, pinchDown[1] &&
                pinchDown[1].chartX];
            lastValidTouch.y = [pinchDown[0].chartY, pinchDown[1] &&
                pinchDown[1].chartY];

            // Identify the data bounds in pixels
            chart.axes.forEach(function (axis: Axis): void {
                if (axis.zoomEnabled) {
                    const bounds = chart.bounds[axis.horiz ? 'h' : 'v'],
                        minPixelPadding = axis.minPixelPadding,
                        min = axis.toPixels(
                            Math.min(
                                pick(axis.options.min, axis.dataMin as any),
                                axis.dataMin as any
                            )
                        ),
                        max = axis.toPixels(
                            Math.max(
                                pick(axis.options.max, axis.dataMax as any),
                                axis.dataMax as any
                            )
                        ),
                        absMin = Math.min(min, max),
                        absMax = Math.max(min, max);

                    // Store the bounds for use in the touchmove handler
                    bounds.min = Math.min(
                        axis.pos,
                        absMin - minPixelPadding
                    );
                    bounds.max = Math.max(
                        axis.pos + axis.len,
                        absMax + minPixelPadding
                    );
                }
            });
            self.res = true; // reset on next move

        // Optionally move the tooltip on touchmove
        } else if (self.followTouchMove && touchesLength === 1) {
            this.runPointActions(self.normalize(e));

        // Event type is touchmove, handle panning and pinching
        } else if (pinchDown.length) { // can be 0 when releasing, if touchend
            // fires first

            fireEvent(chart, 'touchpan', { originalEvent: e }, (): void => {

                // Set the marker
                if (!selectionMarker) {
                    // @todo It's a mock object, so maybe we need a separate
                    // interface
                    self.selectionMarker = selectionMarker = extend({
                        destroy: noop,
                        touch: true
                    }, chart.plotBox as any) as any;
                }

                self.pinchTranslate(
                    pinchDown,
                    touches as any,
                    transform,
                    selectionMarker,
                    clip,
                    lastValidTouch
                );

                self.hasPinched = hasZoom;

                // Scale and translate the groups to provide visual feedback
                // during pinching
                self.scaleGroups(transform, clip as any);
            });

            if (self.res) {
                self.res = false;
                this.reset(false, 0);
            }
        }
    }

    /**
     * Run translation operations
     * @private
     * @function Highcharts.Pointer#pinchTranslate
     */
    public pinchTranslate(
        pinchDown: Array<any>,
        touches: Array<PointerEvent>,
        transform: any,
        selectionMarker: any,
        clip: any,
        lastValidTouch: any
    ): void {
        if (this.zoomHor) {
            this.pinchTranslateDirection(
                true,
                pinchDown,
                touches,
                transform,
                selectionMarker,
                clip,
                lastValidTouch
            );
        }
        if (this.zoomVert) {
            this.pinchTranslateDirection(
                false,
                pinchDown,
                touches,
                transform,
                selectionMarker,
                clip,
                lastValidTouch
            );
        }
    }

    /**
     * Run translation operations for each direction (horizontal and vertical)
     * independently.
     * @private
     * @function Highcharts.Pointer#pinchTranslateDirection
     */
    public pinchTranslateDirection(
        horiz: boolean,
        pinchDown: Array<any>,
        touches: Array<PointerEvent>,
        transform: any,
        selectionMarker: any,
        clip: any,
        lastValidTouch: any,
        forcedScale?: number
    ): void {
        const chart = this.chart,
            xy: ('x'|'y') = horiz ? 'x' : 'y',
            XY: ('X'|'Y') = horiz ? 'X' : 'Y',
            sChartXY: ('chartX'|'chartY') = ('chart' + XY) as any,
            wh = horiz ? 'width' : 'height',
            plotLeftTop = (chart as any)['plot' + (horiz ? 'Left' : 'Top')],
            inverted = chart.inverted,
            bounds = chart.bounds[horiz ? 'h' : 'v'],
            singleTouch = pinchDown.length === 1,
            touch0Start = pinchDown[0][sChartXY],
            touch1Start = !singleTouch && pinchDown[1][sChartXY],
            setScale = function (): void {
                // Don't zoom if fingers are too close on this axis
                if (
                    typeof touch1Now === 'number' &&
                    Math.abs(touch0Start - touch1Start) > 20
                ) {
                    scale = forcedScale ||
                        Math.abs(touch0Now - touch1Now) /
                        Math.abs(touch0Start - touch1Start);
                }

                clipXY = ((plotLeftTop - touch0Now) / scale) + touch0Start;
                selectionWH = (chart as any)[
                    'plot' + (horiz ? 'Width' : 'Height')
                ] / scale;
            };

        let selectionWH: any,
            selectionXY,
            clipXY: any,
            scale = forcedScale || 1,
            touch0Now = touches[0][sChartXY],
            touch1Now = !singleTouch && touches[1][sChartXY],
            outOfBounds;

        // Set the scale, first pass
        setScale();

        // The clip position (x or y) is altered if out of bounds, the selection
        // position is not
        selectionXY = clipXY;

        // Out of bounds
        if (selectionXY < bounds.min) {
            selectionXY = bounds.min;
            outOfBounds = true;
        } else if (selectionXY + selectionWH > bounds.max) {
            selectionXY = bounds.max - selectionWH;
            outOfBounds = true;
        }

        // Is the chart dragged off its bounds, determined by dataMin and
        // dataMax?
        if (outOfBounds) {

            // Modify the touchNow position in order to create an elastic drag
            // movement. This indicates to the user that the chart is responsive
            // but can't be dragged further.
            touch0Now -= 0.8 * (touch0Now - lastValidTouch[xy][0]);
            if (typeof touch1Now === 'number') {
                touch1Now -= 0.8 * (touch1Now - lastValidTouch[xy][1]);
            }

            // Set the scale, second pass to adapt to the modified touchNow
            // positions
            setScale();

        } else {
            lastValidTouch[xy] = [touch0Now, touch1Now];
        }

        // Set geometry for clipping, selection and transformation
        if (!inverted) {
            clip[xy] = clipXY - plotLeftTop;
            clip[wh] = selectionWH;
        }
        const scaleKey = inverted ?
            (horiz ? 'scaleY' : 'scaleX') : 'scale' + XY;
        const transformScale = inverted ? 1 / scale : scale;

        selectionMarker[wh] = selectionWH;
        selectionMarker[xy] = selectionXY;
        transform[scaleKey] = scale;
        transform['translate' + XY] = (transformScale * plotLeftTop) +
            (touch0Now - (transformScale * touch0Start));
    }

    /**
     * Reset the tracking by hiding the tooltip, the hover series state and the
     * hover point
     *
     * @function Highcharts.Pointer#reset
     *
     * @param {boolean} [allowMove]
     * Instead of destroying the tooltip altogether, allow moving it if
     * possible.
     *
     * @param {number} [delay]
     */
    public reset(allowMove?: boolean, delay?: number): void {
        const pointer = this,
            chart = pointer.chart,
            hoverSeries = chart.hoverSeries,
            hoverPoint = chart.hoverPoint,
            hoverPoints = chart.hoverPoints,
            tooltip = chart.tooltip,
            tooltipPoints = tooltip && tooltip.shared ?
                hoverPoints :
                hoverPoint;

        // Check if the points have moved outside the plot area (#1003, #4736,
        // #5101)
        if (allowMove && tooltipPoints) {
            splat(tooltipPoints).forEach(function (point: Point): void {
                if (
                    point.series.isCartesian &&
                    typeof point.plotX === 'undefined'
                ) {
                    allowMove = false;
                }
            });
        }

        // Just move the tooltip, #349
        if (allowMove) {
            if (tooltip && tooltipPoints && splat(tooltipPoints).length) {
                tooltip.refresh(tooltipPoints);
                if (tooltip.shared && hoverPoints) { // #8284
                    hoverPoints.forEach(function (point: Point): void {
                        point.setState(point.state, true);
                        if (point.series.isCartesian) {
                            if (point.series.xAxis.crosshair) {
                                point.series.xAxis
                                    .drawCrosshair(null as any, point);
                            }
                            if (point.series.yAxis.crosshair) {
                                point.series.yAxis
                                    .drawCrosshair(null as any, point);
                            }
                        }
                    });
                } else if (hoverPoint) { // #2500
                    hoverPoint.setState(hoverPoint.state, true);
                    chart.axes.forEach(function (axis: Axis): void {
                        if (
                            axis.crosshair &&
                            (hoverPoint as any).series[axis.coll] === axis
                        ) {
                            axis.drawCrosshair(null as any, hoverPoint);
                        }
                    });
                }
            }

        // Full reset
        } else {

            if (hoverPoint) {
                hoverPoint.onMouseOut();
            }

            if (hoverPoints) {
                hoverPoints.forEach(function (point: Point): void {
                    point.setState();
                });
            }

            if (hoverSeries) {
                hoverSeries.onMouseOut();
            }

            if (tooltip) {
                tooltip.hide(delay);
            }

            if (pointer.unDocMouseMove) {
                pointer.unDocMouseMove = pointer.unDocMouseMove();
            }

            // Remove crosshairs
            chart.axes.forEach(function (axis): void {
                axis.hideCrosshair();
            });

            pointer.hoverX = chart.hoverPoints = chart.hoverPoint = null as any;
        }
    }

    /**
     * With line type charts with a single tracker, get the point closest to the
     * mouse. Run Point.onMouseOver and display tooltip for the point or points.
     *
     * @private
     * @function Highcharts.Pointer#runPointActions
     *
     * @emits Highcharts.Point#event:mouseOut
     * @emits Highcharts.Point#event:mouseOver
     */
    public runPointActions(e: PointerEvent, p?: Point): void {
        const pointer = this,
            chart = pointer.chart,
            series = chart.series,
            tooltip = (
                chart.tooltip && chart.tooltip.options.enabled ?
                    chart.tooltip :
                    void 0
            ),
            shared = (
                tooltip ?
                    tooltip.shared :
                    false
            );

        let hoverPoint = p || chart.hoverPoint,
            hoverSeries = hoverPoint && hoverPoint.series || chart.hoverSeries;

        const // onMouseOver or already hovering a series with directTouch
            isDirectTouch = (!e || e.type !== 'touchmove') && (
                !!p || (
                    (hoverSeries && hoverSeries.directTouch) &&
                    pointer.isDirectTouch
                )
            ),
            hoverData = this.getHoverData(
                hoverPoint,
                hoverSeries,
                series,
                isDirectTouch,
                shared,
                e
            );

        // Update variables from hoverData.
        hoverPoint = hoverData.hoverPoint;
        hoverSeries = hoverData.hoverSeries;

        const points = hoverData.hoverPoints,
            followPointer = hoverSeries &&
                hoverSeries.tooltipOptions.followPointer &&
                !hoverSeries.tooltipOptions.split,
            useSharedTooltip = (
                shared &&
                hoverSeries &&
                !hoverSeries.noSharedTooltip
            );

        // Refresh tooltip for kdpoint if new hover point or tooltip was hidden
        // #3926, #4200
        if (
            hoverPoint &&
            // !(hoverSeries && hoverSeries.directTouch) &&
            (hoverPoint !== chart.hoverPoint || (tooltip && tooltip.isHidden))
        ) {
            (chart.hoverPoints || []).forEach(function (p: Point): void {
                if (points.indexOf(p) === -1) {
                    p.setState();
                }
            });

            // Set normal state to previous series
            if (chart.hoverSeries !== hoverSeries) {
                hoverSeries.onMouseOver();
            }

            pointer.applyInactiveState(points);

            // Do mouseover on all points (#3919, #3985, #4410, #5622)
            (points || []).forEach(function (p: Point): void {
                p.setState('hover');
            });

            // If tracking is on series in stead of on each point,
            // fire mouseOver on hover point. // #4448
            if (chart.hoverPoint) {
                chart.hoverPoint.firePointEvent('mouseOut');
            }

            // Hover point may have been destroyed in the event handlers (#7127)
            if (!hoverPoint.series) {
                return;
            }

            /**
             * Contains all hovered points.
             *
             * @name Highcharts.Chart#hoverPoints
             * @type {Array<Highcharts.Point>|null}
             */
            chart.hoverPoints = points;

            /**
             * Contains the original hovered point.
             *
             * @name Highcharts.Chart#hoverPoint
             * @type {Highcharts.Point|null}
             */
            chart.hoverPoint = hoverPoint;

            /**
             * Hover state should not be lost when axis is updated (#12569)
             * Axis.update runs pointer.reset which uses chart.hoverPoint.state
             * to apply state which does not exist in hoverPoint yet.
             * The mouseOver event should be triggered when hoverPoint
             * is correct.
             */
            hoverPoint.firePointEvent('mouseOver', void 0, () : void => {

                // Draw tooltip if necessary
                if (tooltip && hoverPoint) {
                    tooltip.refresh(useSharedTooltip ? points : hoverPoint, e);
                }
            });
        // Update positions (regardless of kdpoint or hoverPoint)
        } else if (followPointer && tooltip && !tooltip.isHidden) {
            const anchor = tooltip.getAnchor([{} as any], e);
            if (chart.isInsidePlot(
                anchor[0],
                anchor[1],
                {
                    visiblePlotOnly: true
                }
            )) {
                tooltip.updatePosition(
                    { plotX: anchor[0], plotY: anchor[1] } as any
                );
            }
        }

        // Start the event listener to pick up the tooltip and crosshairs
        if (!pointer.unDocMouseMove) {
            pointer.unDocMouseMove = addEvent(
                chart.container.ownerDocument,
                'mousemove',
                function (e: any): void {
                    const chart = charts[Pointer.hoverChartIndex as any];

                    if (chart) {
                        chart.pointer.onDocumentMouseMove(e);
                    }
                }
            );
            pointer.eventsToUnbind.push(pointer.unDocMouseMove);
        }

        // Issues related to crosshair #4927, #5269 #5066, #5658
        chart.axes.forEach(function drawAxisCrosshair(axis): void {
            const snap = pick((axis.crosshair || {}).snap, true);

            let point: Point|undefined;
            if (snap) {
                point = chart.hoverPoint; // #13002
                if (!point || (point.series as any)[axis.coll] !== axis) {
                    point = find(points, (p: Point): boolean =>
<<<<<<< HEAD
                        (p.series as any)[axis.coll] === axis);
=======
                        p.series && (p.series as any)[axis.coll] === axis
                    );
>>>>>>> d5fa4526
                }
            }

            // Axis has snapping crosshairs, and one of the hover points belongs
            // to axis. Always call drawCrosshair when it is not snap.
            if (point || !snap) {
                axis.drawCrosshair(e, point);
            // Axis has snapping crosshairs, but no hover point belongs to axis
            } else {
                axis.hideCrosshair();
            }
        });
    }

    /**
     * Scale series groups to a certain scale and translation.
     * @private
     * @function Highcharts.Pointer#scaleGroups
     */
    public scaleGroups(attribs?: Series.PlotBoxObject, clip?: boolean): void {

        const chart = this.chart;

        // Scale each series
        chart.series.forEach(function (series): void {
            const seriesAttribs = attribs || series.getPlotBox(); // #1701
            if (
                series.group &&
                (
                    (series.xAxis && series.xAxis.zoomEnabled) ||
                    chart.mapView
                )
            ) {
                series.group.attr(seriesAttribs);
                if (series.markerGroup) {
                    series.markerGroup.attr(seriesAttribs);
                    series.markerGroup.clip(
                        clip ? (chart.clipRect as any) : (null as any)
                    );
                }
                if (series.dataLabelsGroup) {
                    series.dataLabelsGroup.attr(seriesAttribs);
                }
            }
        });

        // Clip
        (chart.clipRect as any).attr(clip || chart.clipBox);
    }

    /**
     * Set the JS DOM events on the container and document. This method should
     * contain a one-to-one assignment between methods and their handlers. Any
     * advanced logic should be moved to the handler reflecting the event's
     * name.
     * @private
     * @function Highcharts.Pointer#setDOMEvents
     */
    public setDOMEvents(): void {

        const container = this.chart.container,
            ownerDoc = container.ownerDocument;

        container.onmousedown = this.onContainerMouseDown.bind(this);
        container.onmousemove = this.onContainerMouseMove.bind(this);
        container.onclick = this.onContainerClick.bind(this);
        this.eventsToUnbind.push(addEvent(
            container,
            'mouseenter',
            this.onContainerMouseEnter.bind(this)
        ));
        this.eventsToUnbind.push(addEvent(
            container,
            'mouseleave',
            this.onContainerMouseLeave.bind(this)
        ));
        if (!Pointer.unbindDocumentMouseUp) {
            Pointer.unbindDocumentMouseUp = addEvent(
                ownerDoc,
                'mouseup',
                this.onDocumentMouseUp.bind(this)
            );
        }

        // In case we are dealing with overflow, reset the chart position when
        // scrolling parent elements
        let parent = this.chart.renderTo.parentElement;
        while (parent && parent.tagName !== 'BODY') {
            this.eventsToUnbind.push(addEvent(parent, 'scroll', (): void => {
                delete this.chartPosition;
            }));
            parent = parent.parentElement;
        }

        if (H.hasTouch) {
            this.eventsToUnbind.push(addEvent(
                container,
                'touchstart',
                this.onContainerTouchStart.bind(this),
                { passive: false }
            ));
            this.eventsToUnbind.push(addEvent(
                container,
                'touchmove',
                this.onContainerTouchMove.bind(this),
                { passive: false }
            ));
            if (!Pointer.unbindDocumentTouchEnd) {
                Pointer.unbindDocumentTouchEnd = addEvent(
                    ownerDoc,
                    'touchend',
                    this.onDocumentTouchEnd.bind(this),
                    { passive: false }
                );
            }
        }
    }

    /**
     * Sets the index of the hovered chart and leaves the previous hovered
     * chart, to reset states like tooltip.
     * @private
     * @function Highcharts.Pointer#setHoverChartIndex
     */
    public setHoverChartIndex(): void {
        const chart = this.chart;
        const hoverChart = H.charts[pick(Pointer.hoverChartIndex, -1)];

        if (
            hoverChart &&
            hoverChart !== chart
        ) {
            hoverChart.pointer.onContainerMouseLeave(
                { relatedTarget: chart.container } as any
            );
        }

        if (
            !hoverChart ||
            !hoverChart.mouseIsDown
        ) {
            Pointer.hoverChartIndex = chart.index;
        }
    }

    /**
     * General touch handler shared by touchstart and touchmove.
     * @private
     * @function Highcharts.Pointer#touch
     */
    public touch(e: PointerEvent, start?: boolean): void {
        const chart = this.chart;

        let hasMoved,
            pinchDown,
            isInside;

        this.setHoverChartIndex();

        if ((e as any).touches.length === 1) {

            e = this.normalize(e);

            isInside = chart.isInsidePlot(
                e.chartX - chart.plotLeft,
                e.chartY - chart.plotTop,
                {
                    visiblePlotOnly: true
                }
            );
            if (isInside && !chart.openMenu) {

                // Run mouse events and display tooltip etc
                if (start) {
                    this.runPointActions(e);
                }

                // Android fires touchmove events after the touchstart even if
                // the finger hasn't moved, or moved only a pixel or two. In iOS
                // however, the touchmove doesn't fire unless the finger moves
                // more than ~4px. So we emulate this behaviour in Android by
                // checking how much it moved, and cancelling on small
                // distances. #3450.
                if (e.type === 'touchmove') {
                    pinchDown = this.pinchDown;
                    hasMoved = pinchDown[0] ? Math.sqrt( // #5266
                        Math.pow(pinchDown[0].chartX - e.chartX, 2) +
                        Math.pow(pinchDown[0].chartY - e.chartY, 2)
                    ) >= 4 : false;
                }

                if (pick(hasMoved, true)) {
                    this.pinch(e);
                }

            } else if (start) {
                // Hide the tooltip on touching outside the plot area (#1203)
                this.reset();
            }

        } else if ((e as any).touches.length === 2) {
            this.pinch(e);
        }
    }

    /**
     * Returns true if the chart is set up for zooming by single touch and the
     * event is capable
     * @private
     * @function Highcharts.Pointer#touchSelect
     */
    private touchSelect(e: PointerEvent): boolean {
        return Boolean(
            this.chart.options.chart.zoomBySingleTouch &&
            e.touches &&
            e.touches.length === 1
        );
    }

    /**
     * Resolve the zoomType option, this is reset on all touch start and mouse
     * down events.
     * @private
     * @function Highcharts.Pointer#zoomOption
     */
    public zoomOption(e: Event): void {
        const chart = this.chart,
            options = chart.options.chart,
            inverted = chart.inverted;

        let zoomType = options.zoomType || '',
            zoomX,
            zoomY;

        // Look for the pinchType option
        if (/touch/.test(e.type)) {
            zoomType = pick(options.pinchType, zoomType);
        }

        this.zoomX = zoomX = /x/.test(zoomType);
        this.zoomY = zoomY = /y/.test(zoomType);
        this.zoomHor = (zoomX && !inverted) || (zoomY && inverted);
        this.zoomVert = (zoomY && !inverted) || (zoomX && inverted);
        this.hasZoom = zoomX || zoomY;
    }
}

/* *
 *
 *  Class Namespace
 *
 * */

namespace Pointer {
    export interface ChartPositionObject {
        left: number;
        scaleX: number;
        scaleY: number;
        top: number;
    }
    export interface AxesCoordinatesObject {
        xAxis: Array<AxisCoordinateObject>;
        yAxis: Array<AxisCoordinateObject>;
    }
    export interface AxisCoordinateObject {
        axis: Axis;
        value: number;
    }
    export interface CoordinatesObject {
        chartX: number;
        chartY: number;
    }
    export interface EventArgsObject {
        chartX?: number;
        chartY?: number;
        filter?: Function;
        hoverPoint?: Point;
        shared?: boolean;
    }
    export interface HoverDataObject {
        hoverPoint?: Point;
        hoverPoints: Array<Point>;
        hoverSeries: Series;
    }
    export interface SelectDataObject {
        axis: Axis;
        max: number;
        min: number;
    }
    export interface SelectEventObject {
        originalEvent: Event;
        xAxis: Array<SelectDataObject>;
        yAxis: Array<SelectDataObject>;
    }
}

/* *
 *
 *  Default Export
 *
 * */

export default Pointer;

/* *
 *
 *  API Declarations
 *
 * */

/**
 * One position in relation to an axis.
 *
 * @interface Highcharts.PointerAxisCoordinateObject
 *//**
 * Related axis.
 *
 * @name Highcharts.PointerAxisCoordinateObject#axis
 * @type {Highcharts.Axis}
 *//**
 * Axis value.
 *
 * @name Highcharts.PointerAxisCoordinateObject#value
 * @type {number}
 */

/**
 * Positions in terms of axis values.
 *
 * @interface Highcharts.PointerAxisCoordinatesObject
 *//**
 * Positions on the x-axis.
 * @name Highcharts.PointerAxisCoordinatesObject#xAxis
 * @type {Array<Highcharts.PointerAxisCoordinateObject>}
 *//**
 * Positions on the y-axis.
 * @name Highcharts.PointerAxisCoordinatesObject#yAxis
 * @type {Array<Highcharts.PointerAxisCoordinateObject>}
 */

/**
 * Pointer coordinates.
 *
 * @interface Highcharts.PointerCoordinatesObject
 *//**
 * @name Highcharts.PointerCoordinatesObject#chartX
 * @type {number}
 *//**
 * @name Highcharts.PointerCoordinatesObject#chartY
 * @type {number}
 */

/**
 * A native browser mouse or touch event, extended with position information
 * relative to the {@link Chart.container}.
 *
 * @interface Highcharts.PointerEventObject
 * @extends global.PointerEvent
 *//**
 * The X coordinate of the pointer interaction relative to the chart.
 *
 * @name Highcharts.PointerEventObject#chartX
 * @type {number}
 *//**
 * The Y coordinate of the pointer interaction relative to the chart.
 *
 * @name Highcharts.PointerEventObject#chartY
 * @type {number}
 */

/**
 * Axis-specific data of a selection.
 *
 * @interface Highcharts.SelectDataObject
 *//**
 * @name Highcharts.SelectDataObject#axis
 * @type {Highcharts.Axis}
 *//**
 * @name Highcharts.SelectDataObject#max
 * @type {number}
 *//**
 * @name Highcharts.SelectDataObject#min
 * @type {number}
 */

/**
 * Object for select events.
 *
 * @interface Highcharts.SelectEventObject
 *//**
 * @name Highcharts.SelectEventObject#originalEvent
 * @type {global.Event}
 *//**
 * @name Highcharts.SelectEventObject#xAxis
 * @type {Array<Highcharts.SelectDataObject>}
 *//**
 * @name Highcharts.SelectEventObject#yAxis
 * @type {Array<Highcharts.SelectDataObject>}
 */

/**
 * Chart position and scale.
 *
 * @interface Highcharts.ChartPositionObject
 *//**
 * @name Highcharts.ChartPositionObject#left
 * @type {number}
 *//**
 * @name Highcharts.ChartPositionObject#scaleX
 * @type {number}
 *//**
 * @name Highcharts.ChartPositionObject#scaleY
 * @type {number}
 *//**
 * @name Highcharts.ChartPositionObject#top
 * @type {number}
 */

''; // keeps doclets above in JS file<|MERGE_RESOLUTION|>--- conflicted
+++ resolved
@@ -1835,12 +1835,7 @@
                 point = chart.hoverPoint; // #13002
                 if (!point || (point.series as any)[axis.coll] !== axis) {
                     point = find(points, (p: Point): boolean =>
-<<<<<<< HEAD
-                        (p.series as any)[axis.coll] === axis);
-=======
-                        p.series && (p.series as any)[axis.coll] === axis
-                    );
->>>>>>> d5fa4526
+                        p.series && (p.series as any)[axis.coll] === axis);
                 }
             }
 
