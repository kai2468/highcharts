--- conflicted
+++ resolved
@@ -101,7 +101,6 @@
     /**
      * @private
      * @deprecated
-<<<<<<< HEAD
      * @todo Replace assembler with webpack
      */
     const _modules: AnyRecord;
@@ -109,10 +108,7 @@
     /**
      * @private
      * @deprecated
-     * @todo: Rename UMD argument `win` to `window`
-=======
      * @todo Rename UMD argument `win` to `window`
->>>>>>> 33075df9
      */
     const win: Window|undefined;
 
