/* *
 *
 *  (c) 2010-2021 Torstein Honsi
 *
 *  License: www.highcharts.com/license
 *
 *  !!!!!!! SOURCE GETS TRANSPILED BY TYPESCRIPT. EDIT TS FILE ONLY. !!!!!!!
 *
 * */

'use strict';

/* *
 *
 *  Imports
 *
 * */

import type AnimationOptions from '../Animation/AnimationOptions';
import type Axis from '../Axis/Axis';
import type AxisType from '../Axis/AxisType';
import type BBoxObject from '../Renderer/BBoxObject';
import type Chart from '../Chart/Chart';
import type ColorType from '../Color/ColorType';
import type DataExtremesObject from './DataExtremesObject';
import type { EventCallback } from '../Callback';
import type MapSeries from '../../Series/Map/MapSeries';
import type PointerEvent from '../PointerEvent';
import type {
    PointOptions,
    PointShortOptions,
    PointStateHoverOptions
} from './PointOptions';
import type RangeSelector from '../../Stock/RangeSelector/RangeSelector';
import type SeriesLike from './SeriesLike';
import type {
    NonPlotOptions,
    SeriesDataSortingOptions,
    SeriesOptions,
    SeriesStateHoverOptions,
    SeriesZonesOptions
} from './SeriesOptions';
import type {
    SeriesTypeOptions,
    SeriesTypePlotOptions
} from './SeriesType';
import type StackItem from '../Axis/Stacking/StackItem';
import type { StatesOptionsKey } from './StatesOptions';
import type SVGAttributes from '../Renderer/SVG/SVGAttributes';
import type SVGPath from '../Renderer/SVG/SVGPath';
import type { SymbolKey } from '../Renderer/SVG/SymbolType';
import type TooltipOptions from '../TooltipOptions';
import type { LegendSymbolType } from './SeriesOptions';

import A from '../Animation/AnimationUtilities.js';
const {
    animObject,
    setAnimation
} = A;
import D from '../Defaults.js';
const { defaultOptions } = D;
import F from '../Foundation.js';
const { registerEventOptions } = F;
import H from '../Globals.js';
const {
    hasTouch,
    svg,
    win
} = H;
import type Legend from '../Legend/Legend';
import type KDPointSearchObjectLike from './KDPointSearchObjectLike';
import LegendSymbol from '../Legend/LegendSymbol.js';
import { Palette } from '../Color/Palettes.js';
import Point from './Point.js';
import SeriesDefaults from './SeriesDefaults.js';
import SeriesRegistry from './SeriesRegistry.js';
const { seriesTypes } = SeriesRegistry;
import SVGElement from '../Renderer/SVG/SVGElement.js';
import U from '../Utilities.js';
const {
    addEvent,
    arrayMax,
    arrayMin,
    clamp,
    correctFloat,
    defined,
    diffObjects,
    erase,
    error,
    extend,
    find,
    fireEvent,
    getClosestDistance,
    getNestedProperty,
    insertItem,
    isArray,
    isNumber,
    isString,
    merge,
    objectEach,
    pick,
    removeEvent,
    splat,
    syncTimeout
} = U;

/* *
 *
 *  Declarations
 *
 * */

declare module '../Chart/ChartLike'{
    interface ChartLike {
        runTrackerClick?: boolean;
    }
}

declare module '../Renderer/SVG/SVGElementLike' {
    interface SVGElementLike {
        survive?: boolean;
    }
}

declare module './PointLike' {
    interface PointLike {
        plotX?: number;
        plotY?: number;
    }
}

declare module './SeriesLike' {
    interface SeriesLike {
        _hasPointMarkers?: boolean;
        invertible?: boolean;
        pointArrayMap?: Array<string>;
        pointValKey?: string;
        toYData?(point: Point): Array<number>;
    }
}

interface KDNode {
    [side: string]: (KDNode|Point|undefined);
    left?: KDNode;
    point: Point;
    right?: KDNode;
}

interface KDPointSearchObject extends KDPointSearchObjectLike {
}

/* *
 *
 *  Class
 *
 * */

/**
 * This is the base series prototype that all other series types inherit from.
 * A new series is initialized either through the
 * [series](https://api.highcharts.com/highcharts/series)
 * option structure, or after the chart is initialized, through
 * {@link Highcharts.Chart#addSeries}.
 *
 * The object can be accessed in a number of ways. All series and point event
 * handlers give a reference to the `series` object. The chart object has a
 * {@link Highcharts.Chart#series|series} property that is a collection of all
 * the chart's series. The point objects and axis objects also have the same
 * reference.
 *
 * Another way to reference the series programmatically is by `id`. Add an id
 * in the series configuration options, and get the series object by
 * {@link Highcharts.Chart#get}.
 *
 * Configuration options for the series are given in three levels. Options for
 * all series in a chart are given in the
 * [plotOptions.series](https://api.highcharts.com/highcharts/plotOptions.series)
 * object. Then options for all series of a specific type
 * are given in the plotOptions of that type, for example `plotOptions.line`.
 * Next, options for one single series are given in the series array, or as
 * arguments to `chart.addSeries`.
 *
 * The data in the series is stored in various arrays.
 *
 * - First, `series.options.data` contains all the original config options for
 *   each point whether added by options or methods like `series.addPoint`.
 *
 * - Next, `series.data` contains those values converted to points, but in case
 *   the series data length exceeds the `cropThreshold`, or if the data is
 *   grouped, `series.data` doesn't contain all the points. It only contains the
 *   points that have been created on demand.
 *
 * - Then there's `series.points` that contains all currently visible point
 *   objects. In case of cropping, the cropped-away points are not part of this
 *   array. The `series.points` array starts at `series.cropStart` compared to
 *   `series.data` and `series.options.data`. If however the series data is
 *   grouped, these can't be correlated one to one.
 *
 * - `series.xData` and `series.processedXData` contain clean x values,
 *   equivalent to `series.data` and `series.points`.
 *
 * - `series.yData` and `series.processedYData` contain clean y values,
 *   equivalent to `series.data` and `series.points`.
 *
 * @class
 * @name Highcharts.Series
 *
 * @param {Highcharts.Chart} chart
 * The chart instance.
 *
 * @param {Highcharts.SeriesOptionsType|object} options
 * The series options.
 */
class Series {

    /* *
     *
     *  Static Properties
     *
     * */

    public static readonly defaultOptions = SeriesDefaults;

    /**
     * Registry of all available series types.
     *
     * @name Highcharts.Series.types
     * @type {Highcharts.Dictionary<typeof_Highcharts.Series>}
     */
    public static readonly types = SeriesRegistry.seriesTypes;

    /* *
     *
     *  Static Functions
     *
     * */

    /**
     * Registers a series class to be accessible via `Series.types`.
     *
     * @function Highcharts.Series.registerType
     *
     * @param {string} seriesType
     * The series type as an identifier string in lower case.
     *
     * @param {Function} SeriesClass
     * The series class as a class pattern or a constructor function with
     * prototype.
     */
    public static readonly registerType = SeriesRegistry.registerSeriesType;

    /* *
     *
     *  Properties
     *
     * */

    public _hasTracking?: boolean;

    public _i: number = void 0 as any;

    public animationTimeout?: number;

    public area?: SVGElement;

    public basePointRange?: number;

    public buildingKdTree?: boolean;

    public chart: Chart = void 0 as any;

    public clips?: Array<SVGElement>;

    public closestPointRange?: number;

    public closestPointRangePx?: number;

    public color?: (ColorType);

    public colorIndex?: number;

    public cropped?: boolean;

    public data: Array<Point> = void 0 as any;

    public dataMax?: number;

    public dataMin?: number;

    public enabledDataSorting?: boolean;

    public fillColor?: ColorType;

    public finishedAnimating?: boolean;

    public getExtremesFromAll?: boolean;

    public graph?: SVGElement;

    public graphPath?: SVGPath;

    public group?: SVGElement;

    public eventOptions: Record<string, EventCallback<Series, Event>> = void 0 as any;

    public eventsToUnbind: Array<Function> = void 0 as any;

    public halo?: SVGElement;

    public hasCartesianSeries?: Chart['hasCartesianSeries'];

    public hasRendered?: boolean;

    public id?: string;

    public index: number = void 0 as any;

    public initialType?: string;

    public isDirty?: boolean;

    public isDirtyData?: boolean;

    public isRadialSeries?: boolean;

    public kdTree?: KDNode;

    public linkedParent?: Series;

    public linkedSeries: Array<Series> = void 0 as any;

    public options: SeriesOptions = void 0 as any;

    public markerGroup?: SVGElement;

    public opacity?: number;

    public optionalAxis?: string;

    public pointInterval?: number;

    public points: Array<Point> = void 0 as any;

    public pointValKey?: string;

    public processedXData: Array<number> = void 0 as any;

    public processedYData: (Array<(number|null)>|Array<Array<(number|null)>>) = void 0 as any;

    public selected?: boolean;

    public sharedClipKey?: string;

    public stateMarkerGraphic?: SVGElement;

    public stickyTracking?: boolean;

    public symbol?: SymbolKey;

    public symbolIndex?: number;

    public tooltipOptions: TooltipOptions = void 0 as any;

    public tracker?: SVGElement;

    public trackerGroups?: Array<string>;

    public userOptions: DeepPartial<SeriesTypeOptions> = void 0 as any;

    public xAxis: AxisType = void 0 as any;

    public xData?: Array<number>;

    public xIncrement?: (number|null);

    public yAxis: AxisType = void 0 as any;

    public yData?: (
        Array<(number|null)>|
        Array<Array<(number|null)>>
    );

    public zoneAxis?: string;

    public zones: Array<SeriesZonesOptions> = void 0 as any;

    /* *
     *
     *  Functions
     *
     * */

    /* eslint-disable valid-jsdoc */

    public init(
        chart: Chart,
        userOptions: DeepPartial<SeriesTypeOptions>
    ): void {

        fireEvent(this, 'init', { options: userOptions });

        const series = this,
            chartSeries = chart.series;

        // The 'eventsToUnbind' property moved from prototype into the
        // Series init to avoid reference to the same array between
        // the different series and charts. #12959, #13937
        this.eventsToUnbind = [];

        /**
         * Read only. The chart that the series belongs to.
         *
         * @name Highcharts.Series#chart
         * @type {Highcharts.Chart}
         */
        series.chart = chart;

        /**
         * Read only. The series' type, like "line", "area", "column" etc.
         * The type in the series options anc can be altered using
         * {@link Series#update}.
         *
         * @name Highcharts.Series#type
         * @type {string}
         */

        /**
         * Read only. The series' current options. To update, use
         * {@link Series#update}.
         *
         * @name Highcharts.Series#options
         * @type {Highcharts.SeriesOptionsType}
         */
        series.options = series.setOptions(userOptions);
        const options = series.options;

        series.linkedSeries = [];
        // bind the axes
        series.bindAxes();

        extend<Series>(series, {
            /**
             * The series name as given in the options. Defaults to
             * "Series {n}".
             *
             * @name Highcharts.Series#name
             * @type {string}
             */
            name: options.name,
            state: '',
            /**
             * Read only. The series' visibility state as set by {@link
             * Series#show}, {@link Series#hide}, or in the initial
             * configuration.
             *
             * @name Highcharts.Series#visible
             * @type {boolean}
             */
            visible: options.visible !== false, // true by default
            /**
             * Read only. The series' selected state as set by {@link
             * Highcharts.Series#select}.
             *
             * @name Highcharts.Series#selected
             * @type {boolean}
             */
            selected: options.selected === true // false by default
        });

        registerEventOptions(this, options);

        const events = options.events;
        if (
            (events && events.click) ||
            (
                options.point &&
                options.point.events &&
                options.point.events.click
            ) ||
            options.allowPointSelect
        ) {
            chart.runTrackerClick = true;
        }

        series.getColor();
        series.getSymbol();

        // Initialize the parallel data arrays
        series.parallelArrays.forEach(function (key: string): void {
            if (!(series as any)[key + 'Data']) {
                (series as any)[key + 'Data'] = [];
            }
        });

        // Mark cartesian
        if (series.isCartesian) {
            chart.hasCartesianSeries = true;
        }

        // Get the index and register the series in the chart. The index is
        // one more than the current latest series index (#5960).
        let lastSeries: Series|undefined;
        if (chartSeries.length) {
            lastSeries = chartSeries[chartSeries.length - 1];
        }
        series._i = pick(lastSeries && lastSeries._i, -1) + 1;
        series.opacity = series.options.opacity;

        // Insert the series and re-order all series above the insertion
        // point.
        chart.orderItems('series', insertItem(this, chartSeries));

        // Set options for series with sorting and set data later.
        if (options.dataSorting && options.dataSorting.enabled) {
            series.setDataSortingOptions();

        } else if (!series.points && !series.data) {
            series.setData(options.data as any, false);
        }

        fireEvent(this, 'afterInit');
    }

    /**
     * Check whether the series item is itself or inherits from a certain
     * series type.
     *
     * @function Highcharts.Series#is
     * @param {string} type The type of series to check for, can be either
     *        featured or custom series types. For example `column`, `pie`,
     *        `ohlc` etc.
     *
     * @return {boolean}
     *        True if this item is or inherits from the given type.
     */
    public is(type: string): boolean {
        return seriesTypes[type] && this instanceof seriesTypes[type];
    }

    /**
     * Set the xAxis and yAxis properties of cartesian series, and register
     * the series in the `axis.series` array.
     *
     * @private
     * @function Highcharts.Series#bindAxes
     */
    public bindAxes(): void {
        const series = this,
            seriesOptions = series.options,
            chart = series.chart;
        let axisOptions;

        fireEvent(this, 'bindAxes', null as any, function (): void {

            // repeat for xAxis and yAxis
            (series.axisTypes || []).forEach(function (coll: string): void {
                // loop through the chart's axis objects
                (chart as any)[coll].forEach(function (axis: Axis): void {
                    axisOptions = axis.options;

                    // apply if the series xAxis or yAxis option mathches
                    // the number of the axis, or if undefined, use the
                    // first axis
                    if (
                        pick((seriesOptions as any)[coll], 0) === axis.index ||
                        (
                            typeof (seriesOptions as any)[coll] !==
                            'undefined' &&
                            (seriesOptions as any)[coll] === axisOptions.id
                        )
                    ) {

                        // register this series in the axis.series lookup
                        insertItem(series, axis.series);

                        // set this series.xAxis or series.yAxis reference
                        /**
                         * Read only. The unique xAxis object associated
                         * with the series.
                         *
                         * @name Highcharts.Series#xAxis
                         * @type {Highcharts.Axis}
                         */
                        /**
                         * Read only. The unique yAxis object associated
                         * with the series.
                         *
                         * @name Highcharts.Series#yAxis
                         * @type {Highcharts.Axis}
                         */
                        (series as any)[coll] = axis;

                        // mark dirty for redraw
                        axis.isDirty = true;
                    }
                });

                // The series needs an X and an Y axis
                if (!(series as any)[coll] &&
                    series.optionalAxis !== coll
                ) {
                    error(18, true, chart);
                }

            });
        });

        fireEvent(this, 'afterBindAxes');
    }

    /**
     * For simple series types like line and column, the data values are
     * held in arrays like xData and yData for quick lookup to find extremes
     * and more. For multidimensional series like bubble and map, this can
     * be extended with arrays like zData and valueData by adding to the
     * `series.parallelArrays` array.
     *
     * @private
     * @function Highcharts.Series#updateParallelArrays
     */
    public updateParallelArrays(
        point: Point,
        i: (number|string),
        iArgs?: Array<any>
    ): void {
        const series = point.series,
            fn = isNumber(i) ?
                // Insert the value in the given position
                function (key: string): void {
                    const val = key === 'y' && series.toYData ?
                        series.toYData(point) :
                        (point as any)[key];
                    (series as any)[key + 'Data'][i] = val;
                } :
                // Apply the method specified in i with the following
                // arguments as arguments
                function (key: string): void {
                    (Array.prototype as any)[i].apply(
                        (series as any)[key + 'Data'],
                        iArgs
                    );
                };

        series.parallelArrays.forEach(fn);
    }

    /**
     * Define hasData functions for series. These return true if there
     * are data points on this series within the plot area.
     *
     * @private
     * @function Highcharts.Series#hasData
     */
    public hasData(): boolean {
        return ((
            this.visible &&
            typeof this.dataMax !== 'undefined' &&
            typeof this.dataMin !== 'undefined'
        ) || ( // #3703
            this.visible &&
            (this.yData as any) &&
            (this.yData as any).length > 0) // #9758
        );
    }

    /**
     * Determine whether the marker in a series has changed.
     *
     * @private
     * @function Highcharts.Series#hasMarkerChanged
     */
    public hasMarkerChanged(
        options: DeepPartial<SeriesOptions>,
        oldOptions: DeepPartial<SeriesOptions>
    ): boolean | undefined {
        const series = this,
            marker = options.marker,
            oldMarker = oldOptions.marker || {};

        // This is a workaround for update lowMarker symbol #14024
        return marker && (
            marker.enabled === false ||
            oldMarker.symbol !== marker.symbol || // #10870, #15946
            oldMarker.height !== marker.height || // #16274
            oldMarker.width !== marker.width // #16274
        );
    }

    /**
     * Return an auto incremented x value based on the pointStart and
     * pointInterval options. This is only used if an x value is not given
     * for the point that calls autoIncrement.
     *
     * @private
     * @function Highcharts.Series#autoIncrement
     */
    public autoIncrement(x?: number): number {

        const options = this.options,
            pointIntervalUnit = options.pointIntervalUnit,
            relativeXValue = options.relativeXValue,
            time = this.chart.time;

        let xIncrement = this.xIncrement,
            date,
            pointInterval: number;

        xIncrement = pick(xIncrement, options.pointStart, 0);

        this.pointInterval = pointInterval = pick(
            this.pointInterval,
            options.pointInterval,
            1
        );

        if (relativeXValue && isNumber(x)) {
            pointInterval *= x;
        }

        // Added code for pointInterval strings
        if (pointIntervalUnit) {
            date = new time.Date(xIncrement);

            if (pointIntervalUnit === 'day') {
                time.set(
                    'Date',
                    date,
                    time.get('Date', date) + pointInterval
                );
            } else if (pointIntervalUnit === 'month') {
                time.set(
                    'Month',
                    date,
                    time.get('Month', date) + pointInterval
                );
            } else if (pointIntervalUnit === 'year') {
                time.set(
                    'FullYear',
                    date,
                    time.get('FullYear', date) + pointInterval
                );
            }

            pointInterval = date.getTime() - xIncrement;

        }

        if (relativeXValue && isNumber(x)) {
            return xIncrement + pointInterval;
        }
        this.xIncrement = xIncrement + pointInterval;
        return xIncrement;
    }

    /**
     * Internal function to set properties for series if data sorting is
     * enabled.
     *
     * @private
     * @function Highcharts.Series#setDataSortingOptions
     */
    public setDataSortingOptions(): void {
        const options = this.options;

        extend<Series>(this, {
            requireSorting: false,
            sorted: false,
            enabledDataSorting: true,
            allowDG: false
        });

        // To allow unsorted data for column series.
        if (!defined(options.pointRange)) {
            options.pointRange = 1;
        }
    }

    /**
     * Set the series options by merging from the options tree. Called
     * internally on initializing and updating series. This function will
     * not redraw the series. For API usage, use {@link Series#update}.
     * @private
     * @function Highcharts.Series#setOptions
     * @param {Highcharts.SeriesOptionsType} itemOptions
     * The series options.
     * @emits Highcharts.Series#event:afterSetOptions
     */
    public setOptions(itemOptions: DeepPartial<SeriesTypeOptions>): this['options'] {
        const chart = this.chart,
            chartOptions = chart.options,
            plotOptions = chartOptions.plotOptions,
            userOptions = chart.userOptions || {},
            seriesUserOptions = merge(itemOptions),
            styledMode = chart.styledMode,
            e = {
                plotOptions: plotOptions,
                userOptions: seriesUserOptions
            };
        let zone;

        fireEvent(this, 'setOptions', e);

        // These may be modified by the event
        const typeOptions = (e.plotOptions as any)[this.type],
            userPlotOptions = (
                userOptions.plotOptions || {} as SeriesTypePlotOptions
            ),
            userPlotOptionsSeries = userPlotOptions.series || {},
            defaultPlotOptionsType = (
                defaultOptions.plotOptions[this.type] || {}
            ),
            userPlotOptionsType = userPlotOptions[this.type] || {};

        // use copy to prevent undetected changes (#9762)
        /**
         * Contains series options by the user without defaults.
         * @name Highcharts.Series#userOptions
         * @type {Highcharts.SeriesOptionsType}
         */
        this.userOptions = e.userOptions;

        const options: SeriesTypeOptions = merge(
            typeOptions,
            plotOptions.series,
            // #3881, chart instance plotOptions[type] should trump
            // plotOptions.series
            userPlotOptionsType,
            seriesUserOptions
        );

        // The tooltip options are merged between global and series specific
        // options. Importance order asscendingly:
        // globals: (1)tooltip, (2)plotOptions.series,
        // (3)plotOptions[this.type]
        // init userOptions with possible later updates: 4-6 like 1-3 and
        // (7)this series options
        this.tooltipOptions = merge(
            defaultOptions.tooltip, // 1
            defaultOptions.plotOptions.series?.tooltip, // 2
            defaultPlotOptionsType?.tooltip, // 3
            chart.userOptions.tooltip, // 4
            userPlotOptions.series?.tooltip, // 5
            userPlotOptionsType.tooltip, // 6
            seriesUserOptions.tooltip // 7
        );

        // When shared tooltip, stickyTracking is true by default,
        // unless user says otherwise.
        this.stickyTracking = pick(
            seriesUserOptions.stickyTracking,
            userPlotOptionsType.stickyTracking,
            userPlotOptionsSeries.stickyTracking,
            (
                this.tooltipOptions.shared && !this.noSharedTooltip ?
                    true :
                    options.stickyTracking
            )
        );

        // Delete marker object if not allowed (#1125)
        if (typeOptions.marker === null) {
            delete options.marker;
        }

        // Handle color zones
        this.zoneAxis = options.zoneAxis;
        const zones = this.zones = (options.zones || []).slice();
        if (
            (options.negativeColor || options.negativeFillColor) &&
            !options.zones
        ) {
            zone = {
                value:
                    (options as any)[this.zoneAxis + 'Threshold'] ||
                    options.threshold ||
                    0,
                className: 'highcharts-negative'
            } as SeriesZonesOptions;
            if (!styledMode) {
                zone.color = options.negativeColor;
                zone.fillColor = options.negativeFillColor;
            }
            zones.push(zone);
        }
        if (zones.length) { // Push one extra zone for the rest
            if (defined(zones[zones.length - 1].value)) {
                zones.push(styledMode ? {} : {
                    color: this.color,
                    fillColor: this.fillColor
                });
            }
        }

        fireEvent(this, 'afterSetOptions', { options: options });

        return options;
    }

    /**
     * Return series name in "Series {Number}" format or the one defined by
     * a user. This method can be simply overridden as series name format
     * can vary (e.g. technical indicators).
     *
     * @function Highcharts.Series#getName
     *
     * @return {string}
     * The series name.
     */
    public getName(): string {
        // #4119
        return pick(
            this.options.name,
            'Series ' + ((this.index as any) + 1)
        );
    }

    /**
     * @private
     * @function Highcharts.Series#getCyclic
     */
    public getCyclic(
        prop: 'color'|'symbol',
        value?: any,
        defaults?: AnyRecord
    ): void {
        const chart = this.chart,
            indexName: 'colorIndex'|'symbolIndex' = `${prop}Index`,
            counterName: 'colorCounter'|'symbolCounter' = `${prop}Counter`,
            len = (
                // Symbol count
                defaults?.length ||
                // Color count
                chart.options.chart.colorCount
            );
        let i: number|undefined,
            setting: number|undefined;

        if (!value) {
            // Pick up either the colorIndex option, or the series.colorIndex
            // after Series.update()
            setting = pick(
                prop === 'color' ? this.options.colorIndex : void 0,
                this[indexName]
            );
            if (defined(setting)) { // after Series.update()
                i = setting;
            } else {
                // #6138
                if (!chart.series.length) {
                    chart[counterName] = 0;
                }
                i = chart[counterName] % len;
                chart[counterName] += 1;
            }
            if (defaults) {
                value = defaults[i];
            }
        }
        // Set the colorIndex
        if (typeof i !== 'undefined') {
            this[indexName] = i;
        }
        this[prop] = value;
    }

    /**
     * Get the series' color based on either the options or pulled from
     * global options.
     *
     * @private
     * @function Highcharts.Series#getColor
     */
    public getColor(): void {
        if (this.chart.styledMode) {
            this.getCyclic('color');

        } else if (this.options.colorByPoint) {
            this.color = Palette.neutralColor20;

        } else {
            this.getCyclic(
                'color',
                this.options.color ||
                (defaultOptions.plotOptions as any)[this.type].color,
                this.chart.options.colors
            );
        }
    }

    /**
     * Get all points' instances created for this series.
     *
     * @private
     * @function Highcharts.Series#getPointsCollection
     */
    public getPointsCollection(): Array<Point> {
        return (this.hasGroupedData ? this.points : this.data) || [];
    }

    /**
     * Get the series' symbol based on either the options or pulled from
     * global options.
     *
     * @private
     * @function Highcharts.Series#getSymbol
     */
    public getSymbol(): void {
        const seriesMarkerOption = this.options.marker;

        this.getCyclic(
            'symbol',
            (seriesMarkerOption as any).symbol,
            this.chart.options.symbols
        );
    }

    /**
     * Finds the index of an existing point that matches the given point
     * options.
     *
     * @private
     * @function Highcharts.Series#findPointIndex
     * @param {Highcharts.PointOptionsObject} optionsObject
     * The options of the point.
     * @param {number} fromIndex
     * The index to start searching from, used for optimizing series with
     * required sorting.
     * @return {number|undefined}
     * Returns the index of a matching point, or undefined if no match is found.
     */
    public findPointIndex(
        optionsObject: PointOptions,
        fromIndex: number
    ): (number|undefined) {
        const id = optionsObject.id,
            x = optionsObject.x,
            oldData = this.points,
            dataSorting = this.options.dataSorting;

        let matchingPoint: Point|undefined,
            matchedById: boolean|undefined,
            pointIndex: number|undefined;

        if (id) {
            const item = this.chart.get(id);
            if (item instanceof Point) {
                matchingPoint = item;
            }

        } else if (
            this.linkedParent ||
            this.enabledDataSorting ||
            this.options.relativeXValue
        ) {

            let matcher = (oldPoint: Point): boolean => !oldPoint.touched &&
                oldPoint.index === optionsObject.index;

            if (dataSorting && dataSorting.matchByName) {
                matcher = (oldPoint: Point): boolean => !oldPoint.touched &&
                    oldPoint.name === optionsObject.name;

            } else if (this.options.relativeXValue) {
                matcher = (oldPoint: Point): boolean => !oldPoint.touched &&
                    oldPoint.options.x === optionsObject.x;
            }

            matchingPoint = find(oldData, matcher);

            // Add unmatched point as a new point
            if (!matchingPoint) {
                return void 0;
            }
        }

        if (matchingPoint) {
            pointIndex = matchingPoint && matchingPoint.index;
            if (typeof pointIndex !== 'undefined') {
                matchedById = true;
            }
        }

        // Search for the same X in the existing data set
        if (typeof pointIndex === 'undefined' && isNumber(x)) {
            pointIndex = (this.xData as any).indexOf(x as any, fromIndex);
        }

        // Reduce pointIndex if data is cropped
        if (pointIndex !== -1 &&
            typeof pointIndex !== 'undefined' &&
            this.cropped
        ) {
            pointIndex = (pointIndex >= (this.cropStart as any)) ?
                pointIndex - (this.cropStart as any) : pointIndex;
        }

        if (
            !matchedById &&
            isNumber(pointIndex) &&
            oldData[pointIndex] && oldData[pointIndex].touched
        ) {
            pointIndex = void 0;
        }
        return pointIndex;
    }

    /**
     * Internal function called from setData. If the point count is the same
     * as it was, or if there are overlapping X values, just run
     * Point.update which is cheaper, allows animation, and keeps references
     * to points. This also allows adding or removing points if the X-es
     * don't match.
     *
     * @private
     * @function Highcharts.Series#updateData
     */
    public updateData(
        data: Array<(PointOptions|PointShortOptions)>,
        animation?: (boolean|Partial<AnimationOptions>)
    ): boolean {
        const options = this.options,
            dataSorting = options.dataSorting,
            oldData = this.points,
            pointsToAdd = [] as Array<(PointOptions|PointShortOptions)>,
            requireSorting = this.requireSorting,
            equalLength = data.length === oldData.length;
        let hasUpdatedByKey,
            i,
            point,
            lastIndex: number,
            succeeded = true;

        this.xIncrement = null;

        // Iterate the new data
        data.forEach(function (pointOptions, i): void {
            const optionsObject = (
                defined(pointOptions) &&
                    this.pointClass.prototype.optionsToObject.call(
                        { series: this },
                        pointOptions
                    )
            ) || {};
            let pointIndex;

            // Get the x of the new data point
            const x = optionsObject.x,
                id = optionsObject.id;

            if (id || isNumber(x)) {
                pointIndex = this.findPointIndex(
                    optionsObject,
                    lastIndex
                );

                // Matching X not found
                // or used already due to ununique x values (#8995),
                // add point (but later)
                if (
                    pointIndex === -1 ||
                    typeof pointIndex === 'undefined'
                ) {
                    pointsToAdd.push(pointOptions);

                // Matching X found, update
                } else if (
                    oldData[pointIndex] &&
                    pointOptions !== (options.data as any)[pointIndex]
                ) {
                    oldData[pointIndex].update(
                        pointOptions,
                        false,
                        null as any,
                        false
                    );

                    // Mark it touched, below we will remove all points that
                    // are not touched.
                    oldData[pointIndex].touched = true;

                    // Speed optimize by only searching after last known
                    // index. Performs ~20% bettor on large data sets.
                    if (requireSorting) {
                        lastIndex = pointIndex + 1;
                    }
                // Point exists, no changes, don't remove it
                } else if (oldData[pointIndex]) {
                    oldData[pointIndex].touched = true;
                }

                // If the length is equal and some of the nodes had a
                // match in the same position, we don't want to remove
                // non-matches.
                if (
                    !equalLength ||
                    i !== pointIndex ||
                    (dataSorting && dataSorting.enabled) ||
                    this.hasDerivedData
                ) {
                    hasUpdatedByKey = true;
                }
            } else {
                // Gather all points that are not matched
                pointsToAdd.push(pointOptions);
            }
        }, this);

        // Remove points that don't exist in the updated data set
        if (hasUpdatedByKey) {
            i = oldData.length;
            while (i--) {
                point = oldData[i];
                if (point && !point.touched && point.remove) {
                    point.remove(false, animation);
                }
            }

        // If we did not find keys (ids or x-values), and the length is the
        // same, update one-to-one
        } else if (equalLength && (!dataSorting || !dataSorting.enabled)) {
            data.forEach(function (point, i): void {
                // .update doesn't exist on a linked, hidden series (#3709)
                // (#10187)
                if (point !== oldData[i].y && !oldData[i].destroyed) {
                    oldData[i].update(point, false, null as any, false);
                }
            });
            // Don't add new points since those configs are used above
            pointsToAdd.length = 0;

        // Did not succeed in updating data
        } else {
            succeeded = false;
        }

        oldData.forEach(function (point): void {
            if (point) {
                point.touched = false;
            }
        });

        if (!succeeded) {
            return false;
        }

        // Add new points
        pointsToAdd.forEach(function (point): void {
            this.addPoint(point, false, null as any, null as any, false);
        }, this);

        if (
            this.xIncrement === null &&
            this.xData &&
            this.xData.length
        ) {
            this.xIncrement = arrayMax(this.xData);
            this.autoIncrement();
        }

        return true;
    }

    /**
     * Apply a new set of data to the series and optionally redraw it. The
     * new data array is passed by reference (except in case of
     * `updatePoints`), and may later be mutated when updating the chart
     * data.
     *
     * Note the difference in behaviour when setting the same amount of
     * points, or a different amount of points, as handled by the
     * `updatePoints` parameter.
     *
     * @sample highcharts/members/series-setdata/
     *         Set new data from a button
     * @sample highcharts/members/series-setdata-pie/
     *         Set data in a pie
     * @sample stock/members/series-setdata/
     *         Set new data in Highcharts Stock
     * @sample maps/members/series-setdata/
     *         Set new data in Highmaps
     *
     * @function Highcharts.Series#setData
     *
     * @param {Array<Highcharts.PointOptionsType>} data
     *        Takes an array of data in the same format as described under
     *        `series.{type}.data` for the given series type, for example a
     *        line series would take data in the form described under
     *        [series.line.data](https://api.highcharts.com/highcharts/series.line.data).
     *
     * @param {boolean} [redraw=true]
     *        Whether to redraw the chart after the series is altered. If
     *        doing more operations on the chart, it is a good idea to set
     *        redraw to false and call {@link Chart#redraw} after.
     *
     * @param {boolean|Partial<Highcharts.AnimationOptionsObject>} [animation]
     *        When the updated data is the same length as the existing data,
     *        points will be updated by default, and animation visualizes
     *        how the points are changed. Set false to disable animation, or
     *        a configuration object to set duration or easing.
     *
     * @param {boolean} [updatePoints=true]
     *        When this is true, points will be updated instead of replaced
     *        whenever possible. This occurs a) when the updated data is the
     *        same length as the existing data, b) when points are matched
     *        by their id's, or c) when points can be matched by X values.
     *        This allows updating with animation and performs better. In
     *        this case, the original array is not passed by reference. Set
     *        `false` to prevent.
     */
    public setData(
        data: Array<(PointOptions|PointShortOptions)>,
        redraw: boolean = true,
        animation?: (boolean|Partial<AnimationOptions>),
        updatePoints?: boolean
    ): void {
        const series = this,
            oldData = series.points,
            oldDataLength = (oldData && oldData.length) || 0,
            options = series.options,
            chart = series.chart,
            dataSorting = options.dataSorting,
            xAxis = series.xAxis,
            turboThreshold = options.turboThreshold,
            xData = this.xData,
            yData = this.yData,
            pointArrayMap = series.pointArrayMap,
            valueCount = pointArrayMap && pointArrayMap.length,
            keys = options.keys;
        let i,
            pt,
            updatedData,
            indexOfX = 0,
            indexOfY = 1,
            firstPoint = null,
            copiedData;

        if (!chart.options.chart.allowMutatingData) { // #4259
            // Remove old reference
            if (options.data) {
                delete series.options.data;
            }
            if (series.userOptions.data) {
                delete series.userOptions.data;
            }
            copiedData = merge(true, data);

        }
        data = copiedData || data || [];


        const dataLength = data.length;

        if (dataSorting && dataSorting.enabled) {
            data = this.sortData(data);
        }

        // First try to run Point.update which is cheaper, allows animation,
        // and keeps references to points.
        if (
            chart.options.chart.allowMutatingData &&
            updatePoints !== false &&
            dataLength &&
            oldDataLength &&
            !series.cropped &&
            !series.hasGroupedData &&
            series.visible &&
            // Soft updating has no benefit in boost, and causes JS error
            // (#8355)
            !series.boosted
        ) {
            updatedData = this.updateData(data, animation);
        }

        if (!updatedData) {

            // Reset properties
            series.xIncrement = null;

            series.colorCounter = 0; // for series with colorByPoint (#1547)

            // Update parallel arrays
            this.parallelArrays.forEach(function (key): void {
                (series as any)[key + 'Data'].length = 0;
            });

            // In turbo mode, only one- or twodimensional arrays of numbers
            // are allowed. The first value is tested, and we assume that
            // all the rest are defined the same way. Although the 'for'
            // loops are similar, they are repeated inside each if-else
            // conditional for max performance.
            if (turboThreshold && dataLength > turboThreshold) {

                firstPoint = series.getFirstValidPoint(data);

                if (isNumber(firstPoint)) { // assume all points are numbers
                    for (i = 0; i < dataLength; i++) {
                        (xData as any)[i] = this.autoIncrement();
                        (yData as any)[i] = data[i];
                    }

                // Assume all points are arrays when first point is
                } else if (isArray(firstPoint)) {
                    if (valueCount) { // [x, low, high] or [x, o, h, l, c]
                        if (firstPoint.length === valueCount) {
                            for (i = 0; i < dataLength; i++) {
                                (xData as any)[i] = this.autoIncrement();
                                (yData as any)[i] = data[i];
                            }
                        } else {
                            for (i = 0; i < dataLength; i++) {
                                pt = data[i];
                                (xData as any)[i] = (pt as any)[0];
                                (yData as any)[i] =
                                    (pt as any).slice(1, valueCount + 1);
                            }
                        }
                    } else { // [x, y]
                        if (keys) {
                            indexOfX = keys.indexOf('x');
                            indexOfY = keys.indexOf('y');

                            indexOfX = indexOfX >= 0 ? indexOfX : 0;
                            indexOfY = indexOfY >= 0 ? indexOfY : 1;
                        }

                        if (firstPoint.length === 1) {
                            indexOfY = 0;
                        }

                        if (indexOfX === indexOfY) {
                            for (i = 0; i < dataLength; i++) {
                                (xData as any)[i] = this.autoIncrement();
                                (yData as any)[i] = (data[i] as any)[indexOfY];
                            }
                        } else {
                            for (i = 0; i < dataLength; i++) {
                                pt = data[i];
                                (xData as any)[i] = (pt as any)[indexOfX];
                                (yData as any)[i] = (pt as any)[indexOfY];
                            }
                        }
                    }
                } else {
                    // Highcharts expects configs to be numbers or arrays in
                    // turbo mode
                    error(12, false, chart);
                }
            } else {
                for (i = 0; i < dataLength; i++) {
                    pt = { series: series };
                    series.pointClass.prototype.applyOptions.apply(
                        pt,
                        [data[i]]
                    );
                    series.updateParallelArrays(pt as any, i);
                }
            }

            // Forgetting to cast strings to numbers is a common caveat when
            // handling CSV or JSON
            if (yData && isString(yData[0])) {
                error(14, true, chart);
            }

            series.data = [];
            series.options.data = series.userOptions.data = data;

            // destroy old points
            i = oldDataLength;
            while (i--) {
                oldData[i]?.destroy();
            }

            // reset minRange (#878)
            if (xAxis) {
                xAxis.minRange = xAxis.userMinRange;
            }

            // redraw
            series.isDirty = chart.isDirtyBox = true;
            series.isDirtyData = !!oldData;
            animation = false;
        }

        // Typically for pie series, points need to be processed and
        // generated prior to rendering the legend
        if (options.legendType === 'point') {
            this.processData();
            this.generatePoints();
        }

        if (redraw) {
            chart.redraw(animation);
        }
    }

    /**
     * Internal function to sort series data
     *
     * @private
     * @function Highcharts.Series#sortData
     * @param {Array<Highcharts.PointOptionsType>} data
     * Force data grouping.
     */
    public sortData(
        data: Array<(PointOptions|PointShortOptions)>
    ): Array<PointOptions> {
        const series = this,
            options = series.options,
            dataSorting: SeriesDataSortingOptions = options.dataSorting as any,
            sortKey = dataSorting.sortKey || 'y',
            getPointOptionsObject = function (
                series: Series,
                pointOptions: (PointOptions|PointShortOptions)
            ): PointOptions {
                return (defined(pointOptions) &&
                    series.pointClass.prototype.optionsToObject.call({
                        series: series
                    }, pointOptions)) || {};
            };

        data.forEach(function (pointOptions, i): void {
            data[i] = getPointOptionsObject(series, pointOptions);
            (data[i] as any).index = i;
        }, this);

        // Sorting
        const sortedData: Array<Point> = data.concat().sort((a, b): number => {
            const aValue = getNestedProperty(
                sortKey,
                a
            ) as (boolean|number|string);
            const bValue = getNestedProperty(
                sortKey,
                b
            ) as (boolean|number|string);
            return bValue < aValue ? -1 : bValue > aValue ? 1 : 0;
        }) as Array<Point>;
        // Set x value depending on the position in the array
        sortedData.forEach(function (point, i): void {
            point.x = i;
        }, this);

        // Set the same x for linked series points if they don't have their
        // own sorting
        if (series.linkedSeries) {
            series.linkedSeries.forEach(function (linkedSeries): void {
                const options = linkedSeries.options,
                    seriesData = options.data as Array<PointOptions>;

                if (
                    (!options.dataSorting ||
                    !options.dataSorting.enabled) &&
                    seriesData
                ) {
                    seriesData.forEach(function (pointOptions, i): void {
                        seriesData[i] = getPointOptionsObject(
                            linkedSeries,
                            pointOptions
                        );

                        if (data[i]) {
                            seriesData[i].x = (data[i] as any).x;
                            seriesData[i].index = i;
                        }
                    });

                    linkedSeries.setData(seriesData, false);
                }
            });
        }

        return data as any;
    }

    /**
     * Internal function to process the data by cropping away unused data
     * points if the series is longer than the crop threshold. This saves
     * computing time for large series.
     *
     * @private
     * @function Highcharts.Series#getProcessedData
     * @param {boolean} [forceExtremesFromAll]
     * Force getting extremes of a total series data range.
     */
    public getProcessedData(
        forceExtremesFromAll?: boolean
    ): Series.ProcessedDataObject {
        const series = this,
            xAxis = series.xAxis,
            options = series.options,
            cropThreshold = options.cropThreshold,
            getExtremesFromAll =
                forceExtremesFromAll ||
                series.getExtremesFromAll ||
                options.getExtremesFromAll, // #4599
            logarithmic = xAxis?.logarithmic,
            isCartesian = series.isCartesian;
        let croppedData: Series.CropDataObject,
            cropped,
            cropStart = 0,
            xExtremes,
            min,
            max,
            // copied during slice operation:
            processedXData: Array<number> = series.xData as any,
            processedYData: (
                Array<(number|null)>|Array<Array<(number|null)>>
            ) = (series.yData as any),
            updatingNames = false;
        const dataLength = (processedXData as any).length;

        if (xAxis) {
            // corrected for log axis (#3053)
            xExtremes = xAxis.getExtremes();
            min = xExtremes.min;
            max = xExtremes.max;
            updatingNames = !!(xAxis.categories && !xAxis.names.length);
        }

        // optionally filter out points outside the plot area
        if (isCartesian &&
            series.sorted &&
            !getExtremesFromAll &&
            (
                !cropThreshold ||
                dataLength > cropThreshold ||
                series.forceCrop
            )
        ) {

            // it's outside current extremes
            if ((processedXData as any)[dataLength - 1] < (min as any) ||
                (processedXData as any)[0] > (max as any)
            ) {
                processedXData = [];
                processedYData = [];

            // only crop if it's actually spilling out
            } else if (
                series.yData && (
                    (processedXData as any)[0] < (min as any) ||
                    (processedXData as any)[dataLength - 1] > (max as any)
                )
            ) {
                croppedData = this.cropData(
                    series.xData as any,
                    series.yData as any,
                    min as any,
                    max as any
                );
                processedXData = croppedData.xData;
                processedYData = croppedData.yData;
                cropStart = croppedData.start;
                cropped = true;
            }
        }


        // Find the closest distance between processed points
        const closestPointRange = getClosestDistance(
            [
                logarithmic ?
                    processedXData.map(logarithmic.log2lin) :
                    processedXData
            ],

            // Unsorted data is not supported by the line tooltip, as well as
            // data grouping and navigation in Stock charts (#725) and width
            // calculation of columns (#1900). Avoid warning during the
            // premature processing pass in updateNames (#16104).
            (): false|void => (
                series.requireSorting &&
                !updatingNames &&
                error(15, false, series.chart)
            )
        );

        return {
            xData: processedXData,
            yData: processedYData,
            cropped: cropped,
            cropStart: cropStart,
            closestPointRange: closestPointRange
        };
    }

    /**
     * Internal function to apply processed data.
     * In Highcharts Stock, this function is extended to provide data grouping.
     *
     * @private
     * @function Highcharts.Series#processData
     * @param {boolean} [force]
     * Force data grouping.
     */
    public processData(force?: boolean): (boolean|undefined) {
        const series = this,
            xAxis = series.xAxis;

        // If the series data or axes haven't changed, don't go through
        // this. Return false to pass the message on to override methods
        // like in data grouping.
        if (series.isCartesian &&
            !series.isDirty &&
            !xAxis.isDirty &&
            !series.yAxis.isDirty &&
            !force
        ) {
            return false;
        }

        const processedData = series.getProcessedData();

        // Record the properties
        series.cropped = processedData.cropped; // undefined or true
        series.cropStart = processedData.cropStart;
        series.processedXData = processedData.xData;
        series.processedYData = processedData.yData;
        series.closestPointRange = (
            series.basePointRange = processedData.closestPointRange
        );

        fireEvent(series, 'afterProcessData');
    }

    /**
     * Iterate over xData and crop values between min and max. Returns
     * object containing crop start/end cropped xData with corresponding
     * part of yData, dataMin and dataMax within the cropped range.
     *
     * @private
     * @function Highcharts.Series#cropData
     */
    public cropData(
        xData: Array<number>,
        yData: (Array<(number|null)>|Array<Array<(number|null)>>),
        min: number,
        max: number
    ): Series.CropDataObject {
        const dataLength = xData.length;
        let i,
            j,
            start = 0,
            end = dataLength;

        // Iterate up to find slice start
        for (i = 0; i < dataLength; i++) {
            if (xData[i] >= min) {
                start = Math.max(0, i - 1);
                break;
            }
        }

        // Proceed to find slice end
        for (j = i; j < dataLength; j++) {
            if (xData[j] > max) {
                end = j + 1;
                break;
            }
        }

        return {
            xData: xData.slice(start, end),
            yData: yData.slice(start, end),
            start,
            end
        };
    }

    /**
     * Generate the data point after the data has been processed by cropping
     * away unused points and optionally grouped in Highcharts Stock.
     *
     * @private
     * @function Highcharts.Series#generatePoints
     */
    public generatePoints(): void {
        const series = this,
            options = series.options,
            dataOptions = (
                (series as unknown as MapSeries).processedData || options.data
            ),
            processedXData = series.processedXData,
            processedYData = series.processedYData,
            PointClass = series.pointClass,
            processedDataLength = (processedXData as any).length,
            cropStart = series.cropStart || 0,
            hasGroupedData = series.hasGroupedData,
            keys = options.keys,
            points = [],
            groupCropStartIndex: number = (
                options.dataGrouping &&
                options.dataGrouping.groupAll ?
                    cropStart :
                    0
            );
        let dataLength,
            cursor,
            point,
            i,
            data = series.data;


        if (!data && !hasGroupedData) {
            const arr = [] as Array<Point>;

            arr.length = (dataOptions as any).length;
            data = series.data = arr;
        }

        if (keys && hasGroupedData) {
            // grouped data has already applied keys (#6590)
            series.options.keys = false as any;
        }

        for (i = 0; i < processedDataLength; i++) {
            cursor = cropStart + i;
            if (!hasGroupedData) {
                point = data[cursor];
                // #970:
                if (
                    !point &&
                    typeof (dataOptions as any)[cursor] !== 'undefined'
                ) {
                    data[cursor] = point = (new PointClass()).init(
                        series,
                        (dataOptions as any)[cursor],
                        (processedXData as any)[i]
                    );
                }
            } else {
                // splat the y data in case of ohlc data array
                point = (new PointClass()).init(
                    series,
                    [(processedXData as any)[i]].concat(
                        splat((processedYData as any)[i])
                    )
                );

                point.dataGroup = (series.groupMap as any)[
                    groupCropStartIndex + i
                ];
                if ((point.dataGroup as any).options) {
                    point.options = (point.dataGroup as any).options;
                    extend(point, (point.dataGroup as any).options);
                    // Collision of props and options (#9770)
                    delete point.dataLabels;
                }
            }
            if (point) { // #6279
                /**
                 * Contains the point's index in the `Series.points` array.
                 *
                 * @name Highcharts.Point#index
                 * @type {number}
                 * @readonly
                 */
                // For faster access in Point.update
                point.index = hasGroupedData ?
                    (groupCropStartIndex + i) : cursor;
                points[i] = point;
            }
        }

        // restore keys options (#6590)
        series.options.keys = keys;

        // Hide cropped-away points - this only runs when the number of
        // points is above cropThreshold, or when swithching view from
        // non-grouped data to grouped data (#637)
        if (
            data &&
            (
                processedDataLength !== (dataLength = data.length) ||
                hasGroupedData
            )
        ) {
            for (i = 0; i < dataLength; i++) {
                // when has grouped data, clear all points
                if (i === cropStart && !hasGroupedData) {
                    i += processedDataLength;
                }
                if (data[i]) {
                    data[i].destroyElements();
                    data[i].plotX = void 0; // #1003
                }
            }
        }

        /**
         * Read only. An array containing those values converted to points.
         * In case the series data length exceeds the `cropThreshold`, or if
         * the data is grouped, `series.data` doesn't contain all the
         * points. Also, in case a series is hidden, the `data` array may be
         * empty. To access raw values, `series.options.data` will always be
         * up to date. `Series.data` only contains the points that have been
         * created on demand. To modify the data, use
         * {@link Highcharts.Series#setData} or
         * {@link Highcharts.Point#update}.
         *
         * @see Series.points
         *
         * @name Highcharts.Series#data
         * @type {Array<Highcharts.Point>}
         */
        series.data = data;

        /**
         * An array containing all currently visible point objects. In case
         * of cropping, the cropped-away points are not part of this array.
         * The `series.points` array starts at `series.cropStart` compared
         * to `series.data` and `series.options.data`. If however the series
         * data is grouped, these can't be correlated one to one. To modify
         * the data, use {@link Highcharts.Series#setData} or
         * {@link Highcharts.Point#update}.
         *
         * @name Highcharts.Series#points
         * @type {Array<Highcharts.Point>}
         */
        series.points = points;

        fireEvent(this, 'afterGeneratePoints');
    }

    /**
     * Get current X extremes for the visible data.
     *
     * @private
     * @function Highcharts.Series#getXExtremes
     * @param {Array<number>} xData
     * The data to inspect. Defaults to the current data within the visible
     * range.
     */
    public getXExtremes(xData: Array<number>): RangeSelector.RangeObject {
        return {
            min: arrayMin(xData),
            max: arrayMax(xData)
        };
    }

    /**
     * Calculate Y extremes for the visible data. The result is returned
     * as an object with `dataMin` and `dataMax` properties.
     *
     * @private
     * @function Highcharts.Series#getExtremes
     * @param {Array<number>} [yData]
     * The data to inspect. Defaults to the current data within the visible
     * range.
     * @param {boolean} [forceExtremesFromAll]
     * Force getting extremes of a total series data range.
     */
    public getExtremes(
        yData?: (Array<(number|null)>|Array<Array<(number|null)>>),
        forceExtremesFromAll?: boolean
    ): DataExtremesObject {
        const xAxis = this.xAxis,
            yAxis = this.yAxis,
            xData = this.processedXData || this.xData,
            activeYData = [],
            // Handle X outside the viewed area. This does not work with
            // non-sorted data like scatter (#7639).
            shoulder = this.requireSorting && !this.is('column') ?
                1 : 0,
            // #2117, need to compensate for log X axis
            positiveValuesOnly = yAxis ? yAxis.positiveValuesOnly : false;
        let xExtremes,
            validValue,
            withinRange,
            x,
            y: (number|Array<(number|null)>|null),
            i,
            j,
            xMin = 0,
            xMax = 0,
            activeCounter = 0;

        yData = yData || this.stackedYData || this.processedYData || [];
        const yDataLength = yData.length;

        if (xAxis) {
            xExtremes = xAxis.getExtremes();
            xMin = xExtremes.min;
            xMax = xExtremes.max;
        }

        for (i = 0; i < yDataLength; i++) {

            x = (xData as any)[i];
            y = yData[i];

            // For points within the visible range, including the first
            // point outside the visible range (#7061), consider y extremes.
            validValue = ((
                isNumber(y) ||
                isArray(y)
            ) && (
                (isNumber(y) ? y > 0 : y.length) ||
                !positiveValuesOnly
            ));
            withinRange = (
                forceExtremesFromAll ||
                this.getExtremesFromAll ||
                this.options.getExtremesFromAll ||
                this.cropped ||
                !xAxis || // for colorAxis support
                (
                    ((xData as any)[i + shoulder] || x) >= xMin &&
                    ((xData as any)[i - shoulder] || x) <= xMax
                )
            );

            if (validValue && withinRange) {

                j = (y as any).length;
                if (j) { // array, like ohlc or range data
                    while (j--) {
                        if (isNumber((y as any)[j])) { // #7380, #11513
                            activeYData[activeCounter++] = (y as any)[j];
                        }
                    }
                } else {
                    activeYData[activeCounter++] = y;
                }
            }
        }

        const dataExtremes = {
            activeYData, // Needed for Stock Cumulative Sum
            dataMin: arrayMin(activeYData),
            dataMax: arrayMax(activeYData)
        };

        fireEvent(this, 'afterGetExtremes', { dataExtremes });

        return dataExtremes;
    }

    /**
     * Set the current data extremes as `dataMin` and `dataMax` on the
     * Series item. Use this only when the series properties should be
     * updated.
     *
     * @private
     * @function Highcharts.Series#applyExtremes
     */
    public applyExtremes(): DataExtremesObject {
        const dataExtremes = this.getExtremes();

        /**
         * Contains the minimum value of the series' data point. Some series
         * types like `networkgraph` do not support this property as they
         * lack a `y`-value.
         * @name Highcharts.Series#dataMin
         * @type {number|undefined}
         * @readonly
         */
        this.dataMin = dataExtremes.dataMin;

        /**
         * Contains the maximum value of the series' data point. Some series
         * types like `networkgraph` do not support this property as they
         * lack a `y`-value.
         * @name Highcharts.Series#dataMax
         * @type {number|undefined}
         * @readonly
         */
        this.dataMax = dataExtremes.dataMax;

        return dataExtremes;
    }

    /**
     * Find and return the first non null point in the data
     *
     * @private
     * @function Highcharts.Series.getFirstValidPoint
     * @param {Array<Highcharts.PointOptionsType>} data
     * Array of options for points
     */
    public getFirstValidPoint(
        data: Array<(PointOptions|PointShortOptions)>
    ): (PointOptions|PointShortOptions) {
        const dataLength = data.length;
        let i = 0,
            firstPoint = null;

        while (firstPoint === null && i < dataLength) {
            firstPoint = data[i];
            i++;
        }

        return firstPoint;
    }

    /**
     * Translate data points from raw data values to chart specific
     * positioning data needed later in the `drawPoints` and `drawGraph`
     * functions. This function can be overridden in plugins and custom
     * series type implementations.
     *
     * @function Highcharts.Series#translate
     *
     * @emits Highcharts.Series#events:translate
     */
    public translate(): void {
        if (!this.processedXData) { // hidden series
            this.processData();
        }
        this.generatePoints();
        const series = this,
            options = series.options,
            stacking = options.stacking,
            xAxis = series.xAxis,
            categories = xAxis.categories,
            enabledDataSorting = series.enabledDataSorting,
            yAxis = series.yAxis,
            points = series.points,
            dataLength = points.length,
            pointPlacement = series.pointPlacementToXValue(), // #7860
            dynamicallyPlaced = Boolean(pointPlacement),
            threshold = options.threshold,
            stackThreshold = options.startFromThreshold ? threshold : 0;
        let i,
            plotX,
            lastPlotX,
            stackIndicator,
            closestPointRangePx = Number.MAX_VALUE;

        /**
         * Plotted coordinates need to be within a limited range. Drawing
         * too far outside the viewport causes various rendering issues
         * (#3201, #3923, #7555).
         * @private
         */
        function limitedRange(val: number): number {
            return clamp(val, -1e5, 1e5);
        }

        // Translate each point
        for (i = 0; i < dataLength; i++) {
            const point = points[i],
                xValue = point.x;
            let stackItem: StackItem|undefined,
                stackValues: (Array<number>|undefined),
                yValue = point.y,
                lowValue = point.low;
            const stacks = stacking && yAxis.stacking?.stacks[(
                series.negStacks &&
                (yValue as any) <
                (stackThreshold ? 0 : (threshold as any)) ?
                    '-' :
                    ''
            ) + series.stackKey];

            plotX = xAxis.translate( // #3923
                xValue, false, false, false, true, pointPlacement
            );
            /**
             * The translated X value for the point in terms of pixels. Relative
             * to the X axis position if the series has one, otherwise relative
             * to the plot area. Depending on the series type this value might
             * not be defined.
             *
             * In an inverted chart the x-axis is going from the bottom to the
             * top so the `plotX` value is the number of pixels from the bottom
             * of the axis.
             *
             * @see Highcharts.Point#pos
             * @name Highcharts.Point#plotX
             * @type {number|undefined}
             */
            point.plotX = isNumber(plotX) ? correctFloat( // #5236
                limitedRange(plotX) // #3923
            ) : void 0;

            // Calculate the bottom y value for stacked series
            if (stacking &&
                series.visible &&
                stacks &&
                stacks[xValue]
            ) {
                stackIndicator = series.getStackIndicator(
                    stackIndicator,
                    xValue,
                    series.index
                );

                if (!point.isNull && stackIndicator.key) {
                    stackItem = stacks[xValue];
                    stackValues = stackItem.points[stackIndicator.key];
                }

                if (stackItem && isArray(stackValues)) {
                    lowValue = stackValues[0];
                    yValue = stackValues[1];

                    if (lowValue === stackThreshold &&
                        stackIndicator.key === stacks[xValue].base
                    ) {
                        lowValue = pick(
                            isNumber(threshold) ? threshold : yAxis.min
                        );
                    }

                    // #1200, #1232
                    if (
                        yAxis.positiveValuesOnly &&
                        defined(lowValue) &&
                        lowValue <= 0
                    ) {
                        lowValue = void 0;
                    }

                    point.total = point.stackTotal = pick(stackItem.total);
                    point.percentage = defined(point.y) && stackItem.total ?
                        (point.y / stackItem.total * 100) : void 0;
                    point.stackY = yValue;

                    // in case of variwide series (where widths of points are
                    // different in most cases), stack labels are positioned
                    // wrongly, so the call of the setOffset is omited here and
                    // labels are correctly positioned later, at the end of the
                    // variwide's translate function (#10962)
                    if (!(series as any).irregularWidths) {
                        stackItem.setOffset(
                            series.pointXOffset || 0,
                            series.barW || 0,
                            void 0,
                            void 0,
                            void 0,
                            series.xAxis
                        );
                    }

                }
            }

            // Set translated yBottom or remove it
            point.yBottom = defined(lowValue) ?
                limitedRange(
                    yAxis.translate(lowValue, false, true, false, true)
                ) :
                void 0;

            // General hook, used for Highcharts Stock compare and cumulative
            if (series.dataModify) {
                yValue = series.dataModify.modifyValue(yValue, i);
            }

            // Set the the plotY value, reset it for redraws #3201, #18422
            let plotY: number|undefined;
            if (isNumber(yValue) && point.plotX !== void 0) {
                plotY = yAxis.translate(yValue, false, true, false, true);
                plotY = isNumber(plotY) ? limitedRange(plotY) : void 0;
            }
            /**
             * The translated Y value for the point in terms of pixels. Relative
             * to the Y axis position if the series has one, otherwise relative
             * to the plot area. Depending on the series type this value might
             * not be defined.
             *
             * In an inverted chart the y-axis is going from right to left
             * so the `plotY` value is the number of pixels from the right
             * of the `yAxis`.
             *
             * @see Highcharts.Point#pos
             * @name Highcharts.Point#plotY
             * @type {number|undefined}
             */
            point.plotY = plotY;

            point.isInside = this.isPointInside(point);

            // Set client related positions for mouse tracking
            point.clientX = dynamicallyPlaced ?
                correctFloat(xAxis.translate(
                    xValue,
                    false,
                    false,
                    false,
                    true,
                    pointPlacement
                )) :
                plotX; // #1514, #5383, #5518

            // Negative points #19028
            point.negative = (point.y || 0) < (threshold || 0);

            // some API data
            point.category = pick(
                categories && categories[point.x],
                point.x as any
            );

            // Determine auto enabling of markers (#3635, #5099)
            if (!point.isNull && point.visible !== false) {
                if (typeof lastPlotX !== 'undefined') {
                    closestPointRangePx = Math.min(
                        closestPointRangePx,
                        Math.abs(plotX - lastPlotX)
                    );
                }
                lastPlotX = plotX;
            }

            // Find point zone
            point.zone = this.zones.length ? point.getZone() : void 0;

            // Animate new points with data sorting
            if (!point.graphic && series.group && enabledDataSorting) {
                point.isNew = true;
            }
        }
        series.closestPointRangePx = closestPointRangePx;

        fireEvent(this, 'afterTranslate');
    }

    /**
     * Return the series points with null points filtered out.
     *
     * @function Highcharts.Series#getValidPoints
     *
     * @param {Array<Highcharts.Point>} [points]
     * The points to inspect, defaults to {@link Series.points}.
     *
     * @param {boolean} [insideOnly=false]
     * Whether to inspect only the points that are inside the visible view.
     *
     * @param {boolean} [allowNull=false]
     * Whether to allow null points to pass as valid points.
     *
     * @return {Array<Highcharts.Point>}
     * The valid points.
     */
    public getValidPoints(
        points?: Array<Point>,
        insideOnly?: boolean,
        allowNull?: boolean
    ): Array<Point> {
        const chart = this.chart;

        // #3916, #5029, #5085
        return (points || this.points || []).filter(
            function (point: Point): boolean {
                const { plotX, plotY } = point,
                    // Undefined plotY is treated as null when negative values
                    // in log axis (#18422)
                    asNull = !allowNull && (point.isNull || !isNumber(plotY));
                if (
                    asNull || (
                        insideOnly && !chart.isInsidePlot(
                            plotX as any,
                            plotY as any,
                            { inverted: chart.inverted }
                        )
                    )
                ) {
                    return false;
                }
                return point.visible !== false;
            }
        );
    }

    /**
     * Get the clipping for the series. Could be called for a series to
     * initiate animating the clip or to set the final clip (only width
     * and x).
     *
     * @private
     * @function Highcharts.Series#getClip
     */
    public getClipBox(): BBoxObject {
        const { chart, xAxis, yAxis } = this;

        // If no axes on the series, use global clipBox
        const seriesBox = merge(chart.clipBox);

        // Otherwise, use clipBox.width which is corrected for plotBorderWidth
        // and clipOffset
        if (xAxis && xAxis.len !== chart.plotSizeX) {
            seriesBox.width = xAxis.len;
        }

        if (yAxis && yAxis.len !== chart.plotSizeY) {
            seriesBox.height = yAxis.len;
        }

        return seriesBox;
    }

    /**
     * Get the shared clip key, creating it if it doesn't exist.
     *
     * @private
     * @function Highcharts.Series#getSharedClipKey
     */
    public getSharedClipKey(): string {
        this.sharedClipKey = (this.options.xAxis || 0) + ',' +
            (this.options.yAxis || 0);

        return this.sharedClipKey;
    }

    /**
     * Set the clipping for the series. For animated series the clip is later
     * modified.
     *
     * @private
     * @function Highcharts.Series#setClip
     */
    public setClip(): void {
        const { chart, group, markerGroup } = this,
            sharedClips = chart.sharedClips,
            renderer = chart.renderer,
            clipBox = this.getClipBox(),
            sharedClipKey = this.getSharedClipKey(); // #4526

        let clipRect = sharedClips[sharedClipKey];

        // If a clipping rectangle for the same set of axes does not exist,
        // create it
        if (!clipRect) {
            sharedClips[sharedClipKey] = clipRect = renderer.clipRect(clipBox);

        // When setting chart size, or when the series is rendered again before
        // starting animating, in compliance to a responsive rule
        } else {
            clipRect.animate(clipBox);
        }

        if (group) {
            // When clip is false, reset to no clip after animation
            group.clip(this.options.clip === false ? void 0 : clipRect);
        }

        // Unclip temporary animation clip
        if (markerGroup) {
            markerGroup.clip();
        }
    }

    /**
     * Animate in the series. Called internally twice. First with the `init`
     * parameter set to true, which sets up the initial state of the
     * animation. Then when ready, it is called with the `init` parameter
     * undefined, in order to perform the actual animation.
     *
     * @function Highcharts.Series#animate
     *
     * @param {boolean} [init]
     * Initialize the animation.
     */
    public animate(init?: boolean): void {
        const { chart, group, markerGroup } = this,
            inverted = chart.inverted,
            animation = animObject(this.options.animation),
            // The key for temporary animation clips
            animationClipKey = [
                this.getSharedClipKey(),
                animation.duration,
                animation.easing,
                animation.defer
            ].join(',');

        let animationClipRect = chart.sharedClips[animationClipKey],
            markerAnimationClipRect = chart.sharedClips[animationClipKey + 'm'];

        // Initialize the animation. Set up the clipping rectangle.
        if (init && group) {
            const clipBox = this.getClipBox();

            // Create temporary animation clips
            if (!animationClipRect) {
                clipBox.width = 0;
                if (inverted) {
                    clipBox.x = chart.plotHeight;
                }
                animationClipRect = chart.renderer.clipRect(clipBox);
                chart.sharedClips[animationClipKey] = animationClipRect;

                // The marker clip box. The number 99 is a safe margin to avoid
                // markers being clipped during animation.
                const markerClipBox = {
                    x: inverted ? -99 : -99,
                    y: inverted ? -99 : -99,
                    width: inverted ? chart.plotWidth + 199 : 99,
                    height: inverted ? 99 : chart.plotHeight + 199
                };

                markerAnimationClipRect = chart.renderer.clipRect(
                    markerClipBox
                );
                chart.sharedClips[
                    animationClipKey + 'm'
                ] = markerAnimationClipRect;
            } else {
                // When height changes during animation, typically due to
                // responsive settings
                animationClipRect.attr('height', clipBox.height);
            }

            group.clip(animationClipRect);
            if (markerGroup) {
                markerGroup.clip(markerAnimationClipRect);
            }


        // Run the animation
        } else if (
            animationClipRect &&
            // Only first series in this pane
            !animationClipRect.hasClass('highcharts-animating')
        ) {
            const finalBox = this.getClipBox(),
                step = animation.step;

            // Only do this when there are actually markers
            if (markerGroup && markerGroup.element.childNodes.length) {

                // To provide as smooth animation as possible, update the marker
                // group clipping in steps of the main group animation
                animation.step = function (val, fx): void {
                    if (step) {
                        step.apply(fx, arguments);
                    }
                    if (
                        fx.prop === 'width' &&
                        markerAnimationClipRect &&
                        markerAnimationClipRect.element
                    ) {
                        markerAnimationClipRect.attr(
                            inverted ? 'height' : 'width',
                            val + 99
                        );
                    }
                };
            }
            animationClipRect
                .addClass('highcharts-animating')
                .animate(finalBox, animation);
        }
    }

    /**
     * This runs after animation to land on the final plot clipping.
     *
     * @private
     * @function Highcharts.Series#afterAnimate
     *
     * @emits Highcharts.Series#event:afterAnimate
     */
    public afterAnimate(): void {
        this.setClip();

        // Destroy temporary clip rectangles that are no longer in use
        objectEach(this.chart.sharedClips, (clip, key, sharedClips): void => {
            if (clip && !this.chart.container.querySelector(
                `[clip-path="url(#${clip.id})"]`
            )) {
                clip.destroy();
                delete sharedClips[key];
            }
        });

        this.finishedAnimating = true;
        fireEvent(this, 'afterAnimate');
    }

    /**
     * Draw the markers for line-like series types, and columns or other
     * graphical representation for {@link Point} objects for other series
     * types. The resulting element is typically stored as
     * {@link Point.graphic}, and is created on the first call and updated
     * and moved on subsequent calls.
     *
     * @function Highcharts.Series#drawPoints
     */
    public drawPoints(points: Array<Point> = this.points): void {
        const series = this,
            chart = series.chart,
            styledMode = chart.styledMode,
            { colorAxis, options } = series,
            seriesMarkerOptions = options.marker,
            markerGroup = series[series.specialGroup || 'markerGroup'],
            xAxis = series.xAxis,
            globallyEnabled = pick(
                (seriesMarkerOptions as any).enabled,
                !xAxis || xAxis.isRadial ? true : null,
                // Use larger or equal as radius is null in bubbles (#6321)
                (series.closestPointRangePx as any) >= (
                    (seriesMarkerOptions as any).enabledThreshold *
                    (seriesMarkerOptions as any).radius
                )
            );
        let i,
            point,
            graphic,
            verb,
            pointMarkerOptions,
            hasPointMarker,
            markerAttribs;

        if (
            (seriesMarkerOptions as any).enabled !== false ||
            series._hasPointMarkers
        ) {

            for (i = 0; i < points.length; i++) {
                point = points[i];
                graphic = point.graphic;
                verb = graphic ? 'animate' : 'attr';
                pointMarkerOptions = point.marker || {};
                hasPointMarker = !!point.marker;
                const shouldDrawMarker = (
                    (
                        globallyEnabled &&
                        typeof pointMarkerOptions.enabled === 'undefined'
                    ) || pointMarkerOptions.enabled
                ) && !point.isNull && point.visible !== false;

                // only draw the point if y is defined
                if (shouldDrawMarker) {
                    // Shortcuts
                    const symbol = pick(
                        pointMarkerOptions.symbol,
                        series.symbol,
                        'rect' as SymbolKey
                    );

                    markerAttribs = series.markerAttribs(
                        point,
                        (point.selected && 'select') as any
                    );

                    // Set starting position for point sliding animation.
                    if (series.enabledDataSorting) {
                        point.startXPos = xAxis.reversed ?
                            -(markerAttribs.width || 0) :
                            xAxis.width;
                    }

                    const isInside = point.isInside !== false;
                    if (
                        !graphic &&
                        isInside &&
                        ((markerAttribs.width || 0) > 0 || point.hasImage)
                    ) {

                        /**
                         * SVG graphic representing the point in the chart. In
                         * some cases it may be a hidden graphic to improve
                         * accessibility.
                         *
                         * Typically this is a simple shape, like a `rect`
                         * for column charts or `path` for line markers, but
                         * for some complex series types like boxplot or 3D
                         * charts, the graphic may be a `g` element
                         * containing other shapes. The graphic is generated
                         * the first time {@link Series#drawPoints} runs,
                         * and updated and moved on subsequent runs.
                         *
                         * @see Highcharts.Point#graphics
                         *
                         * @name Highcharts.Point#graphic
                         * @type {Highcharts.SVGElement|undefined}
                         */
                        point.graphic = graphic = chart.renderer
                            .symbol(
                                symbol,
                                markerAttribs.x,
                                markerAttribs.y,
                                markerAttribs.width,
                                markerAttribs.height,
                                hasPointMarker ?
                                    pointMarkerOptions :
                                    seriesMarkerOptions
                            )
                            .add(markerGroup);
                        // Sliding animation for new points
                        if (
                            series.enabledDataSorting &&
                            chart.hasRendered
                        ) {
                            graphic.attr({
                                x: point.startXPos
                            });
                            verb = 'animate';
                        }
                    }

                    if (graphic && verb === 'animate') { // update
                        // Since the marker group isn't clipped, each
                        // individual marker must be toggled
                        graphic[isInside ? 'show' : 'hide'](isInside)
                            .animate(markerAttribs);

                    }

                    // Presentational attributes
                    if (graphic) {
                        const pointAttr = series.pointAttribs(
                            point,
                            (
                                (styledMode || !point.selected) ?
                                    void 0 :
                                    'select'
                            )
                        );

                        if (!styledMode) {
                            graphic[verb](pointAttr);
                        } else if (colorAxis) { // #14114
                            graphic['css']({
                                fill: pointAttr.fill
                            });
                        }
                    }

                    if (graphic) {
                        graphic.addClass(point.getClassName(), true);
                    }

                } else if (graphic) {
                    point.graphic = graphic.destroy(); // #1269
                }
            }
        }
    }

    /**
     * Get non-presentational attributes for a point. Used internally for
     * both styled mode and classic. Can be overridden for different series
     * types.
     *
     * @see Series#pointAttribs
     *
     * @function Highcharts.Series#markerAttribs
     *
     * @param {Highcharts.Point} point
     * The Point to inspect.
     *
     * @param {string} [state]
     * The state, can be either `hover`, `select` or undefined.
     *
     * @return {Highcharts.SVGAttributes}
     * A hash containing those attributes that are not settable from CSS.
     */
    public markerAttribs(
        point: Point,
        state?: StatesOptionsKey
    ): SVGAttributes {
        const seriesOptions = this.options,
            seriesMarkerOptions = seriesOptions.marker,
            pointMarkerOptions = point.marker || {},
            symbol = (
                pointMarkerOptions.symbol ||
                (seriesMarkerOptions as any).symbol
            ),
            attribs: SVGAttributes = {};

        let seriesStateOptions: SeriesStateHoverOptions,
            pointStateOptions: PointStateHoverOptions,
            radius: number|undefined = pick(
                pointMarkerOptions.radius,
                seriesMarkerOptions && seriesMarkerOptions.radius
            );

        // Handle hover and select states
        if (state) {
            seriesStateOptions = (seriesMarkerOptions as any).states[state];
            pointStateOptions = pointMarkerOptions.states &&
                (pointMarkerOptions.states as any)[state];

            radius = pick(
                pointStateOptions && pointStateOptions.radius,
                seriesStateOptions && seriesStateOptions.radius,
                radius && radius + (
                    seriesStateOptions && seriesStateOptions.radiusPlus ||
                    0
                )
            );
        }

        point.hasImage = symbol && symbol.indexOf('url') === 0;

        if (point.hasImage) {
            radius = 0; // and subsequently width and height is not set
        }

        const pos = point.pos();
        if (isNumber(radius) && pos) {
            attribs.x = pos[0] - radius;
            attribs.y = pos[1] - radius;

            if (seriesOptions.crisp) {
                // Math.floor for #1843:
                attribs.x = Math.floor(attribs.x);
            }
        }

        if (radius) {
            attribs.width = attribs.height = 2 * radius;
        }

        return attribs;
    }

    /**
     * Internal function to get presentational attributes for each point.
     * Unlike {@link Series#markerAttribs}, this function should return
     * those attributes that can also be set in CSS. In styled mode,
     * `pointAttribs` won't be called.
     *
     * @private
     * @function Highcharts.Series#pointAttribs
     *
     * @param {Highcharts.Point} [point]
     * The point instance to inspect.
     *
     * @param {string} [state]
     * The point state, can be either `hover`, `select` or 'normal'. If
     * undefined, normal state is assumed.
     *
     * @return {Highcharts.SVGAttributes}
     * The presentational attributes to be set on the point.
     */
    public pointAttribs(
        point?: Point,
        state?: StatesOptionsKey
    ): SVGAttributes {
        const seriesMarkerOptions = this.options.marker,
            pointOptions = point && point.options,
            pointMarkerOptions = (
                (pointOptions && pointOptions.marker) || {}
            ),
            pointColorOption = pointOptions && pointOptions.color,
            pointColor = point && point.color,
            zoneColor = point && point.zone && point.zone.color;
        let seriesStateOptions,
            pointStateOptions,
            color: (ColorType|undefined) = this.color,
            fill,
            stroke,
            strokeWidth = pick(
                pointMarkerOptions.lineWidth,
                (seriesMarkerOptions as any).lineWidth
            ),
            opacity = 1;

        color = (
            pointColorOption ||
            zoneColor ||
            pointColor ||
            color
        );

        fill = (
            pointMarkerOptions.fillColor ||
            (seriesMarkerOptions as any).fillColor ||
            color
        );
        stroke = (
            pointMarkerOptions.lineColor ||
            (seriesMarkerOptions as any).lineColor ||
            color
        );

        // Handle hover and select states
        state = state || 'normal';
        if (state) {
            seriesStateOptions = (
                (seriesMarkerOptions as any).states[state] || {}
            );
            pointStateOptions = (
                pointMarkerOptions.states &&
                (pointMarkerOptions.states as any)[state]
            ) || {};
            strokeWidth = pick(
                pointStateOptions.lineWidth,
                seriesStateOptions.lineWidth,
                strokeWidth + pick(
                    pointStateOptions.lineWidthPlus,
                    seriesStateOptions.lineWidthPlus,
                    0
                )
            );
            fill = (
                pointStateOptions.fillColor ||
                seriesStateOptions.fillColor ||
                fill
            );
            stroke = (
                pointStateOptions.lineColor ||
                seriesStateOptions.lineColor ||
                stroke
            );

            opacity = pick(
                pointStateOptions.opacity,
                seriesStateOptions.opacity,
                opacity
            );
        }

        return {
            'stroke': stroke,
            'stroke-width': strokeWidth,
            'fill': fill,
            'opacity': opacity
        };
    }

    /**
     * Clear DOM objects and free up memory.
     *
     * @private
     * @function Highcharts.Series#destroy
     *
     * @emits Highcharts.Series#event:destroy
     */
    public destroy(keepEventsForUpdate?: boolean): void {

        const series = this,
            chart = series.chart,
            issue134 = /AppleWebKit\/533/.test(win.navigator.userAgent),
            data = series.data || [];
        let destroy: ('hide'|'destroy'),
            i,
            point,
            axis;

        // add event hook
        fireEvent(series, 'destroy', { keepEventsForUpdate });

        // remove events
        this.removeEvents(keepEventsForUpdate);

        // erase from axes
        (series.axisTypes || []).forEach(function (AXIS: string): void {
            axis = (series as any)[AXIS];
            if (axis && axis.series) {
                erase(axis.series, series);
                axis.isDirty = axis.forceRedraw = true;
            }
        });

        // remove legend items
        if (series.legendItem) {
            series.chart.legend.destroyItem(series);
        }

        // destroy all points with their elements
        i = data.length;
        while (i--) {
            point = data[i];
            if (point && point.destroy) {
                point.destroy();
            }
        }

        if (series.clips) {
            series.clips.forEach((clip): void => clip.destroy());
        }

        // Clear the animation timeout if we are destroying the series
        // during initial animation
        U.clearTimeout(series.animationTimeout as any);

        // Destroy all SVGElements associated to the series
        objectEach(series, function (val: any, prop: string): void {
            // Survive provides a hook for not destroying
            if (val instanceof SVGElement && !val.survive) {

                // issue 134 workaround
                destroy = issue134 && prop === 'group' ?
                    'hide' :
                    'destroy';

                val[destroy]();
            }
        });

        // remove from hoverSeries
        if (chart.hoverSeries === series) {
            chart.hoverSeries = void 0;
        }
        erase(chart.series, series);
        chart.orderItems('series');

        // clear all members
        objectEach(series, function (val: any, prop: string): void {
            if (!keepEventsForUpdate || prop !== 'hcEvents') {
                delete (series as any)[prop];
            }
        });
    }

    /**
     * Clip the graphs into zones for colors and styling.
     *
     * @private
     * @function Highcharts.Series#applyZones
     */
    public applyZones(): void {
        const series = this,
            chart = this.chart,
            renderer = chart.renderer,
            zones = this.zones,
            clips = (this.clips || []) as Array<SVGElement>,
            graph = this.graph,
            area = this.area,
            plotSizeMax = Math.max(chart.plotWidth, chart.plotHeight),
            axis: Axis = (this as any)[
                (this.zoneAxis || 'y') + 'Axis'
            ],
            inverted = chart.inverted;
        let translatedFrom,
            translatedTo: (number|undefined),
            clipAttr: Record<string, number>,
            extremes: RangeSelector.RangeObject,
            reversed: (boolean|undefined),
            horiz: (boolean|undefined),
            pxRange: number,
            pxPosMin: number,
            pxPosMax: number,
            zoneArea: SVGElement,
            zoneGraph: SVGElement,
            ignoreZones = false;

        if (
            zones.length &&
            (graph || area) &&
            axis &&
            typeof axis.min !== 'undefined'
        ) {
            reversed = axis.reversed;
            horiz = axis.horiz;
            // The use of the Color Threshold assumes there are no gaps
            // so it is safe to hide the original graph and area
            // unless it is not waterfall series, then use showLine property
            // to set lines between columns to be visible (#7862)
            if (graph && !this.showLine) {
                graph.hide();
            }
            if (area) {
                area.hide();
            }

            // Create the clips
            extremes = axis.getExtremes();
            zones.forEach(function (threshold, i): void {

                translatedFrom = reversed ?
                    (horiz ? chart.plotWidth : 0) :
                    (horiz ? 0 : (axis.toPixels(extremes.min) || 0));

                translatedFrom = clamp(
                    pick(translatedTo, translatedFrom),
                    0,
                    plotSizeMax
                );
                translatedTo = clamp(
                    Math.round(
                        axis.toPixels(
                            pick(threshold.value, extremes.max),
                            true
                        ) || 0
                    ),
                    0,
                    plotSizeMax
                );

                if (ignoreZones) {
                    translatedFrom = translatedTo =
                        axis.toPixels(extremes.max);
                }

                pxRange = Math.abs(translatedFrom - translatedTo);
                pxPosMin = Math.min(translatedFrom, translatedTo);
                pxPosMax = Math.max(translatedFrom, translatedTo);
                if (axis.isXAxis) {
                    clipAttr = {
                        x: inverted ? pxPosMax : pxPosMin,
                        y: 0,
                        width: pxRange,
                        height: plotSizeMax
                    };
                    if (!horiz) {
                        clipAttr.x = chart.plotHeight - clipAttr.x;
                    }
                } else {
                    clipAttr = {
                        x: 0,
                        y: inverted ? pxPosMax : pxPosMin,
                        width: plotSizeMax,
                        height: pxRange
                    };
                    if (horiz) {
                        clipAttr.y = chart.plotWidth - clipAttr.y;
                    }
                }

                if (clips[i]) {
                    clips[i].animate(clipAttr);
                } else {
                    clips[i] = (renderer.clipRect as any)(clipAttr);
                }

                // when no data, graph zone is not applied and after setData
                // clip was ignored. As a result, it should be applied each
                // time.
                zoneArea = (series as any)['zone-area-' + i];
                zoneGraph = (series as any)['zone-graph-' + i];

                if (graph && zoneGraph) {
                    zoneGraph.clip(clips[i]);
                }

                if (area && zoneArea) {
                    zoneArea.clip(clips[i]);
                }

                // if this zone extends out of the axis, ignore the others
                ignoreZones = (threshold.value as any) > extremes.max;

                // Clear translatedTo for indicators
                if (series.resetZones && translatedTo === 0) {
                    translatedTo = void 0;
                }
            });
            this.clips = clips;
        } else if (series.visible) {
            // If zones were removed, restore graph and area
            if (graph) {
                graph.show();
            }
            if (area) {
                area.show();
            }
        }
    }

    /**
     * General abstraction for creating plot groups like series.group,
     * series.dataLabelsGroup and series.markerGroup. On subsequent calls,
     * the group will only be adjusted to the updated plot size.
     *
     * @private
     * @function Highcharts.Series#plotGroup
     */
    public plotGroup(
        prop: string,
        name: string,
        visibility: 'hidden'|'inherit'|'visible',
        zIndex?: number,
        parent?: SVGElement
    ): SVGElement {
        let group = (this as any)[prop];

        const isNew = !group,
            attrs: SVGAttributes = {
                visibility,
                zIndex: zIndex || 0.1 // Pointer logic uses this
            };

        // Avoid setting undefined opacity, or in styled mode
        if (
            typeof this.opacity !== 'undefined' &&
            !this.chart.styledMode && this.state !== 'inactive' // #13719
        ) {
            attrs.opacity = this.opacity;
        }

        // Generate it on first call
        if (isNew) {

            (this as any)[prop] = group = this.chart.renderer
                .g()
                .add(parent);

        }

        // Add the class names, and replace existing ones as response to
        // Series.update (#6660)
        group.addClass(
            (
                'highcharts-' + name +
                ' highcharts-series-' + this.index +
                ' highcharts-' + this.type + '-series ' +
                (
                    defined(this.colorIndex) ?
                        'highcharts-color-' + this.colorIndex + ' ' :
                        ''
                ) +
                (this.options.className || '') +
                (
                    group.hasClass('highcharts-tracker') ?
                        ' highcharts-tracker' :
                        ''
                )
            ),
            true
        );

        // Place it on first and subsequent (redraw) calls
        group.attr(attrs)[isNew ? 'attr' : 'animate'](
            this.getPlotBox(name)
        );

        return group;
    }

    /**
     * Get the translation and scale for the plot area of this series.
     *
     * @function Highcharts.Series#getPlotBox
     */
    public getPlotBox(name?: string): Series.PlotBoxTransform {
        let horAxis = this.xAxis,
            vertAxis = this.yAxis;

        const chart = this.chart,
            inverted = (
                chart.inverted &&
                !chart.polar &&
                horAxis &&
                this.invertible !== false &&
                name === 'series'
            );

        // Swap axes for inverted (#2339)
        if (chart.inverted) {
            horAxis = vertAxis;
            vertAxis = this.xAxis;
        }

        return {
            translateX: horAxis ? horAxis.left : chart.plotLeft,
            translateY: vertAxis ? vertAxis.top : chart.plotTop,
            rotation: inverted ? 90 : 0,
            rotationOriginX: inverted ?
                (horAxis.len - vertAxis.len) / 2 :
                0,
            rotationOriginY: inverted ?
                (horAxis.len + vertAxis.len) / 2 :
                0,
            scaleX: inverted ? -1 : 1, // #1623
            scaleY: 1
        };
    }

    /**
     * Removes the event handlers attached previously with addEvents.
     * @private
     * @function Highcharts.Series#removeEvents
     */
    public removeEvents(keepEventsForUpdate?: boolean): void {
        const series = this;

        if (!keepEventsForUpdate) {
            // remove all events
            removeEvent(series);
        }

        if (series.eventsToUnbind.length) {
            // remove only internal events for proper update
            // #12355 - solves problem with multiple destroy events
            series.eventsToUnbind.forEach(function (
                unbind: Function
            ): void {
                unbind();
            });
            series.eventsToUnbind.length = 0;
        }
    }

    /**
     * Render the graph and markers. Called internally when first rendering
     * and later when redrawing the chart. This function can be extended in
     * plugins, but normally shouldn't be called directly.
     *
     * @function Highcharts.Series#render
     *
     * @emits Highcharts.Series#event:afterRender
     */
    public render(): void {
        const series = this,
            chart = series.chart,
            options = series.options,
            animOptions = animObject(options.animation),
            visibility: 'hidden'|'inherit'|'visible' = series.visible ?
                'inherit' : 'hidden', // #2597
            zIndex = options.zIndex,
            hasRendered = series.hasRendered,
            chartSeriesGroup = chart.seriesGroup,
            inverted = chart.inverted;

        let animDuration = (!series.finishedAnimating) ?
            animOptions.duration : 0;

        fireEvent(this, 'render');

        // the group
        const group = series.plotGroup(
            'group',
            'series',
            visibility,
            zIndex as any,
            chartSeriesGroup as any
        );

        series.markerGroup = series.plotGroup(
            'markerGroup',
            'markers',
            visibility,
            zIndex as any,
            chartSeriesGroup as any
        );

        // Initial clipping, applies to columns etc. (#3839).
        if (options.clip !== false) {
            series.setClip();
        }

        // Initialize the animation
        if (series.animate && animDuration) {
            series.animate(true);
        }

        // Draw the graph if any
        if ((series as any).drawGraph) {
            (series as any).drawGraph();
            series.applyZones();
        }

        // Draw the points
        if (series.visible) {
            series.drawPoints();
        }

        // Draw the data labels
        if (series.drawDataLabels) {
            series.drawDataLabels();
        }

        // In pie charts, slices are added to the DOM, but actual rendering
        // is postponed until labels reserved their space
        if (series.redrawPoints) {
            series.redrawPoints();
        }

        // Draw the mouse tracking area
        if (
            series.drawTracker &&
            options.enableMouseTracking
        ) {
            series.drawTracker();
        }

        // Run the animation
        if (series.animate && animDuration) {
            series.animate();
        }

        // Call the afterAnimate function on animation complete (but don't
        // overwrite the animation.complete option which should be available
        // to the user).
        if (!hasRendered) {
            // Additional time if defer is defined before afterAnimate
            // will be triggered
            if (animDuration && animOptions.defer) {
                animDuration += animOptions.defer;
            }
            series.animationTimeout = syncTimeout(function (): void {
                series.afterAnimate();
            }, animDuration || 0);
        }

        // Means data is in accordance with what you see
        series.isDirty = false;

        // (See #322) series.isDirty = series.isDirtyData = false; // means
        // data is in accordance with what you see
        series.hasRendered = true;

        fireEvent(series, 'afterRender');
    }

    /**
     * Redraw the series. This function is called internally from
     * `chart.redraw` and normally shouldn't be called directly.
     * @private
     * @function Highcharts.Series#redraw
     */
    public redraw(): void {
        // Cache it here as it is set to false in render, but used after
        const wasDirty = this.isDirty || this.isDirtyData;

        this.translate();
        this.render();
        if (wasDirty) { // #3868, #3945
            delete this.kdTree;
        }
    }

    /**
     * Find the nearest point from a pointer event. This applies to series that
     * use k-d-trees to get the nearest point. Native pointer events must be
     * normalized using `Pointer.normalize`, that adds `chartX` and `chartY`
     * properties.
     *
     * @sample highcharts/demo/synchronized-charts
     *         Synchronized charts with tooltips
     *
     * @function Highcharts.Series#searchPoint
     *
     * @param {Highcharts.PointerEvent} e
     *        The normalized pointer event
     * @param {boolean} [compareX=false]
     *        Search only by the X value, not Y
     *
     * @return {Point|undefined}
     *        The closest point to the pointer event
     */
    public searchPoint(
        e: PointerEvent,
        compareX?: boolean
    ): (Point|undefined) {
        const series = this,
            xAxis = series.xAxis,
            yAxis = series.yAxis,
            inverted = series.chart.inverted;

        return this.searchKDTree({
            clientX: inverted ?
                xAxis.len - e.chartY + (xAxis.pos as any) :
                e.chartX - (xAxis.pos as any),
            plotY: inverted ?
                yAxis.len - e.chartX + (yAxis.pos as any) :
                e.chartY - (yAxis.pos as any)
        }, compareX, e);
    }

    /**
     * Build the k-d-tree that is used by mouse and touch interaction to get
     * the closest point. Line-like series typically have a one-dimensional
     * tree where points are searched along the X axis, while scatter-like
     * series typically search in two dimensions, X and Y.
     *
     * @private
     * @function Highcharts.Series#buildKDTree
     */
    public buildKDTree(e?: PointerEvent): void {

        // Prevent multiple k-d-trees from being built simultaneously
        // (#6235)
        this.buildingKdTree = true;

        const series = this,
            dimensions = (series.options.findNearestPointBy as any)
                .indexOf('y') > -1 ? 2 : 1;

        /**
         * Internal function
         * @private
         */
        function _kdtree(
            points: Array<Point>,
            depth: number,
            dimensions: number
        ): (KDNode|undefined) {
            const length = points && points.length;
            let axis: string,
                median;

            if (length) {

                // alternate between the axis
                axis = series.kdAxisArray[depth % dimensions];

                // sort point array
                points.sort(function (a, b): number {
                    return (a as any)[axis] - (b as any)[axis];
                });

                median = Math.floor(length / 2);

                // build and return nod
                return {
                    point: points[median],
                    left: _kdtree(
                        points.slice(0, median), depth + 1, dimensions
                    ),
                    right: _kdtree(
                        points.slice(median + 1), depth + 1, dimensions
                    )
                };

            }
        }

        /**
         * Start the recursive build process with a clone of the points
         * array and null points filtered out. (#3873)
         * @private
         */
        function startRecursive(): void {
            series.kdTree = _kdtree(
                series.getValidPoints(
                    null as any,
                    // For line-type series restrict to plot area, but
                    // column-type series not (#3916, #4511)
                    !series.directTouch
                ),
                dimensions,
                dimensions
            );
            series.buildingKdTree = false;
        }
        delete series.kdTree;

        // For testing tooltips, don't build async. Also if touchstart, we
        // may be dealing with click events on mobile, so don't delay
        // (#6817).
        syncTimeout(
            startRecursive,
            series.options.kdNow || (e && e.type === 'touchstart') ? 0 : 1
        );
    }

    /**
     * @private
     * @function Highcharts.Series#searchKDTree
     */
    public searchKDTree(
        point: KDPointSearchObject,
        compareX?: boolean,
        e?: PointerEvent
    ): (Point|undefined) {
        const series = this,
            [kdX, kdY] = this.kdAxisArray,
            kdComparer = compareX ? 'distX' : 'dist',
            kdDimensions = (series.options.findNearestPointBy || '')
                .indexOf('y') > -1 ? 2 : 1,
            useRadius = !!series.isBubble;

        /**
         * Set the one and two dimensional distance on the point object.
         * @private
         */
        function setDistance(
            p1: KDPointSearchObject,
            p2: Point
        ): void {
            const p1kdX = p1[kdX],
                p2kdX = p2[kdX],
                x = (defined(p1kdX) && defined(p2kdX)) ? p1kdX - p2kdX : null,
                p1kdY = p1[kdY],
                p2kdY = p2[kdY],
                y = (defined(p1kdY) && defined(p2kdY)) ? p1kdY - p2kdY : 0,
                radius = useRadius ? (p2.marker?.radius || 0) : 0;

            p2.dist = Math.sqrt(((x && x * x) || 0) + y * y) - radius;
            p2.distX = defined(x) ? (Math.abs(x) - radius) : Number.MAX_VALUE;
        }

        /**
         * @private
         */
        function _search(
            search: KDPointSearchObject,
            tree: KDNode,
            depth: number,
            dimensions: number
        ): Point {
            const point = tree.point,
                axis = series.kdAxisArray[depth % dimensions];
            let nPoint1,
                nPoint2,
                ret = point;

            setDistance(search, point);

            // Pick side based on distance to splitting point
            const tdist = (search[axis] || 0) - (point[axis] || 0) +
                    (useRadius ? (point.marker?.radius || 0) : 0),
                sideA = tdist < 0 ? 'left' : 'right',
                sideB = tdist < 0 ? 'right' : 'left';

            // End of tree
            if (tree[sideA]) {
                nPoint1 = _search(
                    search, tree[sideA] as any, depth + 1, dimensions
                );

                ret = (
                    (nPoint1 as any)[kdComparer] <
                    (ret as any)[kdComparer] ?
                        nPoint1 :
                        point
                );
            }
            if (tree[sideB]) {
                // compare distance to current best to splitting point to
                // decide whether to check side B or not
                if (Math.sqrt(tdist * tdist) < (ret as any)[kdComparer]) {
                    nPoint2 = _search(
                        search,
                        tree[sideB] as any,
                        depth + 1,
                        dimensions
                    );
                    ret = (
                        (nPoint2 as any)[kdComparer] <
                        (ret as any)[kdComparer] ?
                            nPoint2 :
                            ret
                    );
                }
            }

            return ret;
        }

        if (!this.kdTree && !this.buildingKdTree) {
            this.buildKDTree(e);
        }

        if (this.kdTree) {
            return _search(point, this.kdTree, kdDimensions, kdDimensions);
        }
    }

    /**
     * @private
     * @function Highcharts.Series#pointPlacementToXValue
     */
    public pointPlacementToXValue(): number {
        const {
            options: {
                pointPlacement,
                pointRange
            },
            xAxis: axis
        } = this;

        let factor = pointPlacement;
        // Point placement is relative to each series pointRange (#5889)
        if (factor === 'between') {
            factor = axis.reversed ? -0.5 : 0.5; // #11955
        }

        return isNumber(factor) ?
            factor * (pointRange || axis.pointRange) :
            0;
    }

    /**
     * @private
     * @function Highcharts.Series#isPointInside
     */
    public isPointInside(point: (Record<string, number>|Point)): boolean {
        const { chart, xAxis, yAxis } = this,
            isInside = (
                typeof point.plotY !== 'undefined' &&
                typeof point.plotX !== 'undefined' &&
                point.plotY >= 0 &&
                point.plotY <= (yAxis ? yAxis.len : chart.plotHeight) &&
                point.plotX >= 0 &&
                point.plotX <= (xAxis ? xAxis.len : chart.plotWidth)
            );

        return isInside;
    }

    /**
     * Draw the tracker object that sits above all data labels and markers to
     * track mouse events on the graph or points. For the line type charts
     * the tracker uses the same graphPath, but with a greater stroke width
     * for better control.
     * @private
     */
    public drawTracker(): void {
        const series = this,
            options = series.options,
            trackByArea = options.trackByArea,
            trackerPath = ([] as SVGPath).concat(
                trackByArea ?
                    (series.areaPath as any) :
                    (series.graphPath as any)
            ),
            // trackerPathLength = trackerPath.length,
            chart = series.chart,
            pointer = chart.pointer,
            renderer = chart.renderer,
            snap = (chart.options.tooltip as any).snap,
            tracker = series.tracker,
            onMouseOver = function (e: PointerEvent): void {
                if (
                    options.enableMouseTracking &&
                    chart.hoverSeries !== series
                ) {
                    series.onMouseOver();
                }
            },
            /*
             * Empirical lowest possible opacities for TRACKER_FILL for an
             * element to stay invisible but clickable
             * IE9: 0.00000000001 (unlimited)
             * IE10: 0.0001 (exporting only)
             * FF: 0.00000000001 (unlimited)
             * Chrome: 0.000001
             * Safari: 0.000001
             * Opera: 0.00000000001 (unlimited)
             */
            TRACKER_FILL = 'rgba(192,192,192,' + (svg ? 0.0001 : 0.002) + ')';
        let i: number;

        // Draw the tracker
        if (tracker) {
            tracker.attr({ d: trackerPath });
        } else if (series.graph) { // create

            series.tracker = renderer.path(trackerPath)
                .attr({
                    visibility: series.visible ? 'inherit' : 'hidden',
                    zIndex: 2
                })
                .addClass(
                    trackByArea ?
                        'highcharts-tracker-area' :
                        'highcharts-tracker-line'
                )
                .add(series.group);

            if (!chart.styledMode) {
                (series.tracker as any).attr({
                    'stroke-linecap': 'round',
                    'stroke-linejoin': 'round', // #1225
                    stroke: TRACKER_FILL,
                    fill: trackByArea ? TRACKER_FILL : 'none',
                    'stroke-width': series.graph.strokeWidth() +
                        (trackByArea ? 0 : 2 * snap)
                });
            }

            // The tracker is added to the series group, which is clipped, but
            // is covered by the marker group. So the marker group also needs to
            // capture events.
            [
                series.tracker,
                series.markerGroup,
                series.dataLabelsGroup
            ].forEach(function (
                tracker?: SVGElement
            ): void {
                if (tracker) {
                    tracker.addClass('highcharts-tracker')
                        .on('mouseover', onMouseOver)
                        .on('mouseout', function (e: PointerEvent): void {
                            pointer.onTrackerMouseOut(e);
                        });

                    if (options.cursor && !chart.styledMode) {
                        tracker.css({ cursor: options.cursor });
                    }

                    if (hasTouch) {
                        tracker.on('touchstart', onMouseOver);
                    }
                }
            });
        }
        fireEvent(this, 'afterDrawTracker');
    }

    /**
     * Add a point to the series after render time. The point can be added at
     * the end, or by giving it an X value, to the start or in the middle of the
     * series.
     *
     * @sample highcharts/members/series-addpoint-append/
     *         Append point
     * @sample highcharts/members/series-addpoint-append-and-shift/
     *         Append and shift
     * @sample highcharts/members/series-addpoint-x-and-y/
     *         Both X and Y values given
     * @sample highcharts/members/series-addpoint-pie/
     *         Append pie slice
     * @sample stock/members/series-addpoint/
     *         Append 100 points in Highcharts Stock
     * @sample stock/members/series-addpoint-shift/
     *         Append and shift in Highcharts Stock
     * @sample maps/members/series-addpoint/
     *         Add a point in Highmaps
     *
     * @function Highcharts.Series#addPoint
     *
     * @param {Highcharts.PointOptionsType} options
     *        The point options. If options is a single number, a point with
     *        that y value is appended to the series. If it is an array, it will
     *        be interpreted as x and y values respectively. If it is an
     *        object, advanced options as outlined under `series.data` are
     *        applied.
     *
     * @param {boolean} [redraw=true]
     *        Whether to redraw the chart after the point is added. When adding
     *        more than one point, it is highly recommended that the redraw
     *        option be set to false, and instead {@link Chart#redraw} is
     *        explicitly called after the adding of points is finished.
     *        Otherwise, the chart will redraw after adding each point.
     *
     * @param {boolean} [shift=false]
     *        If true, a point is shifted off the start of the series as one is
     *        appended to the end.
     *
     * @param {boolean|Partial<Highcharts.AnimationOptionsObject>} [animation]
     *        Whether to apply animation, and optionally animation
     *        configuration.
     *
     * @param {boolean} [withEvent=true]
     *        Used internally, whether to fire the series `addPoint` event.
     *
     * @emits Highcharts.Series#event:addPoint
     */
    public addPoint(
        options: (PointOptions|PointShortOptions),
        redraw?: boolean,
        shift?: boolean,
        animation?: (boolean|Partial<AnimationOptions>),
        withEvent?: boolean
    ): void {
        const series = this,
            seriesOptions = series.options,
            data = series.data,
            chart = series.chart,
            xAxis = series.xAxis,
            names = xAxis && xAxis.hasNames && xAxis.names,
            dataOptions = seriesOptions.data,
            xData = series.xData as any;
        let isInTheMiddle,
            i: number;

        // Optional redraw, defaults to true
        redraw = pick(redraw, true);

        // Get options and push the point to xData, yData and series.options. In
        // series.generatePoints the Point instance will be created on demand
        // and pushed to the series.data array.
        const point = { series: series } as any;
        series.pointClass.prototype.applyOptions.apply(point, [options]);
        const x: (number|null) = point.x;

        // Get the insertion point
        i = xData.length;
        if (series.requireSorting && (x as any) < xData[i - 1]) {
            isInTheMiddle = true;
            while (i && xData[i - 1] > (x as any)) {
                i--;
            }
        }

        // Insert undefined item
        series.updateParallelArrays(point, 'splice', [i, 0, 0]);
        // Update it
        series.updateParallelArrays(point, i);

        if (names && point.name) {
            names[x as any] = point.name;
        }
        (dataOptions as any).splice(i, 0, options);

        if (
            isInTheMiddle ||
            // When processedData is present we need to splice an empty slot
            // into series.data, otherwise generatePoints won't pick it up.
            (series as unknown as MapSeries).processedData
        ) {
            series.data.splice(i, 0, null as any);
            series.processData();
        }

        // Generate points to be added to the legend (#1329)
        if (seriesOptions.legendType === 'point') {
            series.generatePoints();
        }

        // Shift the first point off the parallel arrays
        if (shift) {
            if (data[0] && !!data[0].remove) {
                data[0].remove(false);
            } else {
                data.shift();
                series.updateParallelArrays(point, 'shift');

                (dataOptions as any).shift();
            }
        }

        // Fire event
        if (withEvent !== false) {
            fireEvent(series, 'addPoint', { point: point });
        }

        // redraw
        series.isDirty = true;
        series.isDirtyData = true;

        if (redraw) {
            chart.redraw(animation); // Animation is set anyway on redraw, #5665
        }
    }

    /**
     * Remove a point from the series. Unlike the
     * {@link Highcharts.Point#remove} method, this can also be done on a point
     * that is not instanciated because it is outside the view or subject to
     * Highcharts Stock data grouping.
     *
     * @sample highcharts/members/series-removepoint/
     *         Remove cropped point
     *
     * @function Highcharts.Series#removePoint
     *
     * @param {number} i
     *        The index of the point in the {@link Highcharts.Series.data|data}
     *        array.
     *
     * @param {boolean} [redraw=true]
     *        Whether to redraw the chart after the point is added. When
     *        removing more than one point, it is highly recommended that the
     *        `redraw` option be set to `false`, and instead {@link
     *        Highcharts.Chart#redraw} is explicitly called after the adding of
     *        points is finished.
     *
     * @param {boolean|Partial<Highcharts.AnimationOptionsObject>} [animation]
     *        Whether and optionally how the series should be animated.
     *
     * @emits Highcharts.Point#event:remove
     */
    public removePoint(
        i: number,
        redraw?: boolean,
        animation?: (boolean|Partial<AnimationOptions>)
    ): void {

        const series = this,
            data = series.data,
            point = data[i],
            points = series.points,
            chart = series.chart,
            remove = function (): void {

                if (points && points.length === data.length) { // #4935
                    points.splice(i, 1);
                }
                data.splice(i, 1);
                (series.options.data as any).splice(i, 1);
                series.updateParallelArrays(
                    point || { series: series },
                    'splice',
                    [i, 1]
                );

                if (point) {
                    point.destroy();
                }

                // redraw
                series.isDirty = true;
                series.isDirtyData = true;
                if (redraw) {
                    chart.redraw();
                }
            };

        setAnimation(animation, chart);
        redraw = pick(redraw, true);

        // Fire the event with a default handler of removing the point
        if (point) {
            point.firePointEvent('remove', null as any, remove);
        } else {
            remove();
        }
    }

    /**
     * Remove a series and optionally redraw the chart.
     *
     * @sample highcharts/members/series-remove/
     *         Remove first series from a button
     *
     * @function Highcharts.Series#remove
     *
     * @param {boolean} [redraw=true]
     *        Whether to redraw the chart or wait for an explicit call to
     *        {@link Highcharts.Chart#redraw}.
     *
     * @param {boolean|Partial<Highcharts.AnimationOptionsObject>} [animation]
     *        Whether to apply animation, and optionally animation
     *        configuration.
     *
     * @param {boolean} [withEvent=true]
     *        Used internally, whether to fire the series `remove` event.
     *
     * @emits Highcharts.Series#event:remove
     */
    public remove(
        redraw?: boolean,
        animation?: (boolean|Partial<AnimationOptions>),
        withEvent?: boolean,
        keepEvents?: boolean
    ): void {
        const series = this,
            chart = series.chart;

        /**
         * @private
         */
        function remove(): void {

            // Destroy elements
            series.destroy(keepEvents);

            // Redraw
            chart.isDirtyLegend = chart.isDirtyBox = true;
            chart.linkSeries(keepEvents);

            if (pick(redraw, true)) {
                chart.redraw(animation);
            }
        }

        // Fire the event with a default handler of removing the point
        if (withEvent !== false) {
            fireEvent(series, 'remove', null as any, remove);
        } else {
            remove();
        }
    }

    /**
     * Update the series with a new set of options. For a clean and precise
     * handling of new options, all methods and elements from the series are
     * removed, and it is initialized from scratch. Therefore, this method is
     * more performance expensive than some other utility methods like {@link
     * Series#setData} or {@link Series#setVisible}.
     *
     * Note that `Series.update` may mutate the passed `data` options.
     *
     * @sample highcharts/members/series-update/
     *         Updating series options
     * @sample maps/members/series-update/
     *         Update series options in Highmaps
     *
     * @function Highcharts.Series#update
     *
     * @param {Highcharts.SeriesOptionsType} options
     *        New options that will be merged with the series' existing options.
     *
     * @param {boolean} [redraw=true]
     *        Whether to redraw the chart after the series is altered. If doing
     *        more operations on the chart, it is a good idea to set redraw to
     *        false and call {@link Chart#redraw} after.
     *
     * @emits Highcharts.Series#event:update
     * @emits Highcharts.Series#event:afterUpdate
     */
    public update(
        options: DeepPartial<SeriesTypeOptions>,
        redraw?: boolean
    ): void {

        options = diffObjects(options, this.userOptions);
        fireEvent(this, 'update', { options: options });

        const series = this,
            chart = series.chart,
            // must use user options when changing type because series.options
            // is merged in with type specific plotOptions
            oldOptions = series.userOptions,
            initialType = series.initialType || series.type,
            plotOptions = chart.options.plotOptions,
            initialSeriesProto = seriesTypes[initialType].prototype,
            groups = [
                'group',
                'markerGroup',
                'dataLabelsGroup',
                'transformGroup'
            ],
            optionsToCheck = [
                'dataGrouping',
                'pointStart',
                'pointInterval',
                'pointIntervalUnit',
                'keys'
            ],
            // Animation must be enabled when calling update before the initial
            // animation has first run. This happens when calling update
            // directly after chart initialization, or when applying responsive
            // rules (#6912).
            animation = series.finishedAnimating && { animation: false },
            kinds = {} as Record<string, number>;
        let seriesOptions: SeriesOptions,
            n,
            preserve = [
                'colorIndex',
                'eventOptions',
                'navigatorSeries',
                'symbolIndex',
                'baseSeries'
            ],
            newType = (
                options.type ||
                oldOptions.type ||
                chart.options.chart.type
            );
        const keepPoints = !(
            // Indicators, histograms etc recalculate the data. It should be
            // possible to omit this.
            this.hasDerivedData ||
            // New type requires new point classes
            (newType && newType !== this.type) ||
            // New options affecting how the data points are built
            typeof options.pointStart !== 'undefined' ||
            typeof options.pointInterval !== 'undefined' ||
            typeof options.relativeXValue !== 'undefined' ||

            options.joinBy ||
            options.mapData || // #11636
            // Changes to data grouping requires new points in new group
            optionsToCheck.some(
                (option): boolean => series.hasOptionChanged(option)
            )
        );

        newType = newType || initialType;

        if (keepPoints) {
            preserve.push(
                'data',
                'isDirtyData',
                // GeoHeatMap interpolation
                'isDirtyCanvas',
                'points',

                'processedData', // #17057

                'processedXData',
                'processedYData',
                'xIncrement',
                'cropped',
                '_hasPointMarkers',
                'hasDataLabels',
                'clips', // #15420

                // Networkgraph (#14397)
                'nodes',
                'layout',

                // Treemap
                'level',

                // Map specific, consider moving it to series-specific preserve-
                // properties (#10617)
                'mapMap',
                'mapData',
                'minY',
                'maxY',
                'minX',
                'maxX'
            );
            if (options.visible !== false) {
                preserve.push('area', 'graph');
            }
            series.parallelArrays.forEach(function (key: string): void {
                preserve.push(key + 'Data');
            });

            if (options.data) {
                // setData uses dataSorting options so we need to update them
                // earlier
                if (options.dataSorting) {
                    extend(series.options.dataSorting, options.dataSorting);
                }
                this.setData(options.data as any, false);
            }
        }

        // Do the merge, with some forced options
        options = merge(oldOptions, animation as any, {
            // When oldOptions.index is null it should't be cleared.
            // Otherwise navigator series will have wrong indexes (#10193).
            index: typeof oldOptions.index === 'undefined' ?
                series.index : oldOptions.index,
            pointStart: pick(
                // When updating from blank (#7933)
                plotOptions?.series?.pointStart,
                oldOptions.pointStart,
                // When updating after addPoint
                (series.xData as any)[0]
            )
        }, (!keepPoints && { data: series.options.data }) as any, options);

        // Merge does not merge arrays, but replaces them. Since points were
        // updated, `series.options.data` has correct merged options, use it:
        if (keepPoints && options.data) {
            options.data = series.options.data;
        }

        // Make sure preserved properties are not destroyed (#3094)
        preserve = groups.concat(preserve);
        preserve.forEach(function (prop: string): void {
            (preserve as any)[prop] = (series as any)[prop];
            delete (series as any)[prop];
        });

        let casting = false;

        if (seriesTypes[newType]) {

            casting = newType !== series.type;

            // Destroy the series and delete all properties, it will be
            // reinserted within the `init` call below
            series.remove(false, false, false, true);

            if (casting) {
                // Modern browsers including IE11
                if (Object.setPrototypeOf) {
                    Object.setPrototypeOf(
                        series,
                        seriesTypes[newType].prototype
                    );

                // Legacy (IE < 11)
                } else {

                    const ownEvents = Object.hasOwnProperty.call(
                        series,
                        'hcEvents'
                    ) && series.hcEvents;
                    for (n in initialSeriesProto) { // eslint-disable-line guard-for-in
                        (series as any)[n] = void 0;
                    }

                    // Reinsert all methods and properties from the new type
                    // prototype (#2270, #3719).
                    extend<Series>(
                        series,
                        seriesTypes[newType].prototype
                    );

                    // The events are tied to the prototype chain, don't copy if
                    // they're not the series' own
                    if (ownEvents) {
                        series.hcEvents = ownEvents;
                    } else {
                        delete series.hcEvents;
                    }
                }
            }
        } else {
            error(
                17,
                true,
                chart,
                { missingModuleFor: newType }
            );
        }

        // Re-register groups (#3094) and other preserved properties
        preserve.forEach(function (prop: string): void {
            (series as any)[prop] = (preserve as any)[prop];
        });

        series.init(chart, options);

        // Remove particular elements of the points. Check `series.options`
        // because we need to consider the options being set on plotOptions as
        // well.
        if (keepPoints && this.points) {
            seriesOptions = series.options;
            // What kind of elements to destroy
            if (seriesOptions.visible === false) {
                kinds.graphic = 1;
                kinds.dataLabel = 1;
            } else {
                const { marker } = seriesOptions,
                    oldMarker = oldOptions.marker || {};

                // If the  marker got disabled or changed its symbol, width or
                // height - destroy
                if (
<<<<<<< HEAD
                    this.hasMarkerChanged(seriesOptions, oldOptions)
=======
                    marker &&
                    (
                        (oldMarker.enabled && !marker.enabled) ||
                        oldMarker.symbol !== marker.symbol || // #10870, #15946
                        oldMarker.height !== marker.height || // #16274
                        oldMarker.width !== marker.width // #16274
                    )
>>>>>>> 470e382e
                ) {
                    kinds.graphic = 1;
                }

                if (!series.hasDataLabels?.()) {
                    kinds.dataLabel = 1;
                }
            }
            for (const point of this.points) {
                if (point && point.series) {
                    point.resolveColor();
                    // Destroy elements in order to recreate based on updated
                    // series options.
                    if (Object.keys(kinds).length) {
                        point.destroyElements(kinds);
                    }
                    if (
                        seriesOptions.showInLegend === false &&
                        point.legendItem
                    ) {
                        chart.legend.destroyItem(point);
                    }
                }
            }
        }

        series.initialType = initialType;
        chart.linkSeries(); // Links are lost in series.remove (#3028)

        // #15383: Fire updatedData if the type has changed to keep linked
        // series such as indicators updated
        if (casting && series.linkedSeries.length) {
            series.isDirtyData = true;
        }

        fireEvent(this, 'afterUpdate');

        if (pick(redraw, true)) {
            chart.redraw(keepPoints ? void 0 : false);
        }
    }

    /**
     * Used from within series.update
     * @private
     */
    public setName(name: string): void {
        this.name = this.options.name = this.userOptions.name = name;
        this.chart.isDirtyLegend = true;
    }

    /**
     * Check if the option has changed.
     * @private
     */
    public hasOptionChanged(optionName: string): boolean {
        const chart = this.chart,
            option = this.options[optionName as keyof SeriesOptions],
            plotOptions = chart.options.plotOptions,
            oldOption = this.userOptions[
                optionName as keyof DeepPartial<SeriesOptions>
            ],
            plotOptionsOption = pick(
                plotOptions?.[this.type]?.[
                    optionName as keyof Omit<SeriesOptions, NonPlotOptions>
                ],
                plotOptions?.series?.[
                    optionName as keyof Omit<SeriesOptions, NonPlotOptions>
                ]
            );

        // Check if `plotOptions` are defined already, #19203
        if (oldOption && !defined(plotOptionsOption)) {
            return option !== oldOption;
        }

        return option !== pick(plotOptionsOption, option);
    }

    /**
     * Runs on mouse over the series graphical items.
     *
     * @function Highcharts.Series#onMouseOver
     * @emits Highcharts.Series#event:mouseOver
     */
    public onMouseOver(): void {
        const series = this,
            chart = series.chart,
            hoverSeries = chart.hoverSeries,
            pointer = chart.pointer;

        pointer.setHoverChartIndex();

        // set normal state to previous series
        if (hoverSeries && hoverSeries !== series) {
            hoverSeries.onMouseOut();
        }

        // trigger the event, but to save processing time,
        // only if defined
        if ((series.options.events as any).mouseOver) {
            fireEvent(series, 'mouseOver');
        }

        // hover this
        series.setState('hover');

        /**
         * Contains the original hovered series.
         *
         * @name Highcharts.Chart#hoverSeries
         * @type {Highcharts.Series|null}
         */
        chart.hoverSeries = series;
    }

    /**
     * Runs on mouse out of the series graphical items.
     *
     * @function Highcharts.Series#onMouseOut
     *
     * @emits Highcharts.Series#event:mouseOut
     */
    public onMouseOut(): void {
        // trigger the event only if listeners exist
        const series = this,
            options = series.options,
            chart = series.chart,
            tooltip = chart.tooltip,
            hoverPoint = chart.hoverPoint;

        // #182, set to null before the mouseOut event fires
        chart.hoverSeries = null as any;

        // trigger mouse out on the point, which must be in this series
        if (hoverPoint) {
            hoverPoint.onMouseOut();
        }

        // fire the mouse out event
        if (series && (options.events as any).mouseOut) {
            fireEvent(series, 'mouseOut');
        }


        // hide the tooltip
        if (
            tooltip &&
            !series.stickyTracking &&
            (!tooltip.shared || series.noSharedTooltip)
        ) {
            tooltip.hide();
        }

        // Reset all inactive states
        chart.series.forEach(function (s): void {
            s.setState('', true);
        });

    }

    /**
     * Set the state of the series. Called internally on mouse interaction
     * operations, but it can also be called directly to visually
     * highlight a series.
     *
     * @function Highcharts.Series#setState
     *
     * @param {Highcharts.SeriesStateValue|""} [state]
     *        The new state, can be either `'hover'`, `'inactive'`, `'select'`,
     *        or `''` (an empty string), `'normal'` or `undefined` to set to
     *        normal state.
     * @param {boolean} [inherit]
     *        Determines if state should be inherited by points too.
     */
    public setState(
        state?: (StatesOptionsKey|''),
        inherit?: boolean
    ): void {
        const series = this,
            options = series.options,
            graph = series.graph,
            inactiveOtherPoints = options.inactiveOtherPoints,
            stateOptions = options.states,
            // By default a quick animation to hover/inactive,
            // slower to un-hover
            stateAnimation = pick(
                (
                    (stateOptions as any)[state || 'normal'] &&
                    (stateOptions as any)[state || 'normal'].animation
                ),
                series.chart.options.chart.animation
            );
        let attribs,
            lineWidth = options.lineWidth,
            i = 0,
            opacity = options.opacity;

        state = state || '';

        if (series.state !== state) {

            // Toggle class names
            [
                series.group,
                series.markerGroup,
                series.dataLabelsGroup
            ].forEach(function (
                group: (SVGElement|undefined)
            ): void {
                if (group) {
                    // Old state
                    if (series.state) {
                        group.removeClass('highcharts-series-' + series.state);
                    }
                    // New state
                    if (state) {
                        group.addClass('highcharts-series-' + state);
                    }
                }
            });

            series.state = state;

            if (!series.chart.styledMode) {

                if ((stateOptions as any)[state] &&
                    (stateOptions as any)[state].enabled === false
                ) {
                    return;
                }

                if (state) {
                    lineWidth = (
                        (stateOptions as any)[state].lineWidth ||
                        lineWidth + (
                            (stateOptions as any)[state].lineWidthPlus || 0
                        )
                    ); // #4035

                    opacity = pick(
                        (stateOptions as any)[state].opacity,
                        opacity
                    );
                }

                if (graph && !graph.dashstyle && isNumber(lineWidth)) {
                    attribs = {
                        'stroke-width': lineWidth
                    };

                    // Animate the graph stroke-width.
                    graph.animate(
                        attribs,
                        stateAnimation
                    );
                    while ((series as any)['zone-graph-' + i]) {
                        (series as any)['zone-graph-' + i].animate(
                            attribs,
                            stateAnimation
                        );
                        i = i + 1;
                    }
                }

                // For some types (pie, networkgraph, sankey) opacity is
                // resolved on a point level
                if (!inactiveOtherPoints) {
                    [
                        series.group,
                        series.markerGroup,
                        series.dataLabelsGroup,
                        series.labelBySeries
                    ].forEach(function (
                        group: (SVGElement|undefined)
                    ): void {
                        if (group) {
                            group.animate(
                                {
                                    opacity: opacity
                                },
                                stateAnimation
                            );
                        }
                    });
                }
            }
        }

        // Don't loop over points on a series that doesn't apply inactive state
        // to siblings markers (e.g. line, column)
        if (inherit && inactiveOtherPoints && series.points) {
            series.setAllPointsToState(state || void 0);
        }
    }

    /**
     * Set the state for all points in the series.
     *
     * @function Highcharts.Series#setAllPointsToState
     *
     * @private
     *
     * @param {string} [state]
     *        Can be either `hover` or undefined to set to normal state.
     */
    public setAllPointsToState(state?: StatesOptionsKey): void {
        this.points.forEach(function (point): void {
            if (point.setState) {
                point.setState(state);
            }
        });
    }

    /**
     * Show or hide the series.
     *
     * @function Highcharts.Series#setVisible
     *
     * @param {boolean} [visible]
     * True to show the series, false to hide. If undefined, the visibility is
     * toggled.
     *
     * @param {boolean} [redraw=true]
     * Whether to redraw the chart after the series is altered. If doing more
     * operations on the chart, it is a good idea to set redraw to false and
     * call {@link Chart#redraw|chart.redraw()} after.
     *
     * @emits Highcharts.Series#event:hide
     * @emits Highcharts.Series#event:show
     */
    public setVisible(
        vis?: boolean,
        redraw?: boolean
    ): void {
        const series = this,
            chart = series.chart,
            ignoreHiddenSeries = chart.options.chart.ignoreHiddenSeries,
            oldVisibility = series.visible;

        // if called without an argument, toggle visibility
        series.visible =
            vis =
            series.options.visible =
            series.userOptions.visible =
            typeof vis === 'undefined' ? !oldVisibility : vis; // #5618
        const showOrHide = vis ? 'show' : 'hide';

        // show or hide elements
        [
            'group',
            'dataLabelsGroup',
            'markerGroup',
            'tracker',
            'tt'
        ].forEach(function (key: string): void {
            if ((series as any)[key]) {
                (series as any)[key][showOrHide]();
            }
        });


        // hide tooltip (#1361)
        if (
            chart.hoverSeries === series ||
            (chart.hoverPoint && chart.hoverPoint.series) === series
        ) {
            series.onMouseOut();
        }


        if (series.legendItem) {
            chart.legend.colorizeItem(series, vis);
        }


        // rescale or adapt to resized chart
        series.isDirty = true;
        // in a stack, all other series are affected
        if (series.options.stacking) {
            chart.series.forEach(function (otherSeries): void {
                if (otherSeries.options.stacking && otherSeries.visible) {
                    otherSeries.isDirty = true;
                }
            });
        }

        // show or hide linked series
        series.linkedSeries.forEach(function (otherSeries): void {
            otherSeries.setVisible(vis, false);
        });

        if (ignoreHiddenSeries) {
            chart.isDirtyBox = true;
        }

        fireEvent(series, showOrHide);

        if (redraw !== false) {
            chart.redraw();
        }
    }

    /**
     * Show the series if hidden.
     *
     * @sample highcharts/members/series-hide/
     *         Toggle visibility from a button
     *
     * @function Highcharts.Series#show
     * @emits Highcharts.Series#event:show
     */
    public show(): void {
        this.setVisible(true);
    }

    /**
     * Hide the series if visible. If the
     * [chart.ignoreHiddenSeries](https://api.highcharts.com/highcharts/chart.ignoreHiddenSeries)
     * option is true, the chart is redrawn without this series.
     *
     * @sample highcharts/members/series-hide/
     *         Toggle visibility from a button
     *
     * @function Highcharts.Series#hide
     * @emits Highcharts.Series#event:hide
     */
    public hide(): void {
        this.setVisible(false);
    }


    /**
     * Select or unselect the series. This means its
     * {@link Highcharts.Series.selected|selected}
     * property is set, the checkbox in the legend is toggled and when selected,
     * the series is returned by the {@link Highcharts.Chart#getSelectedSeries}
     * function.
     *
     * @sample highcharts/members/series-select/
     *         Select a series from a button
     *
     * @function Highcharts.Series#select
     *
     * @param {boolean} [selected]
     * True to select the series, false to unselect. If undefined, the selection
     * state is toggled.
     *
     * @emits Highcharts.Series#event:select
     * @emits Highcharts.Series#event:unselect
     */
    public select(selected?: boolean): void {
        const series = this;

        series.selected =
        selected =
        this.options.selected = (
            typeof selected === 'undefined' ?
                !series.selected :
                selected
        );

        if (series.checkbox) {
            series.checkbox.checked = selected;
        }

        fireEvent(series, selected ? 'select' : 'unselect');
    }

    /**
     * Checks if a tooltip should be shown for a given point.
     *
     * @private
     */
    public shouldShowTooltip(
        plotX: number,
        plotY: number,
        options: Chart.IsInsideOptionsObject = {}
    ): boolean {
        options.series = this;
        options.visiblePlotOnly = true;
        return this.chart.isInsidePlot(plotX, plotY, options);
    }

    /**
     * Draws the legend symbol based on the legendSymbol user option.
     *
     * @private
     */
    public drawLegendSymbol(legend: Legend, item: Legend.Item): void {
        LegendSymbol[this.options.legendSymbol || 'rectangle']
            ?.call(this, legend, item);
    }

    /** eslint-enable valid-jsdoc */

}

/* *
 *
 *  Class Prototype
 *
 * */

interface Series extends SeriesLike {
    axisTypes: Array<string>;
    coll: 'series';
    colorCounter: number;
    directTouch: boolean;
    hcEvents?: Record<string, Array<U.EventWrapperObject<Series>>>;
    isCartesian: boolean;
    kdAxisArray: Array<keyof KDPointSearchObject>;
    parallelArrays: Array<string>;
    pointClass: typeof Point;
    requireSorting: boolean;
    sorted: boolean;
}

extend(Series.prototype, {
    axisTypes: ['xAxis', 'yAxis'],
    coll: 'series',
    colorCounter: 0,
    directTouch: false,
    isCartesian: true,
    kdAxisArray: ['clientX', 'plotY'],
    // Each point's x and y values are stored in this.xData and this.yData:
    parallelArrays: ['x', 'y'],
    pointClass: Point,
    requireSorting: true,
    // Requires the data to be sorted:
    sorted: true
});

/* *
 *
 *  Class Namespace
 *
 * */

namespace Series {

    /* *
     *
     *  Declarations
     *
     * */

    export interface CropDataObject {
        end: number;
        start: number;
        xData: Array<number>;
        yData: (Array<(number|null)>|Array<Array<(number|null)>>);
    }

    export interface PlotBoxTransform extends SVGAttributes {
        scaleX: number;
        scaleY: number;
        translateX: number;
        translateY: number;
    }

    export interface ProcessedDataObject {
        xData: Array<number>;
        yData: (Array<(number|null)>|Array<Array<(number|null)>>);
        cropped: (boolean|undefined);
        cropStart: number;
        closestPointRange: (number|undefined);
    }

}

/* *
 *
 *  Registry
 *
 * */

SeriesRegistry.series = Series;

/* *
 *
 *  Default Export
 *
 * */

export default Series;

/* *
 *
 *  API Declarations
 *
 * */

/**
 * This is a placeholder type of the possible series options for
 * [Highcharts](../highcharts/series), [Highcharts Stock](../highstock/series),
 * [Highmaps](../highmaps/series), and [Gantt](../gantt/series).
 *
 * In TypeScript is this dynamically generated to reference all possible types
 * of series options.
 *
 * @ignore-declaration
 * @typedef {Highcharts.SeriesOptions|Highcharts.Dictionary<*>} Highcharts.SeriesOptionsType
 */

/**
 * Options for `dataSorting`.
 *
 * @interface Highcharts.DataSortingOptionsObject
 * @since 8.0.0
 *//**
 * Enable or disable data sorting for the series.
 * @name Highcharts.DataSortingOptionsObject#enabled
 * @type {boolean|undefined}
 *//**
 * Whether to allow matching points by name in an update.
 * @name Highcharts.DataSortingOptionsObject#matchByName
 * @type {boolean|undefined}
 *//**
 * Determines what data value should be used to sort by.
 * @name Highcharts.DataSortingOptionsObject#sortKey
 * @type {string|undefined}
 */

/**
 * Function callback when a series has been animated.
 *
 * @callback Highcharts.SeriesAfterAnimateCallbackFunction
 *
 * @param {Highcharts.Series} this
 *        The series where the event occured.
 *
 * @param {Highcharts.SeriesAfterAnimateEventObject} event
 *        Event arguments.
 */

/**
 * Event information regarding completed animation of a series.
 *
 * @interface Highcharts.SeriesAfterAnimateEventObject
 *//**
 * Animated series.
 * @name Highcharts.SeriesAfterAnimateEventObject#target
 * @type {Highcharts.Series}
 *//**
 * Event type.
 * @name Highcharts.SeriesAfterAnimateEventObject#type
 * @type {"afterAnimate"}
 */

/**
 * Function callback when the checkbox next to the series' name in the legend is
 * clicked.
 *
 * @callback Highcharts.SeriesCheckboxClickCallbackFunction
 *
 * @param {Highcharts.Series} this
 *        The series where the event occured.
 *
 * @param {Highcharts.SeriesCheckboxClickEventObject} event
 *        Event arguments.
 */

/**
 * Event information regarding check of a series box.
 *
 * @interface Highcharts.SeriesCheckboxClickEventObject
 *//**
 * Whether the box has been checked.
 * @name Highcharts.SeriesCheckboxClickEventObject#checked
 * @type {boolean}
 *//**
 * Related series.
 * @name Highcharts.SeriesCheckboxClickEventObject#item
 * @type {Highcharts.Series}
 *//**
 * Related series.
 * @name Highcharts.SeriesCheckboxClickEventObject#target
 * @type {Highcharts.Series}
 *//**
 * Event type.
 * @name Highcharts.SeriesCheckboxClickEventObject#type
 * @type {"checkboxClick"}
 */

/**
 * Function callback when a series is clicked. Return false to cancel toogle
 * actions.
 *
 * @callback Highcharts.SeriesClickCallbackFunction
 *
 * @param {Highcharts.Series} this
 *        The series where the event occured.
 *
 * @param {Highcharts.SeriesClickEventObject} event
 *        Event arguments.
 */

/**
 * Common information for a click event on a series.
 *
 * @interface Highcharts.SeriesClickEventObject
 * @extends global.Event
 *//**
 * Nearest point on the graph.
 * @name Highcharts.SeriesClickEventObject#point
 * @type {Highcharts.Point}
 */

/**
 * Gets fired when the series is hidden after chart generation time, either by
 * clicking the legend item or by calling `.hide()`.
 *
 * @callback Highcharts.SeriesHideCallbackFunction
 *
 * @param {Highcharts.Series} this
 *        The series where the event occured.
 *
 * @param {global.Event} event
 *        The event that occured.
 */

/**
 * The SVG value used for the `stroke-linecap` and `stroke-linejoin` of a line
 * graph.
 *
 * @typedef {"butt"|"round"|"square"|string} Highcharts.SeriesLinecapValue
 */

/**
 * Gets fired when the legend item belonging to the series is clicked. The
 * default action is to toggle the visibility of the series. This can be
 * prevented by returning `false` or calling `event.preventDefault()`.
 *
 * @callback Highcharts.SeriesLegendItemClickCallbackFunction
 *
 * @param {Highcharts.Series} this
 *        The series where the event occured.
 *
 * @param {Highcharts.SeriesLegendItemClickEventObject} event
 *        The event that occured.
 */

/**
 * Information about the event.
 *
 * @interface Highcharts.SeriesLegendItemClickEventObject
 *//**
 * Related browser event.
 * @name Highcharts.SeriesLegendItemClickEventObject#browserEvent
 * @type {global.PointerEvent}
 *//**
 * Prevent the default action of toggle the visibility of the series.
 * @name Highcharts.SeriesLegendItemClickEventObject#preventDefault
 * @type {Function}
 *//**
 * Related series.
 * @name Highcharts.SeriesCheckboxClickEventObject#target
 * @type {Highcharts.Series}
 *//**
 * Event type.
 * @name Highcharts.SeriesCheckboxClickEventObject#type
 * @type {"checkboxClick"}
 */

/**
 * Gets fired when the mouse leaves the graph.
 *
 * @callback Highcharts.SeriesMouseOutCallbackFunction
 *
 * @param {Highcharts.Series} this
 *        Series where the event occured.
 *
 * @param {global.PointerEvent} event
 *        Event that occured.
 */

/**
 * Gets fired when the mouse enters the graph.
 *
 * @callback Highcharts.SeriesMouseOverCallbackFunction
 *
 * @param {Highcharts.Series} this
 *        Series where the event occured.
 *
 * @param {global.PointerEvent} event
 *        Event that occured.
 */

/**
 * Translation and scale for the plot area of a series.
 *
 * @interface Highcharts.SeriesPlotBoxObject
 *//**
 * @name Highcharts.SeriesPlotBoxObject#scaleX
 * @type {number}
 *//**
 * @name Highcharts.SeriesPlotBoxObject#scaleY
 * @type {number}
 *//**
 * @name Highcharts.SeriesPlotBoxObject#translateX
 * @type {number}
 *//**
 * @name Highcharts.SeriesPlotBoxObject#translateY
 * @type {number}
 */

/**
 * Gets fired when the series is shown after chart generation time, either by
 * clicking the legend item or by calling `.show()`.
 *
 * @callback Highcharts.SeriesShowCallbackFunction
 *
 * @param {Highcharts.Series} this
 *        Series where the event occured.
 *
 * @param {global.Event} event
 *        Event that occured.
 */

/**
 * Possible key values for the series state options.
 *
 * @typedef {"hover"|"inactive"|"normal"|"select"} Highcharts.SeriesStateValue
 */

''; // detach doclets above

/* *
 *
 *  API Options
 *
 * */

/**
 * Series options for specific data and the data itself. In TypeScript you
 * have to cast the series options to specific series types, to get all
 * possible options for a series.
 *
 * @example
 * // TypeScript example
 * Highcharts.chart('container', {
 *     series: [{
 *         color: '#06C',
 *         data: [[0, 1], [2, 3]]
 *     } as Highcharts.SeriesLineOptions ]
 * });
 *
 * @type      {Array<*>}
 * @apioption series
 */

/**
 * An id for the series. This can be used after render time to get a pointer
 * to the series object through `chart.get()`.
 *
 * @sample {highcharts} highcharts/plotoptions/series-id/
 *         Get series by id
 *
 * @type      {string}
 * @since     1.2.0
 * @apioption series.id
 */

/**
 * The index of the series in the chart, affecting the internal index in the
 * `chart.series` array, the visible Z index as well as the order in the
 * legend.
 *
 * @type      {number}
 * @since     2.3.0
 * @apioption series.index
 */

/**
 * The sequential index of the series in the legend.
 *
 * @see [legend.reversed](#legend.reversed),
 *      [yAxis.reversedStacks](#yAxis.reversedStacks)
 *
 * @sample {highcharts|highstock} highcharts/series/legendindex/
 *         Legend in opposite order
 *
 * @type      {number}
 * @apioption series.legendIndex
 */
/**
 * The name of the series as shown in the legend, tooltip etc.
 *
 * @sample {highcharts} highcharts/series/name/
 *         Series name
 * @sample {highmaps} maps/demo/category-map/
 *         Series name
 *
 * @type      {string}
 * @apioption series.name
 */

/**
 * This option allows grouping series in a stacked chart. The stack option
 * can be a string or anything else, as long as the grouped series' stack
 * options match each other after conversion into a string.
 *
 * @sample {highcharts} highcharts/series/stack/
 *         Stacked and grouped columns
 *
 * @type      {number|string}
 * @since     2.1
 * @product   highcharts highstock
 * @apioption series.stack
 */

/**
 * The type of series, for example `line` or `column`. By default, the
 * series type is inherited from [chart.type](#chart.type), so unless the
 * chart is a combination of series types, there is no need to set it on the
 * series level.
 *
 * @sample {highcharts} highcharts/series/type/
 *         Line and column in the same chart
 * @sample highcharts/series/type-dynamic/
 *         Dynamic types with button selector
 * @sample {highmaps} maps/demo/mapline-mappoint/
 *         Multiple types in the same map
 *
 * @type      {string}
 * @apioption series.type
 */

/**
 * When using dual or multiple x axes, this number defines which xAxis the
 * particular series is connected to. It refers to either the
 * {@link #xAxis.id|axis id}
 * or the index of the axis in the xAxis array, with 0 being the first.
 *
 * @type      {number|string}
 * @default   0
 * @product   highcharts highstock
 * @apioption series.xAxis
 */

/**
 * When using dual or multiple y axes, this number defines which yAxis the
 * particular series is connected to. It refers to either the
 * {@link #yAxis.id|axis id}
 * or the index of the axis in the yAxis array, with 0 being the first.
 *
 * @sample {highcharts} highcharts/series/yaxis/
 *         Apply the column series to the secondary Y axis
 *
 * @type      {number|string}
 * @default   0
 * @product   highcharts highstock
 * @apioption series.yAxis
 */

/**
 * Define the visual z index of the series.
 *
 * @sample {highcharts} highcharts/plotoptions/series-zindex-default/
 *         With no z index, the series defined last are on top
 * @sample {highcharts} highcharts/plotoptions/series-zindex/
 *         With a z index, the series with the highest z index is on top
 * @sample {highstock} highcharts/plotoptions/series-zindex-default/
 *         With no z index, the series defined last are on top
 * @sample {highstock} highcharts/plotoptions/series-zindex/
 *         With a z index, the series with the highest z index is on top
 *
 * @type      {number}
 * @product   highcharts highstock
 * @apioption series.zIndex
 */

''; // include precedent doclets in transpilat<|MERGE_RESOLUTION|>--- conflicted
+++ resolved
@@ -4296,19 +4296,7 @@
 
                 // If the  marker got disabled or changed its symbol, width or
                 // height - destroy
-                if (
-<<<<<<< HEAD
-                    this.hasMarkerChanged(seriesOptions, oldOptions)
-=======
-                    marker &&
-                    (
-                        (oldMarker.enabled && !marker.enabled) ||
-                        oldMarker.symbol !== marker.symbol || // #10870, #15946
-                        oldMarker.height !== marker.height || // #16274
-                        oldMarker.width !== marker.width // #16274
-                    )
->>>>>>> 470e382e
-                ) {
+                if (this.hasMarkerChanged(seriesOptions, oldOptions)) {
                     kinds.graphic = 1;
                 }
 
