/* *
 *
 *  (c) 2010-2021 Torstein Honsi
 *
 *  License: www.highcharts.com/license
 *
 *  !!!!!!! SOURCE GETS TRANSPILED BY TYPESCRIPT. EDIT TS FILE ONLY. !!!!!!!
 *
 * */

'use strict';

/* *
 *
 *  Imports
 *
 * */

import type AnimationOptions from '../Animation/AnimationOptions';
import type { AxisType } from '../Axis/Types';
import type Chart from '../Chart/Chart';
import type ColorType from '../Color/ColorType';
import type DataExtremesObject from './DataExtremesObject';
import type { EventCallback } from '../Callback';
import type PointerEvent from '../PointerEvent';
import type {
    PointOptions,
    PointShortOptions,
    PointStateHoverOptions
} from './PointOptions';
import type SeriesLike from './SeriesLike';
import type {
    SeriesDataSortingOptions,
    SeriesOptions,
    SeriesStateHoverOptions,
    SeriesZonesOptions
} from './SeriesOptions';
import type {
    SeriesTypeOptions,
    SeriesTypePlotOptions
} from './SeriesType';
import type { StatesOptionsKey } from './StatesOptions';
import type SVGAttributes from '../Renderer/SVG/SVGAttributes';
import type SVGPath from '../Renderer/SVG/SVGPath';
import type Time from '../Time';
import A from '../Animation/AnimationUtilities.js';
const {
    animObject,
    setAnimation
} = A;
import DataTable from '../../Data/DataTable.js';
import H from '../Globals.js';
const {
    hasTouch,
    svg,
    win
} = H;
import LegendSymbolMixin from '../../Mixins/LegendSymbol.js';
import O from '../Options.js';
const { defaultOptions } = O;
import palette from '../Color/Palette.js';
import Point from './Point.js';
import SeriesRegistry from './SeriesRegistry.js';
const { seriesTypes } = SeriesRegistry;
import SVGElement from '../Renderer/SVG/SVGElement.js';
import U from '../Utilities.js';
import SortModifier from '../../Data/Modifiers/SortModifier.js';
const {
    addEvent,
    arrayMax,
    arrayMin,
    clamp,
    cleanRecursively,
    correctFloat,
    defined,
    erase,
    error,
    extend,
    find,
    fireEvent,
    flat,
    isArray,
    isFunction,
    isNumber,
    isString,
    merge,
    objectEach,
    pick,
    removeEvent,
    splat,
    syncTimeout,
    unflat
} = U;

/* *
 *
 *  Declarations
 *
 * */

declare module '../Chart/ChartLike'{
    interface ChartLike {
        runTrackerClick?: boolean;
    }
}

declare module './SeriesLike' {
    interface SeriesLike {
        _hasPointMarkers?: boolean;
        invertible?: boolean;
        pointArrayMap?: Array<string>;
        pointValKey?: string;
    }
}

/**
 * @private
 */
interface KDNode {
    [side: string]: (KDNode|Point|undefined);
    left?: KDNode;
    point: Point;
    right?: KDNode;
}

/**
 * @private
 */
interface KDPointSearchObject {
    clientX: number;
    plotY?: number;
}

/**
 * Internal types
 * @private
 */
declare global {
    namespace Highcharts {
        interface SeriesCropDataObject {
            end: number;
            start: number;
            xData: Array<number>;
            yData: (Array<(number|null)>|Array<Array<(number|null)>>);
        }
        interface SeriesPlotBoxObject {
            scaleX: number;
            scaleY: number;
            translateX: number;
            translateY: number;
        }
        interface SeriesProcessedDataObject {
            xData: Array<number>;
            yData: (Array<(number|null)>|Array<Array<(number|null)>>);
            cropped: (boolean|undefined);
            cropStart: number;
            closestPointRange: (number|undefined);
        }
        interface SVGElement {
            survive?: boolean;
        }
        type SeriesPointIntervalUnitValue = ('day'|'month'|'year');
    }
}

/* *
 *
 *  Class
 *
 * */

/**
 * This is the base series prototype that all other series types inherit from.
 * A new series is initialized either through the
 * [series](https://api.highcharts.com/highcharts/series)
 * option structure, or after the chart is initialized, through
 * {@link Highcharts.Chart#addSeries}.
 *
 * The object can be accessed in a number of ways. All series and point event
 * handlers give a reference to the `series` object. The chart object has a
 * {@link Highcharts.Chart#series|series} property that is a collection of all
 * the chart's series. The point objects and axis objects also have the same
 * reference.
 *
 * Another way to reference the series programmatically is by `id`. Add an id
 * in the series configuration options, and get the series object by
 * {@link Highcharts.Chart#get}.
 *
 * Configuration options for the series are given in three levels. Options for
 * all series in a chart are given in the
 * [plotOptions.series](https://api.highcharts.com/highcharts/plotOptions.series)
 * object. Then options for all series of a specific type
 * are given in the plotOptions of that type, for example `plotOptions.line`.
 * Next, options for one single series are given in the series array, or as
 * arguments to `chart.addSeries`.
 *
 * The data in the series is stored in various arrays.
 *
 * - First, `series.options.data` contains all the original config options for
 *   each point whether added by options or methods like `series.addPoint`.
 *
 * - Next, `series.data` contains those values converted to points, but in case
 *   the series data length exceeds the `cropThreshold`, or if the data is
 *   grouped, `series.data` doesn't contain all the points. It only contains the
 *   points that have been created on demand.
 *
 * - Then there's `series.points` that contains all currently visible point
 *   objects. In case of cropping, the cropped-away points are not part of this
 *   array. The `series.points` array starts at `series.cropStart` compared to
 *   `series.data` and `series.options.data`. If however the series data is
 *   grouped, these can't be correlated one to one.
 *
 * - `series.xData` and `series.processedXData` contain clean x values,
 *   equivalent to `series.data` and `series.points`.
 *
 * - `series.yData` and `series.processedYData` contain clean y values,
 *   equivalent to `series.data` and `series.points`.
 *
 * @class
 * @name Highcharts.Series
 *
 * @param {Highcharts.Chart} chart
 * The chart instance.
 *
 * @param {Highcharts.SeriesOptionsType|object} options
 * The series options.
 */
class Series {

    /* *
     *
     *  Static Properties
     *
     * */

    /**
     * General options for all series types.
     *
     * @optionparent plotOptions.series
     */
    public static defaultOptions: SeriesOptions = {
        // base series options

        /**
         * The SVG value used for the `stroke-linecap` and `stroke-linejoin`
         * of a line graph. Round means that lines are rounded in the ends and
         * bends.
         *
         * @type       {Highcharts.SeriesLinecapValue}
         * @default    round
         * @since      3.0.7
         * @apioption  plotOptions.line.linecap
         */

        /**
         * Pixel width of the graph line.
         *
         * @see In styled mode, the line stroke-width can be set with the
         *      `.highcharts-graph` class name.
         *
         * @sample {highcharts} highcharts/plotoptions/series-linewidth-general/
         *         On all series
         * @sample {highcharts} highcharts/plotoptions/series-linewidth-specific/
         *         On one single series
         *
         * @product highcharts highstock
         *
         * @private
         */
        lineWidth: 2,

        /**
         * For some series, there is a limit that shuts down initial animation
         * by default when the total number of points in the chart is too high.
         * For example, for a column chart and its derivatives, animation does
         * not run if there is more than 250 points totally. To disable this
         * cap, set `animationLimit` to `Infinity`.
         *
         * @type      {number}
         * @apioption plotOptions.series.animationLimit
         */

        /**
         * Allow this series' points to be selected by clicking on the graphic
         * (columns, point markers, pie slices, map areas etc).
         *
         * The selected points can be handled by point select and unselect
         * events, or collectively by the [getSelectedPoints
         * ](/class-reference/Highcharts.Chart#getSelectedPoints) function.
         *
         * And alternative way of selecting points is through dragging.
         *
         * @sample {highcharts} highcharts/plotoptions/series-allowpointselect-line/
         *         Line
         * @sample {highcharts} highcharts/plotoptions/series-allowpointselect-column/
         *         Column
         * @sample {highcharts} highcharts/plotoptions/series-allowpointselect-pie/
         *         Pie
         * @sample {highcharts} highcharts/chart/events-selection-points/
         *         Select a range of points through a drag selection
         * @sample {highmaps} maps/plotoptions/series-allowpointselect/
         *         Map area
         * @sample {highmaps} maps/plotoptions/mapbubble-allowpointselect/
         *         Map bubble
         *
         * @since 1.2.0
         *
         * @private
         */
        allowPointSelect: false,

        /**
         * When true, each point or column edge is rounded to its nearest pixel
         * in order to render sharp on screen. In some cases, when there are a
         * lot of densely packed columns, this leads to visible difference
         * in column widths or distance between columns. In these cases,
         * setting `crisp` to `false` may look better, even though each column
         * is rendered blurry.
         *
         * @sample {highcharts} highcharts/plotoptions/column-crisp-false/
         *         Crisp is false
         *
         * @since   5.0.10
         * @product highcharts highstock gantt
         *
         * @private
         */
        crisp: true,

        /**
         * If true, a checkbox is displayed next to the legend item to allow
         * selecting the series. The state of the checkbox is determined by
         * the `selected` option.
         *
         * @productdesc {highmaps}
         * Note that if a `colorAxis` is defined, the color axis is represented
         * in the legend, not the series.
         *
         * @sample {highcharts} highcharts/plotoptions/series-showcheckbox-true/
         *         Show select box
         *
         * @since 1.2.0
         *
         * @private
         */
        showCheckbox: false,

        /**
         * Enable or disable the initial animation when a series is displayed.
         * The animation can also be set as a configuration object. Please
         * note that this option only applies to the initial animation of the
         * series itself. For other animations, see [chart.animation](
         * #chart.animation) and the animation parameter under the API methods.
         * The following properties are supported:
         *
         * - `defer`: The animation delay time in milliseconds.
         *
         * - `duration`: The duration of the animation in milliseconds.
         *
         * - `easing`: Can be a string reference to an easing function set on
         *   the `Math` object or a function. See the _Custom easing function_
         *   demo below.
         *
         * Due to poor performance, animation is disabled in old IE browsers
         * for several chart types.
         *
         * @sample {highcharts} highcharts/plotoptions/series-animation-disabled/
         *         Animation disabled
         * @sample {highcharts} highcharts/plotoptions/series-animation-slower/
         *         Slower animation
         * @sample {highcharts} highcharts/plotoptions/series-animation-easing/
         *         Custom easing function
         * @sample {highstock} stock/plotoptions/animation-slower/
         *         Slower animation
         * @sample {highstock} stock/plotoptions/animation-easing/
         *         Custom easing function
         * @sample {highmaps} maps/plotoptions/series-animation-true/
         *         Animation enabled on map series
         * @sample {highmaps} maps/plotoptions/mapbubble-animation-false/
         *         Disabled on mapbubble series
         *
         * @type    {boolean|Partial<Highcharts.AnimationOptionsObject>}
         * @default {highcharts} true
         * @default {highstock} true
         * @default {highmaps} false
         *
         * @private
         */
        animation: {
            /** @internal */
            duration: 1000
        },

        /**
         * @default   0
         * @type      {number}
         * @since     8.2.0
         * @apioption plotOptions.series.animation.defer
         */

        /**
         * An additional class name to apply to the series' graphical elements.
         * This option does not replace default class names of the graphical
         * element.
         *
         * @type      {string}
         * @since     5.0.0
         * @apioption plotOptions.series.className
         */

        /**
         * Disable this option to allow series rendering in the whole plotting
         * area.
         *
         * **Note:** Clipping should be always enabled when
         * [chart.zoomType](#chart.zoomType) is set
         *
         * @sample {highcharts} highcharts/plotoptions/series-clip/
         *         Disabled clipping
         *
         * @default   true
         * @type      {boolean}
         * @since     3.0.0
         * @apioption plotOptions.series.clip
         */

        /**
         * The main color of the series. In line type series it applies to the
         * line and the point markers unless otherwise specified. In bar type
         * series it applies to the bars unless a color is specified per point.
         * The default value is pulled from the `options.colors` array.
         *
         * In styled mode, the color can be defined by the
         * [colorIndex](#plotOptions.series.colorIndex) option. Also, the series
         * color can be set with the `.highcharts-series`,
         * `.highcharts-color-{n}`, `.highcharts-{type}-series` or
         * `.highcharts-series-{n}` class, or individual classes given by the
         * `className` option.
         *
         * @productdesc {highmaps}
         * In maps, the series color is rarely used, as most choropleth maps use
         * the color to denote the value of each point. The series color can
         * however be used in a map with multiple series holding categorized
         * data.
         *
         * @sample {highcharts} highcharts/plotoptions/series-color-general/
         *         General plot option
         * @sample {highcharts} highcharts/plotoptions/series-color-specific/
         *         One specific series
         * @sample {highcharts} highcharts/plotoptions/series-color-area/
         *         Area color
         * @sample {highcharts} highcharts/series/infographic/
         *         Pattern fill
         * @sample {highmaps} maps/demo/category-map/
         *         Category map by multiple series
         *
         * @type      {Highcharts.ColorString|Highcharts.GradientColorObject|Highcharts.PatternObject}
         * @apioption plotOptions.series.color
         */

        /**
         * Styled mode only. A specific color index to use for the series, so
         * its graphic representations are given the class name
         * `highcharts-color-{n}`.
         *
         * @type      {number}
         * @since     5.0.0
         * @apioption plotOptions.series.colorIndex
         */


        /**
         * Whether to connect a graph line across null points, or render a gap
         * between the two points on either side of the null.
         *
         * @sample {highcharts} highcharts/plotoptions/series-connectnulls-false/
         *         False by default
         * @sample {highcharts} highcharts/plotoptions/series-connectnulls-true/
         *         True
         *
         * @type      {boolean}
         * @default   false
         * @product   highcharts highstock
         * @apioption plotOptions.series.connectNulls
         */


        /**
         * You can set the cursor to "pointer" if you have click events attached
         * to the series, to signal to the user that the points and lines can
         * be clicked.
         *
         * In styled mode, the series cursor can be set with the same classes
         * as listed under [series.color](#plotOptions.series.color).
         *
         * @sample {highcharts} highcharts/plotoptions/series-cursor-line/
         *         On line graph
         * @sample {highcharts} highcharts/plotoptions/series-cursor-column/
         *         On columns
         * @sample {highcharts} highcharts/plotoptions/series-cursor-scatter/
         *         On scatter markers
         * @sample {highstock} stock/plotoptions/cursor/
         *         Pointer on a line graph
         * @sample {highmaps} maps/plotoptions/series-allowpointselect/
         *         Map area
         * @sample {highmaps} maps/plotoptions/mapbubble-allowpointselect/
         *         Map bubble
         *
         * @type      {string|Highcharts.CursorValue}
         * @apioption plotOptions.series.cursor
         */

        /**
         * A reserved subspace to store options and values for customized
         * functionality. Here you can add additional data for your own event
         * callbacks and formatter callbacks.
         *
         * @sample {highcharts} highcharts/point/custom/
         *         Point and series with custom data
         *
         * @type      {Highcharts.Dictionary<*>}
         * @apioption plotOptions.series.custom
         */

        /**
         * Name of the dash style to use for the graph, or for some series types
         * the outline of each shape.
         *
         * In styled mode, the
         * [stroke dash-array](https://jsfiddle.net/gh/get/library/pure/highcharts/highcharts/tree/master/samples/highcharts/css/series-dashstyle/)
         * can be set with the same classes as listed under
         * [series.color](#plotOptions.series.color).
         *
         * @sample {highcharts} highcharts/plotoptions/series-dashstyle-all/
         *         Possible values demonstrated
         * @sample {highcharts} highcharts/plotoptions/series-dashstyle/
         *         Chart suitable for printing in black and white
         * @sample {highstock} highcharts/plotoptions/series-dashstyle-all/
         *         Possible values demonstrated
         * @sample {highmaps} highcharts/plotoptions/series-dashstyle-all/
         *         Possible values demonstrated
         * @sample {highmaps} maps/plotoptions/series-dashstyle/
         *         Dotted borders on a map
         *
         * @type      {Highcharts.DashStyleValue}
         * @default   Solid
         * @since     2.1
         * @apioption plotOptions.series.dashStyle
         */

        /**
         * A description of the series to add to the screen reader information
         * about the series.
         *
         * @type      {string}
         * @since     5.0.0
         * @requires  modules/accessibility
         * @apioption plotOptions.series.description
         */

        /**
         * Options for the series data sorting.
         *
         * @type      {Highcharts.DataSortingOptionsObject}
         * @since     8.0.0
         * @product   highcharts highstock
         * @apioption plotOptions.series.dataSorting
         */

        /**
         * Enable or disable data sorting for the series. Use [xAxis.reversed](
         * #xAxis.reversed) to change the sorting order.
         *
         * @sample {highcharts} highcharts/datasorting/animation/
         *         Data sorting in scatter-3d
         * @sample {highcharts} highcharts/datasorting/labels-animation/
         *         Axis labels animation
         * @sample {highcharts} highcharts/datasorting/dependent-sorting/
         *         Dependent series sorting
         * @sample {highcharts} highcharts/datasorting/independent-sorting/
         *         Independent series sorting
         *
         * @type      {boolean}
         * @since     8.0.0
         * @apioption plotOptions.series.dataSorting.enabled
         */

        /**
         * Whether to allow matching points by name in an update. If this option
         * is disabled, points will be matched by order.
         *
         * @sample {highcharts} highcharts/datasorting/match-by-name/
         *         Enabled match by name
         *
         * @type      {boolean}
         * @since     8.0.0
         * @apioption plotOptions.series.dataSorting.matchByName
         */

        /**
         * Determines what data value should be used to sort by.
         *
         * @sample {highcharts} highcharts/datasorting/sort-key/
         *         Sort key as `z` value
         *
         * @type      {string}
         * @since     8.0.0
         * @default   y
         * @apioption plotOptions.series.dataSorting.sortKey
         */

        /**
         * Enable or disable the mouse tracking for a specific series. This
         * includes point tooltips and click events on graphs and points. For
         * large datasets it improves performance.
         *
         * @sample {highcharts} highcharts/plotoptions/series-enablemousetracking-false/
         *         No mouse tracking
         * @sample {highmaps} maps/plotoptions/series-enablemousetracking-false/
         *         No mouse tracking
         *
         * @type      {boolean}
         * @default   true
         * @apioption plotOptions.series.enableMouseTracking
         */

        /**
         * Whether to use the Y extremes of the total chart width or only the
         * zoomed area when zooming in on parts of the X axis. By default, the
         * Y axis adjusts to the min and max of the visible data. Cartesian
         * series only.
         *
         * @type      {boolean}
         * @default   false
         * @since     4.1.6
         * @product   highcharts highstock gantt
         * @apioption plotOptions.series.getExtremesFromAll
         */

        /**
         * An array specifying which option maps to which key in the data point
         * array. This makes it convenient to work with unstructured data arrays
         * from different sources.
         *
         * @see [series.data](#series.line.data)
         *
         * @sample {highcharts|highstock} highcharts/series/data-keys/
         *         An extended data array with keys
         * @sample {highcharts|highstock} highcharts/series/data-nested-keys/
         *         Nested keys used to access object properties
         *
         * @type      {Array<string>}
         * @since     4.1.6
         * @apioption plotOptions.series.keys
         */

        /**
         * The line cap used for line ends and line joins on the graph.
         *
         * @type       {Highcharts.SeriesLinecapValue}
         * @default    round
         * @product    highcharts highstock
         * @apioption  plotOptions.series.linecap
         */

        /**
         * The [id](#series.id) of another series to link to. Additionally,
         * the value can be ":previous" to link to the previous series. When
         * two series are linked, only the first one appears in the legend.
         * Toggling the visibility of this also toggles the linked series.
         *
         * If master series uses data sorting and linked series does not have
         * its own sorting definition, the linked series will be sorted in the
         * same order as the master one.
         *
         * @sample {highcharts|highstock} highcharts/demo/arearange-line/
         *         Linked series
         *
         * @type      {string}
         * @since     3.0
         * @product   highcharts highstock gantt
         * @apioption plotOptions.series.linkedTo
         */

        /**
         * Options for the corresponding navigator series if `showInNavigator`
         * is `true` for this series. Available options are the same as any
         * series, documented at [plotOptions](#plotOptions.series) and
         * [series](#series).
         *
         * These options are merged with options in [navigator.series](
         * #navigator.series), and will take precedence if the same option is
         * defined both places.
         *
         * @see [navigator.series](#navigator.series)
         *
         * @type      {Highcharts.PlotSeriesOptions}
         * @since     5.0.0
         * @product   highstock
         * @apioption plotOptions.series.navigatorOptions
         */

        /**
         * The color for the parts of the graph or points that are below the
         * [threshold](#plotOptions.series.threshold). Note that `zones` takes
         * precedence over the negative color. Using `negativeColor` is
         * equivalent to applying a zone with value of 0.
         *
         * @see In styled mode, a negative color is applied by setting this option
         *      to `true` combined with the `.highcharts-negative` class name.
         *
         * @sample {highcharts} highcharts/plotoptions/series-negative-color/
         *         Spline, area and column
         * @sample {highcharts} highcharts/plotoptions/arearange-negativecolor/
         *         Arearange
         * @sample {highcharts} highcharts/css/series-negative-color/
         *         Styled mode
         * @sample {highstock} highcharts/plotoptions/series-negative-color/
         *         Spline, area and column
         * @sample {highstock} highcharts/plotoptions/arearange-negativecolor/
         *         Arearange
         * @sample {highmaps} highcharts/plotoptions/series-negative-color/
         *         Spline, area and column
         * @sample {highmaps} highcharts/plotoptions/arearange-negativecolor/
         *         Arearange
         *
         * @type      {Highcharts.ColorString|Highcharts.GradientColorObject|Highcharts.PatternObject}
         * @since     3.0
         * @apioption plotOptions.series.negativeColor
         */

        /**
         * Same as
         * [accessibility.pointDescriptionFormatter](#accessibility.pointDescriptionFormatter),
         * but for an individual series. Overrides the chart wide configuration.
         *
         * @type      {Function}
         * @since     5.0.12
         * @apioption plotOptions.series.pointDescriptionFormatter
         */

        /**
         * If no x values are given for the points in a series, `pointInterval`
         * defines the interval of the x values. For example, if a series
         * contains one value every decade starting from year 0, set
         * `pointInterval` to `10`. In true `datetime` axes, the `pointInterval`
         * is set in milliseconds.
         *
         * It can be also be combined with `pointIntervalUnit` to draw irregular
         * time intervals.
         *
         * Please note that this options applies to the _series data_, not the
         * interval of the axis ticks, which is independent.
         *
         * @sample {highcharts} highcharts/plotoptions/series-pointstart-datetime/
         *         Datetime X axis
         * @sample {highstock} stock/plotoptions/pointinterval-pointstart/
         *         Using pointStart and pointInterval
         *
         * @type      {number}
         * @default   1
         * @product   highcharts highstock gantt
         * @apioption plotOptions.series.pointInterval
         */

        /**
         * On datetime series, this allows for setting the
         * [pointInterval](#plotOptions.series.pointInterval) to irregular time
         * units, `day`, `month` and `year`. A day is usually the same as 24
         * hours, but `pointIntervalUnit` also takes the DST crossover into
         * consideration when dealing with local time. Combine this option with
         * `pointInterval` to draw weeks, quarters, 6 months, 10 years etc.
         *
         * Please note that this options applies to the _series data_, not the
         * interval of the axis ticks, which is independent.
         *
         * @sample {highcharts} highcharts/plotoptions/series-pointintervalunit/
         *         One point a month
         * @sample {highstock} highcharts/plotoptions/series-pointintervalunit/
         *         One point a month
         *
         * @type       {string}
         * @since      4.1.0
         * @product    highcharts highstock gantt
         * @validvalue ["day", "month", "year"]
         * @apioption  plotOptions.series.pointIntervalUnit
         */

        /**
         * Possible values: `"on"`, `"between"`, `number`.
         *
         * In a column chart, when pointPlacement is `"on"`, the point will not
         * create any padding of the X axis. In a polar column chart this means
         * that the first column points directly north. If the pointPlacement is
         * `"between"`, the columns will be laid out between ticks. This is
         * useful for example for visualising an amount between two points in
         * time or in a certain sector of a polar chart.
         *
         * Since Highcharts 3.0.2, the point placement can also be numeric,
         * where 0 is on the axis value, -0.5 is between this value and the
         * previous, and 0.5 is between this value and the next. Unlike the
         * textual options, numeric point placement options won't affect axis
         * padding.
         *
         * Note that pointPlacement needs a [pointRange](
         * #plotOptions.series.pointRange) to work. For column series this is
         * computed, but for line-type series it needs to be set.
         *
         * For the `xrange` series type and gantt charts, if the Y axis is a
         * category axis, the `pointPlacement` applies to the Y axis rather than
         * the (typically datetime) X axis.
         *
         * Defaults to `undefined` in cartesian charts, `"between"` in polar
         * charts.
         *
         * @see [xAxis.tickmarkPlacement](#xAxis.tickmarkPlacement)
         *
         * @sample {highcharts|highstock} highcharts/plotoptions/series-pointplacement-between/
         *         Between in a column chart
         * @sample {highcharts|highstock} highcharts/plotoptions/series-pointplacement-numeric/
         *         Numeric placement for custom layout
         * @sample {highcharts|highstock} maps/plotoptions/heatmap-pointplacement/
         *         Placement in heatmap
         *
         * @type      {string|number}
         * @since     2.3.0
         * @product   highcharts highstock gantt
         * @apioption plotOptions.series.pointPlacement
         */

        /**
         * If no x values are given for the points in a series, pointStart
         * defines on what value to start. For example, if a series contains one
         * yearly value starting from 1945, set pointStart to 1945.
         *
         * @sample {highcharts} highcharts/plotoptions/series-pointstart-linear/
         *         Linear
         * @sample {highcharts} highcharts/plotoptions/series-pointstart-datetime/
         *         Datetime
         * @sample {highstock} stock/plotoptions/pointinterval-pointstart/
         *         Using pointStart and pointInterval
         *
         * @type      {number}
         * @default   0
         * @product   highcharts highstock gantt
         * @apioption plotOptions.series.pointStart
         */

        /**
         * Whether to select the series initially. If `showCheckbox` is true,
         * the checkbox next to the series name in the legend will be checked
         * for a selected series.
         *
         * @sample {highcharts} highcharts/plotoptions/series-selected/
         *         One out of two series selected
         *
         * @type      {boolean}
         * @default   false
         * @since     1.2.0
         * @apioption plotOptions.series.selected
         */

        /**
         * Whether to apply a drop shadow to the graph line. Since 2.3 the
         * shadow can be an object configuration containing `color`, `offsetX`,
         * `offsetY`, `opacity` and `width`.
         *
         * @sample {highcharts} highcharts/plotoptions/series-shadow/
         *         Shadow enabled
         *
         * @type      {boolean|Highcharts.ShadowOptionsObject}
         * @default   false
         * @apioption plotOptions.series.shadow
         */

        /**
         * Whether to display this particular series or series type in the
         * legend. Standalone series are shown in legend by default, and linked
         * series are not. Since v7.2.0 it is possible to show series that use
         * colorAxis by setting this option to `true`.
         *
         * @sample {highcharts} highcharts/plotoptions/series-showinlegend/
         *         One series in the legend, one hidden
         *
         * @type      {boolean}
         * @apioption plotOptions.series.showInLegend
         */

        /**
         * Whether or not to show the series in the navigator. Takes precedence
         * over [navigator.baseSeries](#navigator.baseSeries) if defined.
         *
         * @type      {boolean}
         * @since     5.0.0
         * @product   highstock
         * @apioption plotOptions.series.showInNavigator
         */

        /**
         * If set to `true`, the accessibility module will skip past the points
         * in this series for keyboard navigation.
         *
         * @type      {boolean}
         * @since     5.0.12
         * @apioption plotOptions.series.skipKeyboardNavigation
         */

        /**
         * Whether to stack the values of each series on top of each other.
         * Possible values are `undefined` to disable, `"normal"` to stack by
         * value or `"percent"`.
         *
         * When stacking is enabled, data must be sorted
         * in ascending X order.
         *
         * Some stacking options are related to specific series types. In the
         * streamgraph series type, the stacking option is set to `"stream"`.
         * The second one is `"overlap"`, which only applies to waterfall
         * series.
         *
         * @see [yAxis.reversedStacks](#yAxis.reversedStacks)
         *
         * @sample {highcharts} highcharts/plotoptions/series-stacking-line/
         *         Line
         * @sample {highcharts} highcharts/plotoptions/series-stacking-column/
         *         Column
         * @sample {highcharts} highcharts/plotoptions/series-stacking-bar/
         *         Bar
         * @sample {highcharts} highcharts/plotoptions/series-stacking-area/
         *         Area
         * @sample {highcharts} highcharts/plotoptions/series-stacking-percent-line/
         *         Line
         * @sample {highcharts} highcharts/plotoptions/series-stacking-percent-column/
         *         Column
         * @sample {highcharts} highcharts/plotoptions/series-stacking-percent-bar/
         *         Bar
         * @sample {highcharts} highcharts/plotoptions/series-stacking-percent-area/
         *         Area
         * @sample {highcharts} highcharts/plotoptions/series-waterfall-with-normal-stacking
         *         Waterfall with normal stacking
         * @sample {highcharts} highcharts/plotoptions/series-waterfall-with-overlap-stacking
         *         Waterfall with overlap stacking
         * @sample {highstock} stock/plotoptions/stacking/
         *         Area
         *
         * @type       {string}
         * @product    highcharts highstock
         * @validvalue ["normal", "overlap", "percent", "stream"]
         * @apioption  plotOptions.series.stacking
         */

        /**
         * Whether to apply steps to the line. Possible values are `left`,
         * `center` and `right`.
         *
         * @sample {highcharts} highcharts/plotoptions/line-step/
         *         Different step line options
         * @sample {highcharts} highcharts/plotoptions/area-step/
         *         Stepped, stacked area
         * @sample {highstock} stock/plotoptions/line-step/
         *         Step line
         *
         * @type       {string}
         * @since      1.2.5
         * @product    highcharts highstock
         * @validvalue ["left", "center", "right"]
         * @apioption  plotOptions.series.step
         */

        /**
         * The threshold, also called zero level or base level. For line type
         * series this is only used in conjunction with
         * [negativeColor](#plotOptions.series.negativeColor).
         *
         * @see [softThreshold](#plotOptions.series.softThreshold).
         *
         * @type      {number|null}
         * @default   0
         * @since     3.0
         * @product   highcharts highstock
         * @apioption plotOptions.series.threshold
         */

        /**
         * Set the initial visibility of the series.
         *
         * @sample {highcharts} highcharts/plotoptions/series-visible/
         *         Two series, one hidden and one visible
         * @sample {highstock} stock/plotoptions/series-visibility/
         *         Hidden series
         *
         * @type      {boolean}
         * @default   true
         * @apioption plotOptions.series.visible
         */

        /**
         * Defines the Axis on which the zones are applied.
         *
         * @see [zones](#plotOptions.series.zones)
         *
         * @sample {highcharts} highcharts/series/color-zones-zoneaxis-x/
         *         Zones on the X-Axis
         * @sample {highstock} highcharts/series/color-zones-zoneaxis-x/
         *         Zones on the X-Axis
         *
         * @type      {string}
         * @default   y
         * @since     4.1.0
         * @product   highcharts highstock
         * @apioption plotOptions.series.zoneAxis
         */

        /**
         * General event handlers for the series items. These event hooks can
         * also be attached to the series at run time using the
         * `Highcharts.addEvent` function.
         *
         * @declare Highcharts.SeriesEventsOptionsObject
         *
         * @private
         */
        events: {},

        /**
         * Fires after the series has finished its initial animation, or in case
         * animation is disabled, immediately as the series is displayed.
         *
         * @sample {highcharts} highcharts/plotoptions/series-events-afteranimate/
         *         Show label after animate
         * @sample {highstock} highcharts/plotoptions/series-events-afteranimate/
         *         Show label after animate
         *
         * @type      {Highcharts.SeriesAfterAnimateCallbackFunction}
         * @since     4.0
         * @product   highcharts highstock gantt
         * @context   Highcharts.Series
         * @apioption plotOptions.series.events.afterAnimate
         */

        /**
         * Fires when the checkbox next to the series' name in the legend is
         * clicked. One parameter, `event`, is passed to the function. The state
         * of the checkbox is found by `event.checked`. The checked item is
         * found by `event.item`. Return `false` to prevent the default action
         * which is to toggle the select state of the series.
         *
         * @sample {highcharts} highcharts/plotoptions/series-events-checkboxclick/
         *         Alert checkbox status
         *
         * @type      {Highcharts.SeriesCheckboxClickCallbackFunction}
         * @since     1.2.0
         * @context   Highcharts.Series
         * @apioption plotOptions.series.events.checkboxClick
         */

        /**
         * Fires when the series is clicked. One parameter, `event`, is passed
         * to the function, containing common event information. Additionally,
         * `event.point` holds a pointer to the nearest point on the graph.
         *
         * @sample {highcharts} highcharts/plotoptions/series-events-click/
         *         Alert click info
         * @sample {highstock} stock/plotoptions/series-events-click/
         *         Alert click info
         * @sample {highmaps} maps/plotoptions/series-events-click/
         *         Display click info in subtitle
         *
         * @type      {Highcharts.SeriesClickCallbackFunction}
         * @context   Highcharts.Series
         * @apioption plotOptions.series.events.click
         */

        /**
         * Fires when the series is hidden after chart generation time, either
         * by clicking the legend item or by calling `.hide()`.
         *
         * @sample {highcharts} highcharts/plotoptions/series-events-hide/
         *         Alert when the series is hidden by clicking the legend item
         *
         * @type      {Highcharts.SeriesHideCallbackFunction}
         * @since     1.2.0
         * @context   Highcharts.Series
         * @apioption plotOptions.series.events.hide
         */

        /**
         * Fires when the legend item belonging to the series is clicked. One
         * parameter, `event`, is passed to the function. The default action
         * is to toggle the visibility of the series. This can be prevented
         * by returning `false` or calling `event.preventDefault()`.
         *
         * @sample {highcharts} highcharts/plotoptions/series-events-legenditemclick/
         *         Confirm hiding and showing
         *
         * @type      {Highcharts.SeriesLegendItemClickCallbackFunction}
         * @context   Highcharts.Series
         * @apioption plotOptions.series.events.legendItemClick
         */

        /**
         * Fires when the mouse leaves the graph. One parameter, `event`, is
         * passed to the function, containing common event information. If the
         * [stickyTracking](#plotOptions.series) option is true, `mouseOut`
         * doesn't happen before the mouse enters another graph or leaves the
         * plot area.
         *
         * @sample {highcharts} highcharts/plotoptions/series-events-mouseover-sticky/
         *         With sticky tracking by default
         * @sample {highcharts} highcharts/plotoptions/series-events-mouseover-no-sticky/
         *         Without sticky tracking
         *
         * @type      {Highcharts.SeriesMouseOutCallbackFunction}
         * @context   Highcharts.Series
         * @apioption plotOptions.series.events.mouseOut
         */

        /**
         * Fires when the mouse enters the graph. One parameter, `event`, is
         * passed to the function, containing common event information.
         *
         * @sample {highcharts} highcharts/plotoptions/series-events-mouseover-sticky/
         *         With sticky tracking by default
         * @sample {highcharts} highcharts/plotoptions/series-events-mouseover-no-sticky/
         *         Without sticky tracking
         *
         * @type      {Highcharts.SeriesMouseOverCallbackFunction}
         * @context   Highcharts.Series
         * @apioption plotOptions.series.events.mouseOver
         */

        /**
         * Fires when the series is shown after chart generation time, either
         * by clicking the legend item or by calling `.show()`.
         *
         * @sample {highcharts} highcharts/plotoptions/series-events-show/
         *         Alert when the series is shown by clicking the legend item.
         *
         * @type      {Highcharts.SeriesShowCallbackFunction}
         * @since     1.2.0
         * @context   Highcharts.Series
         * @apioption plotOptions.series.events.show
         */

        /**
         * Options for the point markers of line-like series. Properties like
         * `fillColor`, `lineColor` and `lineWidth` define the visual appearance
         * of the markers. Other series types, like column series, don't have
         * markers, but have visual options on the series level instead.
         *
         * In styled mode, the markers can be styled with the
         * `.highcharts-point`, `.highcharts-point-hover` and
         * `.highcharts-point-select` class names.
         *
         * @declare Highcharts.PointMarkerOptionsObject
         *
         * @private
         */
        marker: {

            /**
             * Enable or disable the point marker. If `undefined`, the markers
             * are hidden when the data is dense, and shown for more widespread
             * data points.
             *
             * @sample {highcharts} highcharts/plotoptions/series-marker-enabled/
             *         Disabled markers
             * @sample {highcharts} highcharts/plotoptions/series-marker-enabled-false/
             *         Disabled in normal state but enabled on hover
             * @sample {highstock} stock/plotoptions/series-marker/
             *         Enabled markers
             *
             * @type      {boolean}
             * @default   {highcharts} undefined
             * @default   {highstock} false
             * @apioption plotOptions.series.marker.enabled
             */

            /**
             * The threshold for how dense the point markers should be before
             * they are hidden, given that `enabled` is not defined. The number
             * indicates the horizontal distance between the two closest points
             * in the series, as multiples of the `marker.radius`. In other
             * words, the default value of 2 means points are hidden if
             * overlapping horizontally.
             *
             * @sample highcharts/plotoptions/series-marker-enabledthreshold
             *         A higher threshold
             *
             * @since 6.0.5
             */
            enabledThreshold: 2,

            /**
             * The fill color of the point marker. When `undefined`, the series'
             * or point's color is used.
             *
             * @sample {highcharts} highcharts/plotoptions/series-marker-fillcolor/
             *         White fill
             *
             * @type      {Highcharts.ColorString|Highcharts.GradientColorObject|Highcharts.PatternObject}
             * @apioption plotOptions.series.marker.fillColor
             */

            /**
             * Image markers only. Set the image width explicitly. When using
             * this option, a `width` must also be set.
             *
             * @sample {highcharts} highcharts/plotoptions/series-marker-width-height/
             *         Fixed width and height
             * @sample {highstock} highcharts/plotoptions/series-marker-width-height/
             *         Fixed width and height
             *
             * @type      {number}
             * @since     4.0.4
             * @apioption plotOptions.series.marker.height
             */

            /**
             * The color of the point marker's outline. When `undefined`, the
             * series' or point's color is used.
             *
             * @sample {highcharts} highcharts/plotoptions/series-marker-fillcolor/
             *         Inherit from series color (undefined)
             *
             * @type {Highcharts.ColorString|Highcharts.GradientColorObject|Highcharts.PatternObject}
             */
            lineColor: palette.backgroundColor,

            /**
             * The width of the point marker's outline.
             *
             * @sample {highcharts} highcharts/plotoptions/series-marker-fillcolor/
             *         2px blue marker
             */
            lineWidth: 0,

            /**
             * The radius of the point marker.
             *
             * @sample {highcharts} highcharts/plotoptions/series-marker-radius/
             *         Bigger markers
             *
             * @default {highstock} 2
             * @default {highcharts} 4
             *
             */
            radius: 4,

            /**
             * A predefined shape or symbol for the marker. When undefined, the
             * symbol is pulled from options.symbols. Other possible values are
             * `'circle'`, `'square'`,`'diamond'`, `'triangle'` and
             * `'triangle-down'`.
             *
             * Additionally, the URL to a graphic can be given on this form:
             * `'url(graphic.png)'`. Note that for the image to be applied to
             * exported charts, its URL needs to be accessible by the export
             * server.
             *
             * Custom callbacks for symbol path generation can also be added to
             * `Highcharts.SVGRenderer.prototype.symbols`. The callback is then
             * used by its method name, as shown in the demo.
             *
             * @sample {highcharts} highcharts/plotoptions/series-marker-symbol/
             *         Predefined, graphic and custom markers
             * @sample {highstock} highcharts/plotoptions/series-marker-symbol/
             *         Predefined, graphic and custom markers
             *
             * @type      {string}
             * @apioption plotOptions.series.marker.symbol
             */

            /**
             * Image markers only. Set the image width explicitly. When using
             * this option, a `height` must also be set.
             *
             * @sample {highcharts} highcharts/plotoptions/series-marker-width-height/
             *         Fixed width and height
             * @sample {highstock} highcharts/plotoptions/series-marker-width-height/
             *         Fixed width and height
             *
             * @type      {number}
             * @since     4.0.4
             * @apioption plotOptions.series.marker.width
             */

            /**
             * States for a single point marker.
             *
             * @declare Highcharts.PointStatesOptionsObject
             */
            states: {

                /**
                 * The normal state of a single point marker. Currently only
                 * used for setting animation when returning to normal state
                 * from hover.
                 *
                 * @declare Highcharts.PointStatesNormalOptionsObject
                 */
                normal: {
                    /**
                     * Animation when returning to normal state after hovering.
                     *
                     * @type {boolean|Partial<Highcharts.AnimationOptionsObject>}
                     */
                    animation: true
                },

                /**
                 * The hover state for a single point marker.
                 *
                 * @declare Highcharts.PointStatesHoverOptionsObject
                 */
                hover: {

                    /**
                     * Animation when hovering over the marker.
                     *
                     * @type {boolean|Partial<Highcharts.AnimationOptionsObject>}
                     */
                    animation: {
                        /** @internal */
                        duration: 50
                    },

                    /**
                     * Enable or disable the point marker.
                     *
                     * @sample {highcharts} highcharts/plotoptions/series-marker-states-hover-enabled/
                     *         Disabled hover state
                     */
                    enabled: true,

                    /**
                     * The fill color of the marker in hover state. When
                     * `undefined`, the series' or point's fillColor for normal
                     * state is used.
                     *
                     * @type      {Highcharts.ColorString|Highcharts.GradientColorObject|Highcharts.PatternObject}
                     * @apioption plotOptions.series.marker.states.hover.fillColor
                     */

                    /**
                     * The color of the point marker's outline. When
                     * `undefined`, the series' or point's lineColor for normal
                     * state is used.
                     *
                     * @sample {highcharts} highcharts/plotoptions/series-marker-states-hover-linecolor/
                     *         White fill color, black line color
                     *
                     * @type      {Highcharts.ColorString|Highcharts.GradientColorObject|Highcharts.PatternObject}
                     * @apioption plotOptions.series.marker.states.hover.lineColor
                     */

                    /**
                     * The width of the point marker's outline. When
                     * `undefined`, the series' or point's lineWidth for normal
                     * state is used.
                     *
                     * @sample {highcharts} highcharts/plotoptions/series-marker-states-hover-linewidth/
                     *         3px line width
                     *
                     * @type      {number}
                     * @apioption plotOptions.series.marker.states.hover.lineWidth
                     */

                    /**
                     * The radius of the point marker. In hover state, it
                     * defaults to the normal state's radius + 2 as per the
                     * [radiusPlus](#plotOptions.series.marker.states.hover.radiusPlus)
                     * option.
                     *
                     * @sample {highcharts} highcharts/plotoptions/series-marker-states-hover-radius/
                     *         10px radius
                     *
                     * @type      {number}
                     * @apioption plotOptions.series.marker.states.hover.radius
                     */

                    /**
                     * The number of pixels to increase the radius of the
                     * hovered point.
                     *
                     * @sample {highcharts} highcharts/plotoptions/series-states-hover-linewidthplus/
                     *         5 pixels greater radius on hover
                     * @sample {highstock} highcharts/plotoptions/series-states-hover-linewidthplus/
                     *         5 pixels greater radius on hover
                     *
                     * @since 4.0.3
                     */
                    radiusPlus: 2,

                    /**
                     * The additional line width for a hovered point.
                     *
                     * @sample {highcharts} highcharts/plotoptions/series-states-hover-linewidthplus/
                     *         2 pixels wider on hover
                     * @sample {highstock} highcharts/plotoptions/series-states-hover-linewidthplus/
                     *         2 pixels wider on hover
                     *
                     * @since 4.0.3
                     */
                    lineWidthPlus: 1
                },

                /**
                 * The appearance of the point marker when selected. In order to
                 * allow a point to be selected, set the
                 * `series.allowPointSelect` option to true.
                 *
                 * @declare Highcharts.PointStatesSelectOptionsObject
                 */
                select: {

                    /**
                     * Enable or disable visible feedback for selection.
                     *
                     * @sample {highcharts} highcharts/plotoptions/series-marker-states-select-enabled/
                     *         Disabled select state
                     *
                     * @type      {boolean}
                     * @default   true
                     * @apioption plotOptions.series.marker.states.select.enabled
                     */

                    /**
                     * The radius of the point marker. In hover state, it
                     * defaults to the normal state's radius + 2.
                     *
                     * @sample {highcharts} highcharts/plotoptions/series-marker-states-select-radius/
                     *         10px radius for selected points
                     *
                     * @type      {number}
                     * @apioption plotOptions.series.marker.states.select.radius
                     */

                    /**
                     * The fill color of the point marker.
                     *
                     * @sample {highcharts} highcharts/plotoptions/series-marker-states-select-fillcolor/
                     *         Solid red discs for selected points
                     *
                     * @type {Highcharts.ColorString|Highcharts.GradientColorObject|Highcharts.PatternObject}
                     */
                    fillColor: palette.neutralColor20,

                    /**
                     * The color of the point marker's outline. When
                     * `undefined`, the series' or point's color is used.
                     *
                     * @sample {highcharts} highcharts/plotoptions/series-marker-states-select-linecolor/
                     *         Red line color for selected points
                     *
                     * @type {Highcharts.ColorString|Highcharts.GradientColorObject|Highcharts.PatternObject}
                     */
                    lineColor: palette.neutralColor100,

                    /**
                     * The width of the point marker's outline.
                     *
                     * @sample {highcharts} highcharts/plotoptions/series-marker-states-select-linewidth/
                     *         3px line width for selected points
                     */
                    lineWidth: 2
                }
            }
        },

        /**
         * Properties for each single point.
         *
         * @declare Highcharts.PlotSeriesPointOptions
         *
         * @private
         */
        point: {

            /**
             * Fires when a point is clicked. One parameter, `event`, is passed
             * to the function, containing common event information.
             *
             * If the `series.allowPointSelect` option is true, the default
             * action for the point's click event is to toggle the point's
             * select state. Returning `false` cancels this action.
             *
             * @sample {highcharts} highcharts/plotoptions/series-point-events-click/
             *         Click marker to alert values
             * @sample {highcharts} highcharts/plotoptions/series-point-events-click-column/
             *         Click column
             * @sample {highcharts} highcharts/plotoptions/series-point-events-click-url/
             *         Go to URL
             * @sample {highmaps} maps/plotoptions/series-point-events-click/
             *         Click marker to display values
             * @sample {highmaps} maps/plotoptions/series-point-events-click-url/
             *         Go to URL
             *
             * @type      {Highcharts.PointClickCallbackFunction}
             * @context   Highcharts.Point
             * @apioption plotOptions.series.point.events.click
             */

            /**
             * Fires when the mouse leaves the area close to the point. One
             * parameter, `event`, is passed to the function, containing common
             * event information.
             *
             * @sample {highcharts} highcharts/plotoptions/series-point-events-mouseover/
             *         Show values in the chart's corner on mouse over
             *
             * @type      {Highcharts.PointMouseOutCallbackFunction}
             * @context   Highcharts.Point
             * @apioption plotOptions.series.point.events.mouseOut
             */

            /**
             * Fires when the mouse enters the area close to the point. One
             * parameter, `event`, is passed to the function, containing common
             * event information.
             *
             * @sample {highcharts} highcharts/plotoptions/series-point-events-mouseover/
             *         Show values in the chart's corner on mouse over
             *
             * @type      {Highcharts.PointMouseOverCallbackFunction}
             * @context   Highcharts.Point
             * @apioption plotOptions.series.point.events.mouseOver
             */

            /**
             * Fires when the point is removed using the `.remove()` method. One
             * parameter, `event`, is passed to the function. Returning `false`
             * cancels the operation.
             *
             * @sample {highcharts} highcharts/plotoptions/series-point-events-remove/
             *         Remove point and confirm
             *
             * @type      {Highcharts.PointRemoveCallbackFunction}
             * @since     1.2.0
             * @context   Highcharts.Point
             * @apioption plotOptions.series.point.events.remove
             */

            /**
             * Fires when the point is selected either programmatically or
             * following a click on the point. One parameter, `event`, is passed
             * to the function. Returning `false` cancels the operation.
             *
             * @sample {highcharts} highcharts/plotoptions/series-point-events-select/
             *         Report the last selected point
             * @sample {highmaps} maps/plotoptions/series-allowpointselect/
             *         Report select and unselect
             *
             * @type      {Highcharts.PointSelectCallbackFunction}
             * @since     1.2.0
             * @context   Highcharts.Point
             * @apioption plotOptions.series.point.events.select
             */

            /**
             * Fires when the point is unselected either programmatically or
             * following a click on the point. One parameter, `event`, is passed
             * to the function.
             *  Returning `false` cancels the operation.
             *
             * @sample {highcharts} highcharts/plotoptions/series-point-events-unselect/
             *         Report the last unselected point
             * @sample {highmaps} maps/plotoptions/series-allowpointselect/
             *         Report select and unselect
             *
             * @type      {Highcharts.PointUnselectCallbackFunction}
             * @since     1.2.0
             * @context   Highcharts.Point
             * @apioption plotOptions.series.point.events.unselect
             */

            /**
             * Fires when the point is updated programmatically through the
             * `.update()` method. One parameter, `event`, is passed to the
             * function. The new point options can be accessed through
             * `event.options`. Returning `false` cancels the operation.
             *
             * @sample {highcharts} highcharts/plotoptions/series-point-events-update/
             *         Confirm point updating
             *
             * @type      {Highcharts.PointUpdateCallbackFunction}
             * @since     1.2.0
             * @context   Highcharts.Point
             * @apioption plotOptions.series.point.events.update
             */

            /**
             * Events for each single point.
             *
             * @declare Highcharts.PointEventsOptionsObject
             */
            events: {}
        },

        /**
         * Options for the series data labels, appearing next to each data
         * point.
         *
         * Since v6.2.0, multiple data labels can be applied to each single
         * point by defining them as an array of configs.
         *
         * In styled mode, the data labels can be styled with the
         * `.highcharts-data-label-box` and `.highcharts-data-label` class names
         * ([see example](https://www.highcharts.com/samples/highcharts/css/series-datalabels)).
         *
         * @sample {highcharts} highcharts/plotoptions/series-datalabels-enabled
         *         Data labels enabled
         * @sample {highcharts} highcharts/plotoptions/series-datalabels-multiple
         *         Multiple data labels on a bar series
         * @sample {highcharts} highcharts/css/series-datalabels
         *         Style mode example
         *
         * @type    {*|Array<*>}
         * @product highcharts highstock highmaps gantt
         *
         * @private
         */
        dataLabels: {
            /**
             * Enable or disable the initial animation when a series is
             * displayed for the `dataLabels`. The animation can also be set as
             * a configuration object. Please note that this option only
             * applies to the initial animation.
             * For other animations, see [chart.animation](#chart.animation)
             * and the animation parameter under the API methods.
             * The following properties are supported:
             *
             * - `defer`: The animation delay time in milliseconds.
             *
             * @sample {highcharts} highcharts/plotoptions/animation-defer/
             *          Animation defer settings
             *
             * @type      {boolean|Partial<Highcharts.AnimationOptionsObject>}
             * @since     8.2.0
             * @apioption plotOptions.series.dataLabels.animation
             */
            animation: {},
            /**
             * The animation delay time in milliseconds.
             * Set to `0` renders dataLabel immediately.
             * As `undefined` inherits defer time from the [series.animation.defer](#plotOptions.series.animation.defer).
             *
             * @type      {number}
             * @since     8.2.0
             * @apioption plotOptions.series.dataLabels.animation.defer
             */

            /**
             * The alignment of the data label compared to the point. If
             * `right`, the right side of the label should be touching the
             * point. For points with an extent, like columns, the alignments
             * also dictates how to align it inside the box, as given with the
             * [inside](#plotOptions.column.dataLabels.inside)
             * option. Can be one of `left`, `center` or `right`.
             *
             * @sample {highcharts} highcharts/plotoptions/series-datalabels-align-left/
             *         Left aligned
             * @sample {highcharts} highcharts/plotoptions/bar-datalabels-align-inside-bar/
             *         Data labels inside the bar
             *
             * @type {Highcharts.AlignValue|null}
             */
            align: 'center',

            /**
             * Whether to allow data labels to overlap. To make the labels less
             * sensitive for overlapping, the
             * [dataLabels.padding](#plotOptions.series.dataLabels.padding)
             * can be set to 0.
             *
             * @sample {highcharts} highcharts/plotoptions/series-datalabels-allowoverlap-false/
             *         Don't allow overlap
             *
             * @type      {boolean}
             * @default   false
             * @since     4.1.0
             * @apioption plotOptions.series.dataLabels.allowOverlap
             */

            /**
             * The background color or gradient for the data label.
             *
             * @sample {highcharts} highcharts/plotoptions/series-datalabels-box/
             *         Data labels box options
             * @sample {highmaps} maps/plotoptions/series-datalabels-box/
             *         Data labels box options
             *
             * @type      {Highcharts.ColorString|Highcharts.GradientColorObject|Highcharts.PatternObject}
             * @since     2.2.1
             * @apioption plotOptions.series.dataLabels.backgroundColor
             */

            /**
             * The border color for the data label. Defaults to `undefined`.
             *
             * @sample {highcharts} highcharts/plotoptions/series-datalabels-box/
             *         Data labels box options
             *
             * @type      {Highcharts.ColorString|Highcharts.GradientColorObject|Highcharts.PatternObject}
             * @since     2.2.1
             * @apioption plotOptions.series.dataLabels.borderColor
             */

            /**
             * The border radius in pixels for the data label.
             *
             * @sample {highcharts} highcharts/plotoptions/series-datalabels-box/
             *         Data labels box options
             * @sample {highmaps} maps/plotoptions/series-datalabels-box/
             *         Data labels box options
             *
             * @type      {number}
             * @default   0
             * @since     2.2.1
             * @apioption plotOptions.series.dataLabels.borderRadius
             */

            /**
             * The border width in pixels for the data label.
             *
             * @sample {highcharts} highcharts/plotoptions/series-datalabels-box/
             *         Data labels box options
             *
             * @type      {number}
             * @default   0
             * @since     2.2.1
             * @apioption plotOptions.series.dataLabels.borderWidth
             */

            /**
             * A class name for the data label. Particularly in styled mode,
             * this can be used to give each series' or point's data label
             * unique styling. In addition to this option, a default color class
             * name is added so that we can give the labels a contrast text
             * shadow.
             *
             * @sample {highcharts} highcharts/css/data-label-contrast/
             *         Contrast text shadow
             * @sample {highcharts} highcharts/css/series-datalabels/
             *         Styling by CSS
             *
             * @type      {string}
             * @since     5.0.0
             * @apioption plotOptions.series.dataLabels.className
             */

            /**
             * The text color for the data labels. Defaults to `undefined`. For
             * certain series types, like column or map, the data labels can be
             * drawn inside the points. In this case the data label will be
             * drawn with maximum contrast by default. Additionally, it will be
             * given a `text-outline` style with the opposite color, to further
             * increase the contrast. This can be overridden by setting the
             * `text-outline` style to `none` in the `dataLabels.style` option.
             *
             * @sample {highcharts} highcharts/plotoptions/series-datalabels-color/
             *         Red data labels
             * @sample {highmaps} maps/demo/color-axis/
             *         White data labels
             *
             * @type      {Highcharts.ColorString|Highcharts.GradientColorObject|Highcharts.PatternObject}
             * @apioption plotOptions.series.dataLabels.color
             */

            /**
             * Whether to hide data labels that are outside the plot area. By
             * default, the data label is moved inside the plot area according
             * to the
             * [overflow](#plotOptions.series.dataLabels.overflow)
             * option.
             *
             * @type      {boolean}
             * @default   true
             * @since     2.3.3
             * @apioption plotOptions.series.dataLabels.crop
             */

            /**
             * Whether to defer displaying the data labels until the initial
             * series animation has finished. Setting to `false` renders the
             * data label immediately. If set to `true` inherits the defer
             * time set in [plotOptions.series.animation](#plotOptions.series.animation).
             *
             * @sample highcharts/plotoptions/animation-defer
             *         Set defer time
             *
             * @since     4.0.0
             * @product   highcharts highstock gantt
             */
            defer: true,

            /**
             * Enable or disable the data labels.
             *
             * @sample {highcharts} highcharts/plotoptions/series-datalabels-enabled/
             *         Data labels enabled
             * @sample {highmaps} maps/demo/color-axis/
             *         Data labels enabled
             *
             * @type      {boolean}
             * @default   false
             * @apioption plotOptions.series.dataLabels.enabled
             */

            /**
             * A declarative filter to control of which data labels to display.
             * The declarative filter is designed for use when callback
             * functions are not available, like when the chart options require
             * a pure JSON structure or for use with graphical editors. For
             * programmatic control, use the `formatter` instead, and return
             * `undefined` to disable a single data label.
             *
             * @example
             * filter: {
             *     property: 'percentage',
             *     operator: '>',
             *     value: 4
             * }
             *
             * @sample {highcharts} highcharts/demo/pie-monochrome
             *         Data labels filtered by percentage
             *
             * @declare   Highcharts.DataLabelsFilterOptionsObject
             * @since     6.0.3
             * @apioption plotOptions.series.dataLabels.filter
             */

            /**
             * The operator to compare by. Can be one of `>`, `<`, `>=`, `<=`,
             * `==`, and `===`.
             *
             * @type       {string}
             * @validvalue [">", "<", ">=", "<=", "==", "==="]
             * @apioption  plotOptions.series.dataLabels.filter.operator
             */

            /**
             * The point property to filter by. Point options are passed
             * directly to properties, additionally there are `y` value,
             * `percentage` and others listed under {@link Highcharts.Point}
             * members.
             *
             * @type      {string}
             * @apioption plotOptions.series.dataLabels.filter.property
             */

            /**
             * The value to compare against.
             *
             * @type      {number}
             * @apioption plotOptions.series.dataLabels.filter.value
             */

            /**
             * A
             * [format string](https://www.highcharts.com/docs/chart-concepts/labels-and-string-formatting)
             * for the data label. Available variables are the same as for
             * `formatter`.
             *
             * @sample {highcharts} highcharts/plotoptions/series-datalabels-format/
             *         Add a unit
             * @sample {highmaps} maps/plotoptions/series-datalabels-format/
             *         Formatted value in the data label
             *
             * @type      {string}
             * @default   y
             * @default   point.value
             * @since     3.0
             * @apioption plotOptions.series.dataLabels.format
             */

            // eslint-disable-next-line valid-jsdoc
            /**
             * Callback JavaScript function to format the data label. Note that
             * if a `format` is defined, the format takes precedence and the
             * formatter is ignored.
             *
             * @sample {highmaps} maps/plotoptions/series-datalabels-format/
             *         Formatted value
             *
             * @type {Highcharts.DataLabelsFormatterCallbackFunction}
             */
            formatter: function (this: Point.PointLabelObject): string {
                const { numberFormatter } = this.series.chart;
                return typeof this.y !== 'number' ? '' : numberFormatter(this.y, -1);
            },

            /**
             * For points with an extent, like columns or map areas, whether to
             * align the data label inside the box or to the actual value point.
             * Defaults to `false` in most cases, `true` in stacked columns.
             *
             * @type      {boolean}
             * @since     3.0
             * @apioption plotOptions.series.dataLabels.inside
             */

            /**
             * Format for points with the value of null. Works analogously to
             * [format](#plotOptions.series.dataLabels.format). `nullFormat` can
             * be applied only to series which support displaying null points.
             *
             * @sample {highcharts} highcharts/plotoptions/series-datalabels-format/
             *         Format data label and tooltip for null point.
             *
             * @type      {boolean|string}
             * @since     7.1.0
             * @apioption plotOptions.series.dataLabels.nullFormat
             */

            /**
             * Callback JavaScript function that defines formatting for points
             * with the value of null. Works analogously to
             * [formatter](#plotOptions.series.dataLabels.formatter).
             * `nullPointFormatter` can be applied only to series which support
             * displaying null points.
             *
             * @sample {highcharts} highcharts/plotoptions/series-datalabels-format/
             *         Format data label and tooltip for null point.
             *
             * @type      {Highcharts.DataLabelsFormatterCallbackFunction}
             * @since     7.1.0
             * @apioption plotOptions.series.dataLabels.nullFormatter
             */

            /**
             * How to handle data labels that flow outside the plot area. The
             * default is `"justify"`, which aligns them inside the plot area.
             * For columns and bars, this means it will be moved inside the bar.
             * To display data labels outside the plot area, set `crop` to
             * `false` and `overflow` to `"allow"`.
             *
             * @type       {Highcharts.DataLabelsOverflowValue}
             * @default    justify
             * @since      3.0.6
             * @apioption  plotOptions.series.dataLabels.overflow
             */

            /**
             * When either the `borderWidth` or the `backgroundColor` is set,
             * this is the padding within the box.
             *
             * @sample {highcharts} highcharts/plotoptions/series-datalabels-box/
             *         Data labels box options
             * @sample {highmaps} maps/plotoptions/series-datalabels-box/
             *         Data labels box options
             *
             * @since 2.2.1
             */
            padding: 5,

            /**
             * Aligns data labels relative to points. If `center` alignment is
             * not possible, it defaults to `right`.
             *
             * @type      {Highcharts.AlignValue}
             * @default   center
             * @apioption plotOptions.series.dataLabels.position
             */

            /**
             * Text rotation in degrees. Note that due to a more complex
             * structure, backgrounds, borders and padding will be lost on a
             * rotated data label.
             *
             * @sample {highcharts} highcharts/plotoptions/series-datalabels-rotation/
             *         Vertical labels
             *
             * @type      {number}
             * @default   0
             * @apioption plotOptions.series.dataLabels.rotation
             */

            /**
             * The shadow of the box. Works best with `borderWidth` or
             * `backgroundColor`. Since 2.3 the shadow can be an object
             * configuration containing `color`, `offsetX`, `offsetY`, `opacity`
             * and `width`.
             *
             * @sample {highcharts} highcharts/plotoptions/series-datalabels-box/
             *         Data labels box options
             *
             * @type      {boolean|Highcharts.ShadowOptionsObject}
             * @default   false
             * @since     2.2.1
             * @apioption plotOptions.series.dataLabels.shadow
             */

            /**
             * The name of a symbol to use for the border around the label.
             * Symbols are predefined functions on the Renderer object.
             *
             * @sample {highcharts} highcharts/plotoptions/series-datalabels-shape/
             *         A callout for annotations
             *
             * @type      {string}
             * @default   square
             * @since     4.1.2
             * @apioption plotOptions.series.dataLabels.shape
             */

            /**
             * Styles for the label. The default `color` setting is
             * `"contrast"`, which is a pseudo color that Highcharts picks up
             * and applies the maximum contrast to the underlying point item,
             * for example the bar in a bar chart.
             *
             * The `textOutline` is a pseudo property that applies an outline of
             * the given width with the given color, which by default is the
             * maximum contrast to the text. So a bright text color will result
             * in a black text outline for maximum readability on a mixed
             * background. In some cases, especially with grayscale text, the
             * text outline doesn't work well, in which cases it can be disabled
             * by setting it to `"none"`. When `useHTML` is true, the
             * `textOutline` will not be picked up. In this, case, the same
             * effect can be acheived through the `text-shadow` CSS property.
             *
             * For some series types, where each point has an extent, like for
             * example tree maps, the data label may overflow the point. There
             * are two strategies for handling overflow. By default, the text
             * will wrap to multiple lines. The other strategy is to set
             * `style.textOverflow` to `ellipsis`, which will keep the text on
             * one line plus it will break inside long words.
             *
             * @sample {highcharts} highcharts/plotoptions/series-datalabels-style/
             *         Bold labels
             * @sample {highcharts} highcharts/plotoptions/pie-datalabels-overflow/
             *         Long labels truncated with an ellipsis in a pie
             * @sample {highcharts} highcharts/plotoptions/pie-datalabels-overflow-wrap/
             *         Long labels are wrapped in a pie
             * @sample {highmaps} maps/demo/color-axis/
             *         Bold labels
             *
             * @type      {Highcharts.CSSObject}
             * @since     4.1.0
             * @apioption plotOptions.series.dataLabels.style
             */
            style: {
                /** @internal */
                fontSize: '11px',
                /** @internal */
                fontWeight: 'bold',
                /** @internal */
                color: 'contrast',
                /** @internal */
                textOutline: '1px contrast'
            },

            /**
             * Options for a label text which should follow marker's shape.
             * Border and background are disabled for a label that follows a
             * path.
             *
             * **Note:** Only SVG-based renderer supports this option. Setting
             * `useHTML` to true will disable this option.
             *
             * @declare   Highcharts.DataLabelsTextPathOptionsObject
             * @since     7.1.0
             * @apioption plotOptions.series.dataLabels.textPath
             */

            /**
             * Presentation attributes for the text path.
             *
             * @type      {Highcharts.SVGAttributes}
             * @since     7.1.0
             * @apioption plotOptions.series.dataLabels.textPath.attributes
             */

            /**
             * Enable or disable `textPath` option for link's or marker's data
             * labels.
             *
             * @type      {boolean}
             * @since     7.1.0
             * @apioption plotOptions.series.dataLabels.textPath.enabled
             */

            /**
             * Whether to
             * [use HTML](https://www.highcharts.com/docs/chart-concepts/labels-and-string-formatting#html)
             * to render the labels.
             *
             * @type      {boolean}
             * @default   false
             * @apioption plotOptions.series.dataLabels.useHTML
             */

            /**
             * The vertical alignment of a data label. Can be one of `top`,
             * `middle` or `bottom`. The default value depends on the data, for
             * instance in a column chart, the label is above positive values
             * and below negative values.
             *
             * @type  {Highcharts.VerticalAlignValue|null}
             * @since 2.3.3
             */
            verticalAlign: 'bottom',

            /**
             * The x position offset of the label relative to the point in
             * pixels.
             *
             * @sample {highcharts} highcharts/plotoptions/series-datalabels-rotation/
             *         Vertical and positioned
             * @sample {highcharts} highcharts/plotoptions/bar-datalabels-align-inside-bar/
             *         Data labels inside the bar
             */
            x: 0,

            /**
             * The Z index of the data labels. The default Z index puts it above
             * the series. Use a Z index of 2 to display it behind the series.
             *
             * @type      {number}
             * @default   6
             * @since     2.3.5
             * @apioption plotOptions.series.dataLabels.z
             */

            /**
             * The y position offset of the label relative to the point in
             * pixels.
             *
             * @sample {highcharts} highcharts/plotoptions/series-datalabels-rotation/
             *         Vertical and positioned
             */
            y: 0
        },

        /**
         * When the series contains less points than the crop threshold, all
         * points are drawn, even if the points fall outside the visible plot
         * area at the current zoom. The advantage of drawing all points
         * (including markers and columns), is that animation is performed on
         * updates. On the other hand, when the series contains more points than
         * the crop threshold, the series data is cropped to only contain points
         * that fall within the plot area. The advantage of cropping away
         * invisible points is to increase performance on large series.
         *
         * @since   2.2
         * @product highcharts highstock
         *
         * @private
         */
        cropThreshold: 300,

        /**
         * Opacity of a series parts: line, fill (e.g. area) and dataLabels.
         *
         * @see [states.inactive.opacity](#plotOptions.series.states.inactive.opacity)
         *
         * @since 7.1.0
         *
         * @private
         */
        opacity: 1,

        /**
         * The width of each point on the x axis. For example in a column chart
         * with one value each day, the pointRange would be 1 day (= 24 * 3600
         * * 1000 milliseconds). This is normally computed automatically, but
         * this option can be used to override the automatic value.
         *
         * @product highstock
         *
         * @private
         */
        pointRange: 0,

        /**
         * When this is true, the series will not cause the Y axis to cross
         * the zero plane (or [threshold](#plotOptions.series.threshold) option)
         * unless the data actually crosses the plane.
         *
         * For example, if `softThreshold` is `false`, a series of 0, 1, 2,
         * 3 will make the Y axis show negative values according to the
         * `minPadding` option. If `softThreshold` is `true`, the Y axis starts
         * at 0.
         *
         * @since   4.1.9
         * @product highcharts highstock
         *
         * @private
         */
        softThreshold: true,

        /**
         * @declare Highcharts.SeriesStatesOptionsObject
         *
         * @private
         */
        states: {

            /**
             * The normal state of a series, or for point items in column, pie
             * and similar series. Currently only used for setting animation
             * when returning to normal state from hover.
             *
             * @declare Highcharts.SeriesStatesNormalOptionsObject
             */
            normal: {
                /**
                 * Animation when returning to normal state after hovering.
                 *
                     * @type {boolean|Partial<Highcharts.AnimationOptionsObject>}
                 */
                animation: true
            },

            /**
             * Options for the hovered series. These settings override the
             * normal state options when a series is moused over or touched.
             *
             * @declare Highcharts.SeriesStatesHoverOptionsObject
             */
            hover: {

                /**
                 * Enable separate styles for the hovered series to visualize
                 * that the user hovers either the series itself or the legend.
                 *
                 * @sample {highcharts} highcharts/plotoptions/series-states-hover-enabled/
                 *         Line
                 * @sample {highcharts} highcharts/plotoptions/series-states-hover-enabled-column/
                 *         Column
                 * @sample {highcharts} highcharts/plotoptions/series-states-hover-enabled-pie/
                 *         Pie
                 *
                 * @type      {boolean}
                 * @default   true
                 * @since     1.2
                 * @apioption plotOptions.series.states.hover.enabled
                 */


                /**
                 * Animation setting for hovering the graph in line-type series.
                 *
                 * @type {boolean|Partial<Highcharts.AnimationOptionsObject>}
                 * @since   5.0.8
                 * @product highcharts highstock
                 */
                animation: {

                    /**
                     * The duration of the hover animation in milliseconds. By
                     * default the hover state animates quickly in, and slowly
                     * back to normal.
                     *
                     * @internal
                     */
                    duration: 50
                },

                /**
                 * Pixel width of the graph line. By default this property is
                 * undefined, and the `lineWidthPlus` property dictates how much
                 * to increase the linewidth from normal state.
                 *
                 * @sample {highcharts} highcharts/plotoptions/series-states-hover-linewidth/
                 *         5px line on hover
                 *
                 * @type      {number}
                 * @product   highcharts highstock
                 * @apioption plotOptions.series.states.hover.lineWidth
                 */

                /**
                 * The additional line width for the graph of a hovered series.
                 *
                 * @sample {highcharts} highcharts/plotoptions/series-states-hover-linewidthplus/
                 *         5 pixels wider
                 * @sample {highstock} highcharts/plotoptions/series-states-hover-linewidthplus/
                 *         5 pixels wider
                 *
                 * @since   4.0.3
                 * @product highcharts highstock
                 */
                lineWidthPlus: 1,

                /**
                 * In Highcharts 1.0, the appearance of all markers belonging
                 * to the hovered series. For settings on the hover state of the
                 * individual point, see
                 * [marker.states.hover](#plotOptions.series.marker.states.hover).
                 *
                 * @deprecated
                 *
                 * @extends   plotOptions.series.marker
                 * @excluding states
                 * @product   highcharts highstock
                 */
                marker: {
                    // lineWidth: base + 1,
                    // radius: base + 1
                },

                /**
                 * Options for the halo appearing around the hovered point in
                 * line-type series as well as outside the hovered slice in pie
                 * charts. By default the halo is filled by the current point or
                 * series color with an opacity of 0.25\. The halo can be
                 * disabled by setting the `halo` option to `null`.
                 *
                 * In styled mode, the halo is styled with the
                 * `.highcharts-halo` class, with colors inherited from
                 * `.highcharts-color-{n}`.
                 *
                 * @sample {highcharts} highcharts/plotoptions/halo/
                 *         Halo options
                 * @sample {highstock} highcharts/plotoptions/halo/
                 *         Halo options
                 *
                 * @declare Highcharts.SeriesStatesHoverHaloOptionsObject
                 * @type    {null|*}
                 * @since   4.0
                 * @product highcharts highstock
                 */
                halo: {

                    /**
                     * A collection of SVG attributes to override the appearance
                     * of the halo, for example `fill`, `stroke` and
                     * `stroke-width`.
                     *
                     * @type      {Highcharts.SVGAttributes}
                     * @since     4.0
                     * @product   highcharts highstock
                     * @apioption plotOptions.series.states.hover.halo.attributes
                     */


                    /**
                     * The pixel size of the halo. For point markers this is the
                     * radius of the halo. For pie slices it is the width of the
                     * halo outside the slice. For bubbles it defaults to 5 and
                     * is the width of the halo outside the bubble.
                     *
                     * @since   4.0
                     * @product highcharts highstock
                     */
                    size: 10,

                    /**
                     * Opacity for the halo unless a specific fill is overridden
                     * using the `attributes` setting. Note that Highcharts is
                     * only able to apply opacity to colors of hex or rgb(a)
                     * formats.
                     *
                     * @since   4.0
                     * @product highcharts highstock
                     */
                    opacity: 0.25
                }
            },


            /**
             * Specific options for point in selected states, after being
             * selected by
             * [allowPointSelect](#plotOptions.series.allowPointSelect)
             * or programmatically.
             *
             * @sample maps/plotoptions/series-allowpointselect/
             *         Allow point select demo
             *
             * @declare   Highcharts.SeriesStatesSelectOptionsObject
             * @extends   plotOptions.series.states.hover
             * @excluding brightness
             */
            select: {
                animation: {
                    /** @internal */
                    duration: 0
                }
            },

            /**
             * The opposite state of a hover for series.
             *
             * @sample highcharts/plotoptions/series-states-inactive-disabled
             *         Disabled inactive state
             *
             * @declare Highcharts.SeriesStatesInactiveOptionsObject
             */
            inactive: {
                /**
                 * Enable or disable the inactive state for a series
                 *
                 * @sample highcharts/plotoptions/series-states-inactive-disabled
                 *         Disabled inactive state
                 *
                 * @type {boolean}
                 * @default true
                 * @apioption plotOptions.series.states.inactive.enabled
                 */

                /**
                 * The animation for entering the inactive state.
                 *
                 * @type {boolean|Partial<Highcharts.AnimationOptionsObject>}
                 */
                animation: {
                    /** @internal */
                    duration: 50
                },
                /**
                 * Opacity of series elements (dataLabels, line, area).
                 *
                 * @type {number}
                 */
                opacity: 0.2
            }
        },

        /**
         * Sticky tracking of mouse events. When true, the `mouseOut` event on a
         * series isn't triggered until the mouse moves over another series, or
         * out of the plot area. When false, the `mouseOut` event on a series is
         * triggered when the mouse leaves the area around the series' graph or
         * markers. This also implies the tooltip when not shared. When
         * `stickyTracking` is false and `tooltip.shared` is false, the tooltip
         * will be hidden when moving the mouse between series. Defaults to true
         * for line and area type series, but to false for columns, pies etc.
         *
         * **Note:** The boost module will force this option because of
         * technical limitations.
         *
         * @sample {highcharts} highcharts/plotoptions/series-stickytracking-true/
         *         True by default
         * @sample {highcharts} highcharts/plotoptions/series-stickytracking-false/
         *         False
         *
         * @default {highcharts} true
         * @default {highstock} true
         * @default {highmaps} false
         * @since   2.0
         *
         * @private
         */
        stickyTracking: true,

        /**
         * A configuration object for the tooltip rendering of each single
         * series. Properties are inherited from [tooltip](#tooltip), but only
         * the following properties can be defined on a series level.
         *
         * @declare   Highcharts.SeriesTooltipOptionsObject
         * @since     2.3
         * @extends   tooltip
         * @excluding animation, backgroundColor, borderColor, borderRadius,
         *            borderWidth, className, crosshairs, enabled, formatter,
         *            headerShape, hideDelay, outside, padding, positioner,
         *            shadow, shape, shared, snap, split, stickOnContact,
         *            style, useHTML
         * @apioption plotOptions.series.tooltip
         */

        /**
         * When a series contains a data array that is longer than this, only
         * one dimensional arrays of numbers, or two dimensional arrays with
         * x and y values are allowed. Also, only the first point is tested,
         * and the rest are assumed to be the same format. This saves expensive
         * data checking and indexing in long series. Set it to `0` disable.
         *
         * Note:
         * In boost mode turbo threshold is forced. Only array of numbers or
         * two dimensional arrays are allowed.
         *
         * @since   2.2
         * @product highcharts highstock gantt
         *
         * @private
         */
        turboThreshold: 1000,

        /**
         * An array defining zones within a series. Zones can be applied to the
         * X axis, Y axis or Z axis for bubbles, according to the `zoneAxis`
         * option. The zone definitions have to be in ascending order regarding
         * to the value.
         *
         * In styled mode, the color zones are styled with the
         * `.highcharts-zone-{n}` class, or custom classed from the `className`
         * option
         * ([view live demo](https://jsfiddle.net/gh/get/library/pure/highcharts/highcharts/tree/master/samples/highcharts/css/color-zones/)).
         *
         * @see [zoneAxis](#plotOptions.series.zoneAxis)
         *
         * @sample {highcharts} highcharts/series/color-zones-simple/
         *         Color zones
         * @sample {highstock} highcharts/series/color-zones-simple/
         *         Color zones
         *
         * @declare   Highcharts.SeriesZonesOptionsObject
         * @type      {Array<*>}
         * @since     4.1.0
         * @product   highcharts highstock
         * @apioption plotOptions.series.zones
         */

        /**
         * Styled mode only. A custom class name for the zone.
         *
         * @sample highcharts/css/color-zones/
         *         Zones styled by class name
         *
         * @type      {string}
         * @since     5.0.0
         * @apioption plotOptions.series.zones.className
         */

        /**
         * Defines the color of the series.
         *
         * @see [series color](#plotOptions.series.color)
         *
         * @type      {Highcharts.ColorString|Highcharts.GradientColorObject|Highcharts.PatternObject}
         * @since     4.1.0
         * @product   highcharts highstock
         * @apioption plotOptions.series.zones.color
         */

        /**
         * A name for the dash style to use for the graph.
         *
         * @see [plotOptions.series.dashStyle](#plotOptions.series.dashStyle)
         *
         * @sample {highcharts|highstock} highcharts/series/color-zones-dashstyle-dot/
         *         Dashed line indicates prognosis
         *
         * @type      {Highcharts.DashStyleValue}
         * @since     4.1.0
         * @product   highcharts highstock
         * @apioption plotOptions.series.zones.dashStyle
         */

        /**
         * Defines the fill color for the series (in area type series)
         *
         * @see [fillColor](#plotOptions.area.fillColor)
         *
         * @type      {Highcharts.ColorString|Highcharts.GradientColorObject|Highcharts.PatternObject}
         * @since     4.1.0
         * @product   highcharts highstock
         * @apioption plotOptions.series.zones.fillColor
         */

        /**
         * The value up to where the zone extends, if undefined the zones
         * stretches to the last value in the series.
         *
         * @type      {number}
         * @since     4.1.0
         * @product   highcharts highstock
         * @apioption plotOptions.series.zones.value
         */

        /**
         * When using dual or multiple color axes, this number defines which
         * colorAxis the particular series is connected to. It refers to
         * either the
         * {@link #colorAxis.id|axis id}
         * or the index of the axis in the colorAxis array, with 0 being the
         * first. Set this option to false to prevent a series from connecting
         * to the default color axis.
         *
         * Since v7.2.0 the option can also be an axis id or an axis index
         * instead of a boolean flag.
         *
         * @sample highcharts/coloraxis/coloraxis-with-pie/
         *         Color axis with pie series
         * @sample highcharts/coloraxis/multiple-coloraxis/
         *         Multiple color axis
         *
         * @type      {number|string|boolean}
         * @default   0
         * @product   highcharts highstock highmaps
         * @apioption plotOptions.series.colorAxis
         */

        /**
         * Determines what data value should be used to calculate point color
         * if `colorAxis` is used. Requires to set `min` and `max` if some
         * custom point property is used or if approximation for data grouping
         * is set to `'sum'`.
         *
         * @sample highcharts/coloraxis/custom-color-key/
         *         Custom color key
         * @sample highcharts/coloraxis/changed-default-color-key/
         *         Changed default color key
         *
         * @type      {string}
         * @default   y
         * @since     7.2.0
         * @product   highcharts highstock highmaps
         * @apioption plotOptions.series.colorKey
         */

        /**
         * Determines whether the series should look for the nearest point
         * in both dimensions or just the x-dimension when hovering the series.
         * Defaults to `'xy'` for scatter series and `'x'` for most other
         * series. If the data has duplicate x-values, it is recommended to
         * set this to `'xy'` to allow hovering over all points.
         *
         * Applies only to series types using nearest neighbor search (not
         * direct hover) for tooltip.
         *
         * @sample {highcharts} highcharts/series/findnearestpointby/
         *         Different hover behaviors
         * @sample {highstock} highcharts/series/findnearestpointby/
         *         Different hover behaviors
         * @sample {highmaps} highcharts/series/findnearestpointby/
         *         Different hover behaviors
         *
         * @since      5.0.10
         * @validvalue ["x", "xy"]
         *
         * @private
         */
        findNearestPointBy: 'x'

    };

    /* *
     *
     *  Static Functions
     *
     * */

    /**
     * Converts the DataTable instance to common series options.
     *
     * @private
     *
     * @param {DataTable} table
     * Table to convert.
     *
     * @param {Array<string>} [keys]
     * Columns to extract from table.
     *
     * @return {Highcharts.SeriesOptions}
     * Common series options.
     */
    public static getSeriesDataFromTable(
        table: DataTable,
        keys?: Array<string>
    ): Array<(PointOptions|null)> {
        const data: Array<(PointOptions|null)> = [];

        for (
            let i = 0,
                iEnd = table.getRowCount(),
                row: (DataTable.RowObject|undefined);
            i < iEnd;
            ++i
        ) {
            row = table.getRowObject(i, keys);
            data.push(
                row && row !== DataTable.NULL ?
                    unflat(row) :
                    null
            );
        }

        return data;
    }

    /**
     * Converts series options into a table.
     *
     * @private
     *
     * @param {Array<(PointOptions|PointShortOptions)>} data
     * Series data to convert.
     *
     * @param {Partial<Highcharts.SeriesOptions>} [options]
     * Series options to use.
     *
     * @return {DataTable}
     * Table instance.
     */
    public static getTableFromSeriesData(
        data: Array<(PointOptions|PointShortOptions)>,
        options: (Series|DeepPartial<SeriesOptions>) = {}
    ): DataTable {
        const table = new DataTable(void 0, (options.id || options.name));

        let series: Series;

        if (options instanceof Series) {
            series = options;
        } else {
            series = { options } as Series;
        }

        options = series.options;

        for (
            let i = 0,
                iEnd = data.length,
                x = pick(options.pointStart, 0),
                pointData: PointOptions;
            i < iEnd;
            ++i, x = Series.increment(x, options)
        ) {
            pointData = flat(Point.optionsToObject(data[i], series));
            pointData.x = (pointData.x || x);
            table.setRowObject(pointData as DataTable.RowObject);
        }

        return table;
    }

    // eslint-disable-next-line valid-jsdoc
    /** @private */
    public static increment(
        value: number,
        options: DeepPartial<SeriesOptions> = {},
        time: Time = H.time
    ): number {
        const intervalUnit = options.pointIntervalUnit;

        let interval = pick(options.pointInterval, 1);

        // Added code for pointInterval strings
        if (intervalUnit) {
            const date = new time.Date(value);

            switch (intervalUnit) {
                case 'day':
                    time.set(
                        'Date',
                        date,
                        time.get('Date', date) + interval
                    );
                    break;
                case 'month':
                    time.set(
                        'Month',
                        date,
                        time.get('Month', date) + interval
                    );
                    break;
                case 'year':
                    time.set(
                        'FullYear',
                        date,
                        time.get('FullYear', date) + interval
                    );
                    break;
                default:
            }

            interval = date.getTime() - value;

        }

        return value + interval;
    }

    /* *
     *
     *  Properties
     *
     * */

    public _hasTracking?: boolean;

    public _i: number = void 0 as any;

    public animationTimeout?: number;

    public area?: SVGElement;

    public basePointRange?: number;

    public buildingKdTree?: boolean;

    public chart: Chart = void 0 as any;

    public clips?: Array<SVGElement>;

    public closestPointRange?: number;

    public closestPointRangePx?: number;

    public color?: (ColorType);

    public colorIndex?: number;

    public cropped?: boolean;

    public data: Array<Point> = void 0 as any;

    public dataMax?: number;

    public dataMin?: number;

    public enabledDataSorting?: boolean;

    public fillColor?: ColorType;

    public finishedAnimating?: boolean;

    public getExtremesFromAll?: boolean;

    public graph?: SVGElement;

    public graphPath?: SVGPath;

    public group?: SVGElement;

    public eventOptions: Record<string, EventCallback<Series, Event>> = void 0 as any;

    public eventsToUnbind: Array<Function> = void 0 as any;

    public halo?: SVGElement;

    public hasCartesianSeries?: Chart['hasCartesianSeries'];

    public hasRendered?: boolean;

    public id?: string;

    public index: number = void 0 as any;

    public initialType?: string;

    public isDirty?: boolean;

    public isDirtyData?: boolean;

    public isRadialSeries?: boolean;

    public kdTree?: KDNode;

    public linkedParent?: Series;

    public linkedSeries: Array<Series> = void 0 as any;

    public options: SeriesOptions = void 0 as any;

    public markerGroup?: SVGElement;

    public opacity?: number;

    public optionalAxis?: string;

    public pointInterval?: number;

    public points: Array<Point> = void 0 as any;

    public pointValKey?: string;

    public processedXData: Array<number> = void 0 as any;

    public processedYData: (Array<(number|null)>|Array<Array<(number|null)>>) = void 0 as any;

    public selected?: boolean;

    public sharedClipKey?: string;

    public stateMarkerGraphic?: SVGElement;

    public stickyTracking?: boolean;

    public symbol?: string;

    public readonly table: DataTable = new DataTable();

    private tableSyncTimeout?: number;

    public tooltipOptions: Highcharts.TooltipOptions = void 0 as any;

    public touched?: boolean;

    public tracker?: SVGElement;

    public trackerGroups?: Array<string>;

    public userOptions: DeepPartial<SeriesTypeOptions> = void 0 as any;

    public xAxis: AxisType = void 0 as any;

    public xData?: Array<number>;

    public xIncrement?: (number|null);

    public yAxis: AxisType = void 0 as any;

    public yData?: (
        Array<(number|null)>|
        Array<Array<(number|null)>>
    );

    public zoneAxis?: string;

    public zones: Array<SeriesZonesOptions> = void 0 as any;

    /* *
     *
     *  Functions
     *
     * */

    /* eslint-disable valid-jsdoc */

    public init(
        chart: Chart,
        userOptions: DeepPartial<SeriesTypeOptions>
    ): void {

        fireEvent(this, 'init', { options: userOptions });

        var series = this,
            events,
            chartSeries = chart.series,
            lastSeries;

        // A lookup over those events that are added by _options_ (not
        // programmatically). These are updated through Series.update()
        // (#10861).
        this.eventOptions = this.eventOptions || {};

        // The 'eventsToUnbind' property moved from prototype into the
        // Series init to avoid reference to the same array between
        // the different series and charts. #12959, #13937
        this.eventsToUnbind = [];

        /**
         * Read only. The chart that the series belongs to.
         *
         * @name Highcharts.Series#chart
         * @type {Highcharts.Chart}
         */
        series.chart = chart;

        /**
         * Read only. The series' type, like "line", "area", "column" etc.
         * The type in the series options anc can be altered using
         * {@link Series#update}.
         *
         * @name Highcharts.Series#type
         * @type {string}
         */

        /**
         * Read only. The series' current options. To update, use
         * {@link Series#update}.
         *
         * @name Highcharts.Series#options
         * @type {Highcharts.SeriesOptionsType}
         */
        series.options = series.setOptions(userOptions);
        const options = series.options;

        series.linkedSeries = [];
        // bind the axes
        series.bindAxes();

        extend<Series>(series, {
            /**
             * The series name as given in the options. Defaults to
             * "Series {n}".
             *
             * @name Highcharts.Series#name
             * @type {string}
             */
            name: options.name,
            state: '',
            /**
             * Read only. The series' visibility state as set by {@link
             * Series#show}, {@link Series#hide}, or in the initial
             * configuration.
             *
             * @name Highcharts.Series#visible
             * @type {boolean}
             */
            visible: options.visible !== false, // true by default
            /**
             * Read only. The series' selected state as set by {@link
             * Highcharts.Series#select}.
             *
             * @name Highcharts.Series#selected
             * @type {boolean}
             */
            selected: options.selected === true // false by default
        });

        // Register event listeners
        events = options.events;

        objectEach(events, function (event: any, eventType: string): void {
            if (isFunction(event)) {

                // If event does not exist, or is changed by Series.update
                if (series.eventOptions[eventType] !== event) {

                    // Remove existing if set by option
                    if (isFunction(series.eventOptions[eventType])) {
                        removeEvent(
                            series,
                            eventType,
                            series.eventOptions[eventType]
                        );
                    }

                    series.eventOptions[eventType] = event;
                    addEvent(series, eventType, event);
                }
            }
        });
        if (
            (events && events.click) ||
            (
                options.point &&
                options.point.events &&
                options.point.events.click
            ) ||
            options.allowPointSelect
        ) {
            chart.runTrackerClick = true;
        }

        series.getColor();
        series.getSymbol();

        // Initialize the parallel data arrays
        series.parallelArrays.forEach(function (key: string): void {
            if (!(series as any)[key + 'Data']) {
                (series as any)[key + 'Data'] = [];
            }
        });

        // Mark cartesian
        if (series.isCartesian) {
            chart.hasCartesianSeries = true;
        }

        // Get the index and register the series in the chart. The index is
        // one more than the current latest series index (#5960).
        if (chartSeries.length) {
            lastSeries = chartSeries[chartSeries.length - 1];
        }
        series._i = pick(lastSeries && lastSeries._i, -1) + 1;
        series.opacity = series.options.opacity;

        // Insert the series and re-order all series above the insertion
        // point.
        chart.orderSeries(this.insert(chartSeries));

        // Set options for series with sorting and set data later.
        if (options.dataSorting && options.dataSorting.enabled) {
            series.setDataSortingOptions();

        } else if (!series.points && !series.data) {
            series.setData(options.data as any, false);
        }

        fireEvent(this, 'afterInit');
    }

    /**
     * Check whether the series item is itself or inherits from a certain
     * series type.
     *
     * @function Highcharts.Series#is
     * @param {string} type The type of series to check for, can be either
     *        featured or custom series types. For example `column`, `pie`,
     *        `ohlc` etc.
     *
     * @return {boolean}
     *        True if this item is or inherits from the given type.
     */
    public is(type: string): boolean {
        return seriesTypes[type] && this instanceof seriesTypes[type];
    }

    /**
     * Insert the series in a collection with other series, either the chart
     * series or yAxis series, in the correct order according to the index
     * option. Used internally when adding series.
     *
     * @private
     * @function Highcharts.Series#insert
     * @param {Array<Highcharts.Series>} collection
     *        A collection of series, like `chart.series` or `xAxis.series`.
     * @return {number}
     *         The index of the series in the collection.
     */
    public insert(collection: Array<Series>): number {
        var indexOption = this.options.index,
            i: any;

        // Insert by index option
        if (isNumber(indexOption)) {
            i = collection.length;
            while (i--) {
                // Loop down until the interted element has higher index
                if ((indexOption as any) >=
                        pick(collection[i].options.index, collection[i]._i)
                ) {
                    collection.splice(i + 1, 0, this);
                    break;
                }
            }
            if (i === -1) {
                collection.unshift(this);
            }
            i = i + 1;


        // Or just push it to the end
        } else {
            collection.push(this);
        }
        return pick(i, collection.length - 1);
    }

    /**
     * Set the xAxis and yAxis properties of cartesian series, and register
     * the series in the `axis.series` array.
     *
     * @private
     * @function Highcharts.Series#bindAxes
     */
    public bindAxes(): void {
        var series = this,
            seriesOptions = series.options,
            chart = series.chart,
            axisOptions;

        fireEvent(this, 'bindAxes', null as any, function (): void {

            // repeat for xAxis and yAxis
            (series.axisTypes || []).forEach(function (AXIS: string): void {
                let index = 0;

                // loop through the chart's axis objects
                (chart as any)[AXIS].forEach(function (
                    axis: Highcharts.Axis
                ): void {
                    axisOptions = axis.options;

                    // apply if the series xAxis or yAxis option mathches
                    // the number of the axis, or if undefined, use the
                    // first axis
                    if (
                        (
                            (seriesOptions as any)[AXIS] === index &&
                            !axisOptions.isInternal
                        ) ||
                        (
                            typeof (seriesOptions as any)[AXIS] !==
                            'undefined' &&
                            (seriesOptions as any)[AXIS] === axisOptions.id
                        ) ||
                        (
                            typeof (seriesOptions as any)[AXIS] ===
                            'undefined' &&
                            axisOptions.index === 0
                        )
                    ) {

                        // register this series in the axis.series lookup
                        series.insert(axis.series);

                        // set this series.xAxis or series.yAxis reference
                        /**
                         * Read only. The unique xAxis object associated
                         * with the series.
                         *
                         * @name Highcharts.Series#xAxis
                         * @type {Highcharts.Axis}
                         */
                        /**
                         * Read only. The unique yAxis object associated
                         * with the series.
                         *
                         * @name Highcharts.Series#yAxis
                         * @type {Highcharts.Axis}
                         */
                        (series as any)[AXIS] = axis;

                        // mark dirty for redraw
                        axis.isDirty = true;
                    }

                    if (!axisOptions.isInternal) {
                        index++;
                    }
                });

                // The series needs an X and an Y axis
                if (!(series as any)[AXIS] &&
                    series.optionalAxis !== AXIS
                ) {
                    error(18, true, chart);
                }

            });
        });

        fireEvent(this, 'afterBindAxes');
    }

    /**
     * For simple series types like line and column, the data values are
     * held in arrays like xData and yData for quick lookup to find extremes
     * and more. For multidimensional series like bubble and map, this can
     * be extended with arrays like zData and valueData by adding to the
     * `series.parallelArrays` array.
     *
     * @private
     * @function Highcharts.Series#updateParallelArrays
     */
    public updateParallelArrays(
        point: Point,
        i: (number|string)
    ): void {
        var series = point.series,
            args = arguments,
            fn = isNumber(i) ?
                // Insert the value in the given position
                function (key: string): void {
                    var val = key === 'y' && series.toYData ?
                        series.toYData(point) :
                        (point as any)[key];

                    (series as any)[key + 'Data'][i] = val;
                } :
                // Apply the method specified in i with the following
                // arguments as arguments
                function (key: string): void {
                    (Array.prototype as any)[i].apply(
                        (series as any)[key + 'Data'],
                        Array.prototype.slice.call(args, 2)
                    );
                };

        series.parallelArrays.forEach(fn);
    }

    /**
     * Define hasData functions for series. These return true if there
     * are data points on this series within the plot area.
     *
     * @private
     * @function Highcharts.Series#hasData
     * @return {boolean}
     */
    public hasData(): boolean {
        return ((
            this.visible &&
            typeof this.dataMax !== 'undefined' &&
            typeof this.dataMin !== 'undefined'
        ) || ( // #3703
            this.visible &&
            (this.yData as any) &&
            (this.yData as any).length > 0) // #9758
        );
    }

    /**
     * Return an auto incremented x value based on the pointStart and
     * pointInterval options. This is only used if an x value is not given
     * for the point that calls autoIncrement.
     *
     * @private
     * @function Highcharts.Series#autoIncrement
     * @return {number}
     */
    public autoIncrement(): number {
        const options = this.options,
            xIncrement = pick(this.xIncrement, options.pointStart, 0);

        this.xIncrement = Series.increment(
            xIncrement,
            options,
            this.chart.time
        );

        return xIncrement;
    }

    /**
     * Internal function to set properties for series if data sorting is
     * enabled.
     *
     * @private
     * @function Highcharts.Series#setDataSortingOptions
     */
    public setDataSortingOptions(): void {
        var options = this.options;

        extend<Series>(this, {
            requireSorting: false,
            sorted: false,
            enabledDataSorting: true,
            allowDG: false
        });

        // To allow unsorted data for column series.
        if (!defined(options.pointRange)) {
            options.pointRange = 1;
        }
    }

    /**
     * Set the series options by merging from the options tree. Called
     * internally on initializing and updating series. This function will
     * not redraw the series. For API usage, use {@link Series#update}.
     * @private
     * @function Highcharts.Series#setOptions
     *
     * @param {Highcharts.SeriesOptionsType} itemOptions
     * The series options.
     *
     * @return {Highcharts.SeriesOptionsType}
     *
     * @fires Highcharts.Series#event:afterSetOptions
     */
    public setOptions(itemOptions: DeepPartial<SeriesTypeOptions>): this['options'] {
        var chart = this.chart,
            chartOptions = chart.options,
            plotOptions = chartOptions.plotOptions,
            userOptions = chart.userOptions || {},
            seriesUserOptions = merge(itemOptions),
            options: SeriesTypeOptions,
            zones,
            zone,
            styledMode = chart.styledMode,
            e = {
                plotOptions: plotOptions,
                userOptions: seriesUserOptions
            };

        fireEvent(this, 'setOptions', e);

        // These may be modified by the event
        var typeOptions = (e.plotOptions as any)[this.type],
            userPlotOptions = (
                userOptions.plotOptions || {} as SeriesTypePlotOptions
            );

        // use copy to prevent undetected changes (#9762)
        /**
         * Contains series options by the user without defaults.
         * @name Highcharts.Series#userOptions
         * @type {Highcharts.SeriesOptionsType}
         */
        this.userOptions = e.userOptions;

        options = merge(
            typeOptions,
            (plotOptions as any).series,
            // #3881, chart instance plotOptions[type] should trump
            // plotOptions.series
            userOptions.plotOptions &&
            (userOptions.plotOptions as any)[this.type],
            seriesUserOptions
        );

        // The tooltip options are merged between global and series specific
        // options. Importance order asscendingly:
        // globals: (1)tooltip, (2)plotOptions.series,
        // (3)plotOptions[this.type]
        // init userOptions with possible later updates: 4-6 like 1-3 and
        // (7)this series options
        this.tooltipOptions = merge(
            defaultOptions.tooltip, // 1
            (defaultOptions.plotOptions as any).series &&
                (defaultOptions.plotOptions as any).series.tooltip, // 2
            (defaultOptions.plotOptions as any)[this.type].tooltip, // 3
            (chartOptions.tooltip as any).userOptions, // 4
            (plotOptions as any).series &&
            (plotOptions as any).series.tooltip, // 5
            (plotOptions as any)[this.type].tooltip, // 6
            (seriesUserOptions.tooltip as any) // 7
        ) as any;

        // When shared tooltip, stickyTracking is true by default,
        // unless user says otherwise.
        this.stickyTracking = pick(
            seriesUserOptions.stickyTracking,
            (userPlotOptions as any)[this.type] &&
            (userPlotOptions as any)[this.type].stickyTracking,
            userPlotOptions.series && userPlotOptions.series.stickyTracking,
            (
                this.tooltipOptions.shared && !this.noSharedTooltip ?
                    true :
                    options.stickyTracking
            )
        );

        // Delete marker object if not allowed (#1125)
        if (typeOptions.marker === null) {
            delete options.marker;
        }

        // Handle color zones
        this.zoneAxis = options.zoneAxis;
        zones = this.zones = (options.zones || []).slice();
        if (
            (options.negativeColor || options.negativeFillColor) &&
            !options.zones
        ) {
            zone = {
                value:
                    (options as any)[this.zoneAxis + 'Threshold'] ||
                    options.threshold ||
                    0,
                className: 'highcharts-negative'
            } as SeriesZonesOptions;
            if (!styledMode) {
                zone.color = options.negativeColor;
                zone.fillColor = options.negativeFillColor;
            }
            zones.push(zone);
        }
        if (zones.length) { // Push one extra zone for the rest
            if (defined(zones[zones.length - 1].value)) {
                zones.push(styledMode ? {} : {
                    color: this.color,
                    fillColor: this.fillColor
                });
            }
        }

        fireEvent(this, 'afterSetOptions', { options: options });

        return options;
    }

    /**
     * Return series name in "Series {Number}" format or the one defined by
     * a user. This method can be simply overridden as series name format
     * can vary (e.g. technical indicators).
     *
     * @function Highcharts.Series#getName
     *
     * @return {string}
     * The series name.
     */
    public getName(): string {
        // #4119
        return pick(
            this.options.name,
            'Series ' + ((this.index as any) + 1)
        );
    }

    /**
     * @private
     * @function Highcharts.Series#getCyclic
     */
    public getCyclic(
        prop: string,
        value?: any,
        defaults?: AnyRecord
    ): void {
        var i,
            chart = this.chart,
            userOptions = this.userOptions,
            indexName = prop + 'Index',
            counterName = prop + 'Counter',
            len = defaults ? defaults.length : pick(
                (chart.options.chart as any)[prop + 'Count'],
                (chart as any)[prop + 'Count']
            ),
            setting;

        if (!value) {
            // Pick up either the colorIndex option, or the _colorIndex
            // after Series.update()
            setting = pick(
                (userOptions as any)[indexName],
                (userOptions as any)['_' + indexName]
            );
            if (defined(setting)) { // after Series.update()
                i = setting;
            } else {
                // #6138
                if (!chart.series.length) {
                    (chart as any)[counterName] = 0;
                }
                (userOptions as any)['_' + indexName] = i =
                    (chart as any)[counterName] % len;
                (chart as any)[counterName] += 1;
            }
            if (defaults) {
                value = defaults[i];
            }
        }
        // Set the colorIndex
        if (typeof i !== 'undefined') {
            (this as any)[indexName] = i;
        }
        (this as any)[prop] = value;
    }

    /**
     * Get the series' color based on either the options or pulled from
     * global options.
     *
     * @private
     * @function Highcharts.Series#getColor
     */
    public getColor(): void {
        if (this.chart.styledMode) {
            this.getCyclic('color');

        } else if (this.options.colorByPoint) {
            this.color = palette.neutralColor20;

        } else {
            this.getCyclic(
                'color',
                this.options.color ||
                (defaultOptions.plotOptions as any)[this.type].color,
                this.chart.options.colors
            );
        }
    }

    /**
     * Get all points' instances created for this series.
     *
     * @private
     * @function Highcharts.Series#getPointsCollection
     * @return {Array<Highcharts.Point>}
     */
    public getPointsCollection(): Array<Point> {
        return (this.hasGroupedData ? this.points : this.data) || [];
    }

    /**
     * Get the series' symbol based on either the options or pulled from
     * global options.
     *
     * @private
     * @function Highcharts.Series#getSymbol
     * @return {void}
     */
    public getSymbol(): void {
        var seriesMarkerOption = this.options.marker;

        this.getCyclic(
            'symbol',
            (seriesMarkerOption as any).symbol,
            this.chart.options.symbols
        );
    }

    /**
     * Finds the index of an existing point that matches the given point
     * options.
     *
     * @private
     * @function Highcharts.Series#findPointIndex
     * @param    {Highcharts.PointOptionsObject} optionsObject
     *           The options of the point.
     * @param    {number} fromIndex
     *           The index to start searching from, used for optimizing
     *           series with required sorting.
     * @returns  {number|undefined}
     *           Returns the index of a matching point, or undefined if no
     *           match is found.
     */
    public findPointIndex(
        optionsObject: PointOptions,
        fromIndex: number
    ): (number|undefined) {
        var id = optionsObject.id,
            x = optionsObject.x,
            oldData = this.points,
            matchingPoint,
            matchedById,
            pointIndex,
            matchKey: string,
            dataSorting = this.options.dataSorting;

        if (id) {
            matchingPoint = this.chart.get(id);

        } else if (this.linkedParent || this.enabledDataSorting) {
            matchKey = (dataSorting && dataSorting.matchByName) ?
                'name' : 'index';

            matchingPoint = find(oldData, function (
                oldPoint: Point
            ): boolean {
                return !oldPoint.touched && (oldPoint as any)[matchKey] ===
                    (optionsObject as any)[matchKey];
            });
            // Add unmatched point as a new point
            if (!matchingPoint) {
                return void 0;

            }
        }

        if (matchingPoint) {
            pointIndex = matchingPoint && matchingPoint.index;
            if (typeof pointIndex !== 'undefined') {
                matchedById = true;
            }
        }

        // Search for the same X in the existing data set
        if (typeof pointIndex === 'undefined' && isNumber(x)) {
            pointIndex = (this.xData as any).indexOf(x as any, fromIndex);
        }

        // Reduce pointIndex if data is cropped
        if (pointIndex !== -1 &&
            typeof pointIndex !== 'undefined' &&
            this.cropped
        ) {
            pointIndex = (pointIndex >= (this.cropStart as any)) ?
                pointIndex - (this.cropStart as any) : pointIndex;
        }

        if (!matchedById &&
            oldData[pointIndex] && oldData[pointIndex].touched
        ) {
            pointIndex = void 0;
        }
        return pointIndex;
    }

    /**
     * Internal function called from setData. If the point count is the same
     * as is was, or if there are overlapping X values, just run
     * Point.update which is cheaper, allows animation, and keeps references
     * to points. This also allows adding or removing points if the X-es
     * don't match.
     *
     * @private
     * @function Highcharts.Series#updateData
     */
    public updateData(
        data: Array<(PointOptions|PointShortOptions)>,
        animation?: (boolean|Partial<AnimationOptions>)
    ): boolean {
        const series = this,
            options = series.options,
            dataSorting = options.dataSorting,
            oldData = series.points,
            equalLength = data.length === oldData.length,
            pointsToAdd = [] as Array<(PointOptions|PointShortOptions)>,
            requireSorting = series.requireSorting;

        let hasUpdatedByKey,
            i,
            point,
            lastIndex: number,
            succeeded = true;

        this.xIncrement = null;

        // Iterate the new data
        data.forEach(function (pointOptions, i): void {
            var id,
                x,
                pointIndex,
                optionsObject = (
                    defined(pointOptions) &&
                    this.pointClass.prototype.optionsToObject.call(
                        { series: this },
                        pointOptions
                    )
                ) || {};

            // Get the x of the new data point
            x = optionsObject.x;
            id = optionsObject.id;

            if (id || isNumber(x)) {
                pointIndex = this.findPointIndex(
                    optionsObject,
                    lastIndex
                );

                // Matching X not found
                // or used already due to ununique x values (#8995),
                // add point (but later)
                if (
                    pointIndex === -1 ||
                    typeof pointIndex === 'undefined'
                ) {
                    pointsToAdd.push(pointOptions);

                // Matching X found, update
                } else if (
                    oldData[pointIndex] &&
                    pointOptions !== (options.data as any)[pointIndex]
                ) {
                    oldData[pointIndex].update(
                        pointOptions,
                        false,
                        null as any,
                        false
                    );

                    // Mark it touched, below we will remove all points that
                    // are not touched.
                    oldData[pointIndex].touched = true;

                    // Speed optimize by only searching after last known
                    // index. Performs ~20% bettor on large data sets.
                    if (requireSorting) {
                        lastIndex = pointIndex + 1;
                    }
                // Point exists, no changes, don't remove it
                } else if (oldData[pointIndex]) {
                    oldData[pointIndex].touched = true;
                }

                // If the length is equal and some of the nodes had a
                // match in the same position, we don't want to remove
                // non-matches.
                if (
                    !equalLength ||
                    i !== pointIndex ||
                    (dataSorting && dataSorting.enabled) ||
                    this.hasDerivedData
                ) {
                    hasUpdatedByKey = true;
                }
            } else {
                // Gather all points that are not matched
                pointsToAdd.push(pointOptions);
            }
        }, this);

        // Remove points that don't exist in the updated data set
        if (hasUpdatedByKey) {
            i = oldData.length;
            while (i--) {
                point = oldData[i];
                if (point && !point.touched && point.remove) {
                    point.remove(false, animation);
                }
            }

        // If we did not find keys (ids or x-values), and the length is the
        // same, update one-to-one
        } else if (equalLength && (!dataSorting || !dataSorting.enabled)) {
            data.forEach(function (point, i): void {
                // .update doesn't exist on a linked, hidden series (#3709)
                // (#10187)
                if (oldData[i].update && point !== oldData[i].y) {
                    oldData[i].update(point, false, null as any, false);
                }
            });
            // Don't add new points since those configs are used above
            pointsToAdd.length = 0;

        // Did not succeed in updating data
        } else {
            succeeded = false;
        }

        oldData.forEach(function (point): void {
            if (point) {
                point.touched = false;
            }
        });

        if (!succeeded) {
            return false;
        }

        // Add new points
        pointsToAdd.forEach(function (point): void {
            this.addPoint(point, false, null as any, null as any, false);
        }, this);

        if (
            this.xIncrement === null &&
            this.xData &&
            this.xData.length
        ) {
            this.xIncrement = arrayMax(this.xData);
            this.autoIncrement();
        }

        return true;
    }

    /**
     * Apply a new set of data to the series and optionally redraw it. The
     * new data array is passed by reference (except in case of
     * `updatePoints`), and may later be mutated when updating the chart
     * data.
     *
     * Note the difference in behaviour when setting the same amount of
     * points, or a different amount of points, as handled by the
     * `updatePoints` parameter.
     *
     * @sample highcharts/members/series-setdata/
     *         Set new data from a button
     * @sample highcharts/members/series-setdata-pie/
     *         Set data in a pie
     * @sample stock/members/series-setdata/
     *         Set new data in Highstock
     * @sample maps/members/series-setdata/
     *         Set new data in Highmaps
     *
     * @function Highcharts.Series#setData
     *
     * @param {Array<Highcharts.PointOptionsType>} data
     *        Takes an array of data in the same format as described under
     *        `series.{type}.data` for the given series type, for example a
     *        line series would take data in the form described under
     *        [series.line.data](https://api.highcharts.com/highcharts/series.line.data).
     *
     * @param {boolean} [redraw=true]
     *        Whether to redraw the chart after the series is altered. If
     *        doing more operations on the chart, it is a good idea to set
     *        redraw to false and call {@link Chart#redraw} after.
     *
     * @param {boolean|Partial<Highcharts.AnimationOptionsObject>} [animation]
     *        When the updated data is the same length as the existing data,
     *        points will be updated by default, and animation visualizes
     *        how the points are changed. Set false to disable animation, or
     *        a configuration object to set duration or easing.
     *
     * @param {boolean} [updatePoints=true]
     *        When this is true, points will be updated instead of replaced
     *        whenever possible. This occurs a) when the updated data is the
     *        same length as the existing data, b) when points are matched
     *        by their id's, or c) when points can be matched by X values.
     *        This allows updating with animation and performs better. In
     *        this case, the original array is not passed by reference. Set
     *        `false` to prevent.
     */
    public setData(
        data: (DataTable|Array<(PointOptions|PointShortOptions)>),
        redraw?: boolean,
        animation?: (boolean|Partial<AnimationOptions>),
        updatePoints?: boolean
    ): void {
        const series = this,
            oldData = series.points,
            oldDataLength = (oldData && oldData.length) || 0,
            options = series.options,
            chart = series.chart,
            xAxis = series.xAxis,
            turboThreshold = options.turboThreshold,
            xData = series.xData,
            yData = series.yData,
            pointArrayMap = series.pointArrayMap,
            valueCount = pointArrayMap && pointArrayMap.length,
            keys = options.keys;

        let firstPoint = null,
            i,
            indexOfX = 0,
            indexOfY = 1,
            pt,
            updatedData;

        data = (data || []);
        redraw = pick(redraw, true);

        if (options.dataSorting && options.dataSorting.enabled) {
            data = series.sortData(data);
        }

        if (data instanceof DataTable) {
            data = series.setTable(data);
            data = Series.getSeriesDataFromTable(data, (keys || pointArrayMap));
        } else {
            series.setTable(Series.getTableFromSeriesData(data, series));
        }

        // First try to run Point.update which is cheaper, allows animation,
        // and keeps references to points.
        if (
            updatePoints !== false &&
            oldDataLength &&
            !series.cropped &&
            !series.hasGroupedData &&
            series.visible &&
            // Soft updating has no benefit in boost, and causes JS error
            // (#8355)
            !series.isSeriesBoosting
        ) {
            updatedData = series.updateData(data, animation);
        }

        if (!updatedData) {
            const dataLength = data.length;

            // Reset properties
            series.xIncrement = null;

            series.colorCounter = 0; // for series with colorByPoint (#1547)

            // Update parallel arrays
            this.parallelArrays.forEach(function (key): void {
                (series as any)[key + 'Data'].length = 0;
            });

            // In turbo mode, only one- or twodimensional arrays of numbers
            // are allowed. The first value is tested, and we assume that
            // all the rest are defined the same way. Although the 'for'
            // loops are similar, they are repeated inside each if-else
            // conditional for max performance.
            if (turboThreshold && dataLength > turboThreshold) {

                firstPoint = series.getFirstValidPoint(data);

                if (isNumber(firstPoint)) { // assume all points are numbers
                    for (i = 0; i < dataLength; i++) {
                        (xData as any)[i] = this.autoIncrement();
                        (yData as any)[i] = data[i];
                    }

                // Assume all points are arrays when first point is
                } else if (isArray(firstPoint)) {
                    if (valueCount) { // [x, low, high] or [x, o, h, l, c]
                        for (i = 0; i < dataLength; i++) {
                            pt = data[i];
                            (xData as any)[i] = (pt as any)[0];
                            (yData as any)[i] =
                                (pt as any).slice(1, valueCount + 1);
                        }
                    } else { // [x, y]
                        if (keys) {
                            indexOfX = keys.indexOf('x');
                            indexOfY = keys.indexOf('y');

                            indexOfX = indexOfX >= 0 ? indexOfX : 0;
                            indexOfY = indexOfY >= 0 ? indexOfY : 1;
                        }

                        for (i = 0; i < dataLength; i++) {
                            pt = data[i];
                            (xData as any)[i] = (pt as any)[indexOfX];
                            (yData as any)[i] = (pt as any)[indexOfY];
                        }
                    }
                } else {
                    // Highcharts expects configs to be numbers or arrays in
                    // turbo mode
                    error(12, false, chart);
                }
            } else {
                for (i = 0; i < dataLength; i++) {
                    // stray commas in oldIE:
                    if (typeof data[i] !== 'undefined') {
                        pt = { series: series };
                        series.pointClass.prototype.applyOptions.apply(
                            pt,
                            [data[i]]
                        );
                        series.updateParallelArrays(pt as any, i);
                    }
                }
            }

            // Forgetting to cast strings to numbers is a common caveat when
            // handling CSV or JSON
            if (yData && isString(yData[0])) {
                error(14, true, chart);
            }

            series.data = [];
            series.options.data = series.userOptions.data = data;

            // destroy old points
            i = oldDataLength;
            while (i--) {
                if (oldData[i] && oldData[i].destroy) {
                    oldData[i].destroy();
                }
            }

            // reset minRange (#878)
            if (xAxis) {
                xAxis.minRange = xAxis.userMinRange;
            }

            // redraw
            series.isDirty = chart.isDirtyBox = true;
            series.isDirtyData = !!oldData;
            animation = false;
        }

        // Typically for pie series, points need to be processed and
        // generated prior to rendering the legend
        if (options.legendType === 'point') {
            this.processData();
            this.generatePoints();
        }

        if (redraw) {
            chart.redraw(animation);
        }
    }

    /**
     * Updates series table.
     * @private
     */
    private setTable(newTable: DataTable): DataTable {
        const series = this,
            syncTable = series.syncTable.bind(series);

        let table = series.table;

        if (!table) {
            table = (series as AnyRecord).table = new DataTable();
        }

        fireEvent(series, 'setTable', { table: newTable });

        table.clear();
        table.setColumns(newTable.getColumns());

        if (!table.hcEvents) {
            // table.on('afterClearColumn', syncTable);
            // table.on('afterClearRows', syncTable);
            // table.on('afterClearTable', syncTable);
            // table.on('afterDeleteColumn', syncTable);
            table.on('afterDeleteRow', syncTable);
            table.on('afterSetCell', syncTable);
            // table.on('afterSetColumn', syncTable);
            table.on('afterSetRow', syncTable);
        }

        fireEvent(series, 'afterSetTable', { table: newTable });

        return table;
    }

    /**
     * Internal function to sort series data
     *
     * @private
     * @function Highcharts.Series#sortData
     *
     * @param {Highcharts.DataTable|Array<(PointOptions|PointShortOptions)>} table
     * Table to sort.
     *
     * @return {Highcharts.DataTable|Array<(PointOptions|PointShortOptions)>}
     * Sorted table a reference.
     */
    private sortData<T extends(DataTable|Array<(PointOptions|PointShortOptions)>)>(
        data: T
    ): T {
        const series = this,
            options = series.options,
            dataSorting: SeriesDataSortingOptions = options.dataSorting as any,
            sortModifier = (new SortModifier({
                orderByColumn: (dataSorting.sortKey || 'y'),
                orderInColumn: 'x'
            })),
            table = (
                data instanceof DataTable ?
                    data :
                    Series.getTableFromSeriesData(
                        data as Array<(PointOptions|PointShortOptions)>,
                        series
                    )
            ),
            rowCount = table.getRowCount();

        // Sorting
        sortModifier.modify(table);

        // Apply sorted x on data references
        if (data instanceof Array) {
            const xColumn = table.getColumnAsNumbers('x', true);
            for (let i = 0, pointOptions: PointOptions; i < rowCount; ++i) {
                data[i] = pointOptions = Point.optionsToObject(data[i], series);
                pointOptions.index = i;
                pointOptions.x = xColumn[i];
            }
        }

        // Set the same x for linked series points if they don't have their
        // own sorting
        if (series.linkedSeries) {
            series.linkedSeries.forEach(function (linkedSeries): void {
                const seriesOptions = linkedSeries.options,
                    seriesData = seriesOptions.data as Array<PointOptions>;

                if (
                    (!seriesOptions.dataSorting ||
                    !seriesOptions.dataSorting.enabled) &&
                    seriesData
                ) {
                    let x: number;

                    seriesData.forEach(function (pointOptions, i): void {
                        seriesData[i] = Point.optionsToObject(pointOptions, linkedSeries);

                        if (i < rowCount) {
                            x = table.getCellAsNumber('x', i, true);
                            seriesData[i].x = x;
                            seriesData[i].index = i;
                        }
                    });

                    linkedSeries.setData(seriesData, false);
                }
            });
        }

        return data;
    }

    /**
     * Synchronize series data and table.
     * @private
     */
    private syncTable(e: DataTable.EventObject): void {
        const series = this,
            options = series.options,
            data = (options.data || []),
            keys = (options.keys || series.pointArrayMap || ['y']),
            points = series.data,
            pointValKey = options.pointValKey || 'y',
            table = series.table;

        let column: DataTable.Column,
            columnName: string,
            dataPoint: (PointOptions|PointShortOptions),
            index: number,
            point: Point,
            row: (DataTable.Row|undefined);

        switch (e.type) {
            case 'afterClearColumn':
                column = e.column;
                columnName = e.columnName;
                index = keys.indexOf(columnName);
                for (let i = 0, iEnd = column.length; i < iEnd; ++i) {
                    dataPoint = data[i];
                    if (dataPoint && typeof dataPoint === 'object') {
                        if (dataPoint instanceof Array) {
                            dataPoint.splice(index, 1);
                        } else {
                            merge(true, dataPoint, { [columnName]: void 0 });
                        }
                    } else if (columnName === pointValKey) {
                        data[i] = column[i] as any;
                    } else {
                        row = table.getRow(i);
                        if (!row || DataTable.isNull(row)) {
                            data[i] = null;
                        } else {
                            data[i] = row as any;
                        }
                    }
                }
                break;

            case 'afterClearRows':
            case 'afterClearTable':
                data.length = 0;
                return;

            case 'afterDeleteRow':
                index = e.rowIndex;
                point = points[index];
                data.splice(index, 1);
                if (point) {
                    points.splice(index, 1);
                    point.destroy();
                    return;
                }
                break;

            case 'afterSetCell':
            case 'afterSetRow':
                index = e.rowIndex;
                point = points[index];

                if (point) {
                    point.update(
                        e.type === 'afterSetCell' ?
                            { [e.columnName]: e.cellValue } :
                            table.getRowObject(index) as any
                    );
                    return;
                }

                dataPoint = data[index];
                row = table.getRow(index, keys);

                if (!row || DataTable.isNull(row)) {
                    data[table.getCellAsNumber('x', index) || index] = dataPoint = null;
                } else if (dataPoint && typeof dataPoint === 'object') {
                    if (dataPoint instanceof Array) {
                        if (e.type === 'afterSetCell') {
                            const keyIndex = keys.indexOf(e.columnName);
                            if (keyIndex === -1) {
                                dataPoint.length = 0;
                                dataPoint.push(...row as any);
                            } else {
                                dataPoint[keyIndex] = e.cellValue as any;
                            }
                        } else {
                            dataPoint.length = 0;
                            dataPoint.push(...row as any);
                        }
                    } else {
                        merge(true, dataPoint, table.getRowObject(index, keys));
                    }
                } else if (e.type === 'afterSetCell') {
                    data[index] = e.cellValue as any;
                } else {
                    data[index] = (
                        row.length === 1 ?
                            row[0] :
                            row as any
                    );
                }
                break;

            case 'afterSetColumn':
                column = e.column;
                columnName = e.columnName;
                index = keys.indexOf(columnName);
                for (let i = 0, iEnd = column.length; i < iEnd; ++i) {
                    dataPoint = data[i];
                    if (dataPoint && typeof dataPoint === 'object') {
                        if (dataPoint instanceof Array) {
                            dataPoint[index] = column[i] as any;
                        } else {
                            merge(true, dataPoint, { [columnName]: column[i] });
                        }
                    } else if (index === 0) {
                        data[i] = column[i] as any;
                    } else {
                        row = table.getRow(i);
                        if (!row || DataTable.isNull(row)) {
                            data[i] = null;
                        } else {
                            data[i] = row as any;
                        }
                    }
                }
                break;

            default:
                return;
        }

        clearTimeout(series.tableSyncTimeout);
        series.tableSyncTimeout = syncTimeout(
            (): void => series.setData(data),
            1
        );
    }

    /**
     * Internal function to process the data by cropping away unused data
     * points if the series is longer than the crop threshold. This saves
     * computing time for large series.
     *
     * @private
     * @function Highcharts.Series#getProcessedData
     * @param {boolean} [forceExtremesFromAll]
     *        Force getting extremes of a total series data range.
     * @return {Highcharts.SeriesProcessedDataObject}
     */
    public getProcessedData(
        forceExtremesFromAll?: boolean
    ): Highcharts.SeriesProcessedDataObject {
        var series = this,
            // copied during slice operation:
            processedXData: Array<number> = series.xData as any,
            processedYData: (
                Array<(number|null)>|Array<Array<(number|null)>>
            ) = (series.yData as any),
            dataLength = (processedXData as any).length,
            croppedData: Highcharts.SeriesCropDataObject,
            cropStart = 0,
            cropped,
            distance,
            closestPointRange,
            xAxis = series.xAxis,
            i, // loop variable
            options = series.options,
            cropThreshold = options.cropThreshold,
            getExtremesFromAll =
                forceExtremesFromAll ||
                series.getExtremesFromAll ||
                options.getExtremesFromAll, // #4599
            isCartesian = series.isCartesian,
            xExtremes,
            val2lin = xAxis && xAxis.val2lin,
            isLog = !!(xAxis && xAxis.logarithmic),
            throwOnUnsorted = series.requireSorting,
            min,
            max;

        if (xAxis) {
            // corrected for log axis (#3053)
            xExtremes = xAxis.getExtremes();
            min = xExtremes.min;
            max = xExtremes.max;
        }

        // optionally filter out points outside the plot area
        if (isCartesian &&
            series.sorted &&
            !getExtremesFromAll &&
            (
                !cropThreshold ||
                dataLength > cropThreshold ||
                series.forceCrop
            )
        ) {

            // it's outside current extremes
            if ((processedXData as any)[dataLength - 1] < (min as any) ||
                (processedXData as any)[0] > (max as any)
            ) {
                processedXData = [];
                processedYData = [];

            // only crop if it's actually spilling out
            } else if (
                series.yData && (
                    (processedXData as any)[0] < (min as any) ||
                    (processedXData as any)[dataLength - 1] > (max as any)
                )
            ) {
                croppedData = this.cropData(
                    series.xData as any,
                    series.yData as any,
                    min as any,
                    max as any
                );
                processedXData = croppedData.xData;
                processedYData = croppedData.yData;
                cropStart = croppedData.start;
                cropped = true;
            }
        }


        // Find the closest distance between processed points
        i = (processedXData as any).length || 1;
        while (--i) {
            distance = (
                isLog ?
                    (val2lin((processedXData as any)[i]) -
                    val2lin((processedXData as any)[i - 1])) :
                    ((processedXData as any)[i] -
                    (processedXData as any)[i - 1])
            );

            if (distance > 0 &&
                (
                    typeof closestPointRange === 'undefined' ||
                    distance < closestPointRange
                )
            ) {
                closestPointRange = distance;

            // Unsorted data is not supported by the line tooltip, as well
            // as data grouping and navigation in Stock charts (#725) and
            // width calculation of columns (#1900)
            } else if (distance < 0 && throwOnUnsorted) {
                error(15, false, series.chart);
                throwOnUnsorted = false; // Only once
            }
        }

        return {
            xData: processedXData,
            yData: processedYData,
            cropped: cropped,
            cropStart: cropStart,
            closestPointRange: closestPointRange
        };
    }

    /**
     * Internal function to apply processed data.
     * In Highstock, this function is extended to provide data grouping.
     *
     * @private
     * @function Highcharts.Series#processData
     * @param {boolean} [force]
     *        Force data grouping.
     * @return {boolean|undefined}
     */
    public processData(force?: boolean): (boolean|undefined) {
        var series = this,
            xAxis = series.xAxis,
            processedData;

        // If the series data or axes haven't changed, don't go through
        // this. Return false to pass the message on to override methods
        // like in data grouping.
        if (series.isCartesian &&
            !series.isDirty &&
            !xAxis.isDirty &&
            !series.yAxis.isDirty &&
            !force
        ) {
            return false;
        }

        processedData = series.getProcessedData();

        // Record the properties
        series.cropped = processedData.cropped; // undefined or true
        series.cropStart = processedData.cropStart;
        series.processedXData = processedData.xData;
        series.processedYData = processedData.yData;
        series.closestPointRange = series.basePointRange = processedData.closestPointRange;
    }

    /**
     * Iterate over xData and crop values between min and max. Returns
     * object containing crop start/end cropped xData with corresponding
     * part of yData, dataMin and dataMax within the cropped range.
     *
     * @private
     * @function Highcharts.Series#cropData
     * @param {Array<number>} xData
     * @param {Array<number>} yData
     * @param {number} min
     * @param {number} max
     * @param {number} [cropShoulder]
     * @return {Highcharts.SeriesCropDataObject}
     */
    public cropData(
        xData: Array<number>,
        yData: (Array<(number|null)>|Array<Array<(number|null)>>),
        min: number,
        max: number,
        cropShoulder?: number
    ): Highcharts.SeriesCropDataObject {
        var dataLength = xData.length,
            cropStart = 0,
            cropEnd = dataLength,
            i,
            j;

        // line-type series need one point outside
        cropShoulder = pick(cropShoulder, this.cropShoulder);

        // iterate up to find slice start
        for (i = 0; i < dataLength; i++) {
            if (xData[i] >= min) {
                cropStart = Math.max(0, i - (cropShoulder as any));
                break;
            }
        }

        // proceed to find slice end
        for (j = i; j < dataLength; j++) {
            if (xData[j] > max) {
                cropEnd = j + (cropShoulder as any);
                break;
            }
        }

        return {
            xData: xData.slice(cropStart, cropEnd),
            yData: yData.slice(cropStart, cropEnd),
            start: cropStart,
            end: cropEnd
        };
    }

    /**
     * Generate the data point after the data has been processed by cropping
     * away unused points and optionally grouped in Highcharts Stock.
     *
     * @private
     * @function Highcharts.Series#generatePoints
     */
    public generatePoints(): void {
        var series = this,
            options = series.options,
            dataOptions = options.data,
            data = series.data,
            dataLength,
            processedXData = series.processedXData,
            processedYData = series.processedYData,
            PointClass = series.pointClass,
            processedDataLength = (processedXData as any).length,
            cropStart = series.cropStart || 0,
            cursor,
            hasGroupedData = series.hasGroupedData,
            keys = options.keys,
            point,
            points = [],
            i,
            groupCropStartIndex: number = (
                options.dataGrouping &&
                options.dataGrouping.groupAll ?
                    cropStart :
                    0
            );

        if (!data && !hasGroupedData) {
            var arr = [] as Array<Point>;

            arr.length = (dataOptions as any).length;
            data = series.data = arr;
        }

        if (keys && hasGroupedData) {
            // grouped data has already applied keys (#6590)
            series.options.keys = false as any;
        }

        for (i = 0; i < processedDataLength; i++) {
            cursor = cropStart + i;
            if (!hasGroupedData) {
                point = data[cursor];
                // #970:
                if (
                    !point &&
                    typeof (dataOptions as any)[cursor] !== 'undefined'
                ) {
                    data[cursor] = point = (new PointClass()).init(
                        series,
                        (dataOptions as any)[cursor],
                        (processedXData as any)[i]
                    );
                }
            } else {
                // splat the y data in case of ohlc data array
                point = (new PointClass()).init(
                    series,
                    [(processedXData as any)[i]].concat(
                        splat((processedYData as any)[i])
                    )
                );

                /**
                 * Highstock only. If a point object is created by data
                 * grouping, it doesn't reflect actual points in the raw
                 * data. In this case, the `dataGroup` property holds
                 * information that points back to the raw data.
                 *
                 * - `dataGroup.start` is the index of the first raw data
                 *   point in the group.
                 *
                 * - `dataGroup.length` is the amount of points in the
                 *   group.
                 *
                 * @product highstock
                 *
                 * @name Highcharts.Point#dataGroup
                 * @type {Highcharts.DataGroupingInfoObject|undefined}
                 */
                point.dataGroup = (series.groupMap as any)[groupCropStartIndex + i];
                if ((point.dataGroup as any).options) {
                    point.options = (point.dataGroup as any).options;
                    extend(point, (point.dataGroup as any).options);
                    // Collision of props and options (#9770)
                    delete point.dataLabels;
                }
            }
            if (point) { // #6279
                /**
                 * Contains the point's index in the `Series.points` array.
                 *
                 * @name Highcharts.Point#index
                 * @type {number}
                 * @readonly
                 */
                // For faster access in Point.update
                point.index = hasGroupedData ? (groupCropStartIndex + i) : cursor;
                points[i] = point;
            }
        }

        // restore keys options (#6590)
        series.options.keys = keys;

        // Hide cropped-away points - this only runs when the number of
        // points is above cropThreshold, or when swithching view from
        // non-grouped data to grouped data (#637)
        if (
            data &&
            (
                processedDataLength !== (dataLength = data.length) ||
                hasGroupedData
            )
        ) {
            for (i = 0; i < dataLength; i++) {
                // when has grouped data, clear all points
                if (i === cropStart && !hasGroupedData) {
                    i += processedDataLength;
                }
                if (data[i]) {
                    data[i].destroyElements();
                    data[i].plotX = void 0; // #1003
                }
            }
        }

        /**
         * Read only. An array containing those values converted to points.
         * In case the series data length exceeds the `cropThreshold`, or if
         * the data is grouped, `series.data` doesn't contain all the
         * points. Also, in case a series is hidden, the `data` array may be
         * empty. To access raw values, `series.options.data` will always be
         * up to date. `Series.data` only contains the points that have been
         * created on demand. To modify the data, use
         * {@link Highcharts.Series#setData} or
         * {@link Highcharts.Point#update}.
         *
         * @see Series.points
         *
         * @name Highcharts.Series#data
         * @type {Array<Highcharts.Point>}
         */
        series.data = data;

        /**
         * An array containing all currently visible point objects. In case
         * of cropping, the cropped-away points are not part of this array.
         * The `series.points` array starts at `series.cropStart` compared
         * to `series.data` and `series.options.data`. If however the series
         * data is grouped, these can't be correlated one to one. To modify
         * the data, use {@link Highcharts.Series#setData} or
         * {@link Highcharts.Point#update}.
         *
         * @name Highcharts.Series#points
         * @type {Array<Highcharts.Point>}
         */
        series.points = points;

        fireEvent(this, 'afterGeneratePoints');
    }

    /**
     * Get current X extremes for the visible data.
     *
     * @private
     * @function Highcharts.Series#getXExtremes
     *
     * @param {Array<number>} xData
     * The data to inspect. Defaults to the current data within the visible
     * range.
     *
     * @return {Highcharts.RangeObject}
     */
    public getXExtremes(xData: Array<number>): Highcharts.RangeObject {
        return {
            min: arrayMin(xData),
            max: arrayMax(xData)
        };
    }

    /**
     * Calculate Y extremes for the visible data. The result is returned
     * as an object with `dataMin` and `dataMax` properties.
     *
     * @private
     * @function Highcharts.Series#getExtremes
     *
     * @param {Array<number>} [yData]
     * The data to inspect. Defaults to the current data within the visible
     * range.
     * @param {boolean} [forceExtremesFromAll]
     * Force getting extremes of a total series data range.
     *
     * @return {Highcharts.DataExtremesObject}
     */
    public getExtremes(
        yData?: (Array<(number|null)>|Array<Array<(number|null)>>),
        forceExtremesFromAll?: boolean
    ): DataExtremesObject {
        var xAxis = this.xAxis,
            yAxis = this.yAxis,
            xData = this.processedXData || this.xData,
            yDataLength,
            activeYData = [],
            activeCounter = 0,
            // #2117, need to compensate for log X axis
            xExtremes,
            xMin = 0,
            xMax = 0,
            validValue,
            withinRange,
            // Handle X outside the viewed area. This does not work with
            // non-sorted data like scatter (#7639).
            shoulder = this.requireSorting ? this.cropShoulder : 0,
            positiveValuesOnly = yAxis ? yAxis.positiveValuesOnly : false,
            x,
            y: (number|Array<(number|null)>|null),
            i,
            j;

        yData = yData || this.stackedYData || this.processedYData || [];
        yDataLength = yData.length;

        if (xAxis) {
            xExtremes = xAxis.getExtremes();
            xMin = xExtremes.min;
            xMax = xExtremes.max;
        }

        for (i = 0; i < yDataLength; i++) {

            x = (xData as any)[i];
            y = yData[i];

            // For points within the visible range, including the first
            // point outside the visible range (#7061), consider y extremes.
            validValue = (
                (isNumber(y) || isArray(y)) &&
                (((y as any).length || y > 0) || !positiveValuesOnly)
            );
            withinRange = (
                forceExtremesFromAll ||
                this.getExtremesFromAll ||
                this.options.getExtremesFromAll ||
                this.cropped ||
                !xAxis || // for colorAxis support
                (
                    ((xData as any)[i + shoulder] || x) >= xMin &&
                    ((xData as any)[i - shoulder] || x) <= xMax
                )
            );

            if (validValue && withinRange) {

                j = (y as any).length;
                if (j) { // array, like ohlc or range data
                    while (j--) {
                        if (isNumber((y as any)[j])) { // #7380, #11513
                            activeYData[activeCounter++] = (y as any)[j];
                        }
                    }
                } else {
                    activeYData[activeCounter++] = y;
                }
            }
        }

        const dataExtremes = {
            dataMin: arrayMin(activeYData),
            dataMax: arrayMax(activeYData)
        };

        fireEvent(this, 'afterGetExtremes', { dataExtremes });

        return dataExtremes;
    }

    /**
     * Set the current data extremes as `dataMin` and `dataMax` on the
     * Series item. Use this only when the series properties should be
     * updated.
     *
     * @private
     * @function Highcharts.Series#applyExtremes
     */
    public applyExtremes(): DataExtremesObject {
        const dataExtremes = this.getExtremes();

        /**
         * Contains the minimum value of the series' data point. Some series
         * types like `networkgraph` do not support this property as they
         * lack a `y`-value.
         * @name Highcharts.Series#dataMin
         * @type {number|undefined}
         * @readonly
         */
        this.dataMin = dataExtremes.dataMin;

        /**
         * Contains the maximum value of the series' data point. Some series
         * types like `networkgraph` do not support this property as they
         * lack a `y`-value.
         * @name Highcharts.Series#dataMax
         * @type {number|undefined}
         * @readonly
         */
        this.dataMax = dataExtremes.dataMax;

        return dataExtremes;
    }

    /**
     * Find and return the first non null point in the data
     *
     * @private
     * @function Highcharts.Series.getFirstValidPoint
     *
     * @param {Array<Highcharts.PointOptionsType>} data
     * Array of options for points
     *
     * @return {Highcharts.PointOptionsType}
     */
    public getFirstValidPoint<T extends PointOptions|PointShortOptions>(
        data: Array<T>
    ): (T|null) {
        var firstPoint: (T|null) = null,
            dataLength = data.length,
            i = 0;

        while (firstPoint === null && i < dataLength) {
            firstPoint = data[i];
            i++;
        }

        return firstPoint;
    }

    /**
     * Translate data points from raw data values to chart specific
     * positioning data needed later in the `drawPoints` and `drawGraph`
     * functions. This function can be overridden in plugins and custom
     * series type implementations.
     *
     * @function Highcharts.Series#translate
     *
     * @fires Highcharts.Series#events:translate
     */
    public translate(): void {
        if (!this.processedXData) { // hidden series
            this.processData();
        }
        this.generatePoints();
        var series = this,
            options = series.options,
            stacking = options.stacking,
            xAxis = series.xAxis,
            categories = xAxis.categories,
            enabledDataSorting = series.enabledDataSorting,
            yAxis = series.yAxis,
            points = series.points,
            dataLength = points.length,
            hasModifyValue = !!series.modifyValue,
            i,
            pointPlacement = series.pointPlacementToXValue(), // #7860
            dynamicallyPlaced = Boolean(pointPlacement),
            threshold = options.threshold,
            stackThreshold = options.startFromThreshold ? threshold : 0,
            plotX,
            lastPlotX,
            stackIndicator,
            zoneAxis = this.zoneAxis || 'y',
            closestPointRangePx = Number.MAX_VALUE;

        /**
         * Plotted coordinates need to be within a limited range. Drawing
         * too far outside the viewport causes various rendering issues
         * (#3201, #3923, #7555).
         * @private
         */
        function limitedRange(val: number): number {
            return clamp(val, -1e5, 1e5);
        }

        // Translate each point
        for (i = 0; i < dataLength; i++) {
            var point = points[i],
                xValue = point.x,
                yValue = point.y,
                yBottom = point.low,
                stack = stacking && yAxis.stacking && yAxis.stacking.stacks[(
                    series.negStacks &&
                    (yValue as any) <
                    (stackThreshold ? 0 : (threshold as any)) ?
                        '-' :
                        ''
                ) + series.stackKey],
                pointStack,
                stackValues: (Array<number>|undefined);

            if (
                yAxis.positiveValuesOnly && !yAxis.validatePositiveValue(yValue) ||
                xAxis.positiveValuesOnly && !xAxis.validatePositiveValue(xValue)
            ) {
                point.isNull = true;
            }

            // Get the plotX translation
            point.plotX = plotX = correctFloat( // #5236
                limitedRange((xAxis.translate as any)( // #3923
                    xValue,
                    0,
                    0,
                    0,
                    1,
                    pointPlacement,
                    this.type === 'flags'
                )) // #3923
            );

            // Calculate the bottom y value for stacked series
            if (stacking &&
                series.visible &&
                stack &&
                stack[xValue as any]
            ) {
                stackIndicator = series.getStackIndicator(
                    stackIndicator,
                    xValue as any,
                    series.index as any
                );

                if (!point.isNull) {
                    pointStack = stack[xValue as any];
                    stackValues =
                        pointStack.points[stackIndicator.key as any];
                }
            }

            if (isArray(stackValues)) {
                yBottom = stackValues[0];
                yValue = stackValues[1];

                if (yBottom === stackThreshold &&
                    (stackIndicator as any).key ===
                        (stack as any)[xValue as any].base
                ) {
                    yBottom = pick<number|undefined, number>(
                        (isNumber(threshold) && threshold) as any,
                        yAxis.min as any
                    );
                }

                // #1200, #1232
                if (yAxis.positiveValuesOnly && yBottom <= 0) {
                    yBottom = null as any;
                }

                point.total = point.stackTotal = (pointStack as any).total;
                point.percentage =
                    (pointStack as any).total &&
                    ((point.y as any) / (pointStack as any).total * 100);
                point.stackY = yValue;

                // Place the stack label

                // in case of variwide series (where widths of points are
                // different in most cases), stack labels are positioned
                // wrongly, so the call of the setOffset is omited here and
                // labels are correctly positioned later, at the end of the
                // variwide's translate function (#10962)
                if (!(series as any).irregularWidths) {
                    (pointStack as any).setOffset(
                        series.pointXOffset || 0,
                        series.barW || 0
                    );
                }

            }

            // Set translated yBottom or remove it
            point.yBottom = defined(yBottom) ?
                limitedRange(yAxis.translate(
                    (yBottom as any), 0 as any, 1 as any, 0 as any, 1 as any
                ) as any) :
                null as any;

            // general hook, used for Highstock compare mode
            if (hasModifyValue) {
                yValue = (series.modifyValue as any)(yValue, point);
            }

            // Set the the plotY value, reset it for redraws
            // #3201
            point.plotY = void 0;
            if (isNumber(yValue)) {
                const translated = yAxis.translate(
                    yValue, false, true, false, true
                );
                if (typeof translated !== 'undefined') {
                    point.plotY = limitedRange(translated);
                }
            }

            point.isInside = this.isPointInside(point);

            // Set client related positions for mouse tracking
            point.clientX = dynamicallyPlaced ?
                correctFloat(xAxis.translate(
                    xValue as any,
                    0 as any,
                    0 as any,
                    0 as any,
                    1 as any,
                    pointPlacement
                ) as any) :
                plotX; // #1514, #5383, #5518

            // Negative points. For bubble charts, this means negative z
            // values (#9728)
            point.negative = (point as any)[zoneAxis] < (
                (options as any)[zoneAxis + 'Threshold'] ||
                threshold ||
                0
            );

            // some API data
            point.category = (
                categories &&
                typeof (categories as any)[point.x as any] !== 'undefined' ?
                    (categories as any)[point.x as any] :
                    point.x
            );

            // Determine auto enabling of markers (#3635, #5099)
            if (!point.isNull && point.visible !== false) {
                if (typeof lastPlotX !== 'undefined') {
                    closestPointRangePx = Math.min(
                        closestPointRangePx,
                        Math.abs(plotX - lastPlotX)
                    );
                }
                lastPlotX = plotX;
            }

            // Find point zone
            point.zone = (this.zones.length && point.getZone() as any);

            // Animate new points with data sorting
            if (!point.graphic && series.group && enabledDataSorting) {
                point.isNew = true;
            }
        }
        series.closestPointRangePx = closestPointRangePx;

        fireEvent(this, 'afterTranslate');
    }

    /**
     * Return the series points with null points filtered out.
     *
     * @function Highcharts.Series#getValidPoints
     *
     * @param {Array<Highcharts.Point>} [points]
     * The points to inspect, defaults to {@link Series.points}.
     *
     * @param {boolean} [insideOnly=false]
     * Whether to inspect only the points that are inside the visible view.
     *
     * @param {boolean} [allowNull=false]
     * Whether to allow null points to pass as valid points.
     *
     * @return {Array<Highcharts.Point>}
     * The valid points.
     */
    public getValidPoints(
        points?: Array<Point>,
        insideOnly?: boolean,
        allowNull?: boolean
    ): Array<Point> {
        var chart = this.chart;

        // #3916, #5029, #5085
        return (points || this.points || []).filter(
            function (point: Point): boolean {
                if (insideOnly && !chart.isInsidePlot(
                    point.plotX as any,
                    point.plotY as any,
                    chart.inverted
                )) {
                    return false;
                }
                return point.visible !== false &&
                    (allowNull || !point.isNull);
            }
        );
    }

    /**
     * Get the clipping for the series. Could be called for a series to
     * initiate animating the clip or to set the final clip (only width
     * and x).
     *
     * @private
     * @function Highcharts.Series#getClip
     *
     * @param  {boolean|Partial<Highcharts.AnimationOptionsObject>} [animation]
     * Initialize the animation.
     *
     * @param  {boolean} [finalBox]
     * Final size for the clip - end state for the animation.
     *
     * @return {Highcharts.Dictionary<number>}
     */
    public getClipBox(
        animation?: (boolean|Partial<AnimationOptions>),
        finalBox?: boolean
    ): Record<string, number> {
        var series = this,
            options = series.options,
            chart = series.chart,
            inverted = chart.inverted,
            xAxis = series.xAxis,
            yAxis = xAxis && series.yAxis,
            clipBox,
            scrollablePlotAreaOptions =
                (chart.options.chart as any).scrollablePlotArea || {};

        if (animation && options.clip === false && yAxis) {
            // support for not clipped series animation (#10450)
            clipBox = inverted ? {
                y: -chart.chartWidth + yAxis.len + (yAxis.pos as any),
                height: chart.chartWidth,
                width: chart.chartHeight,
                x: -chart.chartHeight + xAxis.len + (xAxis.pos as any)
            } : {
                y: -(yAxis.pos as any),
                height: chart.chartHeight,
                width: chart.chartWidth,
                x: -(xAxis.pos as any)
            };
            // x and width will be changed later when setting for animation
            // initial state in Series.setClip
        } else {
            clipBox = series.clipBox || chart.clipBox;

            if (finalBox) {
                clipBox.width = chart.plotSizeX as any;
                clipBox.x = (chart.scrollablePixelsX || 0) *
                    (scrollablePlotAreaOptions.scrollPositionX || 0);
            }
        }

        return !finalBox ? clipBox : {
            width: clipBox.width,
            x: clipBox.x
        };
    }

    /**
     * Set the clipping for the series. For animated series it is called
     * twice, first to initiate animating the clip then the second time
     * without the animation to set the final clip.
     *
     * @private
     * @function Highcharts.Series#setClip
     */
    public setClip(animation?: (boolean|AnimationOptions)): void {
        var chart = this.chart,
            options = this.options,
            renderer = chart.renderer,
            inverted = chart.inverted,
            seriesClipBox = this.clipBox,
            clipBox = this.getClipBox(animation),
            sharedClipKey =
                this.sharedClipKey ||
                [
                    '_sharedClip',
                    animation && (animation as any).duration,
                    animation && (animation as any).easing,
                    animation && (animation as any).defer,
                    clipBox.height,
                    options.xAxis,
                    options.yAxis
                ].join(','), // #4526
            clipRect = (chart as any)[sharedClipKey],
            markerClipRect = (chart as any)[sharedClipKey + 'm'];

        if (animation) {
            clipBox.width = 0;
            if (inverted) {
                clipBox.x = chart.plotHeight +
                    (options.clip !== false ? 0 : chart.plotTop);
            }
        }

        // If a clipping rectangle with the same properties is currently
        // present in the chart, use that.
        if (!clipRect) {

            // When animation is set, prepare the initial positions
            if (animation) {
                (chart as any)[sharedClipKey + 'm'] = markerClipRect =
                    renderer.clipRect(
                        // include the width of the first marker
                        inverted ? (chart.plotSizeX as any) + 99 : -99,
                        inverted ? -chart.plotLeft : -chart.plotTop,
                        99,
                        inverted ? chart.chartWidth : chart.chartHeight
                    );


            }
            (chart as any)[sharedClipKey] = clipRect = renderer.clipRect(clipBox);

            // Create hashmap for series indexes
            clipRect.count = { length: 0 };

        // When the series is rendered again before starting animating, in
        // compliance to a responsive rule
        } else if (!chart.hasLoaded) {
            clipRect.attr(clipBox);
        }

        if (animation) {
            if (!clipRect.count[this.index as any]) {
                clipRect.count[this.index as any] = true;
                clipRect.count.length += 1;
            }
        }


        if (options.clip !== false || animation) {
            (this.group as any).clip(
                animation || seriesClipBox ? clipRect : chart.clipRect
            );
            (this.markerGroup as any).clip(markerClipRect);
            this.sharedClipKey = sharedClipKey;
        }

        // Remove the shared clipping rectangle when all series are shown
        if (!animation) {
            if (clipRect.count[this.index as any]) {
                delete clipRect.count[this.index as any];
                clipRect.count.length -= 1;
            }

            if (
                clipRect.count.length === 0 &&
                sharedClipKey &&
                (chart as any)[sharedClipKey]
            ) {
                if (!seriesClipBox) {
                    (chart as any)[sharedClipKey] =
                        (chart as any)[sharedClipKey].destroy();
                }
                if ((chart as any)[sharedClipKey + 'm']) {
                    (chart as any)[sharedClipKey + 'm'] =
                        (chart as any)[sharedClipKey + 'm'].destroy();
                }
            }
        }
    }

    /**
     * Animate in the series. Called internally twice. First with the `init`
     * parameter set to true, which sets up the initial state of the
     * animation. Then when ready, it is called with the `init` parameter
     * undefined, in order to perform the actual animation. After the
     * second run, the function is removed.
     *
     * @function Highcharts.Series#animate
     *
     * @param {boolean} [init]
     * Initialize the animation.
     */
    public animate(init?: boolean): void {
        var series = this,
            chart = series.chart,
            animation = animObject(series.options.animation),
            clipRect,
            sharedClipKey,
            finalBox;

        // Initialize the animation. Set up the clipping rectangle.
        if (init) {

            series.setClip(animation);

        // Run the animation
        } else {
            sharedClipKey = this.sharedClipKey;
            clipRect = (chart as any)[sharedClipKey as any];

            finalBox = series.getClipBox(animation, true);

            if (clipRect) {
                clipRect.animate(finalBox, animation);
            }
            if ((chart as any)[sharedClipKey + 'm']) {
                (chart as any)[sharedClipKey + 'm'].animate({
                    width: finalBox.width + 99,
                    x: finalBox.x - (chart.inverted ? 0 : 99)
                }, animation);
            }
        }
    }

    /**
     * This runs after animation to land on the final plot clipping.
     *
     * @private
     * @function Highcharts.Series#afterAnimate
     *
     * @fires Highcharts.Series#event:afterAnimate
     */
    public afterAnimate(): void {
        this.setClip();
        fireEvent(this, 'afterAnimate');
        this.finishedAnimating = true;
    }

    /**
     * Draw the markers for line-like series types, and columns or other
     * graphical representation for {@link Point} objects for other series
     * types. The resulting element is typically stored as
     * {@link Point.graphic}, and is created on the first call and updated
     * and moved on subsequent calls.
     *
     * @function Highcharts.Series#drawPoints
     */
    public drawPoints(): void {
        var series = this,
            points = series.points,
            chart = series.chart,
            i,
            point,
            graphic,
            verb,
            options = series.options,
            seriesMarkerOptions = options.marker,
            pointMarkerOptions,
            hasPointMarker,
            markerGroup = (
                (series as any)[series.specialGroup as any] ||
                series.markerGroup
            ),
            xAxis = series.xAxis,
            markerAttribs,
            globallyEnabled = pick(
                (seriesMarkerOptions as any).enabled,
                !xAxis || xAxis.isRadial ? true : null,
                // Use larger or equal as radius is null in bubbles (#6321)
                (series.closestPointRangePx as any) >= (
                    (seriesMarkerOptions as any).enabledThreshold *
                    (seriesMarkerOptions as any).radius
                )
            );

        if (
            (seriesMarkerOptions as any).enabled !== false ||
            series._hasPointMarkers
        ) {

            for (i = 0; i < points.length; i++) {
                point = points[i];
                graphic = point.graphic;
                verb = graphic ? 'animate' : 'attr';
                pointMarkerOptions = point.marker || {};
                hasPointMarker = !!point.marker;
                const shouldDrawMarker = (
                    (
                        globallyEnabled &&
                        typeof pointMarkerOptions.enabled === 'undefined'
                    ) || pointMarkerOptions.enabled
                ) && !point.isNull && point.visible !== false;

                // only draw the point if y is defined
                if (shouldDrawMarker) {
                    // Shortcuts
                    const symbol = pick<string|undefined, string>(
                        pointMarkerOptions.symbol, series.symbol as any
                    );

                    markerAttribs = series.markerAttribs(
                        point,
                        (point.selected && 'select') as any
                    );

                    // Set starting position for point sliding animation.
                    if (series.enabledDataSorting) {
                        point.startXPos = xAxis.reversed ?
                            -(markerAttribs.width || 0) :
                            xAxis.width;
                    }

                    const isInside = point.isInside !== false;
                    if (graphic) { // update
                        // Since the marker group isn't clipped, each
                        // individual marker must be toggled
                        graphic[isInside ? 'show' : 'hide'](isInside)
                            .animate(markerAttribs);

                    } else if (
                        isInside &&
                        ((markerAttribs.width || 0) > 0 || point.hasImage)
                    ) {

                        /**
                         * The graphic representation of the point.
                         * Typically this is a simple shape, like a `rect`
                         * for column charts or `path` for line markers, but
                         * for some complex series types like boxplot or 3D
                         * charts, the graphic may be a `g` element
                         * containing other shapes. The graphic is generated
                         * the first time {@link Series#drawPoints} runs,
                         * and updated and moved on subsequent runs.
                         *
                         * @name Point#graphic
                         * @type {SVGElement}
                         */
                        point.graphic = graphic = chart.renderer
                            .symbol(
                                symbol,
                                markerAttribs.x,
                                markerAttribs.y,
                                markerAttribs.width,
                                markerAttribs.height,
                                hasPointMarker ?
                                    pointMarkerOptions :
                                    seriesMarkerOptions
                            )
                            .add(markerGroup);
                        // Sliding animation for new points
                        if (
                            series.enabledDataSorting &&
                            chart.hasRendered
                        ) {
                            graphic.attr({
                                x: point.startXPos
                            });
                            verb = 'animate';
                        }
                    }

                    if (graphic && verb === 'animate') { // update
                        // Since the marker group isn't clipped, each
                        // individual marker must be toggled
                        graphic[isInside ? 'show' : 'hide'](isInside)
                            .animate(markerAttribs);

                    }

                    // Presentational attributes
                    if (graphic && !chart.styledMode) {
                        graphic[verb](
                            series.pointAttribs(
                                point,
                                (point.selected && 'select') as any
                            )
                        );
                    }

                    if (graphic) {
                        graphic.addClass(point.getClassName(), true);
                    }

                } else if (graphic) {
                    point.graphic = graphic.destroy(); // #1269
                }
            }
        }
    }

    /**
     * Get non-presentational attributes for a point. Used internally for
     * both styled mode and classic. Can be overridden for different series
     * types.
     *
     * @see Series#pointAttribs
     *
     * @function Highcharts.Series#markerAttribs
     *
     * @param {Highcharts.Point} point
     * The Point to inspect.
     *
     * @param {string} [state]
     * The state, can be either `hover`, `select` or undefined.
     *
     * @return {Highcharts.SVGAttributes}
     * A hash containing those attributes that are not settable from CSS.
     */
    public markerAttribs(
        point: Point,
        state?: StatesOptionsKey
    ): SVGAttributes {
        var seriesOptions = this.options,
            seriesMarkerOptions = seriesOptions.marker,
            seriesStateOptions: SeriesStateHoverOptions,
            pointMarkerOptions = point.marker || {},
            symbol = (
                pointMarkerOptions.symbol ||
                (seriesMarkerOptions as any).symbol
            ),
            pointStateOptions: PointStateHoverOptions,
            radius = pick(
                pointMarkerOptions.radius,
                (seriesMarkerOptions as any).radius
            ),
            attribs: SVGAttributes;

        // Handle hover and select states
        if (state) {
            seriesStateOptions = (seriesMarkerOptions as any).states[state];
            pointStateOptions = pointMarkerOptions.states &&
                (pointMarkerOptions.states as any)[state];

            radius = pick(
                pointStateOptions && pointStateOptions.radius,
                seriesStateOptions && seriesStateOptions.radius,
                radius + (
                    seriesStateOptions && seriesStateOptions.radiusPlus ||
                    0
                )
            );
        }

        point.hasImage = symbol && symbol.indexOf('url') === 0;

        if (point.hasImage) {
            radius = 0; // and subsequently width and height is not set
        }
        attribs = {
            // Math.floor for #1843:
            x: seriesOptions.crisp ?
                Math.floor(point.plotX as any - radius) :
                (point.plotX as any) - radius,
            y: (point.plotY as any) - radius
        };

        if (radius) {
            attribs.width = attribs.height = 2 * radius;
        }

        return attribs;
    }

    /**
     * Internal function to get presentational attributes for each point.
     * Unlike {@link Series#markerAttribs}, this function should return
     * those attributes that can also be set in CSS. In styled mode,
     * `pointAttribs` won't be called.
     *
     * @private
     * @function Highcharts.Series#pointAttribs
     *
     * @param {Highcharts.Point} [point]
     * The point instance to inspect.
     *
     * @param {string} [state]
     * The point state, can be either `hover`, `select` or 'normal'. If
     * undefined, normal state is assumed.
     *
     * @return {Highcharts.SVGAttributes}
     * The presentational attributes to be set on the point.
     */
    public pointAttribs(
        point?: Point,
        state?: StatesOptionsKey
    ): SVGAttributes {
        var seriesMarkerOptions = this.options.marker,
            seriesStateOptions,
            pointOptions = point && point.options,
            pointMarkerOptions = (
                (pointOptions && pointOptions.marker) || {}
            ),
            pointStateOptions,
            color: (ColorType|undefined) = this.color,
            pointColorOption = pointOptions && pointOptions.color,
            pointColor = point && point.color,
            strokeWidth = pick(
                pointMarkerOptions.lineWidth,
                (seriesMarkerOptions as any).lineWidth
            ),
            zoneColor = point && point.zone && point.zone.color,
            fill,
            stroke,
            opacity = 1;

        color = (
            pointColorOption ||
            zoneColor ||
            pointColor ||
            color
        );

        fill = (
            pointMarkerOptions.fillColor ||
            (seriesMarkerOptions as any).fillColor ||
            color
        );
        stroke = (
            pointMarkerOptions.lineColor ||
            (seriesMarkerOptions as any).lineColor ||
            color
        );

        // Handle hover and select states
        state = state || 'normal';
        if (state) {
            seriesStateOptions = (seriesMarkerOptions as any).states[state];
            pointStateOptions = (
                pointMarkerOptions.states &&
                (pointMarkerOptions.states as any)[state]
            ) || {};
            strokeWidth = pick(
                pointStateOptions.lineWidth,
                seriesStateOptions.lineWidth,
                strokeWidth + pick(
                    pointStateOptions.lineWidthPlus,
                    seriesStateOptions.lineWidthPlus,
                    0
                )
            );
            fill = (
                pointStateOptions.fillColor ||
                seriesStateOptions.fillColor ||
                fill
            );
            stroke = (
                pointStateOptions.lineColor ||
                seriesStateOptions.lineColor ||
                stroke
            );

            opacity = pick(
                pointStateOptions.opacity,
                seriesStateOptions.opacity,
                opacity
            );
        }

        return {
            'stroke': stroke,
            'stroke-width': strokeWidth,
            'fill': fill,
            'opacity': opacity
        };
    }

    /**
     * Clear DOM objects and free up memory.
     *
     * @private
     * @function Highcharts.Series#destroy
     *
     * @fires Highcharts.Series#event:destroy
     */
    public destroy(keepEventsForUpdate?: boolean): void {

        var series = this,
            chart = series.chart,
            data = series.data || [],
            table = series.table,
            destroy: ('hide'|'destroy'),
            issue134 = /AppleWebKit\/533/.test(win.navigator.userAgent),
            i,
            point,
            axis;

        // add event hook
        fireEvent(series, 'destroy');

        // remove events
        this.removeEvents(keepEventsForUpdate);

        // erase from axes
        (series.axisTypes || []).forEach(function (AXIS: string): void {
            axis = (series as any)[AXIS];
            if (axis && axis.series) {
                erase(axis.series, series);
                axis.isDirty = axis.forceRedraw = true;
            }
        });

        // remove legend items
        if (series.legendItem) {
            series.chart.legend.destroyItem(series);
        }

        // destroy all points with their elements
        i = data.length;
        while (i--) {
            point = data[i];
            if (point && point.destroy) {
                point.destroy();
            }
        }
<<<<<<< HEAD
        series.points = null as any;
        if (table) {
            table.clear();
=======

        if (series.clips) {
            series.clips.forEach((clip): void => clip.destroy());
>>>>>>> 84b5d04f
        }

        // Clear the animation timeout if we are destroying the series
        // during initial animation
        U.clearTimeout(series.animationTimeout as any);

        // Destroy all SVGElements associated to the series
        objectEach(series, function (val: any, prop: string): void {
            // Survive provides a hook for not destroying
            if (val instanceof SVGElement && !val.survive) {

                // issue 134 workaround
                destroy = issue134 && prop === 'group' ?
                    'hide' :
                    'destroy';

                val[destroy]();
            }
        });

        // remove from hoverSeries
        if (chart.hoverSeries === series) {
            chart.hoverSeries = void 0;
        }
        erase(chart.series, series);
        chart.orderSeries();

        // clear all members
        objectEach(series, function (val: any, prop: string): void {
            if (!keepEventsForUpdate || prop !== 'hcEvents') {
                delete (series as any)[prop];
            }
        });
    }

    /**
     * Clip the graphs into zones for colors and styling.
     *
     * @private
     * @function Highcharts.Series#applyZones
     */
    public applyZones(): void {
        var series = this,
            chart = this.chart,
            renderer = chart.renderer,
            zones = this.zones,
            translatedFrom,
            translatedTo: (number|undefined),
            clips = (this.clips || []) as Array<SVGElement>,
            clipAttr: Record<string, number>,
            graph = this.graph,
            area = this.area,
            chartSizeMax = Math.max(chart.chartWidth, chart.chartHeight),
            axis = (this as any)[
                (this.zoneAxis || 'y') + 'Axis'
            ] as Highcharts.Axis,
            extremes: Highcharts.RangeObject,
            reversed: (boolean|undefined),
            inverted = chart.inverted,
            horiz: (boolean|undefined),
            pxRange: number,
            pxPosMin: number,
            pxPosMax: number,
            ignoreZones = false,
            zoneArea: SVGElement,
            zoneGraph: SVGElement;

        if (
            zones.length &&
            (graph || area) &&
            axis &&
            typeof axis.min !== 'undefined'
        ) {
            reversed = axis.reversed;
            horiz = axis.horiz;
            // The use of the Color Threshold assumes there are no gaps
            // so it is safe to hide the original graph and area
            // unless it is not waterfall series, then use showLine property
            // to set lines between columns to be visible (#7862)
            if (graph && !this.showLine) {
                graph.hide();
            }
            if (area) {
                area.hide();
            }

            // Create the clips
            extremes = axis.getExtremes();
            zones.forEach(function (threshold, i): void {

                translatedFrom = reversed ?
                    (horiz ? chart.plotWidth : 0) :
                    (horiz ? 0 : (axis.toPixels(extremes.min) || 0));

                translatedFrom = clamp(
                    pick(translatedTo, translatedFrom),
                    0,
                    chartSizeMax
                );
                translatedTo = clamp(
                    Math.round(
                        axis.toPixels(
                            pick(threshold.value, extremes.max),
                            true
                        ) || 0
                    ),
                    0,
                    chartSizeMax
                );

                if (ignoreZones) {
                    translatedFrom = translatedTo =
                        axis.toPixels(extremes.max);
                }

                pxRange = Math.abs(translatedFrom - translatedTo);
                pxPosMin = Math.min(translatedFrom, translatedTo);
                pxPosMax = Math.max(translatedFrom, translatedTo);
                if (axis.isXAxis) {
                    clipAttr = {
                        x: inverted ? pxPosMax : pxPosMin,
                        y: 0,
                        width: pxRange,
                        height: chartSizeMax
                    };
                    if (!horiz) {
                        clipAttr.x = chart.plotHeight - clipAttr.x;
                    }
                } else {
                    clipAttr = {
                        x: 0,
                        y: inverted ? pxPosMax : pxPosMin,
                        width: chartSizeMax,
                        height: pxRange
                    };
                    if (horiz) {
                        clipAttr.y = chart.plotWidth - clipAttr.y;
                    }
                }

                // VML SUPPPORT
                if (inverted && renderer.isVML) {
                    if (axis.isXAxis) {
                        clipAttr = {
                            x: 0,
                            y: reversed ? pxPosMin : pxPosMax,
                            height: clipAttr.width,
                            width: chart.chartWidth
                        };
                    } else {
                        clipAttr = {
                            x: (
                                clipAttr.y -
                                chart.plotLeft -
                                chart.spacingBox.x
                            ),
                            y: 0,
                            width: clipAttr.height,
                            height: chart.chartHeight
                        };
                    }
                }
                // END OF VML SUPPORT

                if (clips[i]) {
                    clips[i].animate(clipAttr);
                } else {
                    clips[i] = (renderer.clipRect as any)(clipAttr);
                }

                // when no data, graph zone is not applied and after setData
                // clip was ignored. As a result, it should be applied each
                // time.
                zoneArea = (series as any)['zone-area-' + i];
                zoneGraph = (series as any)['zone-graph-' + i];

                if (graph && zoneGraph) {
                    zoneGraph.clip(clips[i]);
                }

                if (area && zoneArea) {
                    zoneArea.clip(clips[i]);
                }

                // if this zone extends out of the axis, ignore the others
                ignoreZones = (threshold.value as any) > extremes.max;

                // Clear translatedTo for indicators
                if (series.resetZones && translatedTo === 0) {
                    translatedTo = void 0;
                }
            });
            this.clips = clips;
        } else if (series.visible) {
            // If zones were removed, restore graph and area
            if (graph) {
                graph.show(true);
            }
            if (area) {
                area.show(true);
            }
        }
    }

    /**
     * Initialize and perform group inversion on series.group and
     * series.markerGroup.
     *
     * @private
     * @function Highcharts.Series#invertGroups
     */
    public invertGroups(inverted?: boolean): void {
        var series = this,
            chart = series.chart;

        /**
         * @private
         */
        function setInvert(): void {
            ['group', 'markerGroup'].forEach(function (
                groupName: string
            ): void {
                if ((series as any)[groupName]) {

                    // VML/HTML needs explicit attributes for flipping
                    if (chart.renderer.isVML) {
                        (series as any)[groupName].attr({
                            width: series.yAxis.len,
                            height: series.xAxis.len
                        });
                    }

                    (series as any)[groupName].width = series.yAxis.len;
                    (series as any)[groupName].height = series.xAxis.len;
                    // If inverted polar, don't invert series group
                    (series as any)[groupName].invert(
                        series.isRadialSeries ? false : inverted
                    );
                }
            });
        }

        // Pie, go away (#1736)
        if (!series.xAxis) {
            return;
        }

        // A fixed size is needed for inversion to work
        series.eventsToUnbind.push(addEvent(chart, 'resize', setInvert));

        // Do it now
        (setInvert as any)();

        // On subsequent render and redraw, just do setInvert without
        // setting up events again
        series.invertGroups = setInvert;
    }

    /**
     * General abstraction for creating plot groups like series.group,
     * series.dataLabelsGroup and series.markerGroup. On subsequent calls,
     * the group will only be adjusted to the updated plot size.
     *
     * @private
     * @function Highcharts.Series#plotGroup
     */
    public plotGroup(
        prop: string,
        name: string,
        visibility: 'hidden'|'inherit'|'visible',
        zIndex?: number,
        parent?: SVGElement
    ): SVGElement {
        var group = (this as any)[prop],
            isNew = !group,
            attrs: SVGAttributes = {
                visibility,
                zIndex: zIndex || 0.1 // IE8 and pointer logic use this
            };
        // Avoid setting undefined opacity, or in styled mode
        if (
            typeof this.opacity !== 'undefined' &&
            !this.chart.styledMode && this.state !== 'inactive' // #13719
        ) {
            attrs.opacity = this.opacity;
        }

        // Generate it on first call
        if (isNew) {

            (this as any)[prop] = group = this.chart.renderer
                .g()
                .add(parent);

        }

        // Add the class names, and replace existing ones as response to
        // Series.update (#6660)
        group.addClass(
            (
                'highcharts-' + name +
                ' highcharts-series-' + this.index +
                ' highcharts-' + this.type + '-series ' +
                (
                    defined(this.colorIndex) ?
                        'highcharts-color-' + this.colorIndex + ' ' :
                        ''
                ) +
                (this.options.className || '') +
                (
                    group.hasClass('highcharts-tracker') ?
                        ' highcharts-tracker' :
                        ''
                )
            ),
            true
        );

        // Place it on first and subsequent (redraw) calls
        group.attr(attrs)[isNew ? 'attr' : 'animate'](
            this.getPlotBox()
        );

        return group;
    }

    /**
     * Get the translation and scale for the plot area of this series.
     *
     * @function Highcharts.Series#getPlotBox
     *
     * @return {Highcharts.SeriesPlotBoxObject}
     */
    public getPlotBox(): Highcharts.SeriesPlotBoxObject {
        var chart = this.chart,
            xAxis = this.xAxis,
            yAxis = this.yAxis;

        // Swap axes for inverted (#2339)
        if (chart.inverted) {
            xAxis = yAxis;
            yAxis = this.xAxis;
        }
        return {
            translateX: xAxis ? xAxis.left : chart.plotLeft,
            translateY: yAxis ? yAxis.top : chart.plotTop,
            scaleX: 1, // #1623
            scaleY: 1
        };
    }

    /**
     * Removes the event handlers attached previously with addEvents.
     * @private
     * @function Highcharts.Series#removeEvents
     */
    public removeEvents(keepEventsForUpdate?: boolean): void {
        const series = this,
            table = series.table;

        if (!keepEventsForUpdate) {
            // remove all events
            removeEvent(series);
            if (table) {
                removeEvent(table);
            }
        }

        if (series.eventsToUnbind.length) {
            // remove only internal events for proper update
            // #12355 - solves problem with multiple destroy events
            series.eventsToUnbind.forEach(function (
                unbind: Function
            ): void {
                unbind();
            });
            series.eventsToUnbind.length = 0;
        }
    }

    /**
     * Render the graph and markers. Called internally when first rendering
     * and later when redrawing the chart. This function can be extended in
     * plugins, but normally shouldn't be called directly.
     *
     * @function Highcharts.Series#render
     *
     * @fires Highcharts.Series#event:afterRender
     */
    public render(): void {
        var series = this,
            chart = series.chart,
            group,
            options = series.options,
            animOptions = animObject(options.animation),
            // Animation doesn't work in IE8 quirks when the group div is
            // hidden, and looks bad in other oldIE
            animDuration = (
                !series.finishedAnimating &&
                chart.renderer.isSVG &&
                animOptions.duration
            ),
            visibility: 'hidden'|'inherit'|'visible' = series.visible ?
                'inherit' : 'hidden', // #2597
            zIndex = options.zIndex,
            hasRendered = series.hasRendered,
            chartSeriesGroup = chart.seriesGroup,
            inverted = chart.inverted;

        fireEvent(this, 'render');

        // the group
        group = series.plotGroup(
            'group',
            'series',
            visibility,
            zIndex as any,
            chartSeriesGroup as any
        );

        series.markerGroup = series.plotGroup(
            'markerGroup',
            'markers',
            visibility,
            zIndex as any,
            chartSeriesGroup as any
        );

        // initiate the animation
        if (animDuration && series.animate) {
            series.animate(true);
        }

        // SVGRenderer needs to know this before drawing elements (#1089,
        // #1795)
        group.inverted = pick(series.invertible, series.isCartesian) ?
            inverted : false;

        // Draw the graph if any
        if ((series as any).drawGraph) {
            (series as any).drawGraph();
            series.applyZones();
        }

        // Draw the points
        if (series.visible) {
            series.drawPoints();
        }

        /* series.points.forEach(function (point) {
            if (point.redraw) {
                point.redraw();
            }
        }); */

        // Draw the data labels
        if (series.drawDataLabels) {
            series.drawDataLabels();
        }

        // In pie charts, slices are added to the DOM, but actual rendering
        // is postponed until labels reserved their space
        if (series.redrawPoints) {
            series.redrawPoints();
        }

        // draw the mouse tracking area
        if (
            series.drawTracker &&
            series.options.enableMouseTracking !== false
        ) {
            series.drawTracker();
        }

        // Handle inverted series and tracker groups
        series.invertGroups(inverted);

        // Initial clipping, must be defined after inverting groups for VML.
        // Applies to columns etc. (#3839).
        if (
            options.clip !== false &&
            !series.sharedClipKey &&
            !hasRendered
        ) {
            group.clip(chart.clipRect);
        }

        // Run the animation
        if (animDuration && series.animate) {
            series.animate();
        }

        // Call the afterAnimate function on animation complete (but don't
        // overwrite the animation.complete option which should be available
        // to the user).
        if (!hasRendered) {
            // Additional time if defer is defined before afterAnimate
            // will be triggered
            if (animDuration && animOptions.defer) {
                animDuration += animOptions.defer;
            }
            series.animationTimeout = syncTimeout(function (): void {
                series.afterAnimate();
            }, animDuration || 0);
        }

        // Means data is in accordance with what you see
        series.isDirty = false;

        // (See #322) series.isDirty = series.isDirtyData = false; // means
        // data is in accordance with what you see
        series.hasRendered = true;

        fireEvent(series, 'afterRender');
    }

    /**
     * Redraw the series. This function is called internally from
     * `chart.redraw` and normally shouldn't be called directly.
     * @private
     * @function Highcharts.Series#redraw
     */
    public redraw(): void {
        var series = this,
            chart = series.chart,
            // cache it here as it is set to false in render, but used after
            wasDirty = series.isDirty || series.isDirtyData,
            group = series.group,
            xAxis = series.xAxis,
            yAxis = series.yAxis;

        // reposition on resize
        if (group) {
            if (chart.inverted) {
                group.attr({
                    width: chart.plotWidth,
                    height: chart.plotHeight
                });
            }

            group.animate({
                translateX: pick(xAxis && xAxis.left, chart.plotLeft),
                translateY: pick(yAxis && yAxis.top, chart.plotTop)
            });
        }

        series.translate();
        series.render();
        if (wasDirty) { // #3868, #3945
            delete this.kdTree;
        }
    }

    /**
     * @private
     * @function Highcharts.Series#searchPoint
     */
    public searchPoint(
        e: PointerEvent,
        compareX?: boolean
    ): (Point|undefined) {
        var series = this,
            xAxis = series.xAxis,
            yAxis = series.yAxis,
            inverted = series.chart.inverted;

        return this.searchKDTree({
            clientX: inverted ?
                xAxis.len - e.chartY + (xAxis.pos as any) :
                e.chartX - (xAxis.pos as any),
            plotY: inverted ?
                yAxis.len - e.chartX + (yAxis.pos as any) :
                e.chartY - (yAxis.pos as any)
        }, compareX, e);
    }

    /**
     * Build the k-d-tree that is used by mouse and touch interaction to get
     * the closest point. Line-like series typically have a one-dimensional
     * tree where points are searched along the X axis, while scatter-like
     * series typically search in two dimensions, X and Y.
     *
     * @private
     * @function Highcharts.Series#buildKDTree
     */
    public buildKDTree(e?: PointerEvent): void {

        // Prevent multiple k-d-trees from being built simultaneously
        // (#6235)
        this.buildingKdTree = true;

        var series = this,
            dimensions = (series.options.findNearestPointBy as any)
                .indexOf('y') > -1 ? 2 : 1;

        /**
         * Internal function
         * @private
         */
        function _kdtree(
            points: Array<Point>,
            depth: number,
            dimensions: number
        ): (KDNode|undefined) {
            var axis: string,
                median,
                length = points && points.length;

            if (length) {

                // alternate between the axis
                axis = series.kdAxisArray[depth % dimensions];

                // sort point array
                points.sort(function (a, b): number {
                    return (a as any)[axis] - (b as any)[axis];
                });

                median = Math.floor(length / 2);

                // build and return nod
                return {
                    point: points[median],
                    left: _kdtree(
                        points.slice(0, median), depth + 1, dimensions
                    ),
                    right: _kdtree(
                        points.slice(median + 1), depth + 1, dimensions
                    )
                };

            }
        }

        /**
         * Start the recursive build process with a clone of the points
         * array and null points filtered out. (#3873)
         * @private
         */
        function startRecursive(): void {
            series.kdTree = _kdtree(
                series.getValidPoints(
                    null as any,
                    // For line-type series restrict to plot area, but
                    // column-type series not (#3916, #4511)
                    !series.directTouch
                ),
                dimensions,
                dimensions
            );
            series.buildingKdTree = false;
        }
        delete series.kdTree;

        // For testing tooltips, don't build async. Also if touchstart, we
        // may be dealing with click events on mobile, so don't delay
        // (#6817).
        syncTimeout(
            startRecursive,
            series.options.kdNow || (e && e.type === 'touchstart') ? 0 : 1
        );
    }

    /**
     * @private
     * @function Highcharts.Series#searchKDTree
     */
    public searchKDTree(
        point: KDPointSearchObject,
        compareX?: boolean,
        e?: PointerEvent
    ): (Point|undefined) {
        var series = this,
            kdX = this.kdAxisArray[0],
            kdY = this.kdAxisArray[1],
            kdComparer = compareX ? 'distX' : 'dist',
            kdDimensions = (series.options.findNearestPointBy as any)
                .indexOf('y') > -1 ? 2 : 1;

        /**
         * Set the one and two dimensional distance on the point object.
         * @private
         */
        function setDistance(
            p1: KDPointSearchObject,
            p2: Point
        ): void {
            var x = (defined((p1 as any)[kdX]) &&
                    defined((p2 as any)[kdX])) ?
                    Math.pow((p1 as any)[kdX] - (p2 as any)[kdX], 2) :
                    null,
                y = (defined((p1 as any)[kdY]) &&
                    defined((p2 as any)[kdY])) ?
                    Math.pow((p1 as any)[kdY] - (p2 as any)[kdY], 2) :
                    null,
                r = (x || 0) + (y || 0);

            p2.dist = defined(r) ? Math.sqrt(r) : Number.MAX_VALUE;
            p2.distX = defined(x) ? Math.sqrt(x as any) : Number.MAX_VALUE;
        }

        /**
         * @private
         */
        function _search(
            search: KDPointSearchObject,
            tree: KDNode,
            depth: number,
            dimensions: number
        ): Point {
            var point = tree.point,
                axis = series.kdAxisArray[depth % dimensions],
                tdist,
                sideA,
                sideB,
                ret = point,
                nPoint1,
                nPoint2;

            setDistance(search, point);

            // Pick side based on distance to splitting point
            tdist = (search as any)[axis] - (point as any)[axis];
            sideA = tdist < 0 ? 'left' : 'right';
            sideB = tdist < 0 ? 'right' : 'left';

            // End of tree
            if (tree[sideA]) {
                nPoint1 = _search(
                    search, tree[sideA] as any, depth + 1, dimensions
                );

                ret = (
                    (nPoint1 as any)[kdComparer] <
                    (ret as any)[kdComparer] ?
                        nPoint1 :
                        point
                );
            }
            if (tree[sideB]) {
                // compare distance to current best to splitting point to
                // decide wether to check side B or not
                if (Math.sqrt(tdist * tdist) < (ret as any)[kdComparer]) {
                    nPoint2 = _search(
                        search,
                        tree[sideB] as any,
                        depth + 1,
                        dimensions
                    );
                    ret = (
                        (nPoint2 as any)[kdComparer] <
                        (ret as any)[kdComparer] ?
                            nPoint2 :
                            ret
                    );
                }
            }

            return ret;
        }

        if (!this.kdTree && !this.buildingKdTree) {
            this.buildKDTree(e);
        }

        if (this.kdTree) {
            return _search(point, this.kdTree, kdDimensions, kdDimensions);
        }
    }

    /**
     * @private
     * @function Highcharts.Series#pointPlacementToXValue
     */
    public pointPlacementToXValue(): number {
        const {
            options: {
                pointPlacement,
                pointRange
            },
            xAxis: axis
        } = this;

        let factor = pointPlacement;
        // Point placement is relative to each series pointRange (#5889)
        if (factor === 'between') {
            factor = axis.reversed ? -0.5 : 0.5; // #11955
        }

        return isNumber(factor) ?
            factor * (pointRange || axis.pointRange) :
            0;
    }

    /**
     * @private
     * @function Highcharts.Series#isPointInside
     */
    public isPointInside(point: (Record<string, number>|Point)): boolean {
        const isInside =
            typeof point.plotY !== 'undefined' &&
            typeof point.plotX !== 'undefined' &&
            point.plotY >= 0 &&
            point.plotY <= this.yAxis.len && // #3519
            point.plotX >= 0 &&
            point.plotX <= this.xAxis.len;

        return isInside;
    }

    /**
     * Draw the tracker object that sits above all data labels and markers to
     * track mouse events on the graph or points. For the line type charts
     * the tracker uses the same graphPath, but with a greater stroke width
     * for better control.
     * @private
     */
    public drawTracker(): void {
        var series = this,
            options = series.options,
            trackByArea = options.trackByArea,
            trackerPath = ([] as SVGPath).concat(
                trackByArea ?
                    (series.areaPath as any) :
                    (series.graphPath as any)
            ),
            // trackerPathLength = trackerPath.length,
            chart = series.chart,
            pointer = chart.pointer,
            renderer = chart.renderer,
            snap = (chart.options.tooltip as any).snap,
            tracker = series.tracker,
            i: number,
            onMouseOver = function (e: PointerEvent): void {
                if (chart.hoverSeries !== series) {
                    series.onMouseOver();
                }
            },
            /*
             * Empirical lowest possible opacities for TRACKER_FILL for an
             * element to stay invisible but clickable
             * IE6: 0.002
             * IE7: 0.002
             * IE8: 0.002
             * IE9: 0.00000000001 (unlimited)
             * IE10: 0.0001 (exporting only)
             * FF: 0.00000000001 (unlimited)
             * Chrome: 0.000001
             * Safari: 0.000001
             * Opera: 0.00000000001 (unlimited)
             */
            TRACKER_FILL = 'rgba(192,192,192,' + (svg ? 0.0001 : 0.002) + ')';

        // Draw the tracker
        if (tracker) {
            tracker.attr({ d: trackerPath });
        } else if (series.graph) { // create

            series.tracker = renderer.path(trackerPath)
                .attr({
                    visibility: series.visible ? 'visible' : 'hidden',
                    zIndex: 2
                })
                .addClass(
                    trackByArea ?
                        'highcharts-tracker-area' :
                        'highcharts-tracker-line'
                )
                .add(series.group);

            if (!chart.styledMode) {
                (series.tracker as any).attr({
                    'stroke-linecap': 'round',
                    'stroke-linejoin': 'round', // #1225
                    stroke: TRACKER_FILL,
                    fill: trackByArea ? TRACKER_FILL : 'none',
                    'stroke-width': series.graph.strokeWidth() +
                        (trackByArea ? 0 : 2 * snap)
                });
            }

            // The tracker is added to the series group, which is clipped, but
            // is covered by the marker group. So the marker group also needs to
            // capture events.
            [series.tracker, series.markerGroup].forEach(function (
                tracker: (SVGElement|undefined)
            ): void {
                (tracker as any).addClass('highcharts-tracker')
                    .on('mouseover', onMouseOver)
                    .on('mouseout', function (e: PointerEvent): void {
                        pointer.onTrackerMouseOut(e);
                    });

                if (options.cursor && !chart.styledMode) {
                    (tracker as any).css({ cursor: options.cursor });
                }

                if (hasTouch) {
                    (tracker as any).on('touchstart', onMouseOver);
                }
            });
        }
        fireEvent(this, 'afterDrawTracker');
    }

    /**
     * Add a point to the series after render time. The point can be added at
     * the end, or by giving it an X value, to the start or in the middle of the
     * series.
     *
     * @sample highcharts/members/series-addpoint-append/
     *         Append point
     * @sample highcharts/members/series-addpoint-append-and-shift/
     *         Append and shift
     * @sample highcharts/members/series-addpoint-x-and-y/
     *         Both X and Y values given
     * @sample highcharts/members/series-addpoint-pie/
     *         Append pie slice
     * @sample stock/members/series-addpoint/
     *         Append 100 points in Highstock
     * @sample stock/members/series-addpoint-shift/
     *         Append and shift in Highstock
     * @sample maps/members/series-addpoint/
     *         Add a point in Highmaps
     *
     * @function Highcharts.Series#addPoint
     *
     * @param {Highcharts.PointOptionsType} options
     *        The point options. If options is a single number, a point with
     *        that y value is appended to the series. If it is an array, it will
     *        be interpreted as x and y values respectively. If it is an
     *        object, advanced options as outlined under `series.data` are
     *        applied.
     *
     * @param {boolean} [redraw=true]
     *        Whether to redraw the chart after the point is added. When adding
     *        more than one point, it is highly recommended that the redraw
     *        option be set to false, and instead {@link Chart#redraw} is
     *        explicitly called after the adding of points is finished.
     *        Otherwise, the chart will redraw after adding each point.
     *
     * @param {boolean} [shift=false]
     *        If true, a point is shifted off the start of the series as one is
     *        appended to the end.
     *
     * @param {boolean|Partial<Highcharts.AnimationOptionsObject>} [animation]
     *        Whether to apply animation, and optionally animation
     *        configuration.
     *
     * @param {boolean} [withEvent=true]
     *        Used internally, whether to fire the series `addPoint` event.
     *
     * @fires Highcharts.Series#event:addPoint
     */
    public addPoint(
        options: (PointOptions|PointShortOptions),
        redraw?: boolean,
        shift?: boolean,
        animation?: (boolean|Partial<AnimationOptions>),
        withEvent?: boolean
    ): void {
        var series = this,
            seriesOptions = series.options,
            data = series.data,
            chart = series.chart,
            xAxis = series.xAxis,
            names = xAxis && xAxis.hasNames && xAxis.names,
            dataOptions = seriesOptions.data,
            point: Point,
            xData = series.xData as any,
            isInTheMiddle,
            i: number,
            x: (number|null);

        // Optional redraw, defaults to true
        redraw = pick(redraw, true);

        // Get options and push the point to xData, yData and series.options. In
        // series.generatePoints the Point instance will be created on demand
        // and pushed to the series.data array.
        point = { series: series } as any;
        series.pointClass.prototype.applyOptions.apply(point, [options]);
        x = point.x;

        // Get the insertion point
        i = xData.length;
        if (series.requireSorting && (x as any) < xData[i - 1]) {
            isInTheMiddle = true;
            while (i && xData[i - 1] > (x as any)) {
                i--;
            }
        }

        // Insert undefined item
        (series.updateParallelArrays as any)(point, 'splice', i, 0, 0);
        // Update it
        series.updateParallelArrays(point as any, i);

        if (names && point.name) {
            names[x as any] = point.name;
        }
        (dataOptions as any).splice(i, 0, options);

        if (isInTheMiddle) {
            series.data.splice(i, 0, null as any);
            series.processData();
        }

        // Generate points to be added to the legend (#1329)
        if (seriesOptions.legendType === 'point') {
            series.generatePoints();
        }

        // Shift the first point off the parallel arrays
        if (shift) {
            if (data[0] && data[0].remove) {
                data[0].remove(false);
            } else {
                data.shift();
                series.updateParallelArrays(point as any, 'shift');

                (dataOptions as any).shift();
            }
        }

        // Fire event
        if (withEvent !== false) {
            fireEvent(series, 'addPoint', { point: point });
        }

        // redraw
        series.isDirty = true;
        series.isDirtyData = true;

        if (redraw) {
            chart.redraw(animation); // Animation is set anyway on redraw, #5665
        }
    }

    /**
     * Remove a point from the series. Unlike the
     * {@link Highcharts.Point#remove} method, this can also be done on a point
     * that is not instanciated because it is outside the view or subject to
     * Highstock data grouping.
     *
     * @sample highcharts/members/series-removepoint/
     *         Remove cropped point
     *
     * @function Highcharts.Series#removePoint
     *
     * @param {number} i
     *        The index of the point in the {@link Highcharts.Series.data|data}
     *        array.
     *
     * @param {boolean} [redraw=true]
     *        Whether to redraw the chart after the point is added. When
     *        removing more than one point, it is highly recommended that the
     *        `redraw` option be set to `false`, and instead {@link
     *        Highcharts.Chart#redraw} is explicitly called after the adding of
     *        points is finished.
     *
     * @param {boolean|Partial<Highcharts.AnimationOptionsObject>} [animation]
     *        Whether and optionally how the series should be animated.
     *
     * @fires Highcharts.Point#event:remove
     */
    public removePoint(
        i: number,
        redraw?: boolean,
        animation?: (boolean|Partial<AnimationOptions>)
    ): void {

        var series = this,
            data = series.data,
            point = data[i],
            points = series.points,
            chart = series.chart,
            remove = function (): void {

                if (points && points.length === data.length) { // #4935
                    points.splice(i, 1);
                }
                data.splice(i, 1);
                (series.options.data as any).splice(i, 1);
                (series.updateParallelArrays as any)(
                    point || { series: series },
                    'splice',
                    i,
                    1
                );

                if (point) {
                    point.destroy();
                }

                // redraw
                series.isDirty = true;
                series.isDirtyData = true;
                if (redraw) {
                    chart.redraw();
                }
            };

        setAnimation(animation, chart);
        redraw = pick(redraw, true);

        // Fire the event with a default handler of removing the point
        if (point) {
            point.firePointEvent('remove', null as any, remove);
        } else {
            remove();
        }
    }

    /**
     * Remove a series and optionally redraw the chart.
     *
     * @sample highcharts/members/series-remove/
     *         Remove first series from a button
     *
     * @function Highcharts.Series#remove
     *
     * @param {boolean} [redraw=true]
     *        Whether to redraw the chart or wait for an explicit call to
     *        {@link Highcharts.Chart#redraw}.
     *
     * @param {boolean|Partial<Highcharts.AnimationOptionsObject>} [animation]
     *        Whether to apply animation, and optionally animation
     *        configuration.
     *
     * @param {boolean} [withEvent=true]
     *        Used internally, whether to fire the series `remove` event.
     *
     * @fires Highcharts.Series#event:remove
     */
    public remove(
        redraw?: boolean,
        animation?: (boolean|Partial<AnimationOptions>),
        withEvent?: boolean,
        keepEvents?: boolean
    ): void {
        var series = this,
            chart = series.chart;

        /**
         * @private
         */
        function remove(): void {

            // Destroy elements
            series.destroy(keepEvents);

            // Redraw
            chart.isDirtyLegend = chart.isDirtyBox = true;
            chart.linkSeries();

            if (pick(redraw, true)) {
                chart.redraw(animation);
            }
        }

        // Fire the event with a default handler of removing the point
        if (withEvent !== false) {
            fireEvent(series, 'remove', null as any, remove);
        } else {
            remove();
        }
    }

    /**
     * Update the series with a new set of options. For a clean and precise
     * handling of new options, all methods and elements from the series are
     * removed, and it is initialized from scratch. Therefore, this method is
     * more performance expensive than some other utility methods like {@link
     * Series#setData} or {@link Series#setVisible}.
     *
     * Note that `Series.update` may mutate the passed `data` options.
     *
     * @sample highcharts/members/series-update/
     *         Updating series options
     * @sample maps/members/series-update/
     *         Update series options in Highmaps
     *
     * @function Highcharts.Series#update
     *
     * @param {Highcharts.SeriesOptionsType} options
     *        New options that will be merged with the series' existing options.
     *
     * @param {boolean} [redraw=true]
     *        Whether to redraw the chart after the series is altered. If doing
     *        more operations on the chart, it is a good idea to set redraw to
     *        false and call {@link Chart#redraw} after.
     *
     * @fires Highcharts.Series#event:update
     * @fires Highcharts.Series#event:afterUpdate
     */
    public update(
        options: DeepPartial<SeriesTypeOptions>,
        redraw?: boolean
    ): void {

        options = cleanRecursively(options, this.userOptions);

        fireEvent(this, 'update', { options: options });

        var series = this,
            chart = series.chart,
            // must use user options when changing type because series.options
            // is merged in with type specific plotOptions
            oldOptions = series.userOptions,
            seriesOptions: SeriesOptions,
            initialType = series.initialType || series.type,
            plotOptions = chart.options.plotOptions,
            newType = (
                options.type ||
                oldOptions.type ||
                chart.options.chart.type
            ),
            keepPoints = !(
                // Indicators, histograms etc recalculate the data. It should be
                // possible to omit this.
                this.hasDerivedData ||
                // New type requires new point classes
                (newType && newType !== this.type) ||
                // New options affecting how the data points are built
                typeof options.pointStart !== 'undefined' ||
                typeof options.pointInterval !== 'undefined' ||
                // Changes to data grouping requires new points in new group
                series.hasOptionChanged('dataGrouping') ||
                series.hasOptionChanged('pointStart') ||
                series.hasOptionChanged('pointInterval') ||
                series.hasOptionChanged('pointIntervalUnit') ||
                series.hasOptionChanged('keys')
            ),
            initialSeriesProto = seriesTypes[initialType].prototype,
            n,
            groups = [
                'group',
                'markerGroup',
                'dataLabelsGroup',
                'transformGroup'
            ],
            preserve = [
                'eventOptions',
                'navigatorSeries',
                'baseSeries'
            ],

            // Animation must be enabled when calling update before the initial
            // animation has first run. This happens when calling update
            // directly after chart initialization, or when applying responsive
            // rules (#6912).
            animation = series.finishedAnimating && { animation: false },
            kinds = {} as Record<string, number>;

        newType = newType || initialType;

        if (keepPoints) {
            preserve.push(
                'data',
                'isDirtyData',
                'points',
                'processedXData',
                'processedYData',
                'xIncrement',
                'cropped',
                '_hasPointMarkers',
                '_hasPointLabels',
                'clips', // #15420

                // Networkgraph (#14397)
                'nodes',
                'layout',

                // Map specific, consider moving it to series-specific preserve-
                // properties (#10617)
                'mapMap',
                'mapData',
                'minY',
                'maxY',
                'minX',
                'maxX'
            );
            if (options.visible !== false) {
                preserve.push('area', 'graph');
            }
            series.parallelArrays.forEach(function (key: string): void {
                preserve.push(key + 'Data');
            });

            if (options.data) {
                // setData uses dataSorting options so we need to update them
                // earlier
                if (options.dataSorting) {
                    extend(series.options.dataSorting, options.dataSorting);
                }
                this.setData(options.data as any, false);
            }
        }

        // Do the merge, with some forced options
        options = merge(oldOptions, animation as any, {
            // When oldOptions.index is null it should't be cleared.
            // Otherwise navigator series will have wrong indexes (#10193).
            index: typeof oldOptions.index === 'undefined' ?
                series.index : oldOptions.index,
            pointStart: pick(
                // when updating from blank (#7933)
                plotOptions && plotOptions.series && plotOptions.series.pointStart,
                oldOptions.pointStart,
                // when updating after addPoint
                (series.xData as any)[0]
            )
        }, (!keepPoints && { data: series.options.data }) as any, options);

        // Merge does not merge arrays, but replaces them. Since points were
        // updated, `series.options.data` has correct merged options, use it:
        if (keepPoints && options.data) {
            options.data = series.options.data;
        }

        // Make sure preserved properties are not destroyed (#3094)
        preserve = groups.concat(preserve);
        preserve.forEach(function (prop: string): void {
            (preserve as any)[prop] = (series as any)[prop];
            delete (series as any)[prop];
        });

        let casting = false;

        if (seriesTypes[newType]) {

            casting = newType !== series.type;

            // Destroy the series and delete all properties, it will be
            // reinserted within the `init` call below
            series.remove(false, false, false, true);

            if (casting) {
                // Modern browsers including IE11
                // @todo slow, consider alternatives mentioned:
                // https://developer.mozilla.org/docs/Web/JavaScript/Reference/Global_Objects/Object/setPrototypeOf
                if (Object.setPrototypeOf) {
                    Object.setPrototypeOf(
                        series,
                        seriesTypes[newType].prototype
                    );

                // Legacy (IE < 11)
                } else {

                    const ownEvents = Object.hasOwnProperty.call(series, 'hcEvents') &&
                        series.hcEvents;
                    for (n in initialSeriesProto) { // eslint-disable-line guard-for-in
                        (series as any)[n] = void 0;
                    }

                    // Reinsert all methods and properties from the new type
                    // prototype (#2270, #3719).
                    extend<Series>(
                        series,
                        seriesTypes[newType].prototype
                    );

                    // The events are tied to the prototype chain, don't copy if
                    // they're not the series' own
                    if (ownEvents) {
                        series.hcEvents = ownEvents;
                    } else {
                        delete series.hcEvents;
                    }
                }
            }
        } else {
            error(
                17,
                true,
                chart,
                { missingModuleFor: newType }
            );
        }

        // Re-register groups (#3094) and other preserved properties
        preserve.forEach(function (prop: string): void {
            (series as any)[prop] = (preserve as any)[prop];
        });

        series.init(chart, options);

        // Remove particular elements of the points. Check `series.options`
        // because we need to consider the options being set on plotOptions as
        // well.
        if (keepPoints && this.points) {
            seriesOptions = series.options;
            // What kind of elements to destroy
            if (seriesOptions.visible === false) {
                kinds.graphic = 1;
                kinds.dataLabel = 1;
            } else if (!series._hasPointLabels) {
                const { marker, dataLabels } = seriesOptions;
                if (
                    marker && (
                        marker.enabled === false ||
                        'symbol' in marker // #10870
                    )
                ) {
                    kinds.graphic = 1;
                }
                if (
                    dataLabels &&
                    (dataLabels as any).enabled === false
                ) {
                    kinds.dataLabel = 1;
                }
            }
            this.points.forEach(function (point): void {
                if (point && point.series) {
                    point.resolveColor();
                    // Destroy elements in order to recreate based on updated
                    // series options.
                    if (Object.keys(kinds).length) {
                        point.destroyElements(kinds);
                    }
                    if (
                        seriesOptions.showInLegend === false &&
                        point.legendItem
                    ) {
                        chart.legend.destroyItem(point);
                    }
                }
            }, this);
        }

        series.initialType = initialType;
        chart.linkSeries(); // Links are lost in series.remove (#3028)

        // #15383: Fire updatedData if the type has changed to keep linked
        // series such as indicators updated
        if (casting && series.linkedSeries.length) {
            series.isDirtyData = true;
        }

        fireEvent(this, 'afterUpdate');

        if (pick(redraw, true)) {
            chart.redraw(keepPoints ? void 0 : false);
        }
    }

    /**
     * Used from within series.update
     * @private
     */
    public setName(name: string): void {
        this.name = this.options.name = this.userOptions.name = name;
        this.chart.isDirtyLegend = true;
    }

    /**
     * Check if the option has changed.
     * @private
     */
    public hasOptionChanged(optionName: string): boolean {
        const chart = this.chart,
            option = (this.options as any)[optionName],
            plotOptions = chart.options.plotOptions,
            oldOption = (this.userOptions as any)[optionName];

        if (oldOption) {
            return option !== oldOption;
        }

        return option !==
            pick(
                plotOptions && plotOptions[this.type] && (plotOptions[this.type] as any)[optionName],
                plotOptions && plotOptions.series && (plotOptions as any).series[optionName],
                option
            );
    }

    /**
     * Runs on mouse over the series graphical items.
     *
     * @function Highcharts.Series#onMouseOver
     * @fires Highcharts.Series#event:mouseOver
     */
    public onMouseOver(): void {
        var series = this,
            chart = series.chart,
            hoverSeries = chart.hoverSeries,
            pointer = chart.pointer;

        pointer.setHoverChartIndex();

        // set normal state to previous series
        if (hoverSeries && hoverSeries !== series) {
            hoverSeries.onMouseOut();
        }

        // trigger the event, but to save processing time,
        // only if defined
        if ((series.options.events as any).mouseOver) {
            fireEvent(series, 'mouseOver');
        }

        // hover this
        series.setState('hover');

        /**
         * Contains the original hovered series.
         *
         * @name Highcharts.Chart#hoverSeries
         * @type {Highcharts.Series|null}
         */
        chart.hoverSeries = series;
    }

    /**
     * Runs on mouse out of the series graphical items.
     *
     * @function Highcharts.Series#onMouseOut
     *
     * @fires Highcharts.Series#event:mouseOut
     */
    public onMouseOut(): void {
        // trigger the event only if listeners exist
        var series = this,
            options = series.options,
            chart = series.chart,
            tooltip = chart.tooltip,
            hoverPoint = chart.hoverPoint;

        // #182, set to null before the mouseOut event fires
        chart.hoverSeries = null as any;

        // trigger mouse out on the point, which must be in this series
        if (hoverPoint) {
            hoverPoint.onMouseOut();
        }

        // fire the mouse out event
        if (series && (options.events as any).mouseOut) {
            fireEvent(series, 'mouseOut');
        }


        // hide the tooltip
        if (
            tooltip &&
            !series.stickyTracking &&
            (!tooltip.shared || series.noSharedTooltip)
        ) {
            tooltip.hide();
        }

        // Reset all inactive states
        chart.series.forEach(function (s): void {
            s.setState('', true);
        });

    }

    /**
     * Set the state of the series. Called internally on mouse interaction
     * operations, but it can also be called directly to visually
     * highlight a series.
     *
     * @function Highcharts.Series#setState
     *
     * @param {Highcharts.SeriesStateValue|""} [state]
     *        The new state, can be either `'hover'`, `'inactive'`, `'select'`,
     *        or `''` (an empty string), `'normal'` or `undefined` to set to
     *        normal state.
     * @param {boolean} [inherit]
     *        Determines if state should be inherited by points too.
     */
    public setState(
        state?: (StatesOptionsKey|''),
        inherit?: boolean
    ): void {
        var series = this,
            options = series.options,
            graph = series.graph,
            inactiveOtherPoints = options.inactiveOtherPoints,
            stateOptions = options.states,
            lineWidth = options.lineWidth,
            opacity = options.opacity,
            // By default a quick animation to hover/inactive,
            // slower to un-hover
            stateAnimation = pick(
                (
                    (stateOptions as any)[state || 'normal'] &&
                    (stateOptions as any)[state || 'normal'].animation
                ),
                series.chart.options.chart.animation
            ),
            attribs,
            i = 0;

        state = state || '';

        if (series.state !== state) {

            // Toggle class names
            [
                series.group,
                series.markerGroup,
                series.dataLabelsGroup
            ].forEach(function (
                group: (SVGElement|undefined)
            ): void {
                if (group) {
                    // Old state
                    if (series.state) {
                        group.removeClass('highcharts-series-' + series.state);
                    }
                    // New state
                    if (state) {
                        group.addClass('highcharts-series-' + state);
                    }
                }
            });

            series.state = state;

            if (!series.chart.styledMode) {

                if ((stateOptions as any)[state] &&
                    (stateOptions as any)[state].enabled === false
                ) {
                    return;
                }

                if (state) {
                    lineWidth = (
                        (stateOptions as any)[state].lineWidth ||
                        lineWidth + (
                            (stateOptions as any)[state].lineWidthPlus || 0
                        )
                    ); // #4035

                    opacity = pick(
                        (stateOptions as any)[state].opacity,
                        opacity
                    );
                }

                if (graph && !graph.dashstyle) {
                    attribs = {
                        'stroke-width': lineWidth
                    };

                    // Animate the graph stroke-width.
                    graph.animate(
                        attribs,
                        stateAnimation
                    );
                    while ((series as any)['zone-graph-' + i]) {
                        (series as any)['zone-graph-' + i].animate(
                            attribs,
                            stateAnimation
                        );
                        i = i + 1;
                    }
                }

                // For some types (pie, networkgraph, sankey) opacity is
                // resolved on a point level
                if (!inactiveOtherPoints) {
                    [
                        series.group,
                        series.markerGroup,
                        series.dataLabelsGroup,
                        series.labelBySeries
                    ].forEach(function (
                        group: (SVGElement|undefined)
                    ): void {
                        if (group) {
                            group.animate(
                                {
                                    opacity: opacity
                                },
                                stateAnimation
                            );
                        }
                    });
                }
            }
        }

        // Don't loop over points on a series that doesn't apply inactive state
        // to siblings markers (e.g. line, column)
        if (inherit && inactiveOtherPoints && series.points) {
            series.setAllPointsToState(state || void 0);
        }
    }

    /**
     * Set the state for all points in the series.
     *
     * @function Highcharts.Series#setAllPointsToState
     *
     * @private
     *
     * @param {string} [state]
     *        Can be either `hover` or undefined to set to normal state.
     */
    public setAllPointsToState(state?: StatesOptionsKey): void {
        this.points.forEach(function (point): void {
            if (point.setState) {
                point.setState(state);
            }
        });
    }

    /**
     * Show or hide the series.
     *
     * @function Highcharts.Series#setVisible
     *
     * @param {boolean} [visible]
     * True to show the series, false to hide. If undefined, the visibility is
     * toggled.
     *
     * @param {boolean} [redraw=true]
     * Whether to redraw the chart after the series is altered. If doing more
     * operations on the chart, it is a good idea to set redraw to false and
     * call {@link Chart#redraw|chart.redraw()} after.
     *
     * @fires Highcharts.Series#event:hide
     * @fires Highcharts.Series#event:show
     */
    public setVisible(
        vis?: boolean,
        redraw?: boolean
    ): void {
        var series = this,
            chart = series.chart,
            legendItem = series.legendItem,
            showOrHide: ('hide'|'show'),
            ignoreHiddenSeries = chart.options.chart.ignoreHiddenSeries,
            oldVisibility = series.visible;

        // if called without an argument, toggle visibility
        series.visible =
            vis =
            series.options.visible =
            series.userOptions.visible =
            typeof vis === 'undefined' ? !oldVisibility : vis; // #5618
        showOrHide = vis ? 'show' : 'hide';

        // show or hide elements
        [
            'group',
            'dataLabelsGroup',
            'markerGroup',
            'tracker',
            'tt'
        ].forEach(function (key: string): void {
            if ((series as any)[key]) {
                (series as any)[key][showOrHide]();
            }
        });


        // hide tooltip (#1361)
        if (
            chart.hoverSeries === series ||
            (chart.hoverPoint && chart.hoverPoint.series) === series
        ) {
            series.onMouseOut();
        }


        if (legendItem) {
            chart.legend.colorizeItem(series, vis);
        }


        // rescale or adapt to resized chart
        series.isDirty = true;
        // in a stack, all other series are affected
        if (series.options.stacking) {
            chart.series.forEach(function (otherSeries): void {
                if (otherSeries.options.stacking && otherSeries.visible) {
                    otherSeries.isDirty = true;
                }
            });
        }

        // show or hide linked series
        series.linkedSeries.forEach(function (otherSeries): void {
            otherSeries.setVisible(vis, false);
        });

        if (ignoreHiddenSeries) {
            chart.isDirtyBox = true;
        }

        fireEvent(series, showOrHide);

        if (redraw !== false) {
            chart.redraw();
        }
    }

    /**
     * Show the series if hidden.
     *
     * @sample highcharts/members/series-hide/
     *         Toggle visibility from a button
     *
     * @function Highcharts.Series#show
     * @fires Highcharts.Series#event:show
     */
    public show(): void {
        this.setVisible(true);
    }

    /**
     * Hide the series if visible. If the
     * [chart.ignoreHiddenSeries](https://api.highcharts.com/highcharts/chart.ignoreHiddenSeries)
     * option is true, the chart is redrawn without this series.
     *
     * @sample highcharts/members/series-hide/
     *         Toggle visibility from a button
     *
     * @function Highcharts.Series#hide
     * @fires Highcharts.Series#event:hide
     */
    public hide(): void {
        this.setVisible(false);
    }


    /**
     * Select or unselect the series. This means its
     * {@link Highcharts.Series.selected|selected}
     * property is set, the checkbox in the legend is toggled and when selected,
     * the series is returned by the {@link Highcharts.Chart#getSelectedSeries}
     * function.
     *
     * @sample highcharts/members/series-select/
     *         Select a series from a button
     *
     * @function Highcharts.Series#select
     *
     * @param {boolean} [selected]
     * True to select the series, false to unselect. If undefined, the selection
     * state is toggled.
     *
     * @fires Highcharts.Series#event:select
     * @fires Highcharts.Series#event:unselect
     */
    public select(selected?: boolean): void {
        var series = this;

        series.selected =
        selected =
        this.options.selected = (
            typeof selected === 'undefined' ?
                !series.selected :
                selected
        );

        if (series.checkbox) {
            series.checkbox.checked = selected;
        }

        fireEvent(series, selected ? 'select' : 'unselect');
    }

    /** eslint-enable valid-jsdoc */

}

/* *
 *
 *  Prototype Properties
 *
 * */

interface Series extends SeriesLike {
    axisTypes: Array<string>;
    coll: 'series';
    colorCounter: number;
    cropShoulder: number;
    directTouch: boolean;
    drawLegendSymbol: (
        Highcharts.LegendSymbolMixin['drawLineMarker']|
        Highcharts.LegendSymbolMixin['drawRectangle']
    );
    hcEvents?: Record<string, Array<Highcharts.EventWrapperObject<Series>>>;
    isCartesian: boolean;
    kdAxisArray: Array<string>;
    parallelArrays: Array<string>;
    pointClass: typeof Point;
    requireSorting: boolean;
    sorted: boolean;
}
extend(Series.prototype, {
    axisTypes: ['xAxis', 'yAxis'],
    coll: 'series',
    colorCounter: 0,
    cropShoulder: 1,
    directTouch: false,
    drawLegendSymbol: LegendSymbolMixin.drawLineMarker,
    isCartesian: true,
    kdAxisArray: ['clientX', 'plotY'],
    // each point's x and y values are stored in this.xData and this.yData:
    parallelArrays: ['x', 'y'],
    pointClass: Point,
    requireSorting: true,
    // requires the data to be sorted:
    sorted: true
});

/* *
 *
 *  Registry
 *
 * */

SeriesRegistry.series = Series;

/* *
 *
 *  Default Export
 *
 * */

export default Series;

/* *
 *
 *  API Declarations
 *
 * */

/**
 * This is a placeholder type of the possible series options for
 * [Highcharts](../highcharts/series), [Highstock](../highstock/series),
 * [Highmaps](../highmaps/series), and [Gantt](../gantt/series).
 *
 * In TypeScript is this dynamically generated to reference all possible types
 * of series options.
 *
 * @ignore-declaration
 * @typedef {Highcharts.SeriesOptions|Highcharts.Dictionary<*>} Highcharts.SeriesOptionsType
 */

/**
 * Options for `dataSorting`.
 *
 * @interface Highcharts.DataSortingOptionsObject
 * @since 8.0.0
 *//**
 * Enable or disable data sorting for the series.
 * @name Highcharts.DataSortingOptionsObject#enabled
 * @type {boolean|undefined}
 *//**
 * Whether to allow matching points by name in an update.
 * @name Highcharts.DataSortingOptionsObject#matchByName
 * @type {boolean|undefined}
 *//**
 * Determines what data value should be used to sort by.
 * @name Highcharts.DataSortingOptionsObject#sortKey
 * @type {string|undefined}
 */

/**
 * Function callback when a series has been animated.
 *
 * @callback Highcharts.SeriesAfterAnimateCallbackFunction
 *
 * @param {Highcharts.Series} this
 *        The series where the event occured.
 *
 * @param {Highcharts.SeriesAfterAnimateEventObject} event
 *        Event arguments.
 */

/**
 * Event information regarding completed animation of a series.
 *
 * @interface Highcharts.SeriesAfterAnimateEventObject
 *//**
 * Animated series.
 * @name Highcharts.SeriesAfterAnimateEventObject#target
 * @type {Highcharts.Series}
 *//**
 * Event type.
 * @name Highcharts.SeriesAfterAnimateEventObject#type
 * @type {"afterAnimate"}
 */

/**
 * Function callback when the checkbox next to the series' name in the legend is
 * clicked.
 *
 * @callback Highcharts.SeriesCheckboxClickCallbackFunction
 *
 * @param {Highcharts.Series} this
 *        The series where the event occured.
 *
 * @param {Highcharts.SeriesCheckboxClickEventObject} event
 *        Event arguments.
 */

/**
 * Event information regarding check of a series box.
 *
 * @interface Highcharts.SeriesCheckboxClickEventObject
 *//**
 * Whether the box has been checked.
 * @name Highcharts.SeriesCheckboxClickEventObject#checked
 * @type {boolean}
 *//**
 * Related series.
 * @name Highcharts.SeriesCheckboxClickEventObject#item
 * @type {Highcharts.Series}
 *//**
 * Related series.
 * @name Highcharts.SeriesCheckboxClickEventObject#target
 * @type {Highcharts.Series}
 *//**
 * Event type.
 * @name Highcharts.SeriesCheckboxClickEventObject#type
 * @type {"checkboxClick"}
 */

/**
 * Function callback when a series is clicked. Return false to cancel toogle
 * actions.
 *
 * @callback Highcharts.SeriesClickCallbackFunction
 *
 * @param {Highcharts.Series} this
 *        The series where the event occured.
 *
 * @param {Highcharts.SeriesClickEventObject} event
 *        Event arguments.
 */

/**
 * Common information for a click event on a series.
 *
 * @interface Highcharts.SeriesClickEventObject
 * @extends global.Event
 *//**
 * Nearest point on the graph.
 * @name Highcharts.SeriesClickEventObject#point
 * @type {Highcharts.Point}
 */

/**
 * Gets fired when the series is hidden after chart generation time, either by
 * clicking the legend item or by calling `.hide()`.
 *
 * @callback Highcharts.SeriesHideCallbackFunction
 *
 * @param {Highcharts.Series} this
 *        The series where the event occured.
 *
 * @param {global.Event} event
 *        The event that occured.
 */

/**
 * The SVG value used for the `stroke-linecap` and `stroke-linejoin` of a line
 * graph.
 *
 * @typedef {"butt"|"round"|"square"|string} Highcharts.SeriesLinecapValue
 */

/**
 * Gets fired when the legend item belonging to the series is clicked. The
 * default action is to toggle the visibility of the series. This can be
 * prevented by returning `false` or calling `event.preventDefault()`.
 *
 * @callback Highcharts.SeriesLegendItemClickCallbackFunction
 *
 * @param {Highcharts.Series} this
 *        The series where the event occured.
 *
 * @param {Highcharts.SeriesLegendItemClickEventObject} event
 *        The event that occured.
 */

/**
 * Information about the event.
 *
 * @interface Highcharts.SeriesLegendItemClickEventObject
 *//**
 * Related browser event.
 * @name Highcharts.SeriesLegendItemClickEventObject#browserEvent
 * @type {global.PointerEvent}
 *//**
 * Prevent the default action of toggle the visibility of the series.
 * @name Highcharts.SeriesLegendItemClickEventObject#preventDefault
 * @type {Function}
 *//**
 * Related series.
 * @name Highcharts.SeriesCheckboxClickEventObject#target
 * @type {Highcharts.Series}
 *//**
 * Event type.
 * @name Highcharts.SeriesCheckboxClickEventObject#type
 * @type {"checkboxClick"}
 */

/**
 * Gets fired when the mouse leaves the graph.
 *
 * @callback Highcharts.SeriesMouseOutCallbackFunction
 *
 * @param {Highcharts.Series} this
 *        Series where the event occured.
 *
 * @param {global.PointerEvent} event
 *        Event that occured.
 */

/**
 * Gets fired when the mouse enters the graph.
 *
 * @callback Highcharts.SeriesMouseOverCallbackFunction
 *
 * @param {Highcharts.Series} this
 *        Series where the event occured.
 *
 * @param {global.PointerEvent} event
 *        Event that occured.
 */

/**
 * Translation and scale for the plot area of a series.
 *
 * @interface Highcharts.SeriesPlotBoxObject
 *//**
 * @name Highcharts.SeriesPlotBoxObject#scaleX
 * @type {number}
 *//**
 * @name Highcharts.SeriesPlotBoxObject#scaleY
 * @type {number}
 *//**
 * @name Highcharts.SeriesPlotBoxObject#translateX
 * @type {number}
 *//**
 * @name Highcharts.SeriesPlotBoxObject#translateY
 * @type {number}
 */

/**
 * Gets fired when the series is shown after chart generation time, either by
 * clicking the legend item or by calling `.show()`.
 *
 * @callback Highcharts.SeriesShowCallbackFunction
 *
 * @param {Highcharts.Series} this
 *        Series where the event occured.
 *
 * @param {global.Event} event
 *        Event that occured.
 */

/**
 * Possible key values for the series state options.
 *
 * @typedef {"hover"|"inactive"|"normal"|"select"} Highcharts.SeriesStateValue
 */

''; // detach doclets above

/* *
 *
 *  API Options
 *
 * */

/**
 * Series options for specific data and the data itself. In TypeScript you
 * have to cast the series options to specific series types, to get all
 * possible options for a series.
 *
 * @example
 * // TypeScript example
 * Highcharts.chart('container', {
 *     series: [{
 *         color: '#06C',
 *         data: [[0, 1], [2, 3]]
 *     } as Highcharts.SeriesLineOptions ]
 * });
 *
 * @type      {Array<*>}
 * @apioption series
 */

/**
 * An id for the series. This can be used after render time to get a pointer
 * to the series object through `chart.get()`.
 *
 * @sample {highcharts} highcharts/plotoptions/series-id/
 *         Get series by id
 *
 * @type      {string}
 * @since     1.2.0
 * @apioption series.id
 */

/**
 * The index of the series in the chart, affecting the internal index in the
 * `chart.series` array, the visible Z index as well as the order in the
 * legend.
 *
 * @type      {number}
 * @since     2.3.0
 * @apioption series.index
 */

/**
 * The sequential index of the series in the legend.
 *
 * @see [legend.reversed](#legend.reversed),
 *      [yAxis.reversedStacks](#yAxis.reversedStacks)
 *
 * @sample {highcharts|highstock} highcharts/series/legendindex/
 *         Legend in opposite order
 *
 * @type      {number}
 * @apioption series.legendIndex
 */
/**
 * The name of the series as shown in the legend, tooltip etc.
 *
 * @sample {highcharts} highcharts/series/name/
 *         Series name
 * @sample {highmaps} maps/demo/category-map/
 *         Series name
 *
 * @type      {string}
 * @apioption series.name
 */

/**
 * This option allows grouping series in a stacked chart. The stack option
 * can be a string or anything else, as long as the grouped series' stack
 * options match each other after conversion into a string.
 *
 * @sample {highcharts} highcharts/series/stack/
 *         Stacked and grouped columns
 *
 * @type      {number|string}
 * @since     2.1
 * @product   highcharts highstock
 * @apioption series.stack
 */

/**
 * The type of series, for example `line` or `column`. By default, the
 * series type is inherited from [chart.type](#chart.type), so unless the
 * chart is a combination of series types, there is no need to set it on the
 * series level.
 *
 * @sample {highcharts} highcharts/series/type/
 *         Line and column in the same chart
 * @sample highcharts/series/type-dynamic/
 *         Dynamic types with button selector
 * @sample {highmaps} maps/demo/mapline-mappoint/
 *         Multiple types in the same map
 *
 * @type      {string}
 * @apioption series.type
 */

/**
 * When using dual or multiple x axes, this number defines which xAxis the
 * particular series is connected to. It refers to either the
 * {@link #xAxis.id|axis id}
 * or the index of the axis in the xAxis array, with 0 being the first.
 *
 * @type      {number|string}
 * @default   0
 * @product   highcharts highstock
 * @apioption series.xAxis
 */

/**
 * When using dual or multiple y axes, this number defines which yAxis the
 * particular series is connected to. It refers to either the
 * {@link #yAxis.id|axis id}
 * or the index of the axis in the yAxis array, with 0 being the first.
 *
 * @sample {highcharts} highcharts/series/yaxis/
 *         Apply the column series to the secondary Y axis
 *
 * @type      {number|string}
 * @default   0
 * @product   highcharts highstock
 * @apioption series.yAxis
 */

/**
 * Define the visual z index of the series.
 *
 * @sample {highcharts} highcharts/plotoptions/series-zindex-default/
 *         With no z index, the series defined last are on top
 * @sample {highcharts} highcharts/plotoptions/series-zindex/
 *         With a z index, the series with the highest z index is on top
 * @sample {highstock} highcharts/plotoptions/series-zindex-default/
 *         With no z index, the series defined last are on top
 * @sample {highstock} highcharts/plotoptions/series-zindex/
 *         With a z index, the series with the highest z index is on top
 *
 * @type      {number}
 * @product   highcharts highstock
 * @apioption series.zIndex
 */

''; // include precedent doclets in transpilat<|MERGE_RESOLUTION|>--- conflicted
+++ resolved
@@ -5685,15 +5685,12 @@
                 point.destroy();
             }
         }
-<<<<<<< HEAD
         series.points = null as any;
         if (table) {
             table.clear();
-=======
-
+        }
         if (series.clips) {
             series.clips.forEach((clip): void => clip.destroy());
->>>>>>> 84b5d04f
         }
 
         // Clear the animation timeout if we are destroying the series
