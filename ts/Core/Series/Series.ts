/* *
 *
 *  (c) 2010-2024 Torstein Honsi
 *
 *  License: www.highcharts.com/license
 *
 *  !!!!!!! SOURCE GETS TRANSPILED BY TYPESCRIPT. EDIT TS FILE ONLY. !!!!!!!
 *
 * */

'use strict';

/* *
 *
 *  Imports
 *
 * */

import type AnimationOptions from '../Animation/AnimationOptions';
import type Axis from '../Axis/Axis';
import type AxisType from '../Axis/AxisType';
import type BBoxObject from '../Renderer/BBoxObject';
import type Chart from '../Chart/Chart';
import type ColorType from '../Color/ColorType';
import type DataExtremesObject from './DataExtremesObject';
import type { EventCallback } from '../Callback';
import type KDPointSearchObjectLike from './KDPointSearchObjectLike';
import type Legend from '../Legend/Legend';
import type LineSeries from '../../Series/Line/LineSeries';
import type PointerEvent from '../PointerEvent';
import type {
    PointOptions,
    PointShortOptions,
    PointStateHoverOptions
} from './PointOptions';
import type RangeSelector from '../../Stock/RangeSelector/RangeSelector';
import type SeriesLike from './SeriesLike';
import type {
    NonPlotOptions,
    SeriesDataSortingOptions,
    SeriesOptions,
    SeriesStateHoverOptions,
    SeriesZonesOptions,
    TypedArray
} from './SeriesOptions';
import type {
    SeriesTypeOptions,
    SeriesTypePlotOptions
} from './SeriesType';
import type StackItem from '../Axis/Stacking/StackItem';
import type { StatesOptionsKey } from './StatesOptions';
import type SVGAttributes from '../Renderer/SVG/SVGAttributes';
import type SVGPath from '../Renderer/SVG/SVGPath';
import type { SymbolKey } from '../Renderer/SVG/SymbolType';
import type TooltipOptions from '../TooltipOptions';

import A from '../Animation/AnimationUtilities.js';
const {
    animObject,
    setAnimation
} = A;
import DataTable from '../../Data/DataTable.js';
import D from '../Defaults.js';
const { defaultOptions } = D;
import F from '../Foundation.js';
const { registerEventOptions } = F;
import H from '../Globals.js';
const {
    svg,
    win
} = H;
import LegendSymbol from '../Legend/LegendSymbol.js';
import { Palette } from '../Color/Palettes.js';
import Point from './Point.js';
import SeriesDefaults from './SeriesDefaults.js';
import SeriesRegistry from './SeriesRegistry.js';
const { seriesTypes } = SeriesRegistry;
import SVGElement from '../Renderer/SVG/SVGElement.js';
import U from '../Utilities.js';
const {
    arrayMax,
    arrayMin,
    clamp,
    correctFloat,
    defined,
    destroyObjectProperties,
    diffObjects,
    erase,
    error,
    extend,
    find,
    fireEvent,
    getClosestDistance,
    getNestedProperty,
    insertItem,
    isArray,
    isNumber,
    isString,
    merge,
    objectEach,
    pick,
    removeEvent,
    syncTimeout
} = U;

/* *
 *
 *  Declarations
 *
 * */

declare module '../Chart/ChartLike'{
    interface ChartLike {
        runTrackerClick?: boolean;
    }
}

declare module '../Renderer/SVG/SVGElementLike' {
    interface SVGElementLike {
        survive?: boolean;
    }
}

declare module './PointLike' {
    interface PointLike {
        plotX?: number;
        plotY?: number;
    }
}

declare module './SeriesLike' {
    interface SeriesLike {
        _hasPointMarkers?: boolean;
        keysAffectYAxis?: Array<string>;
        pointArrayMap?: Array<string>;
        pointValKey?: string;
        toYData?(point: Point): Array<number>;
    }
}

export type DataColumn = Array<number|null>|TypedArray;

export interface DataColumns extends DataTable.ColumnCollection{
    // [key: string]: DataColumn|undefined;
    // x?: Array<number>|TypedArray;
}

export interface DataTableLightModified extends DataTable {
    // columns: DataColumns;
    // rowCount: number;
}

export interface DataTableLight extends DataTable {
    // modified?: DataTableLightModified;
}

interface KDNode {
    [side: string]: (KDNode|Point|undefined);
    left?: KDNode;
    point: Point;
    right?: KDNode;
}

interface KDPointSearchObject extends KDPointSearchObjectLike {
}

/* *
 *
 *  Class
 *
 * */

/**
 * This is the base series prototype that all other series types inherit from.
 * A new series is initialized either through the
 * [series](https://api.highcharts.com/highcharts/series)
 * option structure, or after the chart is initialized, through
 * {@link Highcharts.Chart#addSeries}.
 *
 * The object can be accessed in a number of ways. All series and point event
 * handlers give a reference to the `series` object. The chart object has a
 * {@link Highcharts.Chart#series|series} property that is a collection of all
 * the chart's series. The point objects and axis objects also have the same
 * reference.
 *
 * Another way to reference the series programmatically is by `id`. Add an id
 * in the series configuration options, and get the series object by
 * {@link Highcharts.Chart#get}.
 *
 * Configuration options for the series are given in three levels. Options for
 * all series in a chart are given in the
 * [plotOptions.series](https://api.highcharts.com/highcharts/plotOptions.series)
 * object. Then options for all series of a specific type
 * are given in the plotOptions of that type, for example `plotOptions.line`.
 * Next, options for one single series are given in the series array, or as
 * arguments to `chart.addSeries`.
 *
 * The data in the series is stored in various arrays.
 *
 * - First, `series.options.data` contains all the original config options for
 *   each point whether added by options or methods like `series.addPoint`.
 *
 * - Next, `series.data` contains those values converted to points, but in case
 *   the series data length exceeds the `cropThreshold`, or if the data is
 *   grouped, `series.data` doesn't contain all the points. It only contains the
 *   points that have been created on demand.
 *
 * - Then there's `series.points` that contains all currently visible point
 *   objects. In case of cropping, the cropped-away points are not part of this
 *   array. The `series.points` array starts at `series.cropStart` compared to
 *   `series.data` and `series.options.data`. If however the series data is
 *   grouped, these can't be correlated one to one.
 *
 * - `series.xData` and `series.processedXData` contain clean x values,
 *   equivalent to `series.data` and `series.points`.
 *
 * - `series.yData` and `series.processedYData` contain clean y values,
 *   equivalent to `series.data` and `series.points`.
 *
 * @class
 * @name Highcharts.Series
 *
 * @param {Highcharts.Chart} chart
 * The chart instance.
 *
 * @param {Highcharts.SeriesOptionsType|object} options
 * The series options.
 */
class Series {

    /* *
     *
     *  Static Properties
     *
     * */

    public static readonly defaultOptions = SeriesDefaults;

    /**
     * Registry of all available series types.
     *
     * @name Highcharts.Series.types
     * @type {Highcharts.Dictionary<typeof_Highcharts.Series>}
     */
    public static readonly types = SeriesRegistry.seriesTypes;

    /* *
     *
     *  Static Functions
     *
     * */

    /**
     * Registers a series class to be accessible via `Series.types`.
     *
     * @function Highcharts.Series.registerType
     *
     * @param {string} seriesType
     * The series type as an identifier string in lower case.
     *
     * @param {Function} SeriesClass
     * The series class as a class pattern or a constructor function with
     * prototype.
     */
    public static readonly registerType = SeriesRegistry.registerSeriesType;

    /* *
     *
     *  Properties
     *
     * */

    public _hasTracking?: boolean;

    public _i!: number;

    public animationTimeout?: number;

    public area?: SVGElement;

    public basePointRange?: number;

    public buildingKdTree?: boolean;

    public chart!: Chart;

    public closestPointRange?: number;

    public closestPointRangePx?: number;

    public color?: (ColorType);

    public colorIndex?: number;

    public cropped?: boolean;

    public data!: Array<Point>;

    public dataMax?: number;

    public dataMin?: number;

    public enabledDataSorting?: boolean;

    public fillColor?: ColorType;

    public finishedAnimating?: boolean;

    public getExtremesFromAll?: boolean;

    public graph?: SVGElement;

    public graphPath?: SVGPath;

    public group?: SVGElement;

    public eventOptions!: Record<string, EventCallback<Series, Event>>;

    public eventsToUnbind!: Array<Function>;

    public halo?: SVGElement;

    public hasCartesianSeries?: Chart['hasCartesianSeries'];

    public hasRendered?: boolean;

    public id?: string;

    public index!: number;

    public initialType?: string;

    public isDirty?: boolean;

    public isDirtyData?: boolean;

    public isRadialSeries?: boolean;

    public kdTree?: KDNode;

    public linkedParent?: Series;

    public linkedSeries!: Array<Series>;

    public options!: SeriesOptions;

    public markerGroup?: SVGElement;

    public opacity?: number;

    public optionalAxis?: string;

    public pointInterval?: number;

    public points!: Array<Point>;

    public pointValKey?: string;

    public selected?: boolean;

    public sharedClipKey?: string;

    public stateMarkerGraphic?: SVGElement;

    public stickyTracking?: boolean;

    public symbol?: SymbolKey;

    public symbolIndex?: number;

    public table!: DataTable;

    public tooltipOptions!: TooltipOptions;

    public tracker?: SVGElement;

    public trackerGroups?: Array<string>;

    public userOptions!: DeepPartial<SeriesTypeOptions>;

    public xAxis!: AxisType;

    public xIncrement?: (number|null);

    public yAxis!: AxisType;

    public zoneAxis: 'x'|'y'|'z' = 'y';

    public zones!: Array<Series.ZoneObject>;

    /* *
     *
     *  Functions
     *
     * */

    /* eslint-disable valid-jsdoc */

    public init(
        chart: Chart,
        userOptions: DeepPartial<SeriesTypeOptions>
    ): void {

        fireEvent(this, 'init', { options: userOptions });

        // Create the data table
        this.table ??= new DataTable();

        const series = this,
            chartSeries = chart.series;

        // The 'eventsToUnbind' property moved from prototype into the
        // Series init to avoid reference to the same array between
        // the different series and charts. #12959, #13937
        this.eventsToUnbind = [];

        /**
         * Read only. The chart that the series belongs to.
         *
         * @name Highcharts.Series#chart
         * @type {Highcharts.Chart}
         */
        series.chart = chart;

        /**
         * Read only. The series' type, like "line", "area", "column" etc.
         * The type in the series options anc can be altered using
         * {@link Series#update}.
         *
         * @name Highcharts.Series#type
         * @type {string}
         */

        /**
         * Read only. The series' current options. To update, use
         * {@link Series#update}.
         *
         * @name Highcharts.Series#options
         * @type {Highcharts.SeriesOptionsType}
         */
        series.options = series.setOptions(userOptions);
        const options = series.options,
            visible = options.visible !== false;

        /**
         * All child series that are linked to the current series through the
         * [linkedTo](https://api.highcharts.com/highcharts/series.line.linkedTo)
         * option.
         *
         * @name Highcharts.Series#linkedSeries
         * @type {Array<Highcharts.Series>}
         * @readonly
         */
        series.linkedSeries = [];
        // Bind the axes
        series.bindAxes();

        extend<Series>(series, {
            /**
             * The series name as given in the options. Defaults to
             * "Series {n}".
             *
             * @name Highcharts.Series#name
             * @type {string}
             */
            name: options.name,
            state: '',
            /**
             * Read only. The series' visibility state as set by {@link
             * Series#show}, {@link Series#hide}, or in the initial
             * configuration.
             *
             * @name Highcharts.Series#visible
             * @type {boolean}
             */
            visible, // True by default
            /**
             * Read only. The series' selected state as set by {@link
             * Highcharts.Series#select}.
             *
             * @name Highcharts.Series#selected
             * @type {boolean}
             */
            selected: options.selected === true // False by default
        });

        registerEventOptions(this, options);

        const events = options.events;
        if (
            (events && events.click) ||
            (
                options.point &&
                options.point.events &&
                options.point.events.click
            ) ||
            options.allowPointSelect
        ) {
            chart.runTrackerClick = true;
        }

        series.getColor();
        series.getSymbol();

        // Mark cartesian
        if (series.isCartesian) {
            chart.hasCartesianSeries = true;
        }

        // Get the index and register the series in the chart. The index is
        // one more than the current latest series index (#5960).
        let lastSeries: Series|undefined;
        if (chartSeries.length) {
            lastSeries = chartSeries[chartSeries.length - 1];
        }
        series._i = pick(lastSeries && lastSeries._i, -1) + 1;
        series.opacity = series.options.opacity;

        // Insert the series and re-order all series above the insertion
        // point.
        chart.orderItems('series', insertItem(this, chartSeries));

        // Set options for series with sorting and set data later.
        if (options.dataSorting && options.dataSorting.enabled) {
            series.setDataSortingOptions();

        } else if (!series.points && !series.data) {
            series.setData(options.data as any, false);
        }

        fireEvent(this, 'afterInit');
    }

    /**
     * Check whether the series item is itself or inherits from a certain
     * series type.
     *
     * @function Highcharts.Series#is
     * @param {string} type The type of series to check for, can be either
     *        featured or custom series types. For example `column`, `pie`,
     *        `ohlc` etc.
     *
     * @return {boolean}
     *        True if this item is or inherits from the given type.
     */
    public is(type: string): boolean {
        return seriesTypes[type] && this instanceof seriesTypes[type];
    }

    /**
     * Set the xAxis and yAxis properties of cartesian series, and register
     * the series in the `axis.series` array.
     *
     * @private
     * @function Highcharts.Series#bindAxes
     */
    public bindAxes(): void {
        const series = this,
            seriesOptions = series.options,
            chart = series.chart;
        let axisOptions;

        fireEvent(this, 'bindAxes', null as any, function (): void {

            // Repeat for xAxis and yAxis
            (series.axisTypes || []).forEach(function (coll): void {
                // Loop through the chart's axis objects
                (chart[coll] || []).forEach(function (axis: Axis): void {
                    axisOptions = axis.options;

                    // Apply if the series xAxis or yAxis option matches
                    // the number of the axis, or if undefined, use the
                    // first axis
                    if (
                        pick((seriesOptions as any)[coll], 0) === axis.index ||
                        (
                            typeof (seriesOptions as any)[coll] !==
                            'undefined' &&
                            (seriesOptions as any)[coll] === axisOptions.id
                        )
                    ) {

                        // Register this series in the axis.series lookup
                        insertItem(series, axis.series);

                        // Set this series.xAxis or series.yAxis reference
                        /**
                         * Read only. The unique xAxis object associated
                         * with the series.
                         *
                         * @name Highcharts.Series#xAxis
                         * @type {Highcharts.Axis}
                         */
                        /**
                         * Read only. The unique yAxis object associated
                         * with the series.
                         *
                         * @name Highcharts.Series#yAxis
                         * @type {Highcharts.Axis}
                         */
                        (series as any)[coll] = axis;

                        // Mark dirty for redraw
                        axis.isDirty = true;
                    }
                });

                // The series needs an X and an Y axis
                if (!(series as any)[coll] &&
                    series.optionalAxis !== coll
                ) {
                    error(18, true, chart);
                }

            });
        });

        fireEvent(this, 'afterBindAxes');
    }

    /**
     * Define hasData functions for series. These return true if there
     * are data points on this series within the plot area.
     *
     * @private
     * @function Highcharts.Series#hasData
     */
    public hasData(): boolean {
        return ((
            this.visible &&
            typeof this.dataMax !== 'undefined' &&
            typeof this.dataMin !== 'undefined'
        ) || ( // #3703
            this.visible &&
            this.table.getRowCount() > 0 // #9758
        ));
    }

    /**
     * Determine whether the marker in a series has changed.
     *
     * @private
     * @function Highcharts.Series#hasMarkerChanged
     */
    public hasMarkerChanged(
        options: DeepPartial<SeriesOptions>,
        oldOptions: DeepPartial<SeriesOptions>
    ): boolean | undefined {
        const marker = options.marker,
            oldMarker = oldOptions.marker || {};

        return marker && (
            (oldMarker.enabled && !marker.enabled) ||
            oldMarker.symbol !== marker.symbol || // #10870, #15946
            oldMarker.height !== marker.height || // #16274
            oldMarker.width !== marker.width // #16274
        );
    }

    /**
     * Return an auto incremented x value based on the pointStart and
     * pointInterval options. This is only used if an x value is not given
     * for the point that calls autoIncrement.
     *
     * @private
     * @function Highcharts.Series#autoIncrement
     */
    public autoIncrement(x?: number): number {

        const options = this.options,
            pointIntervalUnit = options.pointIntervalUnit,
            relativeXValue = options.relativeXValue,
            time = this.chart.time;

        let xIncrement = this.xIncrement,
            date,
            pointInterval: number;

        xIncrement = pick(xIncrement, options.pointStart, 0);

        this.pointInterval = pointInterval = pick(
            this.pointInterval,
            options.pointInterval,
            1
        );

        if (relativeXValue && isNumber(x)) {
            pointInterval *= x;
        }

        // Added code for pointInterval strings
        if (pointIntervalUnit) {
            date = new time.Date(xIncrement);

            if (pointIntervalUnit === 'day') {
                time.set(
                    'Date',
                    date,
                    time.get('Date', date) + pointInterval
                );
            } else if (pointIntervalUnit === 'month') {
                time.set(
                    'Month',
                    date,
                    time.get('Month', date) + pointInterval
                );
            } else if (pointIntervalUnit === 'year') {
                time.set(
                    'FullYear',
                    date,
                    time.get('FullYear', date) + pointInterval
                );
            }

            pointInterval = date.getTime() - xIncrement;

        }

        if (relativeXValue && isNumber(x)) {
            return xIncrement + pointInterval;
        }
        this.xIncrement = xIncrement + pointInterval;
        return xIncrement;
    }

    /**
     * Internal function to set properties for series if data sorting is
     * enabled.
     *
     * @private
     * @function Highcharts.Series#setDataSortingOptions
     */
    public setDataSortingOptions(): void {
        const options = this.options;

        extend<Series>(this, {
            requireSorting: false,
            sorted: false,
            enabledDataSorting: true,
            allowDG: false
        });

        // To allow unsorted data for column series.
        if (!defined(options.pointRange)) {
            options.pointRange = 1;
        }
    }

    /**
     * Set the series options by merging from the options tree. Called
     * internally on initializing and updating series. This function will
     * not redraw the series. For API usage, use {@link Series#update}.
     * @private
     * @function Highcharts.Series#setOptions
     * @param {Highcharts.SeriesOptionsType} itemOptions
     * The series options.
     * @emits Highcharts.Series#event:afterSetOptions
     */
    public setOptions(itemOptions: DeepPartial<SeriesTypeOptions>): this['options'] {
        const chart = this.chart,
            chartOptions = chart.options,
            plotOptions = chartOptions.plotOptions,
            userOptions = chart.userOptions || {},
            seriesUserOptions = merge(itemOptions),
            styledMode = chart.styledMode,
            e = {
                plotOptions: plotOptions,
                userOptions: seriesUserOptions
            };
        let zone;

        fireEvent(this, 'setOptions', e);

        // These may be modified by the event
        const typeOptions = (e.plotOptions as any)[this.type],
            userPlotOptions = (
                userOptions.plotOptions || {} as SeriesTypePlotOptions
            ),
            userPlotOptionsSeries = userPlotOptions.series || {},
            defaultPlotOptionsType = (
                defaultOptions.plotOptions[this.type] || {}
            ),
            userPlotOptionsType = userPlotOptions[this.type] || {};

        // Use copy to prevent undetected changes (#9762)
        /**
         * Contains series options by the user without defaults.
         * @name Highcharts.Series#userOptions
         * @type {Highcharts.SeriesOptionsType}
         */
        this.userOptions = e.userOptions;

        const options: SeriesTypeOptions = merge(
            typeOptions,
            plotOptions.series,
            // #3881, chart instance plotOptions[type] should trump
            // plotOptions.series
            userPlotOptionsType,
            seriesUserOptions
        );

        // The tooltip options are merged between global and series specific
        // options. Importance order asscendingly:
        // globals: (1)tooltip, (2)plotOptions.series,
        // (3)plotOptions[this.type]
        // init userOptions with possible later updates: 4-6 like 1-3 and
        // (7)this series options
        this.tooltipOptions = merge(
            defaultOptions.tooltip, // 1
            defaultOptions.plotOptions.series?.tooltip, // 2
            defaultPlotOptionsType?.tooltip, // 3
            chart.userOptions.tooltip, // 4
            userPlotOptions.series?.tooltip, // 5
            userPlotOptionsType.tooltip, // 6
            seriesUserOptions.tooltip // 7
        );

        // When shared tooltip, stickyTracking is true by default,
        // unless user says otherwise.
        this.stickyTracking = pick(
            seriesUserOptions.stickyTracking,
            userPlotOptionsType.stickyTracking,
            userPlotOptionsSeries.stickyTracking,
            (
                this.tooltipOptions.shared && !this.noSharedTooltip ?
                    true :
                    options.stickyTracking
            )
        );

        // Delete marker object if not allowed (#1125)
        if (typeOptions.marker === null) {
            delete options.marker;
        }

        // Handle color zones
        this.zoneAxis = options.zoneAxis || 'y';
        const zones = this.zones = // #20440, create deep copy of zones options
            (options.zones || []).map((z): SeriesZonesOptions => ({ ...z }));
        if (
            (options.negativeColor || options.negativeFillColor) &&
            !options.zones
        ) {
            zone = {
                value:
                    (options as any)[this.zoneAxis + 'Threshold'] ||
                    options.threshold ||
                    0,
                className: 'highcharts-negative'
            } as SeriesZonesOptions;
            if (!styledMode) {
                zone.color = options.negativeColor;
                zone.fillColor = options.negativeFillColor;
            }
            zones.push(zone);
        }
        // Push one extra zone for the rest
        if (zones.length && defined(zones[zones.length - 1].value)) {
            zones.push(styledMode ? {} : {
                color: this.color,
                fillColor: this.fillColor
            });
        }

        fireEvent(this, 'afterSetOptions', { options: options });

        return options;
    }

    /**
     * Return series name in "Series {Number}" format or the one defined by
     * a user. This method can be simply overridden as series name format
     * can vary (e.g. technical indicators).
     *
     * @function Highcharts.Series#getName
     *
     * @return {string}
     * The series name.
     */
    public getName(): string {
        // #4119
        return pick(
            this.options.name,
            'Series ' + ((this.index as any) + 1)
        );
    }

    /**
     * @private
     * @function Highcharts.Series#getCyclic
     */
    public getCyclic(
        prop: 'color'|'symbol',
        value?: any,
        defaults?: AnyRecord
    ): void {
        const chart = this.chart,
            indexName: 'colorIndex'|'symbolIndex' = `${prop}Index`,
            counterName: 'colorCounter'|'symbolCounter' = `${prop}Counter`,
            len = (
                // Symbol count
                defaults?.length ||
                // Color count
                chart.options.chart.colorCount
            );
        let i: number|undefined,
            setting: number|undefined;

        if (!value) {
            // Pick up either the colorIndex option, or the series.colorIndex
            // after Series.update()
            setting = pick(
                prop === 'color' ? this.options.colorIndex : void 0,
                this[indexName]
            );
            if (defined(setting)) { // After Series.update()
                i = setting;
            } else {
                // #6138
                if (!chart.series.length) {
                    chart[counterName] = 0;
                }
                i = chart[counterName] % len;
                chart[counterName] += 1;
            }
            if (defaults) {
                value = defaults[i];
            }
        }
        // Set the colorIndex
        if (typeof i !== 'undefined') {
            this[indexName] = i;
        }
        this[prop] = value;
    }

    /**
     * Get the series' color based on either the options or pulled from
     * global options.
     *
     * @private
     * @function Highcharts.Series#getColor
     */
    public getColor(): void {
        if (this.chart.styledMode) {
            this.getCyclic('color');

        } else if (this.options.colorByPoint) {
            this.color = Palette.neutralColor20;

        } else {
            this.getCyclic(
                'color',
                this.options.color ||
                (defaultOptions.plotOptions as any)[this.type].color,
                this.chart.options.colors
            );
        }
    }

    /**
     * Get all points' instances created for this series.
     *
     * @private
     * @function Highcharts.Series#getPointsCollection
     */
    public getPointsCollection(): Array<Point> {
        return (this.hasGroupedData ? this.points : this.data) || [];
    }

    /**
     * Get the series' symbol based on either the options or pulled from
     * global options.
     *
     * @private
     * @function Highcharts.Series#getSymbol
     */
    public getSymbol(): void {
        const seriesMarkerOption = this.options.marker;

        this.getCyclic(
            'symbol',
            (seriesMarkerOption as any).symbol,
            this.chart.options.symbols
        );
    }

    /**
     * Shorthand to get one of the series' data columns from `Series.table`.
     *
     * @private
     * @function Highcharts.Series#getColumn
     */
    public getColumn(
        columnName: string,
        modified?: boolean
    ): Array<number> {
        return (
            (modified ? this.table.modified : this.table)
                .getColumn(columnName, true) as Array<number>
        ) || [];
    }

    /**
     * Shorthand to get the series' data columns from `Series.table`.
     *
     * @private
     * @function Highcharts.Series#getColumns
     * /
    public getColumns(
        columnNames: Array<string>,
        modified?: boolean
    ): Record<string, Array<number>> {
        // Transitional code for legacy parallel arrays
        return (modified ? this.table.modified : this.table)
            .getColumns(columnNames, true) as Record<string, Array<number>>;
    }
    */

    /**
     * Finds the index of an existing point that matches the given point
     * options.
     *
     * @private
     * @function Highcharts.Series#findPointIndex
     * @param {Highcharts.PointOptionsObject} optionsObject
     * The options of the point.
     * @param {number} fromIndex
     * The index to start searching from, used for optimizing series with
     * required sorting.
     * @return {number|undefined}
     * Returns the index of a matching point, or undefined if no match is found.
     */
    public findPointIndex(
        optionsObject: PointOptions,
        fromIndex: number
    ): (number|undefined) {
        const id = optionsObject.id,
            x = optionsObject.x,
            oldData = this.points,
            dataSorting = this.options.dataSorting;

        let matchingPoint: Point|undefined,
            matchedById: boolean|undefined,
            pointIndex: number|undefined;

        if (id) {
            const item = this.chart.get(id);
            if (item instanceof Point) {
                matchingPoint = item;
            }

        } else if (
            this.linkedParent ||
            this.enabledDataSorting ||
            this.options.relativeXValue
        ) {

            let matcher = (oldPoint: Point): boolean => !oldPoint.touched &&
                oldPoint.index === optionsObject.index;

            if (dataSorting && dataSorting.matchByName) {
                matcher = (oldPoint: Point): boolean => !oldPoint.touched &&
                    oldPoint.name === optionsObject.name;

            } else if (this.options.relativeXValue) {
                matcher = (oldPoint: Point): boolean => !oldPoint.touched &&
                    oldPoint.options.x === optionsObject.x;
            }

            matchingPoint = find(oldData, matcher);

            // Add unmatched point as a new point
            if (!matchingPoint) {
                return void 0;
            }
        }

        if (matchingPoint) {
            pointIndex = matchingPoint && matchingPoint.index;
            if (typeof pointIndex !== 'undefined') {
                matchedById = true;
            }
        }

        // Search for the same X in the existing data set
        if (typeof pointIndex === 'undefined' && isNumber(x)) {
            pointIndex = this.getColumn('x').indexOf(x as any, fromIndex);
        }

        // Reduce pointIndex if data is cropped
        if (pointIndex !== -1 &&
            typeof pointIndex !== 'undefined' &&
            this.cropped
        ) {
            pointIndex = (pointIndex >= (this.cropStart as any)) ?
                pointIndex - (this.cropStart as any) : pointIndex;
        }

        if (
            !matchedById &&
            isNumber(pointIndex) &&
            oldData[pointIndex] && oldData[pointIndex].touched
        ) {
            pointIndex = void 0;
        }
        return pointIndex;
    }

    /**
     * Internal function called from setData. If the point count is the same
     * as it was, or if there are overlapping X values, just run
     * Point.update which is cheaper, allows animation, and keeps references
     * to points. This also allows adding or removing points if the X-es
     * don't match.
     *
     * @private
     * @function Highcharts.Series#updateData
     */
    public updateData(
        data: Array<(PointOptions|PointShortOptions)>,
        animation?: (boolean|Partial<AnimationOptions>)
    ): boolean {
        const options = this.options,
            dataSorting = options.dataSorting,
            oldData = this.points,
            pointsToAdd = [] as Array<(PointOptions|PointShortOptions)>,
            requireSorting = this.requireSorting,
            equalLength = data.length === oldData.length;
        let hasUpdatedByKey,
            i,
            point,
            lastIndex: number,
            succeeded = true;

        this.xIncrement = null;

        // Iterate the new data
        data.forEach(function (pointOptions, i): void {
            const optionsObject = (
                defined(pointOptions) &&
                    this.pointClass.prototype.optionsToObject.call(
                        { series: this },
                        pointOptions
                    )
            ) || {};
            let pointIndex;

            // Get the x of the new data point
            const x = optionsObject.x,
                id = optionsObject.id;

            if (id || isNumber(x)) {
                pointIndex = this.findPointIndex(
                    optionsObject,
                    lastIndex
                );

                // Matching X not found
                // or used already due to ununique x values (#8995),
                // add point (but later)
                if (
                    pointIndex === -1 ||
                    typeof pointIndex === 'undefined'
                ) {
                    pointsToAdd.push(pointOptions);

                // Matching X found, update
                } else if (
                    oldData[pointIndex] &&
                    pointOptions !== (options.data as any)[pointIndex]
                ) {
                    oldData[pointIndex].update(
                        pointOptions,
                        false,
                        null as any,
                        false
                    );

                    // Mark it touched, below we will remove all points that
                    // are not touched.
                    oldData[pointIndex].touched = true;

                    // Speed optimize by only searching after last known
                    // index. Performs ~20% bettor on large data sets.
                    if (requireSorting) {
                        lastIndex = pointIndex + 1;
                    }
                // Point exists, no changes, don't remove it
                } else if (oldData[pointIndex]) {
                    oldData[pointIndex].touched = true;
                }

                // If the length is equal and some of the nodes had a
                // match in the same position, we don't want to remove
                // non-matches.
                if (
                    !equalLength ||
                    i !== pointIndex ||
                    (dataSorting && dataSorting.enabled) ||
                    this.hasDerivedData
                ) {
                    hasUpdatedByKey = true;
                }
            } else {
                // Gather all points that are not matched
                pointsToAdd.push(pointOptions);
            }
        }, this);

        // Remove points that don't exist in the updated data set
        if (hasUpdatedByKey) {
            i = oldData.length;
            while (i--) {
                point = oldData[i];
                if (point && !point.touched && point.remove) {
                    point.remove(false, animation);
                }
            }

        // If we did not find keys (ids or x-values), and the length is the
        // same, update one-to-one
        } else if (equalLength && (!dataSorting || !dataSorting.enabled)) {
            data.forEach(function (point, i): void {
                // .update doesn't exist on a linked, hidden series (#3709)
                // (#10187)
                if (point !== oldData[i].y && !oldData[i].destroyed) {
                    oldData[i].update(point, false, null as any, false);
                }
            });
            // Don't add new points since those configs are used above
            pointsToAdd.length = 0;

        // Did not succeed in updating data
        } else {
            succeeded = false;
        }

        oldData.forEach(function (point): void {
            if (point) {
                point.touched = false;
            }
        });

        if (!succeeded) {
            return false;
        }

        // Add new points
        pointsToAdd.forEach(function (point): void {
            this.addPoint(point, false, null as any, null as any, false);
        }, this);

        const xData = this.getColumn('x');
        if (
            this.xIncrement === null &&
            xData.length
        ) {
            this.xIncrement = arrayMax(xData);
            this.autoIncrement();
        }

        return true;
    }

    /**
     * Apply a new set of data to the series and optionally redraw it. The
     * new data array is passed by reference (except in case of
     * `updatePoints`), and may later be mutated when updating the chart
     * data.
     *
     * Note the difference in behaviour when setting the same amount of
     * points, or a different amount of points, as handled by the
     * `updatePoints` parameter.
     *
     * @sample highcharts/members/series-setdata/
     *         Set new data from a button
     * @sample highcharts/members/series-setdata-pie/
     *         Set data in a pie
     * @sample stock/members/series-setdata/
     *         Set new data in Highcharts Stock
     * @sample maps/members/series-setdata/
     *         Set new data in Highmaps
     *
     * @function Highcharts.Series#setData
     *
     * @param {Array<Highcharts.PointOptionsType>} data
     *        Takes an array of data in the same format as described under
     *        `series.{type}.data` for the given series type, for example a
     *        line series would take data in the form described under
     *        [series.line.data](https://api.highcharts.com/highcharts/series.line.data).
     *
     * @param {boolean} [redraw=true]
     *        Whether to redraw the chart after the series is altered. If
     *        doing more operations on the chart, it is a good idea to set
     *        redraw to false and call {@link Chart#redraw} after.
     *
     * @param {boolean|Partial<Highcharts.AnimationOptionsObject>} [animation]
     *        When the updated data is the same length as the existing data,
     *        points will be updated by default, and animation visualizes
     *        how the points are changed. Set false to disable animation, or
     *        a configuration object to set duration or easing.
     *
     * @param {boolean} [updatePoints=true]
     *        When this is true, points will be updated instead of replaced
     *        whenever possible. This occurs a) when the updated data is the
     *        same length as the existing data, b) when points are matched
     *        by their id's, or c) when points can be matched by X values.
     *        This allows updating with animation and performs better. In
     *        this case, the original array is not passed by reference. Set
     *        `false` to prevent.
     */
    public setData(
        data: Array<(PointOptions|PointShortOptions)>|undefined,
        redraw: boolean = true,
        animation?: (boolean|Partial<AnimationOptions>),
        updatePoints?: boolean
    ): void {
        const series = this,
            oldData = series.points,
            oldDataLength = (oldData && oldData.length) || 0,
            options = series.options,
            chart = series.chart,
            dataSorting = options.dataSorting,
            xAxis = series.xAxis,
            turboThreshold = options.turboThreshold,
            table = this.table,
            dataColumnKeys = ['x', ...(series.pointArrayMap || ['y'])],
            pointValKey = series.pointValKey || 'y',
            pointArrayMap = series.pointArrayMap || [],
            valueCount = pointArrayMap.length,
            keys = options.keys;
        let i,
            updatedData,
            indexOfX = 0,
            indexOfY = 1,
            firstPoint = null,
            copiedData;

        if (!chart.options.chart.allowMutatingData) { // #4259
            // Remove old reference
            if (options.data) {
                delete series.options.data;
            }
            if (series.userOptions.data) {
                delete series.userOptions.data;
            }
            copiedData = merge(true, data);

        }
        data = copiedData || data || [];


        const dataLength = data.length;

        if (dataSorting && dataSorting.enabled) {
            data = this.sortData(data);
        }

        // First try to run Point.update which is cheaper, allows animation, and
        // keeps references to points.
        if (
            chart.options.chart.allowMutatingData &&
            updatePoints !== false &&
            dataLength &&
            oldDataLength &&
            !series.cropped &&
            !series.hasGroupedData &&
            series.visible &&
            // Soft updating has no benefit in boost, and causes JS error
            // (#8355)
            !series.boosted
        ) {
            updatedData = this.updateData(data, animation);
        }

        if (!updatedData) {

            // Reset properties
            series.xIncrement = null;

            series.colorCounter = 0; // For series with colorByPoint (#1547)

            // Clear data table
            table.deleteRows(0, table.rowCount);

            // In turbo mode, only one- or twodimensional arrays of numbers are
            // allowed. The first value is tested, and we assume that all the
            // rest are defined the same way. Although the 'for' loops are
            // similar, they are repeated inside each if-else conditional for
            // max performance.
            if (turboThreshold && dataLength > turboThreshold) {

                firstPoint = series.getFirstValidPoint(data);

<<<<<<< HEAD
                // Assume all points are numbers
                if (isNumber(firstPoint)) {
                    const x: Array<number> = [],
                        valueData: Array<number|null> = [];
                    for (const value of data) {
                        x.push(this.autoIncrement());
                        valueData.push(value as number|null);
=======
                if (isNumber(firstPoint)) { // Assume all points are numbers
                    for (i = 0; i < dataLength; i++) {
                        (xData as any)[i] = this.autoIncrement();
                        (yData as any)[i] = data[i];
>>>>>>> e8d9f5a6
                    }
                    table.setColumns({
                        x,
                        [pointValKey]: valueData
                    });

                // Assume all points are arrays when first point is
                } else if (isArray(firstPoint)) {
                    if (valueCount) { // [x, low, high] or [x, o, h, l, c]

                        // When autoX is 1, the x is skipped: [low, high]. When
                        // autoX is 0, the x is included: [x, low, high]
                        const autoX = firstPoint.length === valueCount ?
                                1 : 0,
                            colArray = new Array(dataColumnKeys.length)
                                .fill(0).map((): Array<number> => []);
                        for (const pt of data as number[][]) {
                            if (autoX) {
                                colArray[0].push(this.autoIncrement());
                            }
                            for (let j = autoX; j <= valueCount; j++) {
                                colArray[j]?.push(pt[j - autoX]);
                            }
                        }

                        table.setColumns(dataColumnKeys.reduce(
                            (columns, columnName, i):
                            DataTable.ColumnCollection => {
                                columns[columnName] = colArray[i];
                                return columns;
                            }, {} as DataTable.ColumnCollection));

                    } else { // [x, y]
                        if (keys) {
                            indexOfX = keys.indexOf('x');
                            indexOfY = keys.indexOf('y');

                            indexOfX = indexOfX >= 0 ? indexOfX : 0;
                            indexOfY = indexOfY >= 0 ? indexOfY : 1;
                        }

                        if (firstPoint.length === 1) {
                            indexOfY = 0;
                        }

                        const xData: Array<number> = [],
                            valueData: Array<number|null> = [];

                        if (indexOfX === indexOfY) {
                            for (const pt of data) {
                                xData.push(this.autoIncrement());
                                valueData.push((pt as any)[indexOfY]);
                            }
                        } else {
                            for (const pt of data) {
                                xData.push((pt as any)[indexOfX]);
                                valueData.push((pt as any)[indexOfY]);
                            }
                        }
                        table.setColumns({
                            x: xData,
                            [pointValKey]: valueData
                        });
                    }
                } else {
                    // Highcharts expects configs to be numbers or arrays in
                    // turbo mode
                    error(12, false, chart);
                }
            } else {
                const columns = dataColumnKeys.reduce(
                    (columns, columnName):
                    DataTable.ColumnCollection => {
                        columns[columnName] = [];
                        return columns;
                    }, {} as DataTable.ColumnCollection);
                for (i = 0; i < dataLength; i++) {
                    const pt = series.pointClass.prototype.applyOptions.apply(
                        { series },
                        [data[i]]
                    );
                    for (const key of dataColumnKeys) {
                        columns[key][i] = (pt as any)[key];
                    }
                }

                table.setColumns(columns);
            }

            // Forgetting to cast strings to numbers is a common caveat when
            // handling CSV or JSON
            const yData = this.getColumn('y');
            if (isString(yData[0])) {
                error(14, true, chart);
            }

            series.data = [];
            series.options.data = series.userOptions.data = data;

            // Destroy old points
            i = oldDataLength;
            while (i--) {
                oldData[i]?.destroy();
            }

            // Reset minRange (#878)
            if (xAxis) {
                xAxis.minRange = xAxis.userMinRange;
            }

            // Redraw
            series.isDirty = chart.isDirtyBox = true;
            series.isDirtyData = !!oldData;
            animation = false;
        }

        // Typically for pie series, points need to be processed and
        // generated prior to rendering the legend
        if (options.legendType === 'point') {
            this.processData();
            this.generatePoints();
        }

        if (redraw) {
            chart.redraw(animation);
        }
    }

    /**
     * Internal function to sort series data
     *
     * @private
     * @function Highcharts.Series#sortData
     * @param {Array<Highcharts.PointOptionsType>} data
     * Force data grouping.
     */
    public sortData(
        data: Array<(PointOptions|PointShortOptions)>
    ): Array<PointOptions> {
        const series = this,
            options = series.options,
            dataSorting: SeriesDataSortingOptions = options.dataSorting as any,
            sortKey = dataSorting.sortKey || 'y',
            getPointOptionsObject = function (
                series: Series,
                pointOptions: (PointOptions|PointShortOptions)
            ): PointOptions {
                return (defined(pointOptions) &&
                    series.pointClass.prototype.optionsToObject.call({
                        series: series
                    }, pointOptions)) || {};
            };

        data.forEach(function (pointOptions, i): void {
            data[i] = getPointOptionsObject(series, pointOptions);
            (data[i] as any).index = i;
        }, this);

        // Sorting
        const sortedData: Array<Point> = data.concat().sort((a, b): number => {
            const aValue = getNestedProperty(
                sortKey,
                a
            ) as (boolean|number|string);
            const bValue = getNestedProperty(
                sortKey,
                b
            ) as (boolean|number|string);
            return bValue < aValue ? -1 : bValue > aValue ? 1 : 0;
        }) as Array<Point>;
        // Set x value depending on the position in the array
        sortedData.forEach(function (point, i): void {
            point.x = i;
        }, this);

        // Set the same x for linked series points if they don't have their
        // own sorting
        if (series.linkedSeries) {
            series.linkedSeries.forEach(function (linkedSeries): void {
                const options = linkedSeries.options,
                    seriesData = options.data as Array<PointOptions>;

                if (
                    (!options.dataSorting ||
                    !options.dataSorting.enabled) &&
                    seriesData
                ) {
                    seriesData.forEach(function (pointOptions, i): void {
                        seriesData[i] = getPointOptionsObject(
                            linkedSeries,
                            pointOptions
                        );

                        if (data[i]) {
                            seriesData[i].x = (data[i] as any).x;
                            seriesData[i].index = i;
                        }
                    });

                    linkedSeries.setData(seriesData, false);
                }
            });
        }

        return data as any;
    }

    /**
     * Internal function to process the data by cropping away unused data
     * points if the series is longer than the crop threshold. This saves
     * computing time for large series.
     *
     * @private
     * @function Highcharts.Series#getProcessedData
     * @param {boolean} [forceExtremesFromAll]
     * Force getting extremes of a total series data range.
     */
    public getProcessedData(
        forceExtremesFromAll?: boolean
    ): Series.ProcessedDataObject {
        const series = this,
            { table, isCartesian, options, xAxis } = series,
            cropThreshold = options.cropThreshold,
            getExtremesFromAll =
                forceExtremesFromAll ||
                series.getExtremesFromAll ||
                options.getExtremesFromAll, // #4599
            logarithmic = xAxis?.logarithmic,
            dataLength = table.rowCount;

        let croppedData: Series.CropDataObject,
            cropped,
            cropStart = 0,
            xExtremes,
            min,
            max,
<<<<<<< HEAD
            processedXData: Array<number>|TypedArray = series.getColumn('x'),
            processedYData = series.getColumn('y'),
            modified: DataTable|undefined,
=======
            // Copied during slice operation:
            processedXData: Array<number> = series.xData as any,
            processedYData: (
                Array<(number|null)>|Array<Array<(number|null)>>
            ) = (series.yData as any),
>>>>>>> e8d9f5a6
            updatingNames = false;

        if (xAxis) {
            // Corrected for log axis (#3053)
            xExtremes = xAxis.getExtremes();
            min = xExtremes.min;
            max = xExtremes.max;
            updatingNames = !!(xAxis.categories && !xAxis.names.length);
        }

        // Optionally filter out points outside the plot area
        if (isCartesian &&
            series.sorted &&
            !getExtremesFromAll &&
            (
                !cropThreshold ||
                dataLength > cropThreshold ||
                series.forceCrop
            )
        ) {

            // It's outside current extremes
            if ((processedXData as any)[dataLength - 1] < (min as any) ||
                (processedXData as any)[0] > (max as any)
            ) {
                processedXData = [];
                processedYData = [];

<<<<<<< HEAD
                modified = new DataTable();

            // only crop if it's actually spilling out
=======
            // Only crop if it's actually spilling out
>>>>>>> e8d9f5a6
            } else if (
                // Don't understand why this condition is needed
                series.getColumn(series.pointValKey || 'y').length && (
                    (processedXData as any)[0] < (min as any) ||
                    (processedXData as any)[dataLength - 1] > (max as any)
                )
            ) {
                croppedData = this.cropData(
                    series.getColumn('x'),
                    series.getColumn('y'),
                    min as any,
                    max as any,
                    void 0,
                    table
                );

                processedXData = croppedData.xData;
                processedYData = croppedData.yData as any;
                modified = croppedData.modified;
                cropStart = croppedData.start;
                cropped = true;
            }
        }


        // Find the closest distance between processed points
        const closestPointRange = getClosestDistance(
            [
                logarithmic ?
                    processedXData.map(logarithmic.log2lin) :
                    processedXData
            ],

            // Unsorted data is not supported by the line tooltip, as well as
            // data grouping and navigation in Stock charts (#725) and width
            // calculation of columns (#1900). Avoid warning during the
            // premature processing pass in updateNames (#16104).
            (): false|void => (
                series.requireSorting &&
                !updatingNames &&
                error(15, false, series.chart)
            )
        );

        return {
            xData: processedXData,
            yData: processedYData,
            modified,
            cropped: cropped,
            cropStart: cropStart,
            closestPointRange: closestPointRange
        };
    }

    /**
     * Internal function to apply processed data.
     * In Highcharts Stock, this function is extended to provide data grouping.
     *
     * @private
     * @function Highcharts.Series#processData
     * @param {boolean} [force]
     * Force data grouping.
     */
    public processData(force?: boolean): (boolean|undefined) {
        const series = this,
            xAxis = series.xAxis,
            table = series.table;

        // If the series data or axes haven't changed, don't go through
        // this. Return false to pass the message on to override methods
        // like in data grouping.
        if (series.isCartesian &&
            !series.isDirty &&
            !xAxis.isDirty &&
            !series.yAxis.isDirty &&
            !force
        ) {
            return false;
        }

        const processedData = series.getProcessedData();

        // Record the properties
<<<<<<< HEAD
        table.modified = processedData.modified || table;
        series.cropped = processedData.cropped; // undefined or true
=======
        series.cropped = processedData.cropped; // Undefined or true
>>>>>>> e8d9f5a6
        series.cropStart = processedData.cropStart;
        series.closestPointRange = (
            series.basePointRange = processedData.closestPointRange
        );

        fireEvent(series, 'afterProcessData');
    }

    /**
     * Iterate over xData and crop values between min and max. Returns
     * object containing crop start/end cropped xData with corresponding
     * part of yData, dataMin and dataMax within the cropped range.
     *
     * @private
     * @function Highcharts.Series#cropData
     */
    public cropData(
        xData: Array<number>|TypedArray,
        yData: (
            Array<(number|null)>|
            Array<Array<(number|null)>>|
            TypedArray
        ),
        min: number,
        max: number,
        cropShoulder?: number,
        table?: DataTableLight
    ): Series.CropDataObject {
        if (table) {
            xData = table.getColumn('x', true) as Array<number> || [];
        }

        const dataLength = xData.length;
        let i,
            j,
            start = 0,
            end = dataLength;

        // Iterate up to find slice start
        for (i = 0; i < dataLength; i++) {
            if (xData[i] >= min) {
                start = Math.max(0, i - 1);
                break;
            }
        }

        // Proceed to find slice end
        for (j = i; j < dataLength; j++) {
            if (xData[j] > max) {
                end = j + 1;
                break;
            }
        }

        const dataColumnKeys = ['x', ...(this.pointArrayMap || ['y'])],
            columns: DataTable.ColumnCollection = {};
        if (table) {
            for (const key of dataColumnKeys) {
                const column = table.getColumn(key, true);
                if (column) {
                    columns[key] = column.slice(start, end);
                }
            }
        }
        return {
            xData: xData.slice(start, end),
            yData: yData?.slice(start, end),
            start,
            end,
            modified: new DataTable({ columns })
        };
    }

    /**
     * Generate the data point after the data has been processed by cropping
     * away unused points and optionally grouped in Highcharts Stock.
     *
     * @private
     * @function Highcharts.Series#generatePoints
     */
    public generatePoints(): void {
        const series = this,
            options = series.options,
            dataOptions = series.processedData || options.data,
            table = series.table.modified || series.table,
            xData = series.getColumn('x', true),
            PointClass = series.pointClass,
            processedDataLength = table.rowCount,
            cropStart = series.cropStart || 0,
            hasGroupedData = series.hasGroupedData,
            keys = options.keys,
            points = [],
            groupCropStartIndex: number = (
                options.dataGrouping &&
                options.dataGrouping.groupAll ?
                    cropStart :
                    0
            ),
            pointArrayMap = series.pointArrayMap || ['y'],
            // Create a configuration object out of a data row
            dataColumnKeys = ['x', ...pointArrayMap];
        let dataLength,
            cursor,
            point,
            i: number,
            data = series.data,
            pOptions: PointShortOptions|PointOptions;


        if (!data && !hasGroupedData) {
            const arr = [] as Array<Point>;

            arr.length = dataOptions?.length || 0;
            data = series.data = arr;
        }

        if (keys && hasGroupedData) {
            // Grouped data has already applied keys (#6590)
            series.options.keys = false as any;
        }

        for (i = 0; i < processedDataLength; i++) {
            cursor = cropStart + i;
            if (!hasGroupedData) {
                point = data[cursor];
                pOptions = dataOptions ?
                    dataOptions[cursor] :
                    table.getRow(i, pointArrayMap) as Array<number>;

                // #970:
                if (
                    !point &&
                    pOptions !== void 0
                ) {
                    data[cursor] = point = new PointClass(
                        series,
                        pOptions,
                        xData[i]
                    );
                }
            } else {
                // Splat the y data in case of ohlc data array
                point = new PointClass(
                    series,
                    table.getRow(i, dataColumnKeys) as Array<number> || []
                );

                point.dataGroup = (series.groupMap as any)[
                    groupCropStartIndex + i
                ];
                if (point.dataGroup?.options) {
                    point.options = (point.dataGroup as any).options;
                    extend(point, (point.dataGroup as any).options);
                    // Collision of props and options (#9770)
                    delete point.dataLabels;
                }
            }
            if (point) { // #6279
                /**
                 * Contains the point's index in the `Series.points` array.
                 *
                 * @name Highcharts.Point#index
                 * @type {number}
                 * @readonly
                 */
                // For faster access in Point.update
                point.index = hasGroupedData ?
                    (groupCropStartIndex + i) : cursor;
                points[i] = point;
            }
        }

        // Restore keys options (#6590)
        series.options.keys = keys;

        // Hide cropped-away points - this only runs when the number of
        // points is above cropThreshold, or when switching view from
        // non-grouped data to grouped data (#637)
        if (
            data &&
            (
                processedDataLength !== (dataLength = data.length) ||
                hasGroupedData
            )
        ) {
            for (i = 0; i < dataLength; i++) {
                // When has grouped data, clear all points
                if (i === cropStart && !hasGroupedData) {
                    i += processedDataLength;
                }
                if (data[i]) {
                    data[i].destroyElements();
                    data[i].plotX = void 0; // #1003
                }
            }
        }

        /**
         * Read only. An array containing those values converted to points.
         * In case the series data length exceeds the `cropThreshold`, or if
         * the data is grouped, `series.data` doesn't contain all the
         * points. Also, in case a series is hidden, the `data` array may be
         * empty. In case of cropping, the `data` array may contain `undefined`
         * values, instead of points. To access raw values,
         * `series.options.data` will always be up to date. `Series.data` only
         * contains the points that have been created on demand. To modify the
         * data, use
         * {@link Highcharts.Series#setData} or
         * {@link Highcharts.Point#update}.
         *
         * @see Series.points
         *
         * @name Highcharts.Series#data
         * @type {Array<Highcharts.Point>}
         */
        series.data = data;

        /**
         * An array containing all currently visible point objects. In case
         * of cropping, the cropped-away points are not part of this array.
         * The `series.points` array starts at `series.cropStart` compared
         * to `series.data` and `series.options.data`. If however the series
         * data is grouped, these can't be correlated one to one. To modify
         * the data, use {@link Highcharts.Series#setData} or
         * {@link Highcharts.Point#update}.
         *
         * @name Highcharts.Series#points
         * @type {Array<Highcharts.Point>}
         */
        series.points = points;

        fireEvent(this, 'afterGeneratePoints');
    }

    /**
     * Get current X extremes for the visible data.
     *
     * @private
     * @function Highcharts.Series#getXExtremes
     * @param {Array<number>} xData
     * The data to inspect. Defaults to the current data within the visible
     * range.
     */
    public getXExtremes(xData: Array<number>|TypedArray): RangeSelector.RangeObject {
        return {
            min: arrayMin(xData),
            max: arrayMax(xData)
        };
    }

    /**
     * Calculate Y extremes for the visible data. The result is returned
     * as an object with `dataMin` and `dataMax` properties.
     *
     * @private
     * @function Highcharts.Series#getExtremes
     * @param {Array<number>} [yData]
     * The data to inspect. Defaults to the current data within the visible
     * range.
     * @param {boolean} [forceExtremesFromAll]
     * Force getting extremes of a total series data range.
     */
    public getExtremes(
        yData?: (
            Array<(number|null)>|
            Array<Array<(number|null)>>|
            TypedArray
        ),
        forceExtremesFromAll?: boolean
    ): DataExtremesObject {
        const { xAxis, yAxis } = this,
            table = forceExtremesFromAll && this.cropped ?
                this.table :
                this.table.modified,
            rowCount = table.rowCount,
            customData = yData || this.stackedYData,
            yAxisData = customData ?
                [customData] :
                (this.keysAffectYAxis || this.pointArrayMap || ['y'])?.map(
                    (key): DataTable.Column => table.getColumn(key, true) || []
                ) || [],
            xData = this.getColumn('x'),
            activeYData: number[] = [],
            // Handle X outside the viewed area. This does not work with
            // non-sorted data like scatter (#7639).
            shoulder = this.requireSorting && !this.is('column') ?
                1 : 0,
            // #2117, need to compensate for log X axis
            positiveValuesOnly = yAxis ? yAxis.positiveValuesOnly : false,
            doAll = forceExtremesFromAll ||
                this.getExtremesFromAll ||
                this.options.getExtremesFromAll ||
                this.cropped ||
                !xAxis; // For colorAxis support

        let xExtremes,
            x,
            i,
            xMin = 0,
            xMax = 0;

        if (xAxis) {
            xExtremes = xAxis.getExtremes();
            xMin = xExtremes.min;
            xMax = xExtremes.max;
        }

<<<<<<< HEAD
        for (i = 0; i < rowCount; i++) {

            x = xData[i];

            // Check if it is within the selected x axis range
            if (
                doAll ||
=======
        for (i = 0; i < yDataLength; i++) {

            x = (xData as any)[i];
            y = yData[i];

            // For points within the visible range, including the first
            // point outside the visible range (#7061), consider y extremes.
            validValue = ((
                isNumber(y) ||
                isArray(y)
            ) && (
                (isNumber(y) ? y > 0 : y.length) ||
                !positiveValuesOnly
            ));
            withinRange = (
                forceExtremesFromAll ||
                this.getExtremesFromAll ||
                this.options.getExtremesFromAll ||
                this.cropped ||
                !xAxis || // For colorAxis support
>>>>>>> e8d9f5a6
                (
                    (xData[i + shoulder] || x) >= xMin &&
                    (xData[i - shoulder] || x) <= xMax
                )
            ) {
                for (const values of yAxisData) {
                    const val = values[i];

<<<<<<< HEAD
                    // For points within the visible range, including the
                    // first point outside the visible range (#7061),
                    // consider y extremes.
                    if (
                        isNumber(val) &&
                        (val > 0 || !positiveValuesOnly)
                    ) {
                        activeYData.push(val);
=======
                j = (y as any).length;
                if (j) { // Array, like ohlc or range data
                    while (j--) {
                        if (isNumber((y as any)[j])) { // #7380, #11513
                            activeYData[activeCounter++] = (y as any)[j];
                        }
>>>>>>> e8d9f5a6
                    }
                }
            }
        }

        const dataExtremes = {
            activeYData, // Needed for Stock Cumulative Sum
            dataMin: arrayMin(activeYData),
            dataMax: arrayMax(activeYData)
        };

        fireEvent(this, 'afterGetExtremes', { dataExtremes });

        return dataExtremes;
    }

    /**
     * Set the current data extremes as `dataMin` and `dataMax` on the
     * Series item. Use this only when the series properties should be
     * updated.
     *
     * @private
     * @function Highcharts.Series#applyExtremes
     */
    public applyExtremes(): DataExtremesObject {
        const dataExtremes = this.getExtremes();

        /**
         * Contains the minimum value of the series' data point. Some series
         * types like `networkgraph` do not support this property as they
         * lack a `y`-value.
         * @name Highcharts.Series#dataMin
         * @type {number|undefined}
         * @readonly
         */
        this.dataMin = dataExtremes.dataMin;

        /**
         * Contains the maximum value of the series' data point. Some series
         * types like `networkgraph` do not support this property as they
         * lack a `y`-value.
         * @name Highcharts.Series#dataMax
         * @type {number|undefined}
         * @readonly
         */
        this.dataMax = dataExtremes.dataMax;

        return dataExtremes;
    }

    /**
     * Find and return the first non null point in the data
     *
     * @private
     * @function Highcharts.Series.getFirstValidPoint
     * @param {Array<Highcharts.PointOptionsType>} data
     * Array of options for points
     */
    public getFirstValidPoint(
        data: Array<(PointOptions|PointShortOptions)>
    ): (PointOptions|PointShortOptions) {
        const dataLength = data.length;
        let i = 0,
            firstPoint = null;

        while (firstPoint === null && i < dataLength) {
            firstPoint = data[i];
            i++;
        }

        return firstPoint;
    }

    /**
     * Translate data points from raw data values to chart specific
     * positioning data needed later in the `drawPoints` and `drawGraph`
     * functions. This function can be overridden in plugins and custom
     * series type implementations.
     *
     * @function Highcharts.Series#translate
     *
     * @emits Highcharts.Series#events:translate
     */
    public translate(): void {
<<<<<<< HEAD

=======
        if (!this.processedXData) { // Hidden series
            this.processData();
        }
>>>>>>> e8d9f5a6
        this.generatePoints();

        const series = this,
            options = series.options,
            stacking = options.stacking,
            xAxis = series.xAxis,
            categories = xAxis.categories,
            enabledDataSorting = series.enabledDataSorting,
            yAxis = series.yAxis,
            points = series.points,
            dataLength = points.length,
            pointPlacement = series.pointPlacementToXValue(), // #7860
            dynamicallyPlaced = Boolean(pointPlacement),
            threshold = options.threshold,
            stackThreshold = options.startFromThreshold ? threshold : 0;
        let i,
            plotX,
            lastPlotX,
            stackIndicator,
            closestPointRangePx = Number.MAX_VALUE;

        /**
         * Plotted coordinates need to be within a limited range. Drawing
         * too far outside the viewport causes various rendering issues
         * (#3201, #3923, #7555).
         * @private
         */
        function limitedRange(val: number): number {
            return clamp(val, -1e5, 1e5);
        }

        // Translate each point
        for (i = 0; i < dataLength; i++) {
            const point = points[i],
                xValue = point.x;
            let stackItem: StackItem|undefined,
                stackValues: (Array<number>|undefined),
                yValue = point.y,
                lowValue = point.low;
            const stacks = stacking && yAxis.stacking?.stacks[(
                series.negStacks &&
                (yValue as any) <
                (stackThreshold ? 0 : (threshold as any)) ?
                    '-' :
                    ''
            ) + series.stackKey];

            plotX = xAxis.translate( // #3923
                xValue, false, false, false, true, pointPlacement
            );
            /**
             * The translated X value for the point in terms of pixels. Relative
             * to the X axis position if the series has one, otherwise relative
             * to the plot area. Depending on the series type this value might
             * not be defined.
             *
             * In an inverted chart the x-axis is going from the bottom to the
             * top so the `plotX` value is the number of pixels from the bottom
             * of the axis.
             *
             * @see Highcharts.Point#pos
             * @name Highcharts.Point#plotX
             * @type {number|undefined}
             */
            point.plotX = isNumber(plotX) ? correctFloat( // #5236
                limitedRange(plotX) // #3923
            ) : void 0;

            // Calculate the bottom y value for stacked series
            if (stacking &&
                series.visible &&
                stacks &&
                stacks[xValue]
            ) {
                stackIndicator = series.getStackIndicator(
                    stackIndicator,
                    xValue,
                    series.index
                );

                if (!point.isNull && stackIndicator.key) {
                    stackItem = stacks[xValue];
                    stackValues = stackItem.points[stackIndicator.key];
                }

                if (stackItem && isArray(stackValues)) {
                    lowValue = stackValues[0];
                    yValue = stackValues[1];

                    if (lowValue === stackThreshold &&
                        stackIndicator.key === stacks[xValue].base
                    ) {
                        lowValue = pick(
                            isNumber(threshold) ? threshold : yAxis.min
                        );
                    }

                    // #1200, #1232
                    if (
                        yAxis.positiveValuesOnly &&
                        defined(lowValue) &&
                        lowValue <= 0
                    ) {
                        lowValue = void 0;
                    }

                    point.total = point.stackTotal = pick(stackItem.total);
                    point.percentage = defined(point.y) && stackItem.total ?
                        (point.y / stackItem.total * 100) : void 0;
                    point.stackY = yValue;

                    // In case of variwide series (where widths of points are
                    // different in most cases), stack labels are positioned
                    // wrongly, so the call of the setOffset is omitted here and
                    // labels are correctly positioned later, at the end of the
                    // variwide's translate function (#10962)
                    if (!(series as any).irregularWidths) {
                        stackItem.setOffset(
                            series.pointXOffset || 0,
                            series.barW || 0,
                            void 0,
                            void 0,
                            void 0,
                            series.xAxis
                        );
                    }

                }
            }

            // Set translated yBottom or remove it
            point.yBottom = defined(lowValue) ?
                limitedRange(
                    yAxis.translate(lowValue, false, true, false, true)
                ) :
                void 0;

            // General hook, used for Highcharts Stock compare and cumulative
            if (series.dataModify) {
                yValue = series.dataModify.modifyValue(yValue, i);
            }

            // Set the plotY value, reset it for redraws #3201, #18422
            let plotY: number|undefined;
            if (isNumber(yValue) && point.plotX !== void 0) {
                plotY = yAxis.translate(yValue, false, true, false, true);
                plotY = isNumber(plotY) ? limitedRange(plotY) : void 0;
            }
            /**
             * The translated Y value for the point in terms of pixels. Relative
             * to the Y axis position if the series has one, otherwise relative
             * to the plot area. Depending on the series type this value might
             * not be defined.
             *
             * In an inverted chart the y-axis is going from right to left
             * so the `plotY` value is the number of pixels from the right
             * of the `yAxis`.
             *
             * @see Highcharts.Point#pos
             * @name Highcharts.Point#plotY
             * @type {number|undefined}
             */
            point.plotY = plotY;

            point.isInside = this.isPointInside(point);

            // Set client related positions for mouse tracking
            point.clientX = dynamicallyPlaced ?
                correctFloat(xAxis.translate(
                    xValue,
                    false,
                    false,
                    false,
                    true,
                    pointPlacement
                )) :
                plotX; // #1514, #5383, #5518

            // Negative points #19028
            point.negative = (point.y || 0) < (threshold || 0);

            // Some API data
            point.category = pick(
                categories && categories[point.x],
                point.x as any
            );

            // Determine auto enabling of markers (#3635, #5099)
            if (!point.isNull && point.visible !== false) {
                if (typeof lastPlotX !== 'undefined') {
                    closestPointRangePx = Math.min(
                        closestPointRangePx,
                        Math.abs(plotX - lastPlotX)
                    );
                }
                lastPlotX = plotX;
            }

            // Find point zone
            point.zone = this.zones.length ? point.getZone() : void 0;

            // Animate new points with data sorting
            if (!point.graphic && series.group && enabledDataSorting) {
                point.isNew = true;
            }
        }
        series.closestPointRangePx = closestPointRangePx;

        fireEvent(this, 'afterTranslate');
    }

    /**
     * Return the series points with null points filtered out.
     *
     * @function Highcharts.Series#getValidPoints
     *
     * @param {Array<Highcharts.Point>} [points]
     * The points to inspect, defaults to {@link Series.points}.
     *
     * @param {boolean} [insideOnly=false]
     * Whether to inspect only the points that are inside the visible view.
     *
     * @param {boolean} [allowNull=false]
     * Whether to allow null points to pass as valid points.
     *
     * @return {Array<Highcharts.Point>}
     * The valid points.
     */
    public getValidPoints(
        points?: Array<Point>,
        insideOnly?: boolean,
        allowNull?: boolean
    ): Array<Point> {
        const chart = this.chart;

        // #3916, #5029, #5085
        return (points || this.points || []).filter(
            function (point: Point): boolean {
                const { plotX, plotY } = point,
                    // Undefined plotY is treated as null when negative values
                    // in log axis (#18422)
                    asNull = !allowNull && (point.isNull || !isNumber(plotY));
                if (
                    asNull || (
                        insideOnly && !chart.isInsidePlot(
                            plotX as any,
                            plotY as any,
                            { inverted: chart.inverted }
                        )
                    )
                ) {
                    return false;
                }
                return point.visible !== false;
            }
        );
    }

    /**
     * Get the clipping for the series. Could be called for a series to
     * initiate animating the clip or to set the final clip (only width
     * and x).
     *
     * @private
     * @function Highcharts.Series#getClip
     */
    public getClipBox(): BBoxObject {
        const { chart, xAxis, yAxis } = this;

        // If no axes on the series, use global clipBox
        let { x, y, width, height } = merge(chart.clipBox);

        // Otherwise, use clipBox.width which is corrected for plotBorderWidth
        // and clipOffset
        if (xAxis && xAxis.len !== chart.plotSizeX) {
            width = xAxis.len;
        }

        if (yAxis && yAxis.len !== chart.plotSizeY) {
            height = yAxis.len;
        }

        // If the chart is inverted and the series is not invertible, the chart
        // clip box should be inverted, but not the series clip box (#20264)
        if (chart.inverted && !this.invertible) {
            [width, height] = [height, width];
        }

        return { x, y, width, height };
    }

    /**
     * Get the shared clip key, creating it if it doesn't exist.
     *
     * @private
     * @function Highcharts.Series#getSharedClipKey
     */
    public getSharedClipKey(): string {
        this.sharedClipKey = (this.options.xAxis || 0) + ',' +
            (this.options.yAxis || 0);

        return this.sharedClipKey;
    }

    /**
     * Set the clipping for the series. For animated series the clip is later
     * modified.
     *
     * @private
     * @function Highcharts.Series#setClip
     */
    public setClip(): void {
        const { chart, group, markerGroup } = this,
            sharedClips = chart.sharedClips,
            renderer = chart.renderer,
            clipBox = this.getClipBox(),
            sharedClipKey = this.getSharedClipKey(); // #4526

        let clipRect = sharedClips[sharedClipKey];

        // If a clipping rectangle for the same set of axes does not exist,
        // create it
        if (!clipRect) {
            sharedClips[sharedClipKey] = clipRect = renderer.clipRect(clipBox);

        // When setting chart size, or when the series is rendered again before
        // starting animating, in compliance to a responsive rule
        } else {
            clipRect.animate(clipBox);
        }

        if (group) {
            // When clip is false, reset to no clip after animation
            group.clip(this.options.clip === false ? void 0 : clipRect);
        }

        // Unclip temporary animation clip
        if (markerGroup) {
            markerGroup.clip();
        }
    }

    /**
     * Animate in the series. Called internally twice. First with the `init`
     * parameter set to true, which sets up the initial state of the
     * animation. Then when ready, it is called with the `init` parameter
     * undefined, in order to perform the actual animation.
     *
     * @function Highcharts.Series#animate
     *
     * @param {boolean} [init]
     * Initialize the animation.
     */
    public animate(init?: boolean): void {
        const { chart, group, markerGroup } = this,
            inverted = chart.inverted,
            animation = animObject(this.options.animation),
            // The key for temporary animation clips
            animationClipKey = [
                this.getSharedClipKey(),
                animation.duration,
                animation.easing,
                animation.defer
            ].join(',');

        let animationClipRect = chart.sharedClips[animationClipKey],
            markerAnimationClipRect = chart.sharedClips[animationClipKey + 'm'];

        // Initialize the animation. Set up the clipping rectangle.
        if (init && group) {
            const clipBox = this.getClipBox();

            // Create temporary animation clips
            if (!animationClipRect) {
                clipBox.width = 0;
                if (inverted) {
                    clipBox.x = chart.plotHeight;
                }
                animationClipRect = chart.renderer.clipRect(clipBox);
                chart.sharedClips[animationClipKey] = animationClipRect;

                // The marker clip box. The number 99 is a safe margin to avoid
                // markers being clipped during animation.
                const markerClipBox = {
                    x: inverted ? -99 : -99,
                    y: inverted ? -99 : -99,
                    width: inverted ? chart.plotWidth + 199 : 99,
                    height: inverted ? 99 : chart.plotHeight + 199
                };

                markerAnimationClipRect = chart.renderer.clipRect(
                    markerClipBox
                );
                chart.sharedClips[
                    animationClipKey + 'm'
                ] = markerAnimationClipRect;
            } else {
                // When height changes during animation, typically due to
                // responsive settings
                animationClipRect.attr('height', clipBox.height);
            }

            group.clip(animationClipRect);
            markerGroup?.clip(markerAnimationClipRect);


        // Run the animation
        } else if (
            animationClipRect &&
            // Only first series in this pane
            !animationClipRect.hasClass('highcharts-animating')
        ) {
            const finalBox = this.getClipBox(),
                step = animation.step;

            // Only do this when there are actually markers, or we have multiple
            // series (#20473)
            if (
                markerGroup?.element.childNodes.length ||
                chart.series.length > 1
            ) {

                // To provide as smooth animation as possible, update the marker
                // group clipping in steps of the main group animation
                animation.step = function (val, fx): void {
                    if (step) {
                        step.apply(fx, arguments);
                    }
                    if (
                        fx.prop === 'width' &&
                        markerAnimationClipRect?.element
                    ) {
                        markerAnimationClipRect.attr(
                            inverted ? 'height' : 'width',
                            val + 99
                        );
                    }
                };
            }
            animationClipRect
                .addClass('highcharts-animating')
                .animate(finalBox, animation);
        }
    }

    /**
     * This runs after animation to land on the final plot clipping.
     *
     * @private
     * @function Highcharts.Series#afterAnimate
     *
     * @emits Highcharts.Series#event:afterAnimate
     */
    public afterAnimate(): void {
        this.setClip();

        // Destroy temporary clip rectangles that are no longer in use
        objectEach(this.chart.sharedClips, (clip, key, sharedClips): void => {
            if (clip && !this.chart.container.querySelector(
                `[clip-path="url(#${clip.id})"]`
            )) {
                clip.destroy();
                delete sharedClips[key];
            }
        });

        this.finishedAnimating = true;
        fireEvent(this, 'afterAnimate');
    }

    /**
     * Draw the markers for line-like series types, and columns or other
     * graphical representation for {@link Point} objects for other series
     * types. The resulting element is typically stored as
     * {@link Point.graphic}, and is created on the first call and updated
     * and moved on subsequent calls.
     *
     * @function Highcharts.Series#drawPoints
     */
    public drawPoints(points: Array<Point> = this.points): void {
        const series = this,
            chart = series.chart,
            styledMode = chart.styledMode,
            { colorAxis, options } = series,
            seriesMarkerOptions = options.marker,
            markerGroup = series[series.specialGroup || 'markerGroup'],
            xAxis = series.xAxis,
            globallyEnabled = pick(
                (seriesMarkerOptions as any).enabled,
                !xAxis || xAxis.isRadial ? true : null,
                // Use larger or equal as radius is null in bubbles (#6321)
                (series.closestPointRangePx as any) >= (
                    (seriesMarkerOptions as any).enabledThreshold *
                    (seriesMarkerOptions as any).radius
                )
            );
        let i,
            point,
            graphic,
            verb,
            pointMarkerOptions,
            hasPointMarker,
            markerAttribs;

        if (
            (seriesMarkerOptions as any).enabled !== false ||
            series._hasPointMarkers
        ) {

            for (i = 0; i < points.length; i++) {
                point = points[i];
                graphic = point.graphic;
                verb = graphic ? 'animate' : 'attr';
                pointMarkerOptions = point.marker || {};
                hasPointMarker = !!point.marker;
                const shouldDrawMarker = (
                    (
                        globallyEnabled &&
                        typeof pointMarkerOptions.enabled === 'undefined'
                    ) || pointMarkerOptions.enabled
                ) && !point.isNull && point.visible !== false;

                // Only draw the point if y is defined
                if (shouldDrawMarker) {
                    // Shortcuts
                    const symbol = pick(
                        pointMarkerOptions.symbol,
                        series.symbol,
                        'rect' as SymbolKey
                    );

                    markerAttribs = series.markerAttribs(
                        point,
                        (point.selected && 'select') as any
                    );

                    // Set starting position for point sliding animation.
                    if (series.enabledDataSorting) {
                        point.startXPos = xAxis.reversed ?
                            -(markerAttribs.width || 0) :
                            xAxis.width;
                    }

                    const isInside = point.isInside !== false;
                    if (
                        !graphic &&
                        isInside &&
                        ((markerAttribs.width || 0) > 0 || point.hasImage)
                    ) {

                        /**
                         * SVG graphic representing the point in the chart. In
                         * some cases it may be a hidden graphic to improve
                         * accessibility.
                         *
                         * Typically this is a simple shape, like a `rect`
                         * for column charts or `path` for line markers, but
                         * for some complex series types like boxplot or 3D
                         * charts, the graphic may be a `g` element
                         * containing other shapes. The graphic is generated
                         * the first time {@link Series#drawPoints} runs,
                         * and updated and moved on subsequent runs.
                         *
                         * @see Highcharts.Point#graphics
                         *
                         * @name Highcharts.Point#graphic
                         * @type {Highcharts.SVGElement|undefined}
                         */
                        point.graphic = graphic = chart.renderer
                            .symbol(
                                symbol,
                                markerAttribs.x,
                                markerAttribs.y,
                                markerAttribs.width,
                                markerAttribs.height,
                                hasPointMarker ?
                                    pointMarkerOptions :
                                    seriesMarkerOptions
                            )
                            .add(markerGroup);
                        // Sliding animation for new points
                        if (
                            series.enabledDataSorting &&
                            chart.hasRendered
                        ) {
                            graphic.attr({
                                x: point.startXPos
                            });
                            verb = 'animate';
                        }
                    }

                    if (graphic && verb === 'animate') { // Update
                        // Since the marker group isn't clipped, each
                        // individual marker must be toggled
                        graphic[isInside ? 'show' : 'hide'](isInside)
                            .animate(markerAttribs);

                    }

                    // Presentational attributes
                    if (graphic) {
                        const pointAttr = series.pointAttribs(
                            point,
                            (
                                (styledMode || !point.selected) ?
                                    void 0 :
                                    'select'
                            )
                        );

                        if (!styledMode) {
                            graphic[verb](pointAttr);
                        } else if (colorAxis) { // #14114
                            graphic['css']({
                                fill: pointAttr.fill
                            });
                        }
                    }

                    if (graphic) {
                        graphic.addClass(point.getClassName(), true);
                    }

                } else if (graphic) {
                    point.graphic = graphic.destroy(); // #1269
                }
            }
        }
    }

    /**
     * Get non-presentational attributes for a point. Used internally for
     * both styled mode and classic. Can be overridden for different series
     * types.
     *
     * @see Series#pointAttribs
     *
     * @function Highcharts.Series#markerAttribs
     *
     * @param {Highcharts.Point} point
     * The Point to inspect.
     *
     * @param {string} [state]
     * The state, can be either `hover`, `select` or undefined.
     *
     * @return {Highcharts.SVGAttributes}
     * A hash containing those attributes that are not settable from CSS.
     */
    public markerAttribs(
        point: Point,
        state?: StatesOptionsKey
    ): SVGAttributes {
        const seriesOptions = this.options,
            seriesMarkerOptions = seriesOptions.marker,
            pointMarkerOptions = point.marker || {},
            symbol = (
                pointMarkerOptions.symbol ||
                (seriesMarkerOptions as any).symbol
            ),
            attribs: SVGAttributes = {};

        let seriesStateOptions: SeriesStateHoverOptions,
            pointStateOptions: PointStateHoverOptions,
            radius: number|undefined = pick(
                pointMarkerOptions.radius,
                seriesMarkerOptions && seriesMarkerOptions.radius
            );

        // Handle hover and select states
        if (state) {
            seriesStateOptions = (seriesMarkerOptions as any).states[state];
            pointStateOptions = pointMarkerOptions.states &&
                (pointMarkerOptions.states as any)[state];

            radius = pick(
                pointStateOptions && pointStateOptions.radius,
                seriesStateOptions && seriesStateOptions.radius,
                radius && radius + (
                    seriesStateOptions && seriesStateOptions.radiusPlus ||
                    0
                )
            );
        }

        point.hasImage = symbol && symbol.indexOf('url') === 0;

        if (point.hasImage) {
            radius = 0; // And subsequently width and height is not set
        }

        const pos = point.pos();
        if (isNumber(radius) && pos) {
            attribs.x = pos[0] - radius;
            attribs.y = pos[1] - radius;

            if (seriesOptions.crisp) {
                // Math.floor for #1843:
                attribs.x = Math.floor(attribs.x);
            }
        }

        if (radius) {
            attribs.width = attribs.height = 2 * radius;
        }

        return attribs;
    }

    /**
     * Internal function to get presentational attributes for each point.
     * Unlike {@link Series#markerAttribs}, this function should return
     * those attributes that can also be set in CSS. In styled mode,
     * `pointAttribs` won't be called.
     *
     * @private
     * @function Highcharts.Series#pointAttribs
     *
     * @param {Highcharts.Point} [point]
     * The point instance to inspect.
     *
     * @param {string} [state]
     * The point state, can be either `hover`, `select` or 'normal'. If
     * undefined, normal state is assumed.
     *
     * @return {Highcharts.SVGAttributes}
     * The presentational attributes to be set on the point.
     */
    public pointAttribs(
        point?: Point,
        state?: StatesOptionsKey
    ): SVGAttributes {
        const seriesMarkerOptions = this.options.marker,
            pointOptions = point && point.options,
            pointMarkerOptions = (
                (pointOptions && pointOptions.marker) || {}
            ),
            pointColorOption = pointOptions && pointOptions.color,
            pointColor = point && point.color,
            zoneColor = point && point.zone && point.zone.color;
        let seriesStateOptions,
            pointStateOptions,
            color: (ColorType|undefined) = this.color,
            fill,
            stroke,
            strokeWidth = pick(
                pointMarkerOptions.lineWidth,
                (seriesMarkerOptions as any).lineWidth
            ),
            opacity = 1;

        color = (
            pointColorOption ||
            zoneColor ||
            pointColor ||
            color
        );

        fill = (
            pointMarkerOptions.fillColor ||
            (seriesMarkerOptions as any).fillColor ||
            color
        );
        stroke = (
            pointMarkerOptions.lineColor ||
            (seriesMarkerOptions as any).lineColor ||
            color
        );

        // Handle hover and select states
        state = state || 'normal';
        if (state) {
            seriesStateOptions = (
                (seriesMarkerOptions as any).states[state] || {}
            );
            pointStateOptions = (
                pointMarkerOptions.states &&
                (pointMarkerOptions.states as any)[state]
            ) || {};
            strokeWidth = pick(
                pointStateOptions.lineWidth,
                seriesStateOptions.lineWidth,
                strokeWidth + pick(
                    pointStateOptions.lineWidthPlus,
                    seriesStateOptions.lineWidthPlus,
                    0
                )
            );
            fill = (
                pointStateOptions.fillColor ||
                seriesStateOptions.fillColor ||
                fill
            );
            stroke = (
                pointStateOptions.lineColor ||
                seriesStateOptions.lineColor ||
                stroke
            );

            opacity = pick(
                pointStateOptions.opacity,
                seriesStateOptions.opacity,
                opacity
            );
        }

        return {
            'stroke': stroke,
            'stroke-width': strokeWidth,
            'fill': fill,
            'opacity': opacity
        };
    }

    /**
     * Clear DOM objects and free up memory.
     *
     * @private
     * @function Highcharts.Series#destroy
     *
     * @emits Highcharts.Series#event:destroy
     */
    public destroy(keepEventsForUpdate?: boolean): void {

        const series = this,
            chart = series.chart,
            issue134 = /AppleWebKit\/533/.test(win.navigator.userAgent),
            data = series.data || [];
        let destroy: ('hide'|'destroy'),
            i,
            point,
            axis;

        // Add event hook
        fireEvent(series, 'destroy', { keepEventsForUpdate });

        // Remove events
        this.removeEvents(keepEventsForUpdate);

        // Erase from axes
        (series.axisTypes || []).forEach(function (AXIS: string): void {
            axis = (series as any)[AXIS];
            if (axis && axis.series) {
                erase(axis.series, series);
                axis.isDirty = axis.forceRedraw = true;
            }
        });

        // Remove legend items
        if (series.legendItem) {
            series.chart.legend.destroyItem(series);
        }

        // Destroy all points with their elements
        i = data.length;
        while (i--) {
            point = data[i];
            if (point && point.destroy) {
                point.destroy();
            }
        }

        for (const zone of series.zones) {
            // Destroy SVGElement's but preserve primitive props (#20426)
            destroyObjectProperties(zone, void 0, true);
        }

        // Clear the animation timeout if we are destroying the series
        // during initial animation
        U.clearTimeout(series.animationTimeout as any);

        // Destroy all SVGElements associated to the series
        objectEach(series, function (val: any, prop: string): void {
            // Survive provides a hook for not destroying
            if (val instanceof SVGElement && !val.survive) {

                // Issue 134 workaround
                destroy = issue134 && prop === 'group' ?
                    'hide' :
                    'destroy';

                val[destroy]();
            }
        });

        // Remove from hoverSeries
        if (chart.hoverSeries === series) {
            chart.hoverSeries = void 0;
        }
        erase(chart.series, series);
        chart.orderItems('series');

        // Clear all members
        objectEach(series, function (val: any, prop: string): void {
            if (!keepEventsForUpdate || prop !== 'hcEvents') {
                delete (series as any)[prop];
            }
        });
    }

    /**
     * Clip the graphs into zones for colors and styling.
     *
     * @private
     * @function Highcharts.Series#applyZones
     */
    public applyZones(): void {
        const series = this,
            {
                area,
                chart,
                graph,
                zones,
                points,
                xAxis,
                yAxis,
                zoneAxis
            } = series,
            { inverted, renderer } = chart,
            axis = this[`${zoneAxis}Axis`],
            { isXAxis, len = 0 } = axis || {},
            halfWidth = (graph?.strokeWidth() || 0) / 2 + 1,

            // Avoid points that are so close to the threshold that the graph
            // line would be split
            avoidClose = (
                zone: Series.ZoneObject,
                plotX: number = 0,
                plotY: number = 0
            ): void => {
                if (inverted) {
                    plotY = len - plotY;
                }
                const { translated = 0, lineClip } = zone,
                    distance = plotY - translated;

                lineClip?.push([
                    'L',
                    plotX,
                    Math.abs(distance) < halfWidth ?
                        plotY - halfWidth * (distance <= 0 ? -1 : 1) :
                        translated
                ]);
            };

        if (
            zones.length &&
            (graph || area) &&
            axis &&
            isNumber(axis.min)
        ) {

            const axisMax = axis.getExtremes().max,
                // Invert the x and y coordinates of inverted charts
                invertPath = (path: SVGPath): void => {
                    path.forEach((segment, i): void => {
                        if (segment[0] === 'M' || segment[0] === 'L') {
                            path[i] = [
                                segment[0],
                                isXAxis ? len - segment[1] : segment[1],
                                isXAxis ? segment[2] : len - segment[2]
                            ];
                        }
                    });
                };

            // Reset
            zones.forEach((zone): void => {
                zone.lineClip = [];
                zone.translated = clamp(
                    axis.toPixels(
                        pick(zone.value, axisMax),
                        true
                    ) || 0,
                    0,
                    len
                );
            });

            // The use of the Color Threshold assumes there are no gaps so it is
            // safe to hide the original graph and area unless it is not
            // waterfall series, then use showLine property to set lines between
            // columns to be visible (#7862)
            if (graph && !this.showLine) {
                graph.hide();
            }
            if (area) {
                area.hide();
            }

            // Prepare for adaptive clips, avoiding segments close to the
            // threshold (#19709)
            if (
                zoneAxis === 'y' &&
                // Overheat protection
                points.length < xAxis.len
            ) {
                for (const point of points) {
                    const { plotX, plotY, zone } = point,
                        zoneBelow = zone && zones[zones.indexOf(zone) - 1];

                    // Close to upper boundary
                    if (zone) {
                        avoidClose(zone, plotX, plotY);
                    }

                    // Close to lower boundary
                    if (zoneBelow) {
                        avoidClose(zoneBelow, plotX, plotY);
                    }
                }
            }

            // Compute and apply the clips
            let lastLineClip: SVGPath = [],
                lastTranslated = axis.toPixels(axis.getExtremes().min, true);

            zones.forEach((zone): void => {
                const lineClip = zone.lineClip || [],
                    translated = Math.round(zone.translated || 0);

                if (xAxis.reversed) {
                    lineClip.reverse();
                }

                let { clip, simpleClip } = zone,
                    x1 = 0,
                    y1 = 0,
                    x2 = xAxis.len,
                    y2 = yAxis.len;

                if (isXAxis) {
                    x1 = translated;
                    x2 = lastTranslated;
                } else {
                    y1 = translated;
                    y2 = lastTranslated;
                }

                // Adaptive clips
                const simplePath: SVGPath = [
                        ['M', x1, y1],
                        ['L', x2, y1],
                        ['L', x2, y2],
                        ['L', x1, y2],
                        ['Z']
                    ],
                    adaptivePath: SVGPath = [
                        simplePath[0],
                        ...lineClip,
                        simplePath[1],
                        simplePath[2],
                        ...lastLineClip,
                        simplePath[3],
                        simplePath[4]
                    ];

                lastLineClip = lineClip.reverse();
                lastTranslated = translated;

                if (inverted) {
                    invertPath(adaptivePath);
                    if (area) {
                        invertPath(simplePath);
                    }
                }

                /* Debug clip paths
                chart.renderer.path(adaptivePath)
                    .attr({
                        stroke: zone.color || this.color || 'gray',
                        'stroke-width': 1,
                        'dashstyle': 'Dash'
                    })
                    .add(series.group);
                // */

                if (clip) {
                    clip.animate({ d: adaptivePath });
                    simpleClip?.animate({ d: simplePath });
                } else {
                    clip = zone.clip = renderer.path(adaptivePath);
                    if (area) {
                        simpleClip = zone.simpleClip = renderer.path(
                            simplePath
                        );
                    }
                }

                // When no data, graph zone is not applied and after setData
                // clip was ignored. As a result, it should be applied each
                // time.
                if (graph) {
                    zone.graph?.clip(clip);
                }

                if (area) {
                    zone.area?.clip(simpleClip);
                }
            });
        } else if (series.visible) {
            // If zones were removed, restore graph and area
            if (graph) {
                graph.show();
            }
            if (area) {
                area.show();
            }
        }
    }

    /**
     * General abstraction for creating plot groups like series.group,
     * series.dataLabelsGroup and series.markerGroup. On subsequent calls,
     * the group will only be adjusted to the updated plot size.
     *
     * @private
     * @function Highcharts.Series#plotGroup
     */
    public plotGroup(
        prop: 'group'|'markerGroup'|'dataLabelsGroup',
        name: string,
        visibility: 'hidden'|'inherit'|'visible',
        zIndex?: number,
        parent?: SVGElement
    ): SVGElement {
        let group = this[prop];

        const isNew = !group,
            attrs: SVGAttributes = {
                visibility,
                zIndex: zIndex || 0.1 // Pointer logic uses this
            };

        // Avoid setting undefined opacity, or in styled mode
        if (
            defined(this.opacity) &&
            !this.chart.styledMode && this.state !== 'inactive' // #13719
        ) {
            attrs.opacity = this.opacity;
        }

        // Generate it on first call
        if (!group) {

            this[prop] = group = this.chart.renderer
                .g()
                .add(parent);

        }

        // Add the class names, and replace existing ones as response to
        // Series.update (#6660)
        group.addClass(
            (
                'highcharts-' + name +
                ' highcharts-series-' + this.index +
                ' highcharts-' + this.type + '-series ' +
                (
                    defined(this.colorIndex) ?
                        'highcharts-color-' + this.colorIndex + ' ' :
                        ''
                ) +
                (this.options.className || '') +
                (
                    group.hasClass('highcharts-tracker') ?
                        ' highcharts-tracker' :
                        ''
                )
            ),
            true
        );

        // Place it on first and subsequent (redraw) calls
        group.attr(attrs)[isNew ? 'attr' : 'animate'](
            this.getPlotBox(name)
        );

        return group;
    }

    /**
     * Get the translation and scale for the plot area of this series.
     *
     * @function Highcharts.Series#getPlotBox
     */
    public getPlotBox(name?: string): Series.PlotBoxTransform {
        let horAxis = this.xAxis,
            vertAxis = this.yAxis;

        const chart = this.chart,
            inverted = (
                chart.inverted &&
                !chart.polar &&
                horAxis &&
                this.invertible &&
                name === 'series'
            );

        // Swap axes for inverted (#2339)
        if (chart.inverted) {
            horAxis = vertAxis;
            vertAxis = this.xAxis;
        }

        return {
            translateX: horAxis ? horAxis.left : chart.plotLeft,
            translateY: vertAxis ? vertAxis.top : chart.plotTop,
            rotation: inverted ? 90 : 0,
            rotationOriginX: inverted ?
                (horAxis.len - vertAxis.len) / 2 :
                0,
            rotationOriginY: inverted ?
                (horAxis.len + vertAxis.len) / 2 :
                0,
            scaleX: inverted ? -1 : 1, // #1623
            scaleY: 1
        };
    }

    /**
     * Removes the event handlers attached previously with addEvents.
     * @private
     * @function Highcharts.Series#removeEvents
     */
    public removeEvents(keepEventsForUpdate?: boolean): void {
        const { eventsToUnbind } = this;

        if (!keepEventsForUpdate) {
            // Remove all events
            removeEvent(this);
        }

        if (eventsToUnbind.length) {
            // Remove only internal events for proper update. #12355 solves
            // problem with multiple destroy events
            eventsToUnbind.forEach((
                unbind: Function
            ): void => {
                unbind();
            });
            eventsToUnbind.length = 0;
        }
    }

    /**
     * Render the graph and markers. Called internally when first rendering
     * and later when redrawing the chart. This function can be extended in
     * plugins, but normally shouldn't be called directly.
     *
     * @function Highcharts.Series#render
     *
     * @emits Highcharts.Series#event:afterRender
     */
    public render(): void {
        const series = this,
            { chart, options, hasRendered } = series,
            animOptions = animObject(options.animation),
            visibility: 'hidden'|'inherit'|'visible' = series.visible ?
                'inherit' : 'hidden', // #2597
            zIndex = options.zIndex,
            chartSeriesGroup = chart.seriesGroup;

        let animDuration = series.finishedAnimating ?
            0 : animOptions.duration;

        fireEvent(this, 'render');

        // The group
        series.plotGroup(
            'group',
            'series',
            visibility,
            zIndex,
            chartSeriesGroup
        );

        series.markerGroup = series.plotGroup(
            'markerGroup',
            'markers',
            visibility,
            zIndex,
            chartSeriesGroup
        );

        // Initial clipping, applies to columns etc. (#3839).
        if (options.clip !== false) {
            series.setClip();
        }

        // Initialize the animation
        if (animDuration) {
            series.animate?.(true);
        }

        // Draw the graph if any
        if ((series as unknown as LineSeries).drawGraph) {
            (series as unknown as LineSeries).drawGraph();
            series.applyZones();
        }

        // Draw the points
        if (series.visible) {
            series.drawPoints();
        }

        // Draw the data labels
        series.drawDataLabels?.();

        // In pie charts, slices are added to the DOM, but actual rendering
        // is postponed until labels reserved their space
        series.redrawPoints?.();

        // Draw the mouse tracking area
        if (options.enableMouseTracking) {
            series.drawTracker?.();
        }

        // Run the animation
        if (animDuration) {
            series.animate?.();
        }

        // Call the afterAnimate function on animation complete (but don't
        // overwrite the animation.complete option which should be available
        // to the user).
        if (!hasRendered) {
            // Additional time if defer is defined before afterAnimate
            // will be triggered
            if (animDuration && animOptions.defer) {
                animDuration += animOptions.defer;
            }
            series.animationTimeout = syncTimeout((): void => {
                series.afterAnimate();
            }, animDuration || 0);
        }

        // Means data is in accordance with what you see
        series.isDirty = false;

        // (See #322) series.isDirty = series.isDirtyData = false; // means
        // data is in accordance with what you see
        series.hasRendered = true;

        fireEvent(series, 'afterRender');
    }

    /**
     * Redraw the series. This function is called internally from
     * `chart.redraw` and normally shouldn't be called directly.
     * @private
     * @function Highcharts.Series#redraw
     */
    public redraw(): void {
        // Cache it here as it is set to false in render, but used after
        const wasDirty = this.isDirty || this.isDirtyData;

        this.translate();
        this.render();
        if (wasDirty) { // #3868, #3945
            delete this.kdTree;
        }
    }

    /**
     * Whether to reserve space for the series, either because it is visible or
     * because the `chart.ignoreHiddenSeries` option is false.
     *
     * @private
     */
    public reserveSpace(): boolean {
        return this.visible || !this.chart.options.chart.ignoreHiddenSeries;
    }

    /**
     * Find the nearest point from a pointer event. This applies to series that
     * use k-d-trees to get the nearest point. Native pointer events must be
     * normalized using `Pointer.normalize`, that adds `chartX` and `chartY`
     * properties.
     *
     * @sample highcharts/demo/synchronized-charts
     *         Synchronized charts with tooltips
     *
     * @function Highcharts.Series#searchPoint
     *
     * @param {Highcharts.PointerEvent} e
     *        The normalized pointer event
     * @param {boolean} [compareX=false]
     *        Search only by the X value, not Y
     *
     * @return {Point|undefined}
     *        The closest point to the pointer event
     */
    public searchPoint(
        e: PointerEvent,
        compareX?: boolean
    ): (Point|undefined) {
        const { xAxis, yAxis } = this,
            inverted = this.chart.inverted;

        return this.searchKDTree({
            clientX: inverted ?
                xAxis.len - e.chartY + xAxis.pos :
                e.chartX - xAxis.pos,
            plotY: inverted ?
                yAxis.len - e.chartX + yAxis.pos :
                e.chartY - yAxis.pos
        }, compareX, e);
    }

    /**
     * Build the k-d-tree that is used by mouse and touch interaction to get
     * the closest point. Line-like series typically have a one-dimensional
     * tree where points are searched along the X axis, while scatter-like
     * series typically search in two dimensions, X and Y.
     *
     * @private
     * @function Highcharts.Series#buildKDTree
     */
    public buildKDTree(e?: PointerEvent): void {

        // Prevent multiple k-d-trees from being built simultaneously
        // (#6235)
        this.buildingKdTree = true;

        const series = this,
            dimensions = (series.options.findNearestPointBy as any)
                .indexOf('y') > -1 ? 2 : 1;

        /**
         * Internal function
         * @private
         */
        function kdtree(
            points: Array<Point>,
            depth: number,
            dimensions: number
        ): (KDNode|undefined) {
            const length = points?.length;
            let axis: keyof KDPointSearchObject,
                median;

            if (length) {

                // Alternate between the axis
                axis = series.kdAxisArray[depth % dimensions];

                // Sort point array
                points.sort(
                    (a, b): number => (a[axis] || 0) - (b[axis] || 0)
                );

                median = Math.floor(length / 2);

                // Build and return node
                return {
                    point: points[median],
                    left: kdtree(
                        points.slice(0, median), depth + 1, dimensions
                    ),
                    right: kdtree(
                        points.slice(median + 1), depth + 1, dimensions
                    )
                };

            }
        }

        /**
         * Start the recursive build process with a clone of the points
         * array and null points filtered out. (#3873)
         * @private
         */
        function startRecursive(): void {
            series.kdTree = kdtree(
                series.getValidPoints(
                    void 0,
                    // For line-type series restrict to plot area, but
                    // column-type series not (#3916, #4511)
                    !series.directTouch
                ),
                dimensions,
                dimensions
            );
            series.buildingKdTree = false;
        }
        delete series.kdTree;

        // For testing tooltips, don't build async. Also if touchstart, we may
        // be dealing with click events on mobile, so don't delay (#6817).
        syncTimeout(
            startRecursive,
            series.options.kdNow || e?.type === 'touchstart' ? 0 : 1
        );
    }

    /**
     * @private
     * @function Highcharts.Series#searchKDTree
     */
    public searchKDTree(
        point: KDPointSearchObject,
        compareX?: boolean,
        e?: PointerEvent
    ): (Point|undefined) {
        const series = this,
            [kdX, kdY] = this.kdAxisArray,
            kdComparer = compareX ? 'distX' : 'dist',
            kdDimensions = (series.options.findNearestPointBy || '')
                .indexOf('y') > -1 ? 2 : 1,
            useRadius = !!series.isBubble;

        /**
         * Set the one and two dimensional distance on the point object.
         * @private
         */
        function setDistance(
            p1: KDPointSearchObject,
            p2: Point
        ): void {
            const p1kdX = p1[kdX],
                p2kdX = p2[kdX],
                x = (defined(p1kdX) && defined(p2kdX)) ? p1kdX - p2kdX : null,
                p1kdY = p1[kdY],
                p2kdY = p2[kdY],
                y = (defined(p1kdY) && defined(p2kdY)) ? p1kdY - p2kdY : 0,
                radius = useRadius ? (p2.marker?.radius || 0) : 0;

            p2.dist = Math.sqrt(((x && x * x) || 0) + y * y) - radius;
            p2.distX = defined(x) ? (Math.abs(x) - radius) : Number.MAX_VALUE;
        }

        /**
         * @private
         */
        function doSearch(
            search: KDPointSearchObject,
            tree: KDNode,
            depth: number,
            dimensions: number
        ): Point {
            const point = tree.point,
                axis = series.kdAxisArray[depth % dimensions];
            let nPoint1,
                nPoint2,
                ret = point;

            setDistance(search, point);

            // Pick side based on distance to splitting point
            const tdist = (search[axis] || 0) - (point[axis] || 0) +
                    (useRadius ? (point.marker?.radius || 0) : 0),
                sideA = tdist < 0 ? 'left' : 'right',
                sideB = tdist < 0 ? 'right' : 'left';

            // End of tree
            if (tree[sideA]) {
                nPoint1 = doSearch(
                    search, tree[sideA] as any, depth + 1, dimensions
                );

                ret = (
                    (nPoint1 as any)[kdComparer] <
                    (ret as any)[kdComparer] ?
                        nPoint1 :
                        point
                );
            }
            if (tree[sideB]) {
                // Compare distance to current best to splitting point to decide
                // whether to check side B or not
                if (Math.sqrt(tdist * tdist) < (ret as any)[kdComparer]) {
                    nPoint2 = doSearch(
                        search,
                        tree[sideB] as any,
                        depth + 1,
                        dimensions
                    );
                    ret = (
                        (nPoint2 as any)[kdComparer] <
                        (ret as any)[kdComparer] ?
                            nPoint2 :
                            ret
                    );
                }
            }

            return ret;
        }

        if (!this.kdTree && !this.buildingKdTree) {
            this.buildKDTree(e);
        }

        if (this.kdTree) {
            return doSearch(point, this.kdTree, kdDimensions, kdDimensions);
        }
    }

    /**
     * @private
     * @function Highcharts.Series#pointPlacementToXValue
     */
    public pointPlacementToXValue(): number {
        const { options, xAxis } = this;

        let factor = options.pointPlacement;
        // Point placement is relative to each series pointRange (#5889)
        if (factor === 'between') {
            factor = xAxis.reversed ? -0.5 : 0.5; // #11955
        }

        return isNumber(factor) ?
            factor * (options.pointRange || xAxis.pointRange) :
            0;
    }

    /**
     * @private
     * @function Highcharts.Series#isPointInside
     */
    public isPointInside(point: (Record<string, number>|Point)): boolean {
        const { chart, xAxis, yAxis } = this,
            { plotX = -1, plotY = -1 } = point,
            isInside = (
                plotY >= 0 &&
                plotY <= (yAxis ? yAxis.len : chart.plotHeight) &&
                plotX >= 0 &&
                plotX <= (xAxis ? xAxis.len : chart.plotWidth)
            );

        return isInside;
    }

    /**
     * Draw the tracker object that sits above all data labels and markers to
     * track mouse events on the graph or points. For the line type charts
     * the tracker uses the same graphPath, but with a greater stroke width
     * for better control.
     * @private
     */
    public drawTracker(): void {
        const series = this,
            options = series.options,
            trackByArea = options.trackByArea,
            trackerPath = ([] as SVGPath).concat(
                (trackByArea ? series.areaPath : series.graphPath) || []
            ),
            chart = series.chart,
            pointer = chart.pointer,
            renderer = chart.renderer,
            snap = chart.options.tooltip?.snap || 0,
            onMouseOver = (): void => {
                if (
                    options.enableMouseTracking &&
                    chart.hoverSeries !== series
                ) {
                    series.onMouseOver();
                }
            },
            /*
             * Empirical lowest possible opacities for TRACKER_FILL for an
             * element to stay invisible but clickable
             * IE9: 0.00000000001 (unlimited)
             * IE10: 0.0001 (exporting only)
             * FF: 0.00000000001 (unlimited)
             * Chrome: 0.000001
             * Safari: 0.000001
             * Opera: 0.00000000001 (unlimited)
             */
            TRACKER_FILL = 'rgba(192,192,192,' + (svg ? 0.0001 : 0.002) + ')';

        let tracker = series.tracker;

        // Draw the tracker
        if (tracker) {
            tracker.attr({ d: trackerPath });
        } else if (series.graph) { // Create

            series.tracker = tracker = renderer.path(trackerPath)
                .attr({
                    visibility: series.visible ? 'inherit' : 'hidden',
                    zIndex: 2
                })
                .addClass(
                    trackByArea ?
                        'highcharts-tracker-area' :
                        'highcharts-tracker-line'
                )
                .add(series.group);

            if (!chart.styledMode) {
                tracker.attr({
                    'stroke-linecap': 'round',
                    'stroke-linejoin': 'round', // #1225
                    stroke: TRACKER_FILL,
                    fill: trackByArea ? TRACKER_FILL : 'none',
                    'stroke-width': series.graph.strokeWidth() +
                        (trackByArea ? 0 : 2 * snap)
                });
            }

            // The tracker is added to the series group, which is clipped, but
            // is covered by the marker group. So the marker group also needs to
            // capture events.
            [
                series.tracker,
                series.markerGroup,
                series.dataLabelsGroup
            ].forEach((tracker?: SVGElement): void => {
                if (tracker) {
                    tracker.addClass('highcharts-tracker')
                        .on('mouseover', onMouseOver)
                        .on('mouseout', (e: PointerEvent): void => {
                            pointer?.onTrackerMouseOut(e);
                        });

                    if (options.cursor && !chart.styledMode) {
                        tracker.css({ cursor: options.cursor });
                    }

                    tracker.on('touchstart', onMouseOver);
                }
            });
        }
        fireEvent(this, 'afterDrawTracker');
    }

    /**
     * Add a point to the series after render time. The point can be added at
     * the end, or by giving it an X value, to the start or in the middle of the
     * series.
     *
     * @sample highcharts/members/series-addpoint-append/
     *         Append point
     * @sample highcharts/members/series-addpoint-append-and-shift/
     *         Append and shift
     * @sample highcharts/members/series-addpoint-x-and-y/
     *         Both X and Y values given
     * @sample highcharts/members/series-addpoint-pie/
     *         Append pie slice
     * @sample stock/members/series-addpoint/
     *         Append 100 points in Highcharts Stock
     * @sample stock/members/series-addpoint-shift/
     *         Append and shift in Highcharts Stock
     * @sample maps/members/series-addpoint/
     *         Add a point in Highmaps
     *
     * @function Highcharts.Series#addPoint
     *
     * @param {Highcharts.PointOptionsType} options
     *        The point options. If options is a single number, a point with
     *        that y value is appended to the series. If it is an array, it will
     *        be interpreted as x and y values respectively. If it is an
     *        object, advanced options as outlined under `series.data` are
     *        applied.
     *
     * @param {boolean} [redraw=true]
     *        Whether to redraw the chart after the point is added. When adding
     *        more than one point, it is highly recommended that the redraw
     *        option be set to false, and instead {@link Chart#redraw} is
     *        explicitly called after the adding of points is finished.
     *        Otherwise, the chart will redraw after adding each point.
     *
     * @param {boolean} [shift=false]
     *        If true, a point is shifted off the start of the series as one is
     *        appended to the end.
     *
     * @param {boolean|Partial<Highcharts.AnimationOptionsObject>} [animation]
     *        Whether to apply animation, and optionally animation
     *        configuration.
     *
     * @param {boolean} [withEvent=true]
     *        Used internally, whether to fire the series `addPoint` event.
     *
     * @emits Highcharts.Series#event:addPoint
     */
    public addPoint(
        options: (PointOptions|PointShortOptions),
        redraw?: boolean,
        shift?: boolean,
        animation?: (boolean|Partial<AnimationOptions>),
        withEvent?: boolean
    ): void {
        const series = this,
            seriesOptions = series.options,
            { chart, data, table, xAxis } = series,
            names = xAxis && xAxis.hasNames && xAxis.names,
            dataOptions = seriesOptions.data,
            xData = series.getColumn('x'),
            dataColumnKeys = ['x', ...(series.pointArrayMap || ['y'])];
        let isInTheMiddle,
            i: number;

        // Optional redraw, defaults to true
        redraw = pick(redraw, true);

        // Get options and push the point to xData, yData and series.options. In
        // series.generatePoints the Point instance will be created on demand
        // and pushed to the series.data array.
        const point = { series: series } as any;
        series.pointClass.prototype.applyOptions.apply(point, [options]);
        const x: (number|null) = point.x;

        // Get the insertion point
        i = xData.length;
        if (series.requireSorting && (x as any) < xData[i - 1]) {
            isInTheMiddle = true;
            while (i && xData[i - 1] > (x as any)) {
                i--;
            }
        }

        if (isInTheMiddle) {
            // @todo The DataTable currently doesn't have an `insertRow` method
            // or other capabilites of splicing the rows (except `deleteRow`).
            // If we get that, we can probably combine this with the below.
            const columns = table.getColumns(dataColumnKeys);
            objectEach(columns, (column, key): void => {
                column.splice(i, 0, point[key]);
            });
            table.setColumns(columns);
        } else {
            const row: DataTable.RowObject = {};
            for (const key of dataColumnKeys) {
                row[key] = point[key];
            }
            table.setRow(row);
        }

        if (names && point.name) {
            names[x as any] = point.name;
        }
        dataOptions?.splice(i, 0, options);

        if (
            isInTheMiddle ||
            // When processedData is present we need to splice an empty slot
            // into series.data, otherwise generatePoints won't pick it up.
            series.processedData
        ) {
            series.data.splice(i, 0, null as any);
            series.processData();
        }

        // Generate points to be added to the legend (#1329)
        if (seriesOptions.legendType === 'point') {
            series.generatePoints();
        }

        // Shift the first point off the parallel arrays
        if (shift) {
            if (data[0] && !!data[0].remove) {
                data[0].remove(false);
            } else {
                data.shift();
                series.table.deleteRows(0);
                dataOptions?.shift();
            }
        }

        // Fire event
        if (withEvent !== false) {
            fireEvent(series, 'addPoint', { point: point });
        }

        // Redraw
        series.isDirty = true;
        series.isDirtyData = true;

        if (redraw) {
            chart.redraw(animation); // Animation is set anyway on redraw, #5665
        }
    }

    /**
     * Remove a point from the series. Unlike the
     * {@link Highcharts.Point#remove} method, this can also be done on a point
     * that is not instantiated because it is outside the view or subject to
     * Highcharts Stock data grouping.
     *
     * @sample highcharts/members/series-removepoint/
     *         Remove cropped point
     *
     * @function Highcharts.Series#removePoint
     *
     * @param {number} i
     *        The index of the point in the {@link Highcharts.Series.data|data}
     *        array.
     *
     * @param {boolean} [redraw=true]
     *        Whether to redraw the chart after the point is added. When
     *        removing more than one point, it is highly recommended that the
     *        `redraw` option be set to `false`, and instead {@link
     *        Highcharts.Chart#redraw} is explicitly called after the adding of
     *        points is finished.
     *
     * @param {boolean|Partial<Highcharts.AnimationOptionsObject>} [animation]
     *        Whether and optionally how the series should be animated.
     *
     * @emits Highcharts.Point#event:remove
     */
    public removePoint(
        i: number,
        redraw?: boolean,
        animation?: (boolean|Partial<AnimationOptions>)
    ): void {

        const series = this,
            data = series.data,
            point = data[i],
            points = series.points,
            chart = series.chart,
            remove = function (): void {

                if (points && points.length === data.length) { // #4935
                    points.splice(i, 1);
                }
                data.splice(i, 1);
                series.options.data?.splice(i, 1);

                series.table.deleteRows(i);

                point?.destroy();

                // Redraw
                series.isDirty = true;
                series.isDirtyData = true;
                if (redraw) {
                    chart.redraw();
                }
            };

        setAnimation(animation, chart);
        redraw = pick(redraw, true);

        // Fire the event with a default handler of removing the point
        if (point) {
            point.firePointEvent('remove', null as any, remove);
        } else {
            remove();
        }
    }

    /**
     * Remove a series and optionally redraw the chart.
     *
     * @sample highcharts/members/series-remove/
     *         Remove first series from a button
     *
     * @function Highcharts.Series#remove
     *
     * @param {boolean} [redraw=true]
     *        Whether to redraw the chart or wait for an explicit call to
     *        {@link Highcharts.Chart#redraw}.
     *
     * @param {boolean|Partial<Highcharts.AnimationOptionsObject>} [animation]
     *        Whether to apply animation, and optionally animation
     *        configuration.
     *
     * @param {boolean} [withEvent=true]
     *        Used internally, whether to fire the series `remove` event.
     *
     * @emits Highcharts.Series#event:remove
     */
    public remove(
        redraw?: boolean,
        animation?: (boolean|Partial<AnimationOptions>),
        withEvent?: boolean,
        keepEvents?: boolean
    ): void {
        const series = this,
            chart = series.chart;

        /**
         * @private
         */
        function remove(): void {

            // Destroy elements
            series.destroy(keepEvents);

            // Redraw
            chart.isDirtyLegend = chart.isDirtyBox = true;
            chart.linkSeries(keepEvents);

            if (pick(redraw, true)) {
                chart.redraw(animation);
            }
        }

        // Fire the event with a default handler of removing the point
        if (withEvent !== false) {
            fireEvent(series, 'remove', null as any, remove);
        } else {
            remove();
        }
    }

    /**
     * Update the series with a new set of options. For a clean and precise
     * handling of new options, all methods and elements from the series are
     * removed, and it is initialized from scratch. Therefore, this method is
     * more performance expensive than some other utility methods like {@link
     * Series#setData} or {@link Series#setVisible}.
     *
     * Note that `Series.update` may mutate the passed `data` options.
     *
     * @sample highcharts/members/series-update/
     *         Updating series options
     * @sample maps/members/series-update/
     *         Update series options in Highmaps
     *
     * @function Highcharts.Series#update
     *
     * @param {Highcharts.SeriesOptionsType} options
     *        New options that will be merged with the series' existing options.
     *
     * @param {boolean} [redraw=true]
     *        Whether to redraw the chart after the series is altered. If doing
     *        more operations on the chart, it is a good idea to set redraw to
     *        false and call {@link Chart#redraw} after.
     *
     * @emits Highcharts.Series#event:update
     * @emits Highcharts.Series#event:afterUpdate
     */
    public update(
        options: DeepPartial<SeriesTypeOptions>,
        redraw?: boolean
    ): void {

        options = diffObjects(options, this.userOptions);
        fireEvent(this, 'update', { options: options });

        const series = this,
            chart = series.chart,
            // Must use user options when changing type because series.options
            // is merged in with type specific plotOptions
            oldOptions = series.userOptions,
            initialType = series.initialType || series.type,
            plotOptions = chart.options.plotOptions,
            initialSeriesProto = seriesTypes[initialType].prototype,
            groups = [
                'group',
                'markerGroup',
                'dataLabelsGroup',
                'transformGroup'
            ],
            optionsToCheck = [
                'dataGrouping',
                'pointStart',
                'pointInterval',
                'pointIntervalUnit',
                'keys'
            ],
            // Animation must be enabled when calling update before the initial
            // animation has first run. This happens when calling update
            // directly after chart initialization, or when applying responsive
            // rules (#6912).
            animation = series.finishedAnimating && { animation: false },
            kinds = {} as Record<string, number>;
        let seriesOptions: SeriesOptions,
            n,
            preserve = [
                'colorIndex',
                'eventOptions',
                'navigatorSeries',
                'symbolIndex',
                'baseSeries'
            ],
            newType = (
                options.type ||
                oldOptions.type ||
                chart.options.chart.type
            );
        const keepPoints = !(
            // Indicators, histograms etc recalculate the data. It should be
            // possible to omit this.
            this.hasDerivedData ||
            // New type requires new point classes
            (newType && newType !== this.type) ||
            // New options affecting how the data points are built
            typeof options.pointStart !== 'undefined' ||
            typeof options.pointInterval !== 'undefined' ||
            typeof options.relativeXValue !== 'undefined' ||

            options.joinBy ||
            options.mapData || // #11636
            // Changes to data grouping requires new points in new group
            optionsToCheck.some(
                (option): boolean => series.hasOptionChanged(option)
            )
        );

        newType = newType || initialType;

        if (keepPoints) {
            preserve.push(
                'data',
                'isDirtyData',
                // GeoHeatMap interpolation
                'isDirtyCanvas',
                'points',
                'table',

                'processedData', // #17057

                'processedXData',
                'processedYData',
                'xIncrement',
                'cropped',
                '_hasPointMarkers',
                'hasDataLabels',

                // Networkgraph (#14397)
                'nodes',
                'layout',

                // Treemap
                'level',

                // Map specific, consider moving it to series-specific preserve-
                // properties (#10617)
                'mapMap',
                'mapData',
                'minY',
                'maxY',
                'minX',
                'maxX',
                'transformGroups' // #18857
            );
            if (options.visible !== false) {
                preserve.push('area', 'graph');
            }
            series.parallelArrays.forEach(function (key: string): void {
                preserve.push(key + 'Data');
            });

            if (options.data) {
                // `setData` uses `dataSorting` options so we need to update
                // them earlier
                if (options.dataSorting) {
                    extend(series.options.dataSorting, options.dataSorting);
                }
                this.setData(options.data as any, false);
            }
        } else {
            this.table.modified = this.table;
        }

        // Do the merge, with some forced options
        options = merge(
            oldOptions,
            {
                // When oldOptions.index is null it should't be cleared.
                // Otherwise navigator series will have wrong indexes (#10193).
                index: typeof oldOptions.index === 'undefined' ?
                    series.index : oldOptions.index,
                pointStart: pick(
                    // When updating from blank (#7933)
                    plotOptions?.series?.pointStart,
                    oldOptions.pointStart,
                    // When updating after addPoint
                    series.getColumn('x')[0]
                )
            },
            !keepPoints && { data: series.options.data },
            options,
            animation
        );

        // Merge does not merge arrays, but replaces them. Since points were
        // updated, `series.options.data` has correct merged options, use it:
        if (keepPoints && options.data) {
            options.data = series.options.data;
        }

        // Make sure preserved properties are not destroyed (#3094)
        preserve = groups.concat(preserve);
        preserve.forEach(function (prop: string): void {
            (preserve as any)[prop] = (series as any)[prop];
            delete (series as any)[prop];
        });

        let casting = false;

        if (seriesTypes[newType]) {

            casting = newType !== series.type;

            // Destroy the series and delete all properties, it will be
            // reinserted within the `init` call below
            series.remove(false, false, false, true);

            if (casting) {
                // #20264: Re-detect a certain chart properties from new series
                chart.propFromSeries();

                // Modern browsers including IE11
                if (Object.setPrototypeOf) {
                    Object.setPrototypeOf(
                        series,
                        seriesTypes[newType].prototype
                    );

                // Legacy (IE < 11)
                } else {

                    const ownEvents = Object.hasOwnProperty.call(
                        series,
                        'hcEvents'
                    ) && series.hcEvents;
                    for (n in initialSeriesProto) { // eslint-disable-line guard-for-in
                        (series as any)[n] = void 0;
                    }

                    // Reinsert all methods and properties from the new type
                    // prototype (#2270, #3719).
                    extend<Series>(
                        series,
                        seriesTypes[newType].prototype
                    );

                    // The events are tied to the prototype chain, don't copy if
                    // they're not the series' own
                    if (ownEvents) {
                        series.hcEvents = ownEvents;
                    } else {
                        delete series.hcEvents;
                    }
                }
            }
        } else {
            error(
                17,
                true,
                chart,
                { missingModuleFor: newType }
            );
        }

        // Re-register groups (#3094) and other preserved properties
        preserve.forEach(function (prop: string): void {
            (series as any)[prop] = (preserve as any)[prop];
        });

        series.init(chart, options);

        // Remove particular elements of the points. Check `series.options`
        // because we need to consider the options being set on plotOptions as
        // well.
        if (keepPoints && this.points) {
            seriesOptions = series.options;
            // What kind of elements to destroy
            if (seriesOptions.visible === false) {
                kinds.graphic = 1;
                kinds.dataLabel = 1;
            } else {

                // If the marker got disabled or changed its symbol, width or
                // height - destroy
                if (this.hasMarkerChanged(seriesOptions, oldOptions)) {
                    kinds.graphic = 1;
                }

                if (!series.hasDataLabels?.()) {
                    kinds.dataLabel = 1;
                }
            }
            for (const point of this.points) {
                if (point && point.series) {
                    point.resolveColor();
                    // Destroy elements in order to recreate based on updated
                    // series options.
                    if (Object.keys(kinds).length) {
                        point.destroyElements(kinds);
                    }
                    if (
                        seriesOptions.showInLegend === false &&
                        point.legendItem
                    ) {
                        chart.legend.destroyItem(point);
                    }
                }
            }
        }

        series.initialType = initialType;
        chart.linkSeries(); // Links are lost in series.remove (#3028)
        // Set data for series with sorting enabled if it isn't set yet (#19715)
        chart.setSortedData();

        // #15383: Fire updatedData if the type has changed to keep linked
        // series such as indicators updated
        if (casting && series.linkedSeries.length) {
            series.isDirtyData = true;
        }

        fireEvent(this, 'afterUpdate');

        if (pick(redraw, true)) {
            chart.redraw(keepPoints ? void 0 : false);
        }
    }

    /**
     * Used from within series.update
     * @private
     */
    public setName(name: string): void {
        this.name = this.options.name = this.userOptions.name = name;
        this.chart.isDirtyLegend = true;
    }

    /**
     * Check if the option has changed.
     * @private
     */
    public hasOptionChanged(optionName: string): boolean {
        const chart = this.chart,
            option = this.options[optionName as keyof SeriesOptions],
            plotOptions = chart.options.plotOptions,
            oldOption = this.userOptions[
                optionName as keyof DeepPartial<SeriesOptions>
            ],
            plotOptionsOption = pick(
                plotOptions?.[this.type]?.[
                    optionName as keyof Omit<SeriesOptions, NonPlotOptions>
                ],
                plotOptions?.series?.[
                    optionName as keyof Omit<SeriesOptions, NonPlotOptions>
                ]
            );

        // Check if `plotOptions` are defined already, #19203
        if (oldOption && !defined(plotOptionsOption)) {
            return option !== oldOption;
        }

        return option !== pick(plotOptionsOption, option);
    }

    /**
     * Runs on mouse over the series graphical items.
     *
     * @function Highcharts.Series#onMouseOver
     * @emits Highcharts.Series#event:mouseOver
     */
    public onMouseOver(): void {
        const series = this,
            chart = series.chart,
            hoverSeries = chart.hoverSeries,
            pointer = chart.pointer;

        pointer?.setHoverChartIndex();

        // Set normal state to previous series
        if (hoverSeries && hoverSeries !== series) {
            hoverSeries.onMouseOut();
        }

        // Trigger the event, but to save processing time,
        // only if defined
        if ((series.options.events as any).mouseOver) {
            fireEvent(series, 'mouseOver');
        }

        // Hover this
        series.setState('hover');

        /**
         * Contains the original hovered series.
         *
         * @name Highcharts.Chart#hoverSeries
         * @type {Highcharts.Series|null}
         */
        chart.hoverSeries = series;
    }

    /**
     * Runs on mouse out of the series graphical items.
     *
     * @function Highcharts.Series#onMouseOut
     *
     * @emits Highcharts.Series#event:mouseOut
     */
    public onMouseOut(): void {
        // Trigger the event only if listeners exist
        const series = this,
            options = series.options,
            chart = series.chart,
            tooltip = chart.tooltip,
            hoverPoint = chart.hoverPoint;

        // #182, set to null before the mouseOut event fires
        chart.hoverSeries = null as any;

        // Trigger mouse out on the point, which must be in this series
        if (hoverPoint) {
            hoverPoint.onMouseOut();
        }

        // Fire the mouse out event
        if (series && (options.events as any).mouseOut) {
            fireEvent(series, 'mouseOut');
        }


        // Hide the tooltip
        if (
            tooltip &&
            !series.stickyTracking &&
            (!tooltip.shared || series.noSharedTooltip)
        ) {
            tooltip.hide();
        }

        // Reset all inactive states
        chart.series.forEach(function (s): void {
            s.setState('', true);
        });

    }

    /**
     * Set the state of the series. Called internally on mouse interaction
     * operations, but it can also be called directly to visually
     * highlight a series.
     *
     * @function Highcharts.Series#setState
     *
     * @param {Highcharts.SeriesStateValue|""} [state]
     *        The new state, can be either `'hover'`, `'inactive'`, `'select'`,
     *        or `''` (an empty string), `'normal'` or `undefined` to set to
     *        normal state.
     * @param {boolean} [inherit]
     *        Determines if state should be inherited by points too.
     */
    public setState(
        state?: (StatesOptionsKey|''),
        inherit?: boolean
    ): void {
        const series = this,
            options = series.options,
            graph = series.graph,
            inactiveOtherPoints = options.inactiveOtherPoints,
            stateOptions = options.states,
            // By default a quick animation to hover/inactive,
            // slower to un-hover
            stateAnimation = pick(
                (
                    (stateOptions as any)[state || 'normal'] &&
                    (stateOptions as any)[state || 'normal'].animation
                ),
                series.chart.options.chart.animation
            );
        let lineWidth = options.lineWidth,
            opacity = options.opacity;

        state = state || '';

        if (series.state !== state) {

            // Toggle class names
            [
                series.group,
                series.markerGroup,
                series.dataLabelsGroup
            ].forEach(function (
                group: (SVGElement|undefined)
            ): void {
                if (group) {
                    // Old state
                    if (series.state) {
                        group.removeClass('highcharts-series-' + series.state);
                    }
                    // New state
                    if (state) {
                        group.addClass('highcharts-series-' + state);
                    }
                }
            });

            series.state = state;

            if (!series.chart.styledMode) {

                if ((stateOptions as any)[state] &&
                    (stateOptions as any)[state].enabled === false
                ) {
                    return;
                }

                if (state) {
                    lineWidth = (
                        (stateOptions as any)[state].lineWidth ||
                        lineWidth + (
                            (stateOptions as any)[state].lineWidthPlus || 0
                        )
                    ); // #4035

                    opacity = pick(
                        (stateOptions as any)[state].opacity,
                        opacity
                    );
                }

                if (graph && !graph.dashstyle && isNumber(lineWidth)) {
                    // Animate the graph stroke-width
                    for (
                        const graphElement of [
                            graph,
                            ...this.zones.map(
                                (zone): undefined|SVGElement => zone.graph
                            )
                        ]
                    ) {
                        graphElement?.animate({
                            'stroke-width': lineWidth
                        }, stateAnimation);
                    }
                }

                // For some types (pie, networkgraph, sankey) opacity is
                // resolved on a point level
                if (!inactiveOtherPoints) {
                    [
                        series.group,
                        series.markerGroup,
                        series.dataLabelsGroup,
                        series.labelBySeries
                    ].forEach(function (
                        group: (SVGElement|undefined)
                    ): void {
                        if (group) {
                            group.animate(
                                {
                                    opacity: opacity
                                },
                                stateAnimation
                            );
                        }
                    });
                }
            }
        }

        // Don't loop over points on a series that doesn't apply inactive state
        // to siblings markers (e.g. line, column)
        if (inherit && inactiveOtherPoints && series.points) {
            series.setAllPointsToState(state || void 0);
        }
    }

    /**
     * Set the state for all points in the series.
     *
     * @function Highcharts.Series#setAllPointsToState
     *
     * @private
     *
     * @param {string} [state]
     *        Can be either `hover` or undefined to set to normal state.
     */
    public setAllPointsToState(state?: StatesOptionsKey): void {
        this.points.forEach(function (point): void {
            if (point.setState) {
                point.setState(state);
            }
        });
    }

    /**
     * Show or hide the series.
     *
     * @function Highcharts.Series#setVisible
     *
     * @param {boolean} [visible]
     * True to show the series, false to hide. If undefined, the visibility is
     * toggled.
     *
     * @param {boolean} [redraw=true]
     * Whether to redraw the chart after the series is altered. If doing more
     * operations on the chart, it is a good idea to set redraw to false and
     * call {@link Chart#redraw|chart.redraw()} after.
     *
     * @emits Highcharts.Series#event:hide
     * @emits Highcharts.Series#event:show
     */
    public setVisible(
        vis?: boolean,
        redraw?: boolean
    ): void {
        const series = this,
            chart = series.chart,
            ignoreHiddenSeries = chart.options.chart.ignoreHiddenSeries,
            oldVisibility = series.visible;

        // If called without an argument, toggle visibility
        series.visible =
            vis =
            series.options.visible =
            series.userOptions.visible =
            typeof vis === 'undefined' ? !oldVisibility : vis; // #5618

        const showOrHide = vis ? 'show' : 'hide';

        // Show or hide elements
        (
            [
                'group',
                'dataLabelsGroup',
                'markerGroup',
                'tracker',
                'tt'
            ] as ('group'|'dataLabelsGroup'|'markerGroup'|'tracker'|'tt')[]
        ).forEach((key): void => {
            series[key]?.[showOrHide]();
        });


        // Hide tooltip (#1361)
        if (
            chart.hoverSeries === series ||
            chart.hoverPoint?.series === series
        ) {
            series.onMouseOut();
        }


        if (series.legendItem) {
            chart.legend.colorizeItem(series, vis);
        }

        // Rescale or adapt to resized chart
        series.isDirty = true;

        // In a stack, all other series are affected
        if (series.options.stacking) {
            chart.series.forEach((otherSeries): void => {
                if (otherSeries.options.stacking && otherSeries.visible) {
                    otherSeries.isDirty = true;
                }
            });
        }

        // Show or hide linked series
        series.linkedSeries.forEach((otherSeries): void => {
            otherSeries.setVisible(vis, false);
        });

        if (ignoreHiddenSeries) {
            chart.isDirtyBox = true;
        }

        fireEvent(series, showOrHide);

        if (redraw !== false) {
            chart.redraw();
        }
    }

    /**
     * Show the series if hidden.
     *
     * @sample highcharts/members/series-hide/
     *         Toggle visibility from a button
     *
     * @function Highcharts.Series#show
     * @emits Highcharts.Series#event:show
     */
    public show(): void {
        this.setVisible(true);
    }

    /**
     * Hide the series if visible. If the
     * [chart.ignoreHiddenSeries](https://api.highcharts.com/highcharts/chart.ignoreHiddenSeries)
     * option is true, the chart is redrawn without this series.
     *
     * @sample highcharts/members/series-hide/
     *         Toggle visibility from a button
     *
     * @function Highcharts.Series#hide
     * @emits Highcharts.Series#event:hide
     */
    public hide(): void {
        this.setVisible(false);
    }


    /**
     * Select or unselect the series. This means its
     * {@link Highcharts.Series.selected|selected}
     * property is set, the checkbox in the legend is toggled and when selected,
     * the series is returned by the {@link Highcharts.Chart#getSelectedSeries}
     * function.
     *
     * @sample highcharts/members/series-select/
     *         Select a series from a button
     *
     * @function Highcharts.Series#select
     *
     * @param {boolean} [selected]
     * True to select the series, false to unselect. If undefined, the selection
     * state is toggled.
     *
     * @emits Highcharts.Series#event:select
     * @emits Highcharts.Series#event:unselect
     */
    public select(selected?: boolean): void {
        const series = this;

        series.selected =
        selected =
        this.options.selected = (
            typeof selected === 'undefined' ?
                !series.selected :
                selected
        );

        if (series.checkbox) {
            series.checkbox.checked = selected;
        }

        fireEvent(series, selected ? 'select' : 'unselect');
    }

    /**
     * Checks if a tooltip should be shown for a given point.
     *
     * @private
     */
    public shouldShowTooltip(
        plotX: number,
        plotY: number,
        options: Chart.IsInsideOptionsObject = {}
    ): boolean {
        options.series = this;
        options.visiblePlotOnly = true;
        return this.chart.isInsidePlot(plotX, plotY, options);
    }

    /**
     * Draws the legend symbol based on the legendSymbol user option.
     *
     * @private
     */
    public drawLegendSymbol(legend: Legend, item: Legend.Item): void {
        LegendSymbol[this.options.legendSymbol || 'rectangle']
            ?.call(this, legend, item);
    }

    // eslint-enable valid-jsdoc

}

/* *
 *
 *  Class Prototype
 *
 * */

interface Series extends SeriesLike {
    axisTypes: Array<'xAxis'|'yAxis'|'colorAxis'|'zAxis'>;
    coll: 'series';
    colorCounter: number;
    directTouch: boolean;
    hcEvents?: Record<string, Array<U.EventWrapperObject<Series>>>;
    invertible: boolean;
    isCartesian: boolean;
    kdAxisArray: Array<keyof KDPointSearchObject>;
    parallelArrays: Array<string>;
    pointClass: typeof Point;
    requireSorting: boolean;
    sorted: boolean;
}

extend(Series.prototype, {
    axisTypes: ['xAxis', 'yAxis'],
    coll: 'series',
    colorCounter: 0,
    directTouch: false,
    invertible: true,
    isCartesian: true,
    kdAxisArray: ['clientX', 'plotY'],
    // Each point's x and y values are stored in this.xData and this.yData:
    parallelArrays: ['x', 'y'],
    pointClass: Point,
    requireSorting: true,
    // Requires the data to be sorted:
    sorted: true
});

/* *
 *
 *  Class Namespace
 *
 * */

namespace Series {

    /* *
     *
     *  Declarations
     *
     * */

    export interface CropDataObject {
        end: number;
        modified?: DataTable;
        start: number;
        /* @deprecated */
        xData: Array<number>|TypedArray;
        /* @deprecated */
        yData: (
            Array<(number|null)>|
            Array<Array<(number|null)>>|
            TypedArray
        );
    }

    export interface PlotBoxTransform extends SVGAttributes {
        scaleX: number;
        scaleY: number;
        translateX: number;
        translateY: number;
    }

    export interface ProcessedDataObject {
        xData: Array<number>|TypedArray;
        yData: (
            Array<(number|null)>|
            Array<Array<(number|null)>>|
            TypedArray
        );
        cropped: (boolean|undefined);
        cropStart: number;
        closestPointRange: (number|undefined);
        modified?: DataTableLightModified;
    }

    export interface ZoneObject extends SeriesZonesOptions {
        area?: SVGElement;
        clip?: SVGElement;
        graph?: SVGElement;
        lineClip?: SVGPath;
        simpleClip?: SVGElement;
        translated?: number;
    }

}

/* *
 *
 *  Registry
 *
 * */

SeriesRegistry.series = Series;

/* *
 *
 *  Default Export
 *
 * */

export default Series;

/* *
 *
 *  API Declarations
 *
 * */

/**
 * This is a placeholder type of the possible series options for
 * [Highcharts](../highcharts/series), [Highcharts Stock](../highstock/series),
 * [Highmaps](../highmaps/series), and [Gantt](../gantt/series).
 *
 * In TypeScript is this dynamically generated to reference all possible types
 * of series options.
 *
 * @ignore-declaration
 * @typedef {Highcharts.SeriesOptions|Highcharts.Dictionary<*>} Highcharts.SeriesOptionsType
 */

/**
 * Options for `dataSorting`.
 *
 * @interface Highcharts.DataSortingOptionsObject
 * @since 8.0.0
 *//**
 * Enable or disable data sorting for the series.
 * @name Highcharts.DataSortingOptionsObject#enabled
 * @type {boolean|undefined}
 *//**
 * Whether to allow matching points by name in an update.
 * @name Highcharts.DataSortingOptionsObject#matchByName
 * @type {boolean|undefined}
 *//**
 * Determines what data value should be used to sort by.
 * @name Highcharts.DataSortingOptionsObject#sortKey
 * @type {string|undefined}
 */

/**
 * Function callback when a series has been animated.
 *
 * @callback Highcharts.SeriesAfterAnimateCallbackFunction
 *
 * @param {Highcharts.Series} this
 *        The series where the event occurred.
 *
 * @param {Highcharts.SeriesAfterAnimateEventObject} event
 *        Event arguments.
 */

/**
 * Event information regarding completed animation of a series.
 *
 * @interface Highcharts.SeriesAfterAnimateEventObject
 *//**
 * Animated series.
 * @name Highcharts.SeriesAfterAnimateEventObject#target
 * @type {Highcharts.Series}
 *//**
 * Event type.
 * @name Highcharts.SeriesAfterAnimateEventObject#type
 * @type {"afterAnimate"}
 */

/**
 * Function callback when the checkbox next to the series' name in the legend is
 * clicked.
 *
 * @callback Highcharts.SeriesCheckboxClickCallbackFunction
 *
 * @param {Highcharts.Series} this
 *        The series where the event occurred.
 *
 * @param {Highcharts.SeriesCheckboxClickEventObject} event
 *        Event arguments.
 */

/**
 * Event information regarding check of a series box.
 *
 * @interface Highcharts.SeriesCheckboxClickEventObject
 *//**
 * Whether the box has been checked.
 * @name Highcharts.SeriesCheckboxClickEventObject#checked
 * @type {boolean}
 *//**
 * Related series.
 * @name Highcharts.SeriesCheckboxClickEventObject#item
 * @type {Highcharts.Series}
 *//**
 * Related series.
 * @name Highcharts.SeriesCheckboxClickEventObject#target
 * @type {Highcharts.Series}
 *//**
 * Event type.
 * @name Highcharts.SeriesCheckboxClickEventObject#type
 * @type {"checkboxClick"}
 */

/**
 * Function callback when a series is clicked. Return false to cancel toogle
 * actions.
 *
 * @callback Highcharts.SeriesClickCallbackFunction
 *
 * @param {Highcharts.Series} this
 *        The series where the event occurred.
 *
 * @param {Highcharts.SeriesClickEventObject} event
 *        Event arguments.
 */

/**
 * Common information for a click event on a series.
 *
 * @interface Highcharts.SeriesClickEventObject
 * @extends global.Event
 *//**
 * Nearest point on the graph.
 * @name Highcharts.SeriesClickEventObject#point
 * @type {Highcharts.Point}
 */

/**
 * Gets fired when the series is hidden after chart generation time, either by
 * clicking the legend item or by calling `.hide()`.
 *
 * @callback Highcharts.SeriesHideCallbackFunction
 *
 * @param {Highcharts.Series} this
 *        The series where the event occurred.
 *
 * @param {global.Event} event
 *        The event that occurred.
 */

/**
 * The SVG value used for the `stroke-linecap` and `stroke-linejoin` of a line
 * graph.
 *
 * @typedef {"butt"|"round"|"square"|string} Highcharts.SeriesLinecapValue
 */

/**
 * Gets fired when the legend item belonging to the series is clicked. The
 * default action is to toggle the visibility of the series. This can be
 * prevented by returning `false` or calling `event.preventDefault()`.
 *
 * @callback Highcharts.SeriesLegendItemClickCallbackFunction
 *
 * @param {Highcharts.Series} this
 *        The series where the event occurred.
 *
 * @param {Highcharts.SeriesLegendItemClickEventObject} event
 *        The event that occurred.
 */

/**
 * Information about the event.
 *
 * @interface Highcharts.SeriesLegendItemClickEventObject
 *//**
 * Related browser event.
 * @name Highcharts.SeriesLegendItemClickEventObject#browserEvent
 * @type {global.PointerEvent}
 *//**
 * Prevent the default action of toggle the visibility of the series.
 * @name Highcharts.SeriesLegendItemClickEventObject#preventDefault
 * @type {Function}
 *//**
 * Related series.
 * @name Highcharts.SeriesCheckboxClickEventObject#target
 * @type {Highcharts.Series}
 *//**
 * Event type.
 * @name Highcharts.SeriesCheckboxClickEventObject#type
 * @type {"checkboxClick"}
 */

/**
 * Gets fired when the mouse leaves the graph.
 *
 * @callback Highcharts.SeriesMouseOutCallbackFunction
 *
 * @param {Highcharts.Series} this
 *        Series where the event occurred.
 *
 * @param {global.PointerEvent} event
 *        Event that occurred.
 */

/**
 * Gets fired when the mouse enters the graph.
 *
 * @callback Highcharts.SeriesMouseOverCallbackFunction
 *
 * @param {Highcharts.Series} this
 *        Series where the event occurred.
 *
 * @param {global.PointerEvent} event
 *        Event that occurred.
 */

/**
 * Translation and scale for the plot area of a series.
 *
 * @interface Highcharts.SeriesPlotBoxObject
 *//**
 * @name Highcharts.SeriesPlotBoxObject#scaleX
 * @type {number}
 *//**
 * @name Highcharts.SeriesPlotBoxObject#scaleY
 * @type {number}
 *//**
 * @name Highcharts.SeriesPlotBoxObject#translateX
 * @type {number}
 *//**
 * @name Highcharts.SeriesPlotBoxObject#translateY
 * @type {number}
 */

/**
 * Gets fired when the series is shown after chart generation time, either by
 * clicking the legend item or by calling `.show()`.
 *
 * @callback Highcharts.SeriesShowCallbackFunction
 *
 * @param {Highcharts.Series} this
 *        Series where the event occurred.
 *
 * @param {global.Event} event
 *        Event that occurred.
 */

/**
 * Possible key values for the series state options.
 *
 * @typedef {"hover"|"inactive"|"normal"|"select"} Highcharts.SeriesStateValue
 */

''; // Detach doclets above

/* *
 *
 *  API Options
 *
 * */

/**
 * Series options for specific data and the data itself. In TypeScript you
 * have to cast the series options to specific series types, to get all
 * possible options for a series.
 *
 * @example
 * // TypeScript example
 * Highcharts.chart('container', {
 *     series: [{
 *         color: '#06C',
 *         data: [[0, 1], [2, 3]]
 *     } as Highcharts.SeriesLineOptions ]
 * });
 *
 * @type      {Array<*>}
 * @apioption series
 */

/**
 * An id for the series. This can be used after render time to get a pointer
 * to the series object through `chart.get()`.
 *
 * @sample {highcharts} highcharts/plotoptions/series-id/
 *         Get series by id
 *
 * @type      {string}
 * @since     1.2.0
 * @apioption series.id
 */

/**
 * The index of the series in the chart, affecting the internal index in the
 * `chart.series` array, the visible Z index as well as the order in the
 * legend.
 *
 * @type      {number}
 * @since     2.3.0
 * @apioption series.index
 */

/**
 * The sequential index of the series in the legend.
 *
 * @see [legend.reversed](#legend.reversed),
 *      [yAxis.reversedStacks](#yAxis.reversedStacks)
 *
 * @sample {highcharts|highstock} highcharts/series/legendindex/
 *         Legend in opposite order
 *
 * @type      {number}
 * @apioption series.legendIndex
 */
/**
 * The name of the series as shown in the legend, tooltip etc.
 *
 * @sample {highcharts} highcharts/series/name/
 *         Series name
 * @sample {highmaps} maps/demo/category-map/
 *         Series name
 *
 * @type      {string}
 * @apioption series.name
 */

/**
 * This option allows grouping series in a stacked chart. The stack option
 * can be a string or anything else, as long as the grouped series' stack
 * options match each other after conversion into a string.
 *
 * @sample {highcharts} highcharts/series/stack/
 *         Stacked and grouped columns
 *
 * @type      {number|string}
 * @since     2.1
 * @product   highcharts highstock
 * @apioption series.stack
 */

/**
 * The type of series, for example `line` or `column`. By default, the
 * series type is inherited from [chart.type](#chart.type), so unless the
 * chart is a combination of series types, there is no need to set it on the
 * series level.
 *
 * @sample {highcharts} highcharts/series/type/
 *         Line and column in the same chart
 * @sample highcharts/series/type-dynamic/
 *         Dynamic types with button selector
 * @sample {highmaps} maps/demo/mapline-mappoint/
 *         Multiple types in the same map
 *
 * @type      {string}
 * @apioption series.type
 */

/**
 * When using dual or multiple x axes, this number defines which xAxis the
 * particular series is connected to. It refers to either the
 * {@link #xAxis.id|axis id}
 * or the index of the axis in the xAxis array, with 0 being the first.
 *
 * @type      {number|string}
 * @default   0
 * @product   highcharts highstock
 * @apioption series.xAxis
 */

/**
 * When using dual or multiple y axes, this number defines which yAxis the
 * particular series is connected to. It refers to either the
 * {@link #yAxis.id|axis id}
 * or the index of the axis in the yAxis array, with 0 being the first.
 *
 * @sample {highcharts} highcharts/series/yaxis/
 *         Apply the column series to the secondary Y axis
 *
 * @type      {number|string}
 * @default   0
 * @product   highcharts highstock
 * @apioption series.yAxis
 */

/**
 * Define the visual z index of the series.
 *
 * @sample {highcharts} highcharts/plotoptions/series-zindex-default/
 *         With no z index, the series defined last are on top
 * @sample {highcharts} highcharts/plotoptions/series-zindex/
 *         With a z index, the series with the highest z index is on top
 * @sample {highstock} highcharts/plotoptions/series-zindex-default/
 *         With no z index, the series defined last are on top
 * @sample {highstock} highcharts/plotoptions/series-zindex/
 *         With a z index, the series with the highest z index is on top
 *
 * @type      {number}
 * @product   highcharts highstock
 * @apioption series.zIndex
 */

''; // Include precedent doclets in transpiled<|MERGE_RESOLUTION|>--- conflicted
+++ resolved
@@ -146,12 +146,12 @@
 }
 
 export interface DataTableLightModified extends DataTable {
-    // columns: DataColumns;
+    /// columns: DataColumns;
     // rowCount: number;
 }
 
 export interface DataTableLight extends DataTable {
-    // modified?: DataTableLightModified;
+    /// modified?: DataTableLightModified;
 }
 
 interface KDNode {
@@ -1393,7 +1393,6 @@
 
                 firstPoint = series.getFirstValidPoint(data);
 
-<<<<<<< HEAD
                 // Assume all points are numbers
                 if (isNumber(firstPoint)) {
                     const x: Array<number> = [],
@@ -1401,12 +1400,6 @@
                     for (const value of data) {
                         x.push(this.autoIncrement());
                         valueData.push(value as number|null);
-=======
-                if (isNumber(firstPoint)) { // Assume all points are numbers
-                    for (i = 0; i < dataLength; i++) {
-                        (xData as any)[i] = this.autoIncrement();
-                        (yData as any)[i] = data[i];
->>>>>>> e8d9f5a6
                     }
                     table.setColumns({
                         x,
@@ -1643,17 +1636,9 @@
             xExtremes,
             min,
             max,
-<<<<<<< HEAD
             processedXData: Array<number>|TypedArray = series.getColumn('x'),
             processedYData = series.getColumn('y'),
             modified: DataTable|undefined,
-=======
-            // Copied during slice operation:
-            processedXData: Array<number> = series.xData as any,
-            processedYData: (
-                Array<(number|null)>|Array<Array<(number|null)>>
-            ) = (series.yData as any),
->>>>>>> e8d9f5a6
             updatingNames = false;
 
         if (xAxis) {
@@ -1682,13 +1667,9 @@
                 processedXData = [];
                 processedYData = [];
 
-<<<<<<< HEAD
                 modified = new DataTable();
 
-            // only crop if it's actually spilling out
-=======
             // Only crop if it's actually spilling out
->>>>>>> e8d9f5a6
             } else if (
                 // Don't understand why this condition is needed
                 series.getColumn(series.pointValKey || 'y').length && (
@@ -1772,12 +1753,8 @@
         const processedData = series.getProcessedData();
 
         // Record the properties
-<<<<<<< HEAD
         table.modified = processedData.modified || table;
-        series.cropped = processedData.cropped; // undefined or true
-=======
         series.cropped = processedData.cropped; // Undefined or true
->>>>>>> e8d9f5a6
         series.cropStart = processedData.cropStart;
         series.closestPointRange = (
             series.basePointRange = processedData.closestPointRange
@@ -2085,7 +2062,6 @@
             xMax = xExtremes.max;
         }
 
-<<<<<<< HEAD
         for (i = 0; i < rowCount; i++) {
 
             x = xData[i];
@@ -2093,28 +2069,6 @@
             // Check if it is within the selected x axis range
             if (
                 doAll ||
-=======
-        for (i = 0; i < yDataLength; i++) {
-
-            x = (xData as any)[i];
-            y = yData[i];
-
-            // For points within the visible range, including the first
-            // point outside the visible range (#7061), consider y extremes.
-            validValue = ((
-                isNumber(y) ||
-                isArray(y)
-            ) && (
-                (isNumber(y) ? y > 0 : y.length) ||
-                !positiveValuesOnly
-            ));
-            withinRange = (
-                forceExtremesFromAll ||
-                this.getExtremesFromAll ||
-                this.options.getExtremesFromAll ||
-                this.cropped ||
-                !xAxis || // For colorAxis support
->>>>>>> e8d9f5a6
                 (
                     (xData[i + shoulder] || x) >= xMin &&
                     (xData[i - shoulder] || x) <= xMax
@@ -2123,7 +2077,6 @@
                 for (const values of yAxisData) {
                     const val = values[i];
 
-<<<<<<< HEAD
                     // For points within the visible range, including the
                     // first point outside the visible range (#7061),
                     // consider y extremes.
@@ -2132,14 +2085,6 @@
                         (val > 0 || !positiveValuesOnly)
                     ) {
                         activeYData.push(val);
-=======
-                j = (y as any).length;
-                if (j) { // Array, like ohlc or range data
-                    while (j--) {
-                        if (isNumber((y as any)[j])) { // #7380, #11513
-                            activeYData[activeCounter++] = (y as any)[j];
-                        }
->>>>>>> e8d9f5a6
                     }
                 }
             }
@@ -2224,13 +2169,7 @@
      * @emits Highcharts.Series#events:translate
      */
     public translate(): void {
-<<<<<<< HEAD
-
-=======
-        if (!this.processedXData) { // Hidden series
-            this.processData();
-        }
->>>>>>> e8d9f5a6
+
         this.generatePoints();
 
         const series = this,
