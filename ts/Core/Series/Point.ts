--- conflicted
+++ resolved
@@ -1079,7 +1079,6 @@
                 }
             }
 
-<<<<<<< HEAD
             // Record changes in the data table
             i = point.index;
             const row: DataTable.RowObject = {};
@@ -1087,11 +1086,6 @@
                 row[key] = (point as any)[key];
             }
             series.table.setRow(row, i);
-=======
-            // Record changes in the parallel arrays
-            i = point.index as any;
-            series.updateParallelArrays(point, i);
->>>>>>> e8d9f5a6
 
             // Record the options to options.data. If the old or the new config
             // is an object, use point options, otherwise use raw options
