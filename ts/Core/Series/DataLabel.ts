--- conflicted
+++ resolved
@@ -43,7 +43,6 @@
 import TC from '../../Shared/Helpers/TypeChecker.js';
 import AH from '../../Shared/Helpers/ArrayHelper.js';
 const {
-<<<<<<< HEAD
     splat,
     pushUnique
 } = AH;
@@ -51,19 +50,8 @@
 const { defined, extend, merge, objectEach } = OH;
 const { fireEvent } = EH;
 const {
-    pick
-=======
-    defined,
-    extend,
-    fireEvent,
-    isArray,
-    isString,
-    merge,
-    objectEach,
     pick,
-    pInt,
-    splat
->>>>>>> 5ea875f6
+    pInt
 } = U;
 
 /* *
