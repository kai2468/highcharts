/* *
 *
 *  (c) 2010-2021 Torstein Honsi
 *
 *  License: www.highcharts.com/license
 *
 *  !!!!!!! SOURCE GETS TRANSPILED BY TYPESCRIPT. EDIT TS FILE ONLY. !!!!!!!
 *
 * */

'use strict';

/* *
 *
 *  Imports
 *
 * */

import type Chart from '../../Chart/Chart';
import type Series from '../../Series/Series';
import type { StackOverflowValue } from './StackingOptions';
import type SVGElement from '../../Renderer/SVG/SVGElement';
import type { YAxisOptions } from '../AxisOptions';

import A from '../../Animation/AnimationUtilities.js';
const { getDeferredAnimation } = A;
import Axis from '../Axis.js';
import SeriesRegistry from '../../Series/SeriesRegistry.js';
const { series: { prototype: seriesProto } } = SeriesRegistry;
import StackItem from './StackItem.js';
import U from '../../Utilities.js';
const {
    addEvent,
    correctFloat,
    defined,
    destroyObjectProperties,
    fireEvent,
    isArray,
    isNumber,
    objectEach,
    pick
} = U;

/* *
 *
 *  Declarations
 *
 * */

declare module '../AxisComposition' {
    interface AxisComposition {
        stacking?: AxisAdditions;
    }
}

declare module '../../Chart/ChartLike'{
    interface ChartLike {
        getStacks(): void;
    }
}

declare module '../../Series/PointLike' {
    interface PointLike {
        leftCliff?: number;
        rightCliff?: number;
    }
}

declare module '../../Series/SeriesLike' {
    interface SeriesLike {
        isRadialBar?: boolean;
        negStacks?: boolean;
        singleStacks?: false;
        stack?: StackOverflowValue;
        stackedYData?: (Array<number>|Array<Array<number>>);
        stackKey?: string;
        getStackIndicator(
            stackIndicator: (StackItemIndicatorObject|undefined),
            x: number,
            index: number,
            key?: string
        ): StackItemIndicatorObject;
        modifyStacks(): void;
        percentStacker(
            pointExtremes: Array<number>,
            stack: StackItem,
            i: number
        ): void;
        setGroupedPoints(
            axis: StackingAxis
        ): void;
        setStackedPoints(
            axis: StackingAxis,
            stackingParam?: string
        ): void;
    }
}

interface StackerFunction {
    (
        this: Series,
        pointExtremes: Array<number>,
        stack: StackItem,
        i: number
    ): void;
}

export interface StackItemIndicatorObject {
    index: number;
    key?: string;
    stackKey?: string;
    x: number;
}

declare class StackingAxis extends Axis {
    stacking: AxisAdditions;
}

/* *
 *
 *  Functions
 *
 * */

/**
 * Generate stacks for each series and calculate stacks total values
 *
 * @private
 * @function Highcharts.Chart#getStacks
 */
function chartGetStacks(
    this: Chart
): void {
    const chart = this,
        inverted = chart.inverted;

    // Reset stacks for each axis
    chart.axes.forEach((axis): void => {
        if (axis.stacking && axis.stacking.stacks && axis.hasVisibleSeries) {
            axis.stacking.oldStacks = axis.stacking.stacks;
        }
    });

    chart.series.forEach((series): void => {
        const xAxisOptions = series.xAxis && series.xAxis.options || {};

        if (series.options.stacking && series.reserveSpace()) {
            series.stackKey = [
                series.type,
                pick(series.options.stack, ''),
                inverted ? xAxisOptions.top : xAxisOptions.left,
                inverted ? xAxisOptions.height : xAxisOptions.width
            ].join(',');
        }
    });
}

/**
 * @private
 */
function onAxisDestroy(this: Axis): void {
    const stacking = this.stacking;

    if (stacking) {
        const stacks = stacking.stacks;

        // Destroy each stack total
        objectEach(stacks, (
            stack: Record<string, StackItem>,
            stackKey: string
        ): void => {
            destroyObjectProperties(stack);
            delete stacks[stackKey];
        });

        stacking.stackTotalGroup?.destroy();
    }

}

/**
 * @private
 */
function onAxisInit(this: Axis): void {
    if (!this.stacking) {
        this.stacking = new AxisAdditions(this as StackingAxis);
    }
}

/**
 * Get stack indicator, according to it's x-value, to determine points with the
 * same x-value
 *
 * @private
 * @function Highcharts.Series#getStackIndicator
 */
function seriesGetStackIndicator(
    stackIndicator: (StackItemIndicatorObject|undefined),
    x: number,
    index: number,
    key?: string
): StackItemIndicatorObject {
    // Update stack indicator, when:
    // first point in a stack || x changed || stack type (negative vs positive)
    // changed:
    if (
        !defined(stackIndicator) ||
        stackIndicator.x !== x ||
        (key && stackIndicator.stackKey !== key)
    ) {
        stackIndicator = {
            x: x,
            index: 0,
            key,
            stackKey: key
        };
    } else {
        stackIndicator.index++;
    }

    stackIndicator.key = [index, x, stackIndicator.index].join(',');

    return stackIndicator;
}

/**
 * Iterate over all stacks and compute the absolute values to percent
 *
 * @private
 * @function Highcharts.Series#modifyStacks
 */
function seriesModifyStacks(
    this: Series
): void {
    const series = this,
        yAxis = series.yAxis as StackingAxis,
        stackKey = series.stackKey || '',
        stacks = yAxis.stacking.stacks,
        processedXData = series.processedXData,
        stacking = series.options.stacking,
        stacker: (StackerFunction|undefined) =
            (series as AnyRecord)[stacking + 'Stacker'];

    let stackIndicator: StackItemIndicatorObject;

    if (stacker) { // Modifier function exists (Series.percentStacker etc.)
        [stackKey, '-' + stackKey].forEach((key): void => {
            let i = processedXData.length,
                x,
                stackItem: StackItem|undefined,
                pointExtremes;

            while (i--) {
                x = processedXData[i];
                stackIndicator = series.getStackIndicator(
                    stackIndicator,
                    x,
                    series.index,
                    key
                );
                stackItem = stacks[key]?.[x];
                pointExtremes = stackItem?.points[stackIndicator.key || ''];
                if (pointExtremes) {
                    stacker.call(series, pointExtremes, stackItem, i);
                }
            }
        });
    }
}

/**
 * Modifier function for percent stacks. Blows up the stack to 100%.
 *
 * @private
 * @function Highcharts.Series#percentStacker
 */
function seriesPercentStacker(
    this: Series,
    pointExtremes: Array<number>,
    stack: StackItem,
    i: number
): void {
    const totalFactor = stack.total ? 100 / stack.total : 0;

    // Y bottom value
    pointExtremes[0] = correctFloat(pointExtremes[0] * totalFactor);
    // Y value
    pointExtremes[1] = correctFloat(pointExtremes[1] * totalFactor);
    (this.stackedYData as any)[i] = pointExtremes[1];
}

/**
 * Set grouped points in a stack-like object. When `centerInCategory` is true,
 * and `stacking` is not enabled, we need a pseudo (horizontal) stack in order
 * to handle grouping of points within the same category.
 *
 * @private
 * @function Highcharts.Series#setGroupedPoints
 * @return {void}
 */
function seriesSetGroupedPoints(
    this: Series,
    axis: StackingAxis
): void {

    if (
        this.options.centerInCategory &&
        (this.is('column') || this.is('columnrange')) &&
        // With stacking enabled, we already have stacks that we can compute
        // from
        !this.options.stacking &&
        // With only one series, we don't need to consider centerInCategory
        this.chart.series.length > 1
    ) {
        seriesProto.setStackedPoints.call(this, axis, 'group');

    // After updating, if we now have proper stacks, we must delete the group
    // pseudo stacks (#14980)
    } else {
        axis.stacking.resetStacks();
    }
}

/**
 * Adds series' points value to corresponding stack
 *
 * @private
 * @function Highcharts.Series#setStackedPoints
 */
function seriesSetStackedPoints(
    this: Series,
    axis: StackingAxis,
    stackingParam?: string
): void {

    const chart = this.chart,
        type = stackingParam || this.options.stacking;

<<<<<<< HEAD
    if (
        !type || (
            this.visible !== true &&
            chart.options.chart.ignoreHiddenSeries !== false
        ) ||
        // Group stacks (centerInCategory) belong on the x-axis, other stacks on
        // the y-axis.
        ({ group: 'xAxis' }[type] || 'yAxis') !== axis.coll
    ) {
=======
    if (!stacking || !this.reserveSpace()) {
>>>>>>> b82ffd0b
        return;
    }

    const series = this,
        xData = series.processedXData,
        yData = series.processedYData,
        stackedYData = [],
        yDataLength = yData.length,
        seriesOptions = series.options,
        threshold = seriesOptions.threshold || 0,
        stackThreshold = seriesOptions.startFromThreshold ? threshold : 0,
        stackOption = seriesOptions.stack,
        stackKey = stackingParam ?
            `${series.type},${type}` : (series.stackKey || ''),
        negKey = '-' + stackKey,
        negStacks = series.negStacks,
        stacking = axis.stacking,
        stacks = stacking.stacks,
        oldStacks = stacking.oldStacks;

    let stackIndicator: (StackItemIndicatorObject|undefined),
        isNegative,
        stack,
        other,
        key: string,
        pointKey: string,
        i,
        x,
        y;


    stacking.stacksTouched += 1;

    // Loop over the non-null y values and read them into a local array
    for (i = 0; i < yDataLength; i++) {
        x = (xData as any)[i];
        y = (yData as any)[i];
        stackIndicator = series.getStackIndicator(
            stackIndicator,
            x,
            series.index
        );
        pointKey = stackIndicator.key || '';
        // Read stacked values into a stack based on the x value,
        // the sign of y and the stack key. Stacking is also handled for null
        // values (#739)
        isNegative = negStacks && y < (stackThreshold ? 0 : threshold);
        key = isNegative ? negKey : stackKey;

        // Create empty object for this stack if it doesn't exist yet
        if (!stacks[key]) {
            stacks[key] = {};
        }

        // Initialize StackItem for this x
        if (!stacks[key][x]) {
            if (oldStacks[key]?.[x]) {
                stacks[key][x] = oldStacks[key][x];
                stacks[key][x].total = null;
            } else {
                stacks[key][x] = new StackItem(
                    axis,
                    (axis.options as YAxisOptions).stackLabels as any,
                    !!isNegative,
                    x,
                    stackOption
                );
            }
        }

        // If the StackItem doesn't exist, create it first
        stack = stacks[key][x];
        if (y !== null) {
            stack.points[pointKey] = stack.points[series.index] = [
                pick(stack.cumulative, stackThreshold)
            ];

            // Record the base of the stack
            if (!defined(stack.cumulative)) {
                stack.base = pointKey;
            }
            stack.touched = stacking.stacksTouched;

            // In area charts, if there are multiple points on the same X value,
            // let the area fill the full span of those points
            if (stackIndicator.index > 0 && series.singleStacks === false) {
                stack.points[pointKey][0] = stack.points[
                    series.index + ',' + x + ',0'
                ][0];
            }

        // When updating to null, reset the point stack (#7493)
        } else {
            delete stack.points[pointKey];
            delete stack.points[series.index];
        }

        // Add value to the stack total
        let total = stack.total || 0;
        if (type === 'percent') {

            // Percent stacked column, totals are the same for the positive and
            // negative stacks
            other = isNegative ? stackKey : negKey;
            if (negStacks && stacks[other]?.[x]) {
                other = stacks[other][x];
                total = other.total =
                    Math.max(other.total || 0, total) +
                    Math.abs(y) || 0;

            // Percent stacked areas
            } else {
                total = correctFloat(total + (Math.abs(y) || 0));
            }

        } else if (type === 'group') {
            if (isArray(y)) {
                y = y[0];
            }

            // In this stack, the total is the number of valid points
            if (y !== null) {
                total++;
            }

        } else {
            total = correctFloat(total + (y || 0));
        }

        if (type === 'group') {
            // This point's index within the stack, pushed to stack.points[1]
            stack.cumulative = (total || 1) - 1;
        } else {
            stack.cumulative = correctFloat(
                pick(stack.cumulative, stackThreshold) +
                (y || 0)
            );
        }
        stack.total = total;

        if (y !== null) {
            stack.points[pointKey].push(stack.cumulative);
            stackedYData[i] = stack.cumulative;
            stack.hasValidPoints = true;
        }
    }

    if (type === 'percent') {
        stacking.usePercentage = true;
    }

    if (type !== 'group') {
        this.stackedYData = stackedYData; // To be used in getExtremes
    }

    // Reset old stacks
    stacking.oldStacks = {};
}

/* *
 *
 *  Classes
 *
 * */

/**
 * Adds stacking support to axes.
 * @private
 * @class
 */
class AxisAdditions {

    /* *
     *
     *  Constructors
     *
     * */

    public constructor(axis: StackingAxis) {
        this.axis = axis;
    }

    /* *
     *
     *  Properties
     *
     * */

    axis: StackingAxis;
    oldStacks: Record<string, Record<string, StackItem>> = {};
    stacks: Record<string, Record<string, StackItem>> = {};
    stacksTouched: number = 0;
    stackTotalGroup?: SVGElement;
    usePercentage?: boolean;

    /* *
     *
     *  Functions
     *
     * */

    /**
     * Build the stacks from top down
     * @private
     */
    public buildStacks(): void {
        const stacking = this,
            axis = stacking.axis,
            axisSeries = axis.series,
            isXAxis = axis.coll === 'xAxis',
            reversedStacks = axis.options.reversedStacks,
            len = axisSeries.length;

        let actualSeries: Series,
            i: number;

        this.resetStacks();

        stacking.usePercentage = false;
        i = len;
        while (i--) {
            actualSeries = axisSeries[reversedStacks ? i : len - i - 1];
            if (isXAxis) {
                actualSeries.setGroupedPoints(axis);
            }
            actualSeries.setStackedPoints(axis);
        }

        // Loop up again to compute percent and stream stack
        if (!isXAxis) {
            for (i = 0; i < len; i++) {
                axisSeries[i].modifyStacks();
            }
        }
        fireEvent(axis, 'afterBuildStacks');
    }

    /**
     * @private
     */
    public cleanStacks(): void {
        if (this.oldStacks) {
            this.stacks = this.oldStacks;

            // Reset stacks
            objectEach(this.stacks, (type): void => {
                objectEach(type, (stack): void => {
                    stack.cumulative = stack.total;
                });
            });
        }

    }

    /**
     * Set all the stacks to initial states and destroy unused ones.
     * @private
     */
    public resetStacks(): void {
        objectEach(this.stacks, (type): void => {
            objectEach(type, (stack, x): void => {
                // Clean up memory after point deletion (#1044, #4320)
                if (
                    isNumber(stack.touched) &&
                    stack.touched < this.stacksTouched
                ) {
                    stack.destroy();
                    delete type[x];

                // Reset stacks
                } else {
                    stack.total = null;
                    stack.cumulative = null;
                }
            });
        });
    }

    /**
     * @private
     */
    public renderStackTotals(): void {
        const stacking = this,
            axis = stacking.axis,
            chart = axis.chart,
            renderer = chart.renderer,
            stacks = stacking.stacks,
            stackLabelsAnim = axis.options.stackLabels?.animation,
            animationConfig = getDeferredAnimation(
                chart,
                stackLabelsAnim || false
            ),
            stackTotalGroup = stacking.stackTotalGroup = (
                stacking.stackTotalGroup ||
                renderer
                    .g('stack-labels')
                    .attr({
                        zIndex: 6,
                        opacity: 0
                    })
                    .add()
            );

        // The plotLeft/Top will change when y axis gets wider so we need to
        // translate the stackTotalGroup at every render call. See bug #506
        // and #516
        stackTotalGroup.translate(chart.plotLeft, chart.plotTop);

        // Render each stack total
        objectEach(stacks, (type): void => {
            objectEach(type, (stack): void => {
                stack.render(stackTotalGroup);
            });
        });
        stackTotalGroup.animate({
            opacity: 1
        }, animationConfig);
    }
}


/* *
 *
 *  Composition
 *
 * */

namespace StackingAxis {

    /* *
     *
     *  Constants
     *
     * */

    const composedMembers: Array<unknown> = [];

    /* *
     *
     *  Functions
     *
     * */

    /**
     * Extends axis with stacking support.
     * @private
     */
    export function compose(
        AxisClass: typeof Axis,
        ChartClass: typeof Chart,
        SeriesClass: typeof Series
    ): void {

        if (U.pushUnique(composedMembers, AxisClass)) {
            addEvent(AxisClass, 'init', onAxisInit);
            addEvent(AxisClass, 'destroy', onAxisDestroy);
        }

        if (U.pushUnique(composedMembers, ChartClass)) {
            const chartProto = ChartClass.prototype;

            chartProto.getStacks = chartGetStacks;
        }

        if (U.pushUnique(composedMembers, SeriesClass)) {
            const seriesProto = SeriesClass.prototype;

            seriesProto.getStackIndicator = seriesGetStackIndicator;
            seriesProto.modifyStacks = seriesModifyStacks;
            seriesProto.percentStacker = seriesPercentStacker;
            seriesProto.setGroupedPoints = seriesSetGroupedPoints;
            seriesProto.setStackedPoints = seriesSetStackedPoints;
        }

    }

}

/* *
 *
 *  Registry
 *
 * */

declare module '../AxisType' {
    interface AxisTypeRegistry {
        StackingAxis: StackingAxis;
    }
}

/* *
 *
 *  Default Export
 *
 * */

export default StackingAxis;<|MERGE_RESOLUTION|>--- conflicted
+++ resolved
@@ -333,22 +333,15 @@
     stackingParam?: string
 ): void {
 
-    const chart = this.chart,
-        type = stackingParam || this.options.stacking;
-
-<<<<<<< HEAD
+    const type = stackingParam || this.options.stacking;
+
     if (
-        !type || (
-            this.visible !== true &&
-            chart.options.chart.ignoreHiddenSeries !== false
-        ) ||
+        !type ||
+        !this.reserveSpace() ||
         // Group stacks (centerInCategory) belong on the x-axis, other stacks on
         // the y-axis.
         ({ group: 'xAxis' }[type] || 'yAxis') !== axis.coll
     ) {
-=======
-    if (!stacking || !this.reserveSpace()) {
->>>>>>> b82ffd0b
         return;
     }
 
