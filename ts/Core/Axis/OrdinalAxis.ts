/* *
 *
 *  (c) 2010-2024 Torstein Honsi
 *
 *  License: www.highcharts.com/license
 *
 *  !!!!!!! SOURCE GETS TRANSPILED BY TYPESCRIPT. EDIT TS FILE ONLY. !!!!!!!
 *
 * */

'use strict';

/* *
 *
 *  Imports
 *
 * */

import type { NavigatorAxisComposition } from './NavigatorAxisComposition';
import type FlagSeries from '../../Series/Flags/FlagsSeries';
import type TickPositionsArray from './TickPositionsArray';
import type Time from '../Time';

import Axis from './Axis.js';
import Chart from '../Chart/Chart.js';
import H from '../Globals.js';
const { composed } = H;
import Point from '../Series/Point.js';
import Series from '../Series/Series.js';
import U from '../Utilities.js';
const {
    addEvent,
    correctFloat,
    css,
    defined,
    error,
    isNumber,
    pick,
    pushUnique,
    timeUnits
} = U;

/* *
 *
 *  Declarations
 *
 * */

declare module './AxisComposition' {
    interface AxisComposition {
        ordinal?: OrdinalAxis.Additions;
        /** @deprecated */
        getTimeTicks(
            normalizedInterval: Time.TimeNormalizedObject,
            min: number,
            max: number,
            startOfWeek?: number,
            positions?: Array<number>,
            closestDistance?: number,
            findHigherRanks?: boolean
        ): TickPositionsArray;
        /** @deprecated */
        lin2val(val: number): number;
        /** @deprecated */
        val2lin(val: number, toIndex?: boolean): number;
    }
}

declare module './AxisOptions' {
    interface AxisOptions {
        keepOrdinalPadding?: boolean;
    }
}

declare module './TimeTicksInfoObject' {
    interface TimeTicksInfoObject {
        segmentStarts?: Array<number>;
    }
}

declare module './AxisType' {
    interface AxisTypeRegistry {
        OrdinalAxis: OrdinalAxis.Composition;
    }
}

/* *
 *
 *  Composition
 *
 * */

/**
 * Extends the axis with ordinal support.
 * @private
 */
namespace OrdinalAxis {

    /* *
     *
     *  Declarations
     *
     * */

    export declare class Composition extends Axis {
        forceOrdinal?: boolean;
        isInternal?: boolean;
        ordinal: Additions;
        getTimeTicks(
            normalizedInterval: Time.TimeNormalizedObject,
            min: number,
            max: number,
            startOfWeek: number,
            positions?: Array<number>,
            closestDistance?: number,
            findHigherRanks?: boolean
        ): TickPositionsArray;
        index2val(val: number): number;
        lin2val(val: number): number;
        ordinal2lin: Composition['val2lin'];
        val2lin(val: number, toIndex?: boolean): number;
    }

    /* *
     *
     *  Functions
     *
     * */

    /**
     * Extends the axis with ordinal support.
     *
     * @private
     *
     * @param AxisClass
     * Axis class to extend.
     *
     * @param ChartClass
     * Chart class to use.
     *
     * @param SeriesClass
     * Series class to use.
     */
    export function compose<T extends typeof Axis>(
        AxisClass: T,
        SeriesClass: typeof Series,
        ChartClass: typeof Chart
    ): (typeof Composition&T) {

        if (pushUnique(composed, compose)) {
            const axisProto = AxisClass.prototype as Composition;

            axisProto.getTimeTicks = getTimeTicks;
            axisProto.index2val = index2val;
            axisProto.lin2val = lin2val;
            axisProto.val2lin = val2lin;
            // Record this to prevent overwriting by broken-axis module (#5979)
            axisProto.ordinal2lin = axisProto.val2lin;

            addEvent(AxisClass, 'afterInit', onAxisAfterInit);
            addEvent(
                AxisClass as (T&typeof Composition),
                'foundExtremes',
                onAxisFoundExtremes
            );
            addEvent(AxisClass, 'afterSetScale', onAxisAfterSetScale);
            addEvent(
                AxisClass,
                'initialAxisTranslation',
                onAxisInitialAxisTranslation
            );

            addEvent(ChartClass, 'pan', onChartPan);

            addEvent(SeriesClass, 'updatedData', onSeriesUpdatedData);
        }

        return AxisClass as (typeof Composition&T);
    }
    /**
     * In an ordinal axis, there might be areas with dense consentrations of
     * points, then large gaps between some. Creating equally distributed
     * ticks over this entire range may lead to a huge number of ticks that
     * will later be removed. So instead, break the positions up in
     * segments, find the tick positions for each segment then concatenize
     * them. This method is used from both data grouping logic and X axis
     * tick position logic.
     * @private
     */
    function getTimeTicks(
        this: Axis,
        normalizedInterval: Time.TimeNormalizedObject,
        min: number,
        max: number,
        startOfWeek?: number,
        positions: Array<number> = [],
        closestDistance: number = 0,
        findHigherRanks?: boolean
    ): TickPositionsArray {

        const higherRanks = {} as Record<string, string>,
            tickPixelIntervalOption = this.options.tickPixelInterval,
            time = this.chart.time,
            // Record all the start positions of a segment, to use when
            // deciding what's a gap in the data.
            segmentStarts = [];
        let end,
            segmentPositions,
            hasCrossedHigherRank,
            info,
            outsideMax,
            start = 0,
            groupPositions = [] as TickPositionsArray,
            lastGroupPosition = -Number.MAX_VALUE;

        // The positions are not always defined, for example for ordinal
        // positions when data has regular interval (#1557, #2090)
        if (
            (!this.options.ordinal && !this.options.breaks) ||
            !positions ||
            positions.length < 3 ||
            typeof min === 'undefined'
        ) {
            return time.getTimeTicks.apply(time, arguments as any);
        }

        // Analyze the positions array to split it into segments on gaps
        // larger than 5 times the closest distance. The closest distance is
        // already found at this point, so we reuse that instead of
        // computing it again.
        const posLength = positions.length;

        for (end = 0; end < posLength; end++) {

            outsideMax = end && positions[end - 1] > max;

            if (positions[end] < min) { // Set the last position before min
                start = end;
            }

            if (
                end === posLength - 1 ||
                positions[end + 1] - positions[end] > closestDistance * 5 ||
                outsideMax
            ) {

                // For each segment, calculate the tick positions from the
                // getTimeTicks utility function. The interval will be the
                // same regardless of how long the segment is.
                if (positions[end] > lastGroupPosition) { // #1475

                    segmentPositions = time.getTimeTicks(
                        normalizedInterval,
                        positions[start],
                        positions[end],
                        startOfWeek
                    );

                    // Prevent duplicate groups, for example for multiple
                    // segments within one larger time frame (#1475)
                    while (
                        segmentPositions.length &&
                        segmentPositions[0] <= lastGroupPosition
                    ) {
                        segmentPositions.shift();
                    }
                    if (segmentPositions.length) {
                        lastGroupPosition =
                            segmentPositions[segmentPositions.length - 1];
                    }

                    segmentStarts.push(groupPositions.length);
                    groupPositions = groupPositions.concat(
                        segmentPositions
                    ) as any;
                }
                // Set start of next segment
                start = end + 1;
            }

            if (outsideMax) {
                break;
            }
        }

        // Get the grouping info from the last of the segments. The info is
        // the same for all segments.
        if (segmentPositions) {
            info = (segmentPositions as any).info;

            // Optionally identify ticks with higher rank, for example
            // when the ticks have crossed midnight.
            if (findHigherRanks && info.unitRange <= timeUnits.hour) {
                end = groupPositions.length - 1;

                // Compare points two by two
                for (start = 1; start < end; start++) {
                    if (
                        time.dateFormat('%d', groupPositions[start]) !==
                        time.dateFormat('%d', groupPositions[start - 1])
                    ) {
                        higherRanks[groupPositions[start]] = 'day';
                        hasCrossedHigherRank = true;
                    }
                }

                // If the complete array has crossed midnight, we want
                // to mark the first positions also as higher rank
                if (hasCrossedHigherRank) {
                    higherRanks[groupPositions[0]] = 'day';
                }
                info.higherRanks = higherRanks;
            }

            // Save the info
            info.segmentStarts = segmentStarts;
            groupPositions.info = info;

        } else {
            error(12, false, this.chart);
        }
        // Don't show ticks within a gap in the ordinal axis, where the
        // space between two points is greater than a portion of the tick
        // pixel interval
        if (findHigherRanks && defined(tickPixelIntervalOption)) {

            const length = groupPositions.length,
                translatedArr = [],
                distances = [];
            let itemToRemove,
                translated,
                lastTranslated,
                medianDistance,
                distance,
                i = length;
            // Find median pixel distance in order to keep a reasonably even
            // distance between ticks (#748)
            while (i--) {
                translated = this.translate(groupPositions[i]);
                if (lastTranslated) {
                    distances[i] = lastTranslated - (translated as any);
                }
                translatedArr[i] = lastTranslated = translated;
            }
            distances.sort();
            medianDistance = distances[Math.floor(distances.length / 2)];
            if (medianDistance < (tickPixelIntervalOption as any) * 0.6) {
                medianDistance = null;
            }

            // Now loop over again and remove ticks where needed
            i = groupPositions[length - 1] > max ? length - 1 : length; // #817
            lastTranslated = void 0;
            while (i--) {
                translated = translatedArr[i];
                distance = Math.abs(
                    (lastTranslated as any) - (translated as any)
                );
                // #4175 - when axis is reversed, the distance, is negative but
                // tickPixelIntervalOption positive, so we need to compare the
                // same values

                // Remove ticks that are closer than 0.6 times the pixel
                // interval from the one to the right, but not if it is close to
                // the median distance (#748).
                if (
                    lastTranslated &&
                    distance < (tickPixelIntervalOption as any) * 0.8 &&
                    (medianDistance === null || distance < medianDistance * 0.8)
                ) {

                    // Is this a higher ranked position with a normal
                    // position to the right?
                    if (
                        higherRanks[groupPositions[i]] &&
                        !higherRanks[groupPositions[i + 1]]
                    ) {

                        // Yes: remove the lower ranked neighbour to the
                        // right
                        itemToRemove = i + 1;
                        lastTranslated = translated; // #709

                    } else {

                        // No: remove this one
                        itemToRemove = i;
                    }

                    groupPositions.splice(itemToRemove, 1);

                } else {
                    lastTranslated = translated;
                }
            }
        }
        return groupPositions;
    }

    /**
     * Get axis position of given index of the extended ordinal positions.
     * Used only when panning an ordinal axis.
     *
     * @private
     * @function Highcharts.Axis#index2val
     * @param {number} index
     * The index value of searched point
     */
    function index2val(this: OrdinalAxis.Composition, index: number): number {
        const axis = this,
            ordinal = axis.ordinal,
            // Context could be changed to extendedOrdinalPositions.
            ordinalPositions = ordinal.positions;

        // The visible range contains only equally spaced values.
        if (!ordinalPositions) {
            return index;
        }

        let i = ordinalPositions.length - 1,
            distance;

        if (index < 0) { // out of range, in effect panning to the left
            index = ordinalPositions[0];
        } else if (index > i) { // out of range, panning to the right
            index = ordinalPositions[i];
        } else { // split it up
            i = Math.floor(index);
            distance = index - i; // the decimal
        }

        if (typeof distance !== 'undefined' &&
            typeof ordinalPositions[i] !== 'undefined') {
            return ordinalPositions[i] + (distance ?
                distance *
                    (ordinalPositions[i + 1] - ordinalPositions[i]) :
                0);
        }
        return index;
    }

    /**
     * Translate from linear (internal) to axis value.
     *
     * @private
     * @function Highcharts.Axis#lin2val
     * @param {number} val
     * The linear abstracted value.
     */
    function lin2val(this: OrdinalAxis.Composition, val: number): number {
        const axis = this,
            ordinal = axis.ordinal,
            localMin = axis.old ? axis.old.min : axis.min,
            localA = axis.old ? axis.old.transA : axis.transA;
        // Always use extendedPositions (#19816)
        let positions = ordinal.getExtendedPositions();

        // In some cases (especially in early stages of the chart creation) the
        // getExtendedPositions might return undefined.
        if (positions && positions.length) {
            // Convert back from modivied value to pixels. // #15970
            const pixelVal = correctFloat(
                    (val - (localMin as number)) * localA +
                    axis.minPixelPadding),
                index = correctFloat(
                    ordinal.getIndexOfPoint(pixelVal, positions)
                ),
                mantissa = correctFloat(index % 1);

            // Check if the index is inside position array. If true,
            // read/approximate value for that exact index.
            if (index >= 0 && index <= positions.length - 1) {
                const leftNeighbour = positions[Math.floor(index)],
                    rightNeighbour = positions[Math.ceil(index)],
                    distance = rightNeighbour - leftNeighbour;

                return positions[Math.floor(index)] + mantissa * distance;
            }
        }
        // If the value is outside positions array, return initial value
        return val; // #16784
    }

    /**
     * Internal function to calculate the precise index in ordinalPositions
     * array.
     * @private
     */
    function getIndexInArray(ordinalPositions: Array<number>, val: number): number {
        const index =
        OrdinalAxis.Additions.findIndexOf(ordinalPositions, val, true);
        if (ordinalPositions[index] === val) {
            return index;
        }
        const percent =
            (val - ordinalPositions[index]) /
            (ordinalPositions[index + 1] - ordinalPositions[index]);
        return index + percent;
    }

    /**
    * @private
    */
    function onAxisAfterInit(this: Axis): void {
        const axis = this;

        if (!axis.ordinal) {
            axis.ordinal = new OrdinalAxis.Additions(axis as Composition);
        }
    }

    /**
     * @private
     */
    function onAxisFoundExtremes(this: Composition): void {
        const axis = this as Composition,
            { eventArgs, options } = axis;

        if (
            axis.isXAxis &&
            defined(options.overscroll) &&
            isNumber(axis.max) &&
            isNumber(axis.min) &&
            axis.max === axis.dataMax &&
            (
                // Panning is an exception. We don't want to apply overscroll
                // when panning over the dataMax
                eventArgs?.trigger !== 'pan' ||
                axis.isInternal
            ) &&
            // Scrollbar buttons are the other execption
            eventArgs?.trigger !== 'navigator'
        ) {
<<<<<<< HEAD
            const overscroll = axis.ordinal.convertOverscroll(
                axis.options.overscroll
            );

            (axis.max as any) += overscroll;

            // Live data and buttons require translation for the min:
            if (!axis.isInternal && defined(axis.userMin)) {
                (axis.min as any) += overscroll;
=======

            axis.max += options.overscroll;

            // Live data and buttons require translation for the min:
            if (
                !axis.isInternal &&
                defined(axis.userMin) &&
                eventArgs?.trigger !== 'mousewheel'
            ) {
                axis.min += options.overscroll;
>>>>>>> 04577452
            }
        }
    }

    /**
     * For ordinal axis, that loads data async, redraw axis after data is
     * loaded. If we don't do that, axis will have the same extremes as
     * previously, but ordinal positions won't be calculated. See #10290
     * @private
     */
    function onAxisAfterSetScale(this: Axis): void {
        const axis = this;

        if (axis.horiz && !axis.isDirty) {
            axis.isDirty = axis.isOrdinal &&
                axis.chart.navigator &&
                !(axis.chart.navigator as any).adaptToUpdatedData;
        }
    }

    /**
     * @private
     */
    function onAxisInitialAxisTranslation(this: Axis): void {
        const axis = this;

        if (axis.ordinal) {
            axis.ordinal.beforeSetTickPositions();
            axis.tickInterval = axis.ordinal.postProcessTickInterval(
                axis.tickInterval
            );
        }
    }

    /**
     * Extending the Chart.pan method for ordinal axes
     * @private
     */
    function onChartPan(this: Chart, e: Event): void {
        const chart = this,
            xAxis = chart.xAxis[0] as OrdinalAxis.Composition,
            overscroll = xAxis.ordinal.convertOverscroll(
                xAxis.options.overscroll
            ),
            chartX = (e as any).originalEvent.chartX,
            panning = chart.options.chart.panning;
        let runBase = false;

        if (
            panning &&
            panning.type !== 'y' &&
            xAxis.options.ordinal &&
            xAxis.series.length
        ) {

            const mouseDownX = chart.mouseDownX,
                extremes = xAxis.getExtremes(),
                dataMax = extremes.dataMax,
                min = extremes.min,
                max = extremes.max,
                hoverPoints = chart.hoverPoints,
                closestPointRange = (
                    xAxis.closestPointRange ||
                    (xAxis.ordinal && xAxis.ordinal.overscrollPointsRange)
                ),
                pointPixelWidth = (
                    xAxis.translationSlope *
                    (xAxis.ordinal.slope || (closestPointRange as any))
                ),
                // how many ordinal units did we move?
                movedUnits = Math.round(
                    ((mouseDownX as any) - chartX) / pointPixelWidth),
                // get index of all the chart's points
                extendedOrdinalPositions = xAxis.ordinal.getExtendedPositions(),
                extendedAxis = {
                    ordinal: {
                        positions: extendedOrdinalPositions,
                        extendedOrdinalPositions: extendedOrdinalPositions
                    }
                },
                index2val = xAxis.index2val,
                val2lin = xAxis.val2lin;
            let trimmedRange,
                ordinalPositions,
                searchAxisLeft,
                searchAxisRight;

            // we have an ordinal axis, but the data is equally spaced
            if (!extendedAxis.ordinal.positions) {
                runBase = true;

            } else if (Math.abs(movedUnits) > 1) {

                // Remove active points for shared tooltip
                if (hoverPoints) {
                    hoverPoints.forEach(function (point: Point): void {
                        point.setState();
                    });
                }

                if (movedUnits < 0) {
                    searchAxisLeft = extendedAxis;
                    searchAxisRight = xAxis.ordinal.positions ?
                        xAxis : extendedAxis;
                } else {
                    searchAxisLeft = xAxis.ordinal.positions ?
                        xAxis : extendedAxis;
                    searchAxisRight = extendedAxis;
                }

                // In grouped data series, the last ordinal position represents
                // the grouped data, which is to the left of the real data max.
                // If we don't compensate for this, we will be allowed to pan
                // grouped data series passed the right of the plot area.
                ordinalPositions = searchAxisRight.ordinal.positions;
                if (dataMax >
                    (ordinalPositions as any)[
                        (ordinalPositions as any).length - 1
                    ]
                ) {
                    (ordinalPositions as any).push(dataMax);
                }

                // Get the new min and max values by getting the ordinal index
                // for the current extreme, then add the moved units and
                // translate back to values. This happens on the extended
                // ordinal positions if the new position is out of range, else
                // it happens on the current x axis which is smaller and faster.
                chart.setFixedRange(max - min);

                trimmedRange = (xAxis as NavigatorAxisComposition).navigatorAxis
                    .toFixedRange(
                        void 0,
                        void 0,
                        index2val.apply(searchAxisLeft, [
                            val2lin.apply(searchAxisLeft, [min, true]) +
                            movedUnits
                        ]),
                        index2val.apply(searchAxisRight, [
                            val2lin.apply(searchAxisRight, [max, true]) +
                            movedUnits
                        ])
                    );

                // Apply it if it is within the available data range
                if (
                    trimmedRange.min >= Math.min(extremes.dataMin, min) &&
                    trimmedRange.max <= Math.max(dataMax, max) + overscroll
                ) {
                    xAxis.setExtremes(
                        trimmedRange.min,
                        trimmedRange.max,
                        true,
                        false,
                        { trigger: 'pan' }
                    );
                }

                chart.mouseDownX = chartX; // set new reference for next run
                css(chart.container, { cursor: 'move' });
            }

        } else {
            runBase = true;
        }

        // revert to the linear chart.pan version
        if (runBase || (panning && /y/.test(panning.type))) {
            if (overscroll) {
                xAxis.max = (xAxis.dataMax as any) + overscroll;
            }
        } else {
            e.preventDefault();
        }
    }
    /**
     * @private
     */
    function onSeriesUpdatedData(this: Series): void {
        const xAxis = this.xAxis as Composition;
        // Destroy the extended ordinal index on updated data
        // and destroy extendedOrdinalPositions, #16055.
        if (xAxis && xAxis.options.ordinal) {
            delete xAxis.ordinal.index;
        }
    }

    /**
     * Translate from a linear axis value to the corresponding ordinal axis
     * position. If there are no gaps in the ordinal axis this will be the
     * same. The translated value is the value that the point would have if
     * the axis was linear, using the same min and max.
     *
     * @private
     * @function Highcharts.Axis#val2lin
     * @param {number} val
     * The axis value.
     * @param {boolean} [toIndex]
     * Whether to return the index in the ordinalPositions or the new value.
     */
    function val2lin(
        this: OrdinalAxis.Composition,
        val: number,
        toIndex?: boolean
    ): number {
        const axis = this,
            ordinal = axis.ordinal,
            ordinalPositions = ordinal.positions;
        let slope = ordinal.slope,
            extendedOrdinalPositions;

        if (!ordinalPositions) {
            return val;
        }

        const ordinalLength = ordinalPositions.length;
        let ordinalIndex;
        // If the searched value is inside visible plotArea, ivastigate the
        // value basing on ordinalPositions.
        if (
            ordinalPositions[0] <= val &&
            ordinalPositions[ordinalLength - 1] >= val
        ) {
            ordinalIndex = getIndexInArray(ordinalPositions, val);
            // final return value is based on ordinalIndex
        } else {
            extendedOrdinalPositions =
                ordinal.getExtendedPositions &&
                ordinal.getExtendedPositions();
            if (!(
                extendedOrdinalPositions && extendedOrdinalPositions.length
            )) {

                return val;
            }

            const length = extendedOrdinalPositions.length;

            if (!slope) {
                slope =
                    (extendedOrdinalPositions[length - 1] -
                        extendedOrdinalPositions[0]) /
                    length;
            }
            // OriginalPointReference is equal to the index of
            // first point of ordinalPositions in extendedOrdinalPositions.

            const originalPositionsReference = getIndexInArray(
                extendedOrdinalPositions,
                ordinalPositions[0]
            );

            // If the searched value is outside the visiblePlotArea,
            // check if it is inside extendedOrdinalPositions.
            if (
                val >= extendedOrdinalPositions[0] &&
                val <=
                    extendedOrdinalPositions[
                        length - 1
                    ]
            ) {
                // Return Value
                ordinalIndex = getIndexInArray(extendedOrdinalPositions, val) -
                    originalPositionsReference;
            } else {
                if (!toIndex) {
                    // If the value is outside positions array,
                    // return initial value, #16784
                    return val;
                }
                // Since ordinal.slope is the average distance between 2
                // points on visible plotArea, this can be used to calculete
                // the approximate position of the point, which is outside
                // the extededOrdinalPositions.
                if (val < extendedOrdinalPositions[0]) {
                    const diff = extendedOrdinalPositions[0] - val,
                        approximateIndexOffset = diff / slope;
                    ordinalIndex =
                        -originalPositionsReference -
                        approximateIndexOffset;
                } else {
                    const diff =
                            val -
                            extendedOrdinalPositions[
                                length - 1
                            ],
                        approximateIndexOffset = diff / slope;
                    ordinalIndex =
                        approximateIndexOffset +
                        length -
                        originalPositionsReference;
                }
            }
        }

        return toIndex ? ordinalIndex : (slope as any) * (ordinalIndex || 0) +
                    (ordinal.offset as any);
    }

    /* *
     *
     *  Classes
     *
     * */

    /**
     * @private
     */
    export class Additions {

        /* *
         *
         *  Constructors
         *
         * */

        /**
         * @private
         */
        public constructor(axis: Composition) {
            this.axis = axis;
        }

        /* *
         *
         *  Properties
         *
         * */

        public axis: Composition;
        public groupIntervalFactor?: number;
        public index?: Record<string, Array<number>> = {};
        public offset?: number;
        public overscrollPointsRange?: number;
        public positions?: Array<number>;
        public slope?: number;

        /* *
        *
        *  Functions
        *
        * */

        /**
         * Calculate the ordinal positions before tick positions are calculated.
         * @private
         */
        public beforeSetTickPositions(): void {
            const axis = this.axis,
                ordinal = axis.ordinal,
                extremes = axis.getExtremes(),
                min = extremes.min,
                max = extremes.max,
                hasBreaks = axis.brokenAxis?.hasBreaks,
                isOrdinal = axis.options.ordinal;

            let len,
                uniqueOrdinalPositions,
                dist,
                minIndex,
                maxIndex,
                slope,
                i,
                ordinalPositions = [] as Array<number>,
                overscrollPointsRange = Number.MAX_VALUE,
                useOrdinal = false,
                adjustOrdinalExtremesPoints = false,
                isBoosted = false;

            // Apply the ordinal logic
            if (isOrdinal || hasBreaks) { // #4167 YAxis is never ordinal ?
                let distanceBetweenPoint = 0;

                axis.series.forEach(function (series, i): void {
                    uniqueOrdinalPositions = [];

                    // For an axis with multiple series, check if the distance
                    // between points is identical throughout all series.
                    if (
                        i > 0 &&
                        series.options.id !== 'highcharts-navigator-series' &&
                        series.processedXData.length > 1
                    ) {
                        adjustOrdinalExtremesPoints =
                            distanceBetweenPoint !== series.processedXData[1] -
                                series.processedXData[0];
                    }
                    distanceBetweenPoint =
                        series.processedXData[1] - series.processedXData[0];

                    if (series.boosted) {
                        isBoosted = series.boosted;
                    }

                    if (
                        series.reserveSpace() &&
                        (
                            (series as FlagSeries)
                                .takeOrdinalPosition !== false || hasBreaks
                        )
                    ) {

                        // concatenate the processed X data into the existing
                        // positions, or the empty array
                        ordinalPositions = ordinalPositions.concat(
                            series.processedXData as any
                        );

                        len = ordinalPositions.length;

                        // remove duplicates (#1588)
                        ordinalPositions.sort(function (
                            a: number,
                            b: number
                        ): number {
                            // without a custom function it is sorted as strings
                            return a - b;
                        });

                        overscrollPointsRange = Math.min(
                            overscrollPointsRange,
                            pick(
                                // Check for a single-point series:
                                series.closestPointRange,
                                overscrollPointsRange
                            )
                        );

                        if (len) {

                            i = 0;
                            while (i < len - 1) {
                                if (
                                    ordinalPositions[i] !==
                                    ordinalPositions[i + 1]
                                ) {
                                    uniqueOrdinalPositions.push(
                                        ordinalPositions[i + 1]
                                    );
                                }
                                i++;
                            }

                            // Check first item:
                            if (
                                uniqueOrdinalPositions[0] !==
                                ordinalPositions[0]
                            ) {
                                uniqueOrdinalPositions.unshift(
                                    ordinalPositions[0]
                                );
                            }

                            ordinalPositions = uniqueOrdinalPositions;
                        }
                    }
                });

                // If the distance between points is not identical throughout
                // all series, remove the first and last ordinal position to
                // avoid enabling ordinal logic when it is not needed, #17405.
                // Only for boosted series because changes are negligible.
                if (adjustOrdinalExtremesPoints && isBoosted) {
                    ordinalPositions.pop();
                    ordinalPositions.shift();
                }

                // cache the length
                len = ordinalPositions.length;

                // Check if we really need the overhead of mapping axis data
                // against the ordinal positions. If the series consist of
                // evenly spaced data any way, we don't need any ordinal logic.
                if (len > 2) { // two points have equal distance by default
                    dist = ordinalPositions[1] - ordinalPositions[0];
                    i = len - 1;
                    while (i-- && !useOrdinal) {
                        if (
                            ordinalPositions[i + 1] - ordinalPositions[i] !==
                            dist
                        ) {
                            useOrdinal = true;
                        }
                    }

                    // When zooming in on a week, prevent axis padding for
                    // weekends even though the data within the week is evenly
                    // spaced.
                    if (
                        !axis.options.keepOrdinalPadding &&
                        (
                            ordinalPositions[0] - min > dist ||
                            (
                                max -
                                ordinalPositions[ordinalPositions.length - 1]
                            ) > dist
                        )
                    ) {
                        useOrdinal = true;
                    }
                } else if (axis.options.overscroll) {
                    if (len === 2) {
                        // Exactly two points, distance for overscroll is fixed:
                        overscrollPointsRange =
                            ordinalPositions[1] - ordinalPositions[0];
                    } else if (len === 1) {
                        // We have just one point, closest distance is unknown.
                        // Assume then it is last point and overscrolled range:
                        overscrollPointsRange = axis.ordinal.convertOverscroll(
                            axis.options.overscroll
                        );
                        ordinalPositions = [
                            ordinalPositions[0],
                            ordinalPositions[0] + overscrollPointsRange
                        ];
                    } else {
                        // In case of zooming in on overscrolled range, stick to
                        // the old range:
                        overscrollPointsRange = (
                            ordinal.overscrollPointsRange as any
                        );
                    }
                }

                // Record the slope and offset to compute the linear values from
                // the array index. Since the ordinal positions may exceed the
                // current range, get the start and end positions within it
                // (#719, #665b)
                if (useOrdinal || axis.forceOrdinal) {

                    if (axis.options.overscroll) {
                        ordinal.overscrollPointsRange = overscrollPointsRange;
                        ordinalPositions = ordinalPositions.concat(
                            ordinal.getOverscrollPositions()
                        );
                    }

                    // Register
                    ordinal.positions = ordinalPositions;

                    // This relies on the ordinalPositions being set. Use
                    // Math.max and Math.min to prevent padding on either sides
                    // of the data.
                    minIndex = axis.ordinal2lin( // #5979
                        Math.max(
                            min,
                            ordinalPositions[0]
                        ),
                        true
                    );
                    maxIndex = Math.max(axis.ordinal2lin(
                        Math.min(
                            max,
                            ordinalPositions[ordinalPositions.length - 1]
                        ),
                        true
                    ), 1); // #3339

                    // Set the slope and offset of the values compared to the
                    // indices in the ordinal positions.
                    ordinal.slope = slope =
                        (max - min) / (maxIndex - minIndex);
                    ordinal.offset = min - (minIndex * slope);

                } else {
                    ordinal.overscrollPointsRange = pick(
                        axis.closestPointRange,
                        ordinal.overscrollPointsRange
                    );
                    ordinal.positions = axis.ordinal.slope = ordinal.offset =
                        void 0;
                }
            }

            axis.isOrdinal = isOrdinal && useOrdinal; // #3818, #4196, #4926
            ordinal.groupIntervalFactor = null as any; // reset for next run
        }

        /**
         * Faster way of using the Array.indexOf method.
         * Works for sorted arrays only with unique values.
         *
         * @param {Array} sortedArray
         *        The sorted array inside which we are looking for.
         * @param {number} key
         *        The key to being found.
         * @param {boolean} indirectSearch
         *        In case of lack of the point in the array, should return
         *        value be equal to -1 or the closest smaller index.
         *  @private
         */
        public static findIndexOf(
            sortedArray: Array<number>,
            key: number,
            indirectSearch?: boolean
        ): number {
            let start = 0,
                end = sortedArray.length - 1,
                middle;

            while (start < end) {
                middle = Math.ceil((start + end) / 2);

                // Key found as the middle element.
                if (sortedArray[middle] <= key) {
                    // Continue searching to the right.
                    start = middle;
                } else {
                    // Continue searching to the left.
                    end = middle - 1;
                }
            }
            if (sortedArray[start] === key) {
                return start;
            }
            // Key could not be found.
            return !indirectSearch ? -1 : start;
        }

        /**
         * Get the ordinal positions for the entire data set. This is necessary
         * in chart panning because we need to find out what points or data
         * groups are available outside the visible range. When a panning
         * operation starts, if an index for the given grouping does not exists,
         * it is created and cached. This index is deleted on updated data, so
         * it will be regenerated the next time a panning operation starts.
         * @private
         */
        public getExtendedPositions(): Array<number> {
            const ordinal = this,
                axis = ordinal.axis,
                axisProto = axis.constructor.prototype,
                chart = axis.chart,
                grouping = axis.series[0].currentDataGrouping,
                key = grouping ?
                    grouping.count + (grouping.unitName as any) :
                    'raw',
                overscroll = axis.ordinal.convertOverscroll(
                    axis.options.overscroll
                ),
                extremes = axis.getExtremes();
            let fakeAxis: Composition,
                fakeSeries: Series = void 0 as any,
                ordinalIndex = ordinal.index;

            // If this is the first time, or the ordinal index is deleted by
            // updatedData,
            // create it.
            if (!ordinalIndex) {
                ordinalIndex = ordinal.index = {};
            }


            if (!ordinalIndex[key]) {

                // Create a fake axis object where the extended ordinal
                // positions are emulated
                fakeAxis = {
                    series: [],
                    chart: chart,
                    forceOrdinal: false,
                    getExtremes: function (): Axis.ExtremesObject {
                        return {
                            min: extremes.dataMin,
                            max: extremes.dataMax + (overscroll as any)
                        } as any;
                    },
                    applyGrouping: axisProto.applyGrouping,
                    getGroupPixelWidth: axisProto.getGroupPixelWidth,
                    getTimeTicks: axisProto.getTimeTicks,
                    options: {
                        ordinal: true
                    },
                    ordinal: {
                        getGroupIntervalFactor: this.getGroupIntervalFactor
                    },
                    ordinal2lin: axisProto.ordinal2lin, // #6276
                    getIndexOfPoint: axisProto.getIndexOfPoint,
                    val2lin: axisProto.val2lin // #2590
                } as any;
                fakeAxis.ordinal.axis = fakeAxis;

                // Add the fake series to hold the full data, then apply
                // processData to it
                axis.series.forEach(function (series): void {
                    fakeSeries = {
                        xAxis: fakeAxis,
                        xData: (series.xData as any).slice(),
                        chart: chart,
                        groupPixelWidth: series.groupPixelWidth,
                        destroyGroupedData: H.noop,
                        getProcessedData: Series.prototype.getProcessedData,
                        applyGrouping: Series.prototype.applyGrouping,
                        reserveSpace: Series.prototype.reserveSpace,
                        visible: series.visible
                    } as any;

                    fakeSeries.xData = (fakeSeries.xData as any).concat(
                        ordinal.getOverscrollPositions()
                    );

                    fakeSeries.options = {
                        dataGrouping: grouping ? {
                            firstAnchor: 'firstPoint',
                            anchor: 'middle',
                            lastAnchor: 'lastPoint',
                            enabled: true,
                            forced: true,
                            // doesn't matter which, use the fastest
                            approximation: 'open',
                            units: [[
                                (grouping as any).unitName,
                                [grouping.count]
                            ]]
                        } : {
                            enabled: false
                        }
                    };
                    fakeAxis.series.push(fakeSeries);

                    series.processData.apply(fakeSeries);
                });
                fakeAxis.applyGrouping({ hasExtremesChanged: true });

                // Force to use the ordinal when points are evenly spaced (e.g.
                // weeks), #3825.
                if (
                    (
                        fakeSeries.closestPointRange !==
                        fakeSeries.basePointRange
                    ) &&
                    fakeSeries.currentDataGrouping
                ) {
                    fakeAxis.forceOrdinal = true;
                }

                // Run beforeSetTickPositions to compute the ordinalPositions
                axis.ordinal.beforeSetTickPositions.apply({ axis: fakeAxis });

                // Cache it
                ordinalIndex[key] = fakeAxis.ordinal.positions as any;
            }
            return ordinalIndex[key];
        }

        /**
         * Find the factor to estimate how wide the plot area would have been if
         * ordinal gaps were included. This value is used to compute an imagined
         * plot width in order to establish the data grouping interval.
         *
         * A real world case is the intraday-candlestick example. Without this
         * logic, it would show the correct data grouping when viewing a range
         * within each day, but once moving the range to include the gap between
         * two days, the interval would include the cut-away night hours and the
         * data grouping would be wrong. So the below method tries to compensate
         * by identifying the most common point interval, in this case days.
         *
         * An opposite case is presented in issue #718. We have a long array of
         * daily data, then one point is appended one hour after the last point.
         * We expect the data grouping not to change.
         *
         * In the future, if we find cases where this estimation doesn't work
         * optimally, we might need to add a second pass to the data grouping
         * logic, where we do another run with a greater interval if the number
         * of data groups is more than a certain fraction of the desired group
         * count.
         * @private
         */
        public getGroupIntervalFactor(
            xMin: number,
            xMax: number,
            series: Series
        ): number {
            const ordinal = this,
                processedXData = series.processedXData,
                len = (processedXData as any).length,
                distances = [];
            let median,
                i,
                groupIntervalFactor = ordinal.groupIntervalFactor;


            // Only do this computation for the first series, let the other
            // inherit it (#2416)
            if (!groupIntervalFactor) {

                // Register all the distances in an array
                for (i = 0; i < len - 1; i++) {
                    distances[i] = (
                        (processedXData as any)[i + 1] -
                        (processedXData as any)[i]
                    );
                }

                // Sort them and find the median
                distances.sort(function (a: number, b: number): number {
                    return a - b;
                });
                median = distances[Math.floor(len / 2)];

                // Compensate for series that don't extend through the entire
                // axis extent. #1675.
                xMin = Math.max(xMin, (processedXData as any)[0]);
                xMax = Math.min(xMax, (processedXData as any)[len - 1]);

                ordinal.groupIntervalFactor = groupIntervalFactor =
                    (len * median) / (xMax - xMin);
            }

            // Return the factor needed for data grouping
            return groupIntervalFactor;
        }

        /**
         * Get index of point inside the ordinal positions array.
         *
         * @private
         * @param {number} val
         * The pixel value of a point.
         *
         * @param {Array<number>} [ordinallArray]
         * An array of all points available on the axis for the given data set.
         * Either ordinalPositions if the value is inside the plotArea or
         * extendedOrdinalPositions if not.
         */
        public getIndexOfPoint(
            val: number,
            ordinalArray: Array<number>
        ): number {
            const ordinal = this,
                axis = ordinal.axis;
            let firstPointVal = 0;

            // Check whether the series has at least one point inside the chart
            const hasPointsInside = function (series: Series): boolean {
                const { min, max } = axis;

                if (defined(min) && defined(max)) {
                    return series.points.some((point): boolean =>
                        point.x >= min && point.x <= max
                    );
                }

                return false;
            };

            let firstPointX: number;

            // When more series assign to axis, find the smallest one, #15987.
            axis.series.forEach((series): void => {
                const firstPoint = series.points?.[0];

                if (
                    defined(firstPoint?.plotX) &&
                    (
                        firstPoint.plotX < firstPointX ||
                        !defined(firstPointX)
                    ) &&
                    hasPointsInside(series)
                ) {
                    firstPointX = firstPoint.plotX;
                    firstPointVal = firstPoint.x;
                }
            });

            // If undefined, give a default value
            firstPointX ??= axis.minPixelPadding;

            // Distance in pixels between two points on the ordinal axis in the
            // current zoom.
            const ordinalPointPixelInterval = axis.translationSlope * (
                    ordinal.slope ||
                    axis.closestPointRange ||
                    ordinal.overscrollPointsRange as number
                ),
                // toValue for the first point.
                shiftIndex = correctFloat(
                    (val - firstPointX) / ordinalPointPixelInterval);

            return Additions.findIndexOf(
                ordinalArray,
                firstPointVal,
                true
            ) + shiftIndex;
        }

        /**
         * Get ticks for an ordinal axis within a range where points don't
         * exist. It is required when overscroll is enabled. We can't base on
         * points, because we may not have any, so we use approximated
         * pointRange and generate these ticks between Axis.dataMax,
         * Axis.dataMax + Axis.overscroll evenly spaced. Used in panning and
         * navigator scrolling.
         * @private
         */
        public getOverscrollPositions(): Array<number> {
            const ordinal = this,
                axis = ordinal.axis,
                extraRange = ordinal.convertOverscroll(
                    axis.options.overscroll
                ),
                distance = ordinal.overscrollPointsRange,
                positions = [];

            let max = axis.dataMax;

            if (defined(distance)) {
                // Max + pointRange because we need to scroll to the last

                while (
                    (max as any) <= (axis.dataMax as any) + (extraRange as any)
                ) {
                    (max as any) += (distance as any);
                    positions.push(max);
                }

            }

            return positions as any;
        }
        /**
         * Make the tick intervals closer because the ordinal gaps make the
         * ticks spread out or cluster.
         * @private
         */
        public postProcessTickInterval(tickInterval: number): number {
            // Problem: https://jsfiddle.net/highcharts/FQm4E/1/. This is a case
            // where this algorithm doesn't work optimally. In this case, the
            // tick labels are spread out per week, but all the gaps reside
            // within weeks. So we have a situation where the labels are courser
            // than the ordinal gaps, and thus the tick interval should not be
            // altered.
            const ordinal = this,
                axis = ordinal.axis,
                ordinalSlope = ordinal.slope;
            let ret;


            if (ordinalSlope) {
                if (!axis.options.breaks) {
                    ret = (
                        tickInterval /
                        (ordinalSlope / axis.closestPointRange)
                    );
                } else {
                    ret = axis.closestPointRange || tickInterval; // #7275
                }
            } else {
                ret = tickInterval;
            }
            return ret;
        }

        /**
         * If overscroll is pixel or pecentage value, convert it to axis range.
         *
         * @private
         * @param {number | string} overscroll
         * Overscroll value in axis range, pixels or percentage value.
         * @return {number}
         * Overscroll value in axis range.
         */
        public convertOverscroll(overscroll : number | string = 0) : number {
            const ordinal = this,
                axis = ordinal.axis,
                overscrollValue = parseInt(overscroll as any, 10);

            if (!defined(axis.max) || !defined(axis.min)) {
                return 0;
            }

            if (/%$/.test(overscroll as any)) {
                // If overscroll is percentage
                return (axis.max - axis.min) *
                    overscrollValue / 100;
            }

            if (/px/.test(overscroll as any)) {
                // If overscroll is pixels

                // overscroll is limited to 90% of the axis width
                // to prevent division by zero
                const limitedOverscrollValue = Math.min(
                        overscrollValue,
                        axis.width * 0.9
                    ),
                    axisRange = axis.max - axis.min,
                    rangeWithOverscroll = (axisRange * axis.width) /
                        (axis.width - limitedOverscrollValue);

                return rangeWithOverscroll - axisRange;
            }

            if (isNaN(overscrollValue)) {
                // If overscroll is a string but not pixels or percentage,
                // return 0 as no overscroll
                return 0;
            }

            return overscrollValue;
        }
    }

}

/* *
 *
 *  Default Export
 *
 * */

export default OrdinalAxis;<|MERGE_RESOLUTION|>--- conflicted
+++ resolved
@@ -531,19 +531,11 @@
             // Scrollbar buttons are the other execption
             eventArgs?.trigger !== 'navigator'
         ) {
-<<<<<<< HEAD
             const overscroll = axis.ordinal.convertOverscroll(
-                axis.options.overscroll
+                options.overscroll
             );
 
-            (axis.max as any) += overscroll;
-
-            // Live data and buttons require translation for the min:
-            if (!axis.isInternal && defined(axis.userMin)) {
-                (axis.min as any) += overscroll;
-=======
-
-            axis.max += options.overscroll;
+            axis.max += overscroll;
 
             // Live data and buttons require translation for the min:
             if (
@@ -551,8 +543,7 @@
                 defined(axis.userMin) &&
                 eventArgs?.trigger !== 'mousewheel'
             ) {
-                axis.min += options.overscroll;
->>>>>>> 04577452
+                axis.min += overscroll;
             }
         }
     }
