--- conflicted
+++ resolved
@@ -1232,15 +1232,12 @@
                         destroyGroupedData: H.noop,
                         getProcessedData: Series.prototype.getProcessedData,
                         applyGrouping: Series.prototype.applyGrouping,
-<<<<<<< HEAD
                         table: {
                             columns: [],
                             rowCount: 0
-                        }
-=======
+                        },
                         reserveSpace: Series.prototype.reserveSpace,
                         visible: series.visible
->>>>>>> 67ac3f4a
                     } as any;
 
                     fakeSeries.xData = (fakeSeries.xData as any).concat(
