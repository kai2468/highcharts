/* *
 *
 *  (c) 2016 Highsoft AS
 *  Authors: Lars A. V. Cabrera
 *
 *  License: www.highcharts.com/license
 *
 *  !!!!!!! SOURCE GETS TRANSPILED BY TYPESCRIPT. EDIT TS FILE ONLY. !!!!!!!
 *
 * */

'use strict';

/* *
 *
 *  Imports
 *
 * */

import type {
    AxisLabelFormatterContextObject,
    AxisOptions
} from './AxisOptions';
import type { AxisTypeOptions } from './AxisType';
import type ChartOptions from '../Chart/ChartOptions';
import type ColorType from '../Color/ColorType';
import type Point from '../Series/Point';
import type PositionObject from '../Renderer/PositionObject';
import type FontMetricsObject from '../Renderer/FontMetricsObject';
import type SizeObject from '../Renderer/SizeObject';
import type SVGElement from '../Renderer/SVG/SVGElement';
import type SVGPath from '../Renderer/SVG/SVGPath';
import type TickPositionsArray from './TickPositionsArray';
import type Time from '../Time';

import Axis from './Axis.js';
import AxisDefaults from './AxisDefaults.js';
import Chart from '../Chart/Chart.js';
import H from '../Globals.js';
const { dateFormats } = H;
import Tick from './Tick.js';
import U from '../Utilities.js';
const {
    addEvent,
    defined,
    erase,
    find,
    isArray,
    isNumber,
    merge,
    pick,
    timeUnits,
    wrap
} = U;

/* *
 *
 *  Declarations
 *
 * */

declare module './AxisComposition' {
    interface AxisComposition {
        grid?: GridAxisComposition['grid'];
    }
}

declare module './AxisLike' {
    interface AxisLike {
        axisBorder?: SVGElement;
        hiddenLabels: Array<SVGElement>;
        hiddenMarks: Array<SVGElement>;
        rightWall?: SVGElement;
        getMaxLabelDimensions(
            ticks: Record<string, Tick>,
            tickPositions: Array<(number|string)>
        ): SizeObject;
        addExtraBorder(
            path: SVGPath,
        ): SizeObject;
    }
}

declare module './AxisOptions' {
    interface AxisLabelFormatterContextObject {
        point?: Point;
    }
    interface AxisOptions {
        grid?: GridAxisOptions;
        isInternal?: boolean;
    }
}

declare module '../Chart/ChartLike'{
    interface ChartLike {
        marginRight: ChartOptions['marginRight'];
    }
}

declare module './TickLike' {
    interface TickLike {
        slotWidth?: number;
    }
}

declare module './AxisType' {
    interface AxisTypeRegistry {
        GridAxis: GridAxisComposition;
    }
}

export interface GridAxisComposition extends Axis {
    grid: GridAxisAdditions;
    linkedParent?: GridAxisComposition;
}

export interface GridAxisOptions {
    borderColor?: ColorType;
    borderWidth?: number;
    cellHeight?: number;
    columns?: Array<AxisOptions>;
    enabled?: boolean;
}

/* *
 *
 *  Enums
 *
 * */

/**
 * Enum for which side the axis is on. Maps to axis.side.
 * @private
 */
enum GridAxisSide {
    top = 0,
    right = 1,
    bottom = 2,
    left = 3
}

/* *
 *
 *  Constants
 *
 * */

const composedClasses: Array<Function> = [];

/* *
 *
 *  Functions
 *
 * */

/**
 * @private
 */
function argsToArray(args: IArguments): Array<any> {
    return Array.prototype.slice.call(args, 1);
}

/**
 * @private
 */
function isObject(x: unknown): x is object {
    // Always use strict mode
    return U.isObject(x, true);
}

/**
 * @private
 */
function applyGridOptions(axis: Axis): void {
    const options = axis.options;

    // Center-align by default
    /*
    if (!options.labels) {
        options.labels = {};
    }
    */
    options.labels.align = pick(options.labels.align, 'center');

    // @todo: Check against tickLabelPlacement between/on etc

    /* Prevents adding the last tick label if the axis is not a category
       axis.
       Since numeric labels are normally placed at starts and ends of a
       range of value, and this module makes the label point at the value,
       an "extra" label would appear. */
    if (!axis.categories) {
        options.showLastLabel = false;
    }

    // Prevents rotation of labels when squished, as rotating them would not
    // help.
    axis.labelRotation = 0;
    options.labels.rotation = 0;
}

/**
 * Extends axis class with grid support.
 * @private
 */
function compose<T extends typeof Axis>(
    AxisClass: T,
    ChartClass: typeof Chart,
    TickClass: typeof Tick
): (T&typeof GridAxis) {

    if (composedClasses.indexOf(AxisClass) === -1) {
        composedClasses.push(AxisClass);

        AxisClass.keepProps.push('grid');
        AxisClass.prototype.getMaxLabelDimensions = getMaxLabelDimensions;

        wrap(AxisClass.prototype, 'unsquish', wrapUnsquish);

        // Add event handlers
        addEvent(AxisClass, 'init', onInit);
        addEvent(AxisClass, 'afterGetOffset', onAfterGetOffset);
        addEvent(
            AxisClass,
            'afterGetTitlePosition',
            onAfterGetTitlePosition
        );
        addEvent(AxisClass, 'afterInit', onAfterInit);
        addEvent(AxisClass, 'afterRender', onAfterRender);
        addEvent(
            AxisClass,
            'afterSetAxisTranslation',
            onAfterSetAxisTranslation
        );
        addEvent(AxisClass, 'afterSetOptions', onAfterSetOptions);
        addEvent(AxisClass, 'afterSetOptions', onAfterSetOptions2);
        addEvent(AxisClass, 'afterSetScale', onAfterSetScale);
        addEvent(AxisClass, 'afterTickSize', onAfterTickSize);
        addEvent(AxisClass, 'trimTicks', onTrimTicks);
        addEvent(AxisClass, 'destroy', onDestroy);
    }

    if (composedClasses.indexOf(ChartClass) === -1) {
        addEvent(ChartClass, 'afterSetChartSize', onChartAfterSetChartSize);
    }

    if (composedClasses.indexOf(TickClass) === -1) {
        addEvent(
            TickClass,
            'afterGetLabelPosition',
            onTickAfterGetLabelPosition
        );
        addEvent(TickClass, 'labelFormat', onTickLabelFormat);
    }

    return AxisClass as (T&typeof GridAxis);
}


/**
 * Get the largest label width and height.
 *
 * @private
 * @function Highcharts.Axis#getMaxLabelDimensions
 *
 * @param {Highcharts.Dictionary<Highcharts.Tick>} ticks
 * All the ticks on one axis.
 *
 * @param {Array<number|string>} tickPositions
 * All the tick positions on one axis.
 *
 * @return {Highcharts.SizeObject}
 * Object containing the properties height and width.
 *
 * @todo Move this to the generic axis implementation, as it is used there.
 */
function getMaxLabelDimensions(
    this: Axis,
    ticks: Record<string, Tick>,
    tickPositions: Array<(number|string)>
): SizeObject {
    const dimensions: SizeObject = {
        width: 0,
        height: 0
    };

    tickPositions.forEach(function (pos: (number|string)): void {
        const tick = ticks[pos];

        let labelHeight = 0,
            labelWidth = 0,
            label: SVGElement;

        if (isObject(tick)) {
            label = isObject(tick.label) ? tick.label : ({} as any);

            // Find width and height of label
            labelHeight = label.getBBox ? label.getBBox().height : 0;
            if (label.textStr && !isNumber(label.textPxLength)) {
                label.textPxLength = label.getBBox().width;
            }
            labelWidth = isNumber(label.textPxLength) ?
                // Math.round ensures crisp lines
                Math.round(label.textPxLength) :
                0;

            if (label.textStr) {
                // Set the tickWidth same as the label width after ellipsis
                // applied #10281
                labelWidth = Math.round(label.getBBox().width);
            }
            // Update the result if width and/or height are larger
            dimensions.height = Math.max(labelHeight, dimensions.height);
            dimensions.width = Math.max(labelWidth, dimensions.width);
        }
    });

    // For tree grid, add indentation
    if (
        this.options.type === 'treegrid' &&
        this.treeGrid &&
        this.treeGrid.mapOfPosToGridNode
    ) {
        const treeDepth = this.treeGrid.mapOfPosToGridNode[-1].height || 0;
        dimensions.width += (
            this.options.labels.indentation *
            (treeDepth - 1)
        );
    }

    return dimensions;
}

/**
 * Handle columns and getOffset.
 * @private
 */
function onAfterGetOffset(this: Axis): void {
    const {
        grid
    } = this;

    (grid && grid.columns || []).forEach(function (column: Axis): void {
        column.getOffset();
    });
}

/**
 * @private
 */
function onAfterGetTitlePosition(
    this: Axis,
    e: { titlePosition: PositionObject }
): void {
    const axis = this;
    const options = axis.options;
    const gridOptions = options.grid || {};

    if (gridOptions.enabled === true) {
        // compute anchor points for each of the title align options
        const {
            axisTitle,
            height: axisHeight,
            horiz,
            left: axisLeft,
            offset,
            opposite,
            options,
            top: axisTop,
            width: axisWidth
        } = axis;
        const tickSize = axis.tickSize();
        const titleWidth = axisTitle && axisTitle.getBBox().width;
        const xOption = options.title.x;
        const yOption = options.title.y;
        const titleMargin = pick(options.title.margin, horiz ? 5 : 10);
        const titleFontSize = axis.chart.renderer.fontMetrics(
            options.title.style.fontSize,
            axisTitle
        ).f;
        const crispCorr = tickSize ? tickSize[0] / 2 : 0;

        // TODO account for alignment
        // the position in the perpendicular direction of the axis
        const offAxis = (
            (horiz ? axisTop + axisHeight : axisLeft) +
            (horiz ? 1 : -1) * // horizontal axis reverses the margin
            (opposite ? -1 : 1) * // so does opposite axes
            crispCorr +
            (axis.side === GridAxisSide.bottom ? titleFontSize : 0)
        );

        e.titlePosition.x = horiz ?
            axisLeft - (titleWidth || 0) / 2 - titleMargin + xOption :
            offAxis + (opposite ? axisWidth : 0) + offset + xOption;
        e.titlePosition.y = horiz ?
            (
                offAxis -
                (opposite ? axisHeight : 0) +
                (opposite ? titleFontSize : -titleFontSize) / 2 +
                offset +
                yOption
            ) :
            axisTop - titleMargin + yOption;
    }
}

/**
 * @private
 */
function onAfterInit(this: Axis): void {
    const axis = this as GridAxisComposition;
    const {
        chart,
        options: {
            grid: gridOptions = {}
        },
        userOptions
    } = axis;

    if (gridOptions.enabled) {
        applyGridOptions(axis);
    }

    if (gridOptions.columns) {
        const columns = axis.grid.columns = [] as Array<GridAxisComposition>;

        let columnIndex = axis.grid.columnIndex = 0;

        // Handle columns, each column is a grid axis
        while (++columnIndex < gridOptions.columns.length) {
            const columnOptions = merge(
                userOptions,
                gridOptions.columns[
                    gridOptions.columns.length - columnIndex - 1
                ],
                {
                    linkedTo: 0,
                    // Force to behave like category axis
                    type: 'category',
                    // Disable by default the scrollbar on the grid axis
                    scrollbar: {
                        enabled: false
                    }
                }
            );

            delete (columnOptions.grid as any).columns; // Prevent recursion

            const column =
                new Axis(axis.chart, columnOptions) as GridAxisComposition;
            column.grid.isColumn = true;
            column.grid.columnIndex = columnIndex;

<<<<<<< HEAD
                // Remove column axis from chart axes array, and place it
                // in the columns array.
                erase(chart.axes, column);
                erase(chart[axis.coll] || [], column);
                columns.push(column);
            }
=======
            // Remove column axis from chart axes array, and place it
            // in the columns array.
            erase(chart.axes, column);
            erase((chart as any)[axis.coll], column);
            columns.push(column);
>>>>>>> 5e5299d4
        }
    }
}

/**
 * Draw an extra line on the far side of the outermost axis,
 * creating floor/roof/wall of a grid. And some padding.
 * ```
 * Make this:
 *             (axis.min) __________________________ (axis.max)
 *                           |    |    |    |    |
 * Into this:
 *             (axis.min) __________________________ (axis.max)
 *                        ___|____|____|____|____|__
 * ```
 * @private
 */
function onAfterRender(this: Axis): void {
    const axis = this,
        grid = axis.grid,
        options = axis.options,
        gridOptions = options.grid || {};

    if (gridOptions.enabled === true) {
        const min = axis.min || 0,
            max = axis.max || 0;

        // @todo acutual label padding (top, bottom, left, right)
        axis.maxLabelDimensions = axis.getMaxLabelDimensions(
            axis.ticks,
            axis.tickPositions
        );

        // Remove right wall before rendering if updating
        if (axis.rightWall) {
            axis.rightWall.destroy();
        }

        /*
        Draw an extra axis line on outer axes
                    >
        Make this:    |______|______|______|___

                    > _________________________
        Into this:    |______|______|______|__|
                                                */
        if (axis.grid && axis.grid.isOuterAxis() && axis.axisLine) {

            const lineWidth = options.lineWidth;
            if (lineWidth) {
                const linePath = axis.getLinePath(lineWidth),
                    startPoint = linePath[0],
                    endPoint = linePath[1],
                    // Negate distance if top or left axis
                    // Subtract 1px to draw the line at the end of the tick
                    tickLength = (axis.tickSize('tick') || [1])[0],
                    distance = (tickLength - 1) * ((
                        axis.side === GridAxisSide.top ||
                        axis.side === GridAxisSide.left
                    ) ? -1 : 1);

                // If axis is horizontal, reposition line path vertically
                if (startPoint[0] === 'M' && endPoint[0] === 'L') {
                    if (axis.horiz) {
                        startPoint[2] += distance;
                        endPoint[2] += distance;
                    } else {
                        startPoint[1] += distance;
                        endPoint[1] += distance;
                    }
                }

                // If it doesn't exist, add an upper and lower border
                // for the vertical grid axis.
                if (!axis.horiz && axis.chart.marginRight) {
                    const upperBorderStartPoint = startPoint,
                        upperBorderEndPoint: SVGPath.Segment = [
                            'L',
                            axis.left,
                            startPoint[2] || 0
                        ],
                        upperBorderPath = [
                            upperBorderStartPoint,
                            upperBorderEndPoint
                        ],
                        lowerBorderEndPoint: SVGPath.Segment = [
                            'L',
                            axis.chart.chartWidth - axis.chart.marginRight,
                            axis.toPixels(max + axis.tickmarkOffset)
                        ],
                        lowerBorderStartPoint: SVGPath.Segment = [
                            'M',
                            endPoint[1] || 0,
                            axis.toPixels(max + axis.tickmarkOffset)
                        ],
                        lowerBorderPath = [
                            lowerBorderStartPoint,
                            lowerBorderEndPoint
                        ];

                    if (!axis.grid.upperBorder && min % 1 !== 0) {
                        axis.grid.upperBorder = axis.grid.renderBorder(
                            upperBorderPath
                        );
                    }
                    if (axis.grid.upperBorder) {
                        axis.grid.upperBorder.attr({
                            stroke: options.lineColor,
                            'stroke-width': options.lineWidth
                        });
                        axis.grid.upperBorder.animate({
                            d: upperBorderPath
                        });
                    }

                    if (!axis.grid.lowerBorder && max % 1 !== 0) {
                        axis.grid.lowerBorder = axis.grid.renderBorder(
                            lowerBorderPath
                        );
                    }
                    if (axis.grid.lowerBorder) {
                        axis.grid.lowerBorder.attr({
                            stroke: options.lineColor,
                            'stroke-width': options.lineWidth
                        });
                        axis.grid.lowerBorder.animate({
                            d: lowerBorderPath
                        });
                    }
                }

                // Render an extra line parallel to the existing axes, to
                // close the grid.
                if (!axis.grid.axisLineExtra) {
                    axis.grid.axisLineExtra = axis.grid.renderBorder(
                        linePath
                    );
                } else {
                    axis.grid.axisLineExtra.attr({
                        stroke: options.lineColor,
                        'stroke-width': options.lineWidth
                    });
                    axis.grid.axisLineExtra.animate({
                        d: linePath
                    });
                }

                // show or hide the line depending on options.showEmpty
                axis.axisLine[axis.showAxis ? 'show' : 'hide']();
            }
        }

        (grid && grid.columns || []).forEach((column): void => column.render());

        // Manipulate the tick mark visibility
        // based on the axis.max- allows smooth scrolling.
        if (
            !axis.horiz &&
            axis.chart.hasRendered &&
            (
                axis.scrollbar ||
                (axis.linkedParent && axis.linkedParent.scrollbar)
            )
        ) {
            const tickmarkOffset = axis.tickmarkOffset,
                lastTick = axis.tickPositions[
                    axis.tickPositions.length - 1
                ],
                firstTick = axis.tickPositions[0];

            let label: SVGElement|undefined,
                tickMark: SVGElement|undefined;


            while ((label = axis.hiddenLabels.pop()) && label.element) {
                label.show(); // #15453
            }
            while (
                (tickMark = axis.hiddenMarks.pop()) &&
                tickMark.element
            ) {
                tickMark.show(); // #16439
            }

            // Hide/show firts tick label.
            label = axis.ticks[firstTick].label;
            if (label) {
                if (min - firstTick > tickmarkOffset) {
                    axis.hiddenLabels.push(label.hide());
                } else {
                    label.show();
                }
            }

            // Hide/show last tick mark/label.
            label = axis.ticks[lastTick].label;
            if (label) {
                if (lastTick - max > tickmarkOffset) {
                    axis.hiddenLabels.push(label.hide());
                } else {
                    label.show();
                }
            }

            const mark = axis.ticks[lastTick].mark;
            if (
                mark &&
                lastTick - max < tickmarkOffset &&
                lastTick - max > 0 && axis.ticks[lastTick].isLast
            ) {
                axis.hiddenMarks.push(mark.hide());
            }
        }
    }
}

/**
 * @private
 */
function onAfterSetAxisTranslation(this: Axis): void {
    const axis = this;
    const tickInfo = axis.tickPositions && axis.tickPositions.info;
    const options = axis.options;
    const gridOptions = options.grid || {};
    const userLabels = axis.userOptions.labels || {};

    // Fire this only for the Gantt type chart, #14868.
    if (gridOptions.enabled) {
        if (axis.horiz) {
            axis.series.forEach((series): void => {
                series.options.pointRange = 0;
            });

            // Lower level time ticks, like hours or minutes, represent
            // points in time and not ranges. These should be aligned
            // left in the grid cell by default. The same applies to
            // years of higher order.
            if (
                tickInfo &&
                options.dateTimeLabelFormats &&
                options.labels &&
                !defined(userLabels.align) &&
                (
                    (options.dateTimeLabelFormats[tickInfo.unitName] as any)
                        .range === false ||
                    tickInfo.count > 1 // years
                )
            ) {
                options.labels.align = 'left';

                if (!defined(userLabels.x)) {
                    options.labels.x = 3;
                }
            }
        } else {
            // Don't trim ticks which not in min/max range but
            // they are still in the min/max plus tickInterval.
            if (
                this.options.type !== 'treegrid' &&
                axis.grid &&
                axis.grid.columns
            ) {
                this.minPointOffset = this.tickInterval;
            }
        }
    }
}

/**
 * Creates a left and right wall on horizontal axes:
 * - Places leftmost tick at the start of the axis, to create a left
 *   wall
 * - Ensures that the rightmost tick is at the end of the axis, to
 *   create a right wall.
 * @private
 */
function onAfterSetOptions(
    this: Axis,
    e: { userOptions: DeepPartial<AxisOptions> }
): void {
    const options = this.options,
        userOptions = e.userOptions,
        gridOptions: GridAxisOptions = (
            (options && isObject(options.grid)) ? (options.grid as any) : {}
        );

    let gridAxisOptions: DeepPartial<AxisTypeOptions>;

    if (gridOptions.enabled === true) {

        // Merge the user options into default grid axis options so
        // that when a user option is set, it takes presedence.
        gridAxisOptions = merge<DeepPartial<AxisTypeOptions>>(true, {

            className: (
                'highcharts-grid-axis ' + (userOptions.className || '')
            ),

            dateTimeLabelFormats: {
                hour: {
                    list: ['%H:%M', '%H']
                },
                day: {
                    list: ['%A, %e. %B', '%a, %e. %b', '%E']
                },
                week: {
                    list: ['Week %W', 'W%W']
                },
                month: {
                    list: ['%B', '%b', '%o']
                }
            },

            grid: {
                borderWidth: 1
            },

            labels: {
                padding: 2,
                style: {
                    fontSize: '13px'
                }
            },

            margin: 0,

            title: {
                text: null,
                reserveSpace: false,
                rotation: 0
            },

            // In a grid axis, only allow one unit of certain types,
            // for example we shouln't have one grid cell spanning
            // two days.
            units: [[
                'millisecond', // unit name
                [1, 10, 100]
            ], [
                'second',
                [1, 10]
            ], [
                'minute',
                [1, 5, 15]
            ], [
                'hour',
                [1, 6]
            ], [
                'day',
                [1]
            ], [
                'week',
                [1]
            ], [
                'month',
                [1]
            ], [
                'year',
                null
            ]]
        }, userOptions);

        // X-axis specific options
        if (this.coll === 'xAxis') {

            // For linked axes, tickPixelInterval is used only if
            // the tickPositioner below doesn't run or returns
            // undefined (like multiple years)
            if (
                defined(userOptions.linkedTo) &&
                !defined(userOptions.tickPixelInterval)
            ) {
                gridAxisOptions.tickPixelInterval = 350;
            }

            // For the secondary grid axis, use the primary axis'
            // tick intervals and return ticks one level higher.
            if (
                // Check for tick pixel interval in options
                !defined(userOptions.tickPixelInterval) &&

                // Only for linked axes
                defined(userOptions.linkedTo) &&

                !defined(userOptions.tickPositioner) &&
                !defined(userOptions.tickInterval)
            ) {
                gridAxisOptions.tickPositioner = function (
                    min: number,
                    max: number
                ): (TickPositionsArray|undefined) {

                    const parentInfo = (
                        this.linkedParent &&
                        this.linkedParent.tickPositions &&
                        this.linkedParent.tickPositions.info
                    );

                    if (parentInfo) {
                        const units = (gridAxisOptions.units || []);

                        let unitIdx: (number|undefined),
                            count = 1,
                            unitName:
                            Time.TimeNormalizedObject['unitName'] = 'year';

                        for (let i = 0; i < units.length; i++) {
                            const unit = units[i];
                            if (unit && unit[0] === parentInfo.unitName) {
                                unitIdx = i;
                                break;
                            }
                        }

                        // Get the first allowed count on the next unit.
                        const unit = (
                            isNumber(unitIdx) && units[unitIdx + 1]
                        );
                        if (unit) {
                            unitName = unit[0] || 'year';
                            const counts = unit[1];
                            count = counts && counts[0] || 1;

                        // In case the base X axis shows years, make the
                        // secondary axis show ten times the years (#11427)
                        } else if (parentInfo.unitName === 'year') {
                            // unitName is 'year'
                            count = parentInfo.count * 10;
                        }

                        const unitRange = timeUnits[unitName];
                        this.tickInterval = unitRange * count;

                        return this.chart.time.getTimeTicks(
                            { unitRange, count, unitName },
                            min,
                            max,
                            this.options.startOfWeek
                        );
                    }
                };
            }

        }

        // Now merge the combined options into the axis options
        merge(true, this.options, gridAxisOptions);

        if (this.horiz) {
            /*               _________________________
            Make this:    ___|_____|_____|_____|__|
                            ^                     ^
                            _________________________
            Into this:    |_____|_____|_____|_____|
                                ^                 ^    */
            options.minPadding = pick(userOptions.minPadding, 0);
            options.maxPadding = pick(userOptions.maxPadding, 0);
        }

        // If borderWidth is set, then use its value for tick and
        // line width.
        if (isNumber((options.grid as any).borderWidth)) {
            options.tickWidth = options.lineWidth =
                gridOptions.borderWidth as any;
        }

    }
}

/**
 * @private
 */
function onAfterSetOptions2(
    this: Axis,
    e: { userOptions?: AxisOptions }
): void {
    const axis = this;
    const userOptions = e.userOptions;
    const gridOptions = userOptions && userOptions.grid || {};
    const columns = gridOptions.columns;

    // Add column options to the parent axis. Children has their column
    // options set on init in onGridAxisAfterInit.
    if (gridOptions.enabled && columns) {
        merge(true, axis.options, columns[columns.length - 1]);
    }
}

/**
 * Handle columns and setScale.
 * @private
 */
function onAfterSetScale(this: Axis): void {
    const axis = this as GridAxisComposition;

    (axis.grid.columns || []).forEach((column): void => column.setScale());
}

/**
 * Draw vertical axis ticks extra long to create cell floors and roofs.
 * Overrides the tickLength for vertical axes.
 * @private
 */
function onAfterTickSize(
    this: Axis,
    e: { tickSize?: [number, number] }
): void {
    const defaultLeftAxisOptions = AxisDefaults.defaultLeftAxisOptions;
    const {
        horiz,
        maxLabelDimensions,
        options: {
            grid: gridOptions = {}
        }
    } = this;
    if (gridOptions.enabled && maxLabelDimensions) {
        const labelPadding =
            (Math.abs((defaultLeftAxisOptions.labels as any).x) * 2);
        const distance = horiz ?
            (
                gridOptions.cellHeight ||
                labelPadding + maxLabelDimensions.height
            ) :
            labelPadding + maxLabelDimensions.width;
        if (isArray(e.tickSize)) {
            e.tickSize[0] = distance;
        } else {
            e.tickSize = [distance, 0];
        }
    }
}

/**
 * @private
 */
function onChartAfterSetChartSize(this: Chart): void {
    this.axes.forEach((axis): void => {
        (axis.grid && axis.grid.columns || []).forEach((column): void => {
            column.setAxisSize();
            column.setAxisTranslation();
        });
    });
}

/**
 * @private
 */
function onDestroy(
    this: Axis,
    e: { keepEvents: boolean }
): void {
    const {
        grid
    } = this as GridAxisComposition;

    (grid.columns || []).forEach(
        (column): void => column.destroy(e.keepEvents)
    );
    grid.columns = void 0;
}

/**
 * Wraps axis init to draw cell walls on vertical axes.
 * @private
 */
function onInit(
    this: Axis,
    e: { userOptions?: DeepPartial<AxisOptions> }
): void {
    const axis = this;
    const userOptions = e.userOptions || {};
    const gridOptions = userOptions.grid || {};

    if (gridOptions.enabled && defined(gridOptions.borderColor)) {
        userOptions.tickColor = userOptions.lineColor = (
            gridOptions.borderColor
        );
    }

    if (!axis.grid) {
        axis.grid = new GridAxisAdditions(axis as GridAxisComposition);
    }

    axis.hiddenLabels = [];
    axis.hiddenMarks = [];
}

/**
 * Center tick labels in cells.
 * @private
 */
function onTickAfterGetLabelPosition(
    this: Tick,
    e: {
        pos: PositionObject;
        tickmarkOffset: number;
        index: number;
    }
): void {
    const tick = this,
        label = tick.label,
        axis = tick.axis,
        reversed = axis.reversed,
        chart = axis.chart,
        options = axis.options,
        gridOptions = options.grid || {},
        labelOpts = axis.options.labels,
        align = labelOpts.align,
        // verticalAlign is currently not supported for axis.labels.
        verticalAlign: string = 'middle', // labelOpts.verticalAlign,
        side = GridAxisSide[axis.side],
        tickmarkOffset = e.tickmarkOffset,
        tickPositions = axis.tickPositions,
        tickPos = tick.pos - tickmarkOffset,
        nextTickPos = (
            isNumber(tickPositions[e.index + 1]) ?
                tickPositions[e.index + 1] - tickmarkOffset :
                (axis.max || 0) + tickmarkOffset
        ),
        tickSize = axis.tickSize('tick'),
        tickWidth = tickSize ? tickSize[0] : 0,
        crispCorr = tickSize ? tickSize[1] / 2 : 0;

    let labelHeight: number,
        lblMetrics: FontMetricsObject,
        lines: number,
        bottom: number,
        top: number,
        left: number,
        right: number;
    // Only center tick labels in grid axes
    if (gridOptions.enabled === true) {

        // Calculate top and bottom positions of the cell.
        if (side === 'top') {
            bottom = axis.top + axis.offset;
            top = bottom - tickWidth;
        } else if (side === 'bottom') {
            top = chart.chartHeight - axis.bottom + axis.offset;
            bottom = top + tickWidth;
        } else {
            bottom = axis.top + axis.len - (axis.translate(
                reversed ? nextTickPos : tickPos
            ) || 0);
            top = axis.top + axis.len - (axis.translate(
                reversed ? tickPos : nextTickPos
            ) || 0);
        }

        // Calculate left and right positions of the cell.
        if (side === 'right') {
            left = chart.chartWidth - axis.right + axis.offset;
            right = left + tickWidth;
        } else if (side === 'left') {
            right = axis.left + axis.offset;
            left = right - tickWidth;
        } else {
            left = Math.round(axis.left + (axis.translate(
                reversed ? nextTickPos : tickPos
            ) || 0)) - crispCorr;
            right = Math.min( // #15742
                Math.round(axis.left + (axis.translate(
                    reversed ? tickPos : nextTickPos
                ) || 0)) - crispCorr,
                axis.left + axis.len
            );
        }

        tick.slotWidth = right - left;

        // Calculate the positioning of the label based on
        // alignment.
        e.pos.x = (
            align === 'left' ?
                left :
                align === 'right' ?
                    right :
                    left + ((right - left) / 2) // default to center
        );
        e.pos.y = (
            verticalAlign === 'top' ?
                top :
                verticalAlign === 'bottom' ?
                    bottom :
                    top + ((bottom - top) / 2) // default to middle
        );

        lblMetrics = chart.renderer.fontMetrics(
            labelOpts.style.fontSize,
            label && label.element
        );
        labelHeight = label ? label.getBBox().height : 0;

        // Adjustment to y position to align the label correctly.
        // Would be better to have a setter or similar for this.
        if (!labelOpts.useHTML) {
            lines = Math.round(labelHeight / lblMetrics.h);
            e.pos.y += (
                // Center the label
                // TODO: why does this actually center the label?
                ((lblMetrics.b - (lblMetrics.h - lblMetrics.f)) / 2) +
                // Adjust for height of additional lines.
                -(((lines - 1) * lblMetrics.h) / 2)
            );
        } else {
            e.pos.y += (
                // Readjust yCorr in htmlUpdateTransform
                lblMetrics.b +
                // Adjust for height of html label
                -(labelHeight / 2)
            );
        }

        e.pos.x += (axis.horiz && labelOpts.x) || 0;
    }
}

/**
 * @private
 */
function onTickLabelFormat(ctx: AxisLabelFormatterContextObject): void {
    const {
        axis,
        value
    } = ctx;
    if (
        axis.options.grid &&
        axis.options.grid.enabled
    ) {
        const tickPos = axis.tickPositions;
        const series = (
            axis.linkedParent || axis
        ).series[0];
        const isFirst = value === tickPos[0];
        const isLast = value === tickPos[tickPos.length - 1];
        const point: (Point|undefined) =
            series && find(series.options.data as any, function (
                p: Point
            ): boolean {
                return p[axis.isXAxis ? 'x' : 'y'] === value;
            });
        let pointCopy;

        if (point && series.is('gantt')) {
            // For the Gantt set point aliases to the pointCopy
            // to do not change the original point
            pointCopy = merge(point);
            H.seriesTypes.gantt.prototype.pointClass
                .setGanttPointAliases(pointCopy as any);
        }
        // Make additional properties available for the
        // formatter
        ctx.isFirst = isFirst;
        ctx.isLast = isLast;
        ctx.point = pointCopy;
    }
}

/**
 * Makes tick labels which are usually ignored in a linked axis
 * displayed if they are within range of linkedParent.min.
 * ```
 *                        _____________________________
 *                        |   |       |       |       |
 * Make this:             |   |   2   |   3   |   4   |
 *                        |___|_______|_______|_______|
 *                          ^
 *                        _____________________________
 *                        |   |       |       |       |
 * Into this:             | 1 |   2   |   3   |   4   |
 *                        |___|_______|_______|_______|
 *                          ^
 * ```
 * @private
 * @todo Does this function do what the drawing says? Seems to affect
 *       ticks and not the labels directly?
 */
function onTrimTicks(this: Axis): void {
    const axis = this;
    const options = axis.options;
    const gridOptions = options.grid || {};
    const categoryAxis = axis.categories;
    const tickPositions = axis.tickPositions;
    const firstPos = tickPositions[0];
    const lastPos = tickPositions[tickPositions.length - 1];
    const linkedMin = axis.linkedParent && axis.linkedParent.min;
    const linkedMax = axis.linkedParent && axis.linkedParent.max;
    const min = linkedMin || axis.min;
    const max = linkedMax || axis.max;
    const tickInterval = axis.tickInterval;
    const endMoreThanMin = (
        firstPos < (min as any) &&
        firstPos + tickInterval > (min as any)
    );
    const startLessThanMax = (
        lastPos > (max as any) &&
        lastPos - tickInterval < (max as any)
    );

    if (
        gridOptions.enabled === true &&
        !categoryAxis &&
        (axis.horiz || axis.isLinked)
    ) {
        if (endMoreThanMin && !options.startOnTick) {
            tickPositions[0] = min as any;
        }

        if (startLessThanMax && !options.endOnTick) {
            tickPositions[tickPositions.length - 1] = max as any;
        }
    }
}

/**
 * Avoid altering tickInterval when reserving space.
 * @private
 */
function wrapUnsquish(
    this: Axis,
    proceed: Function
): number {
    const axis = this;
    const {
        options: {
            grid: gridOptions = {}
        }
    } = axis;

    if (gridOptions.enabled === true && axis.categories) {
        return axis.tickInterval;
    }

    return proceed.apply(axis, argsToArray(arguments));
}

/* *
 *
 *  Class
 *
 * */

/**
 * Additions for grid axes.
 * @private
 * @class
 */
class GridAxisAdditions {

    /* *
    *
    *  Constructors
    *
    * */

    constructor(axis: GridAxisComposition) {
        this.axis = axis;
    }

    /* *
    *
    *  Properties
    *
    * */

    axis: GridAxisComposition;
    axisLineExtra?: SVGElement;
    upperBorder?: SVGElement;
    lowerBorder?: SVGElement;
    columnIndex?: number;
    columns?: Array<GridAxisComposition>;
    isColumn?: boolean;

    /* *
    *
    *  Functions
    *
    * */

    /**
     * Checks if an axis is the outer axis in its dimension. Since
     * axes are placed outwards in order, the axis with the highest
     * index is the outermost axis.
     *
     * Example: If there are multiple x-axes at the top of the chart,
     * this function returns true if the axis supplied is the last
     * of the x-axes.
     *
     * @private
     *
     * @return {boolean}
     * True if the axis is the outermost axis in its dimension; false if
     * not.
     */
    public isOuterAxis(): boolean {
        const axis = this.axis;
        const chart = axis.chart;
        const columnIndex = axis.grid.columnIndex;
        const columns = (
            axis.linkedParent && axis.linkedParent.grid.columns ||
            axis.grid.columns
        );
        const parentAxis = columnIndex ? axis.linkedParent : axis;

        let thisIndex = -1,
            lastIndex = 0;

        (
            (chart[axis.coll] || []) as Array<Axis>
        ).forEach((otherAxis, index): void => {
            if (
                otherAxis.side === axis.side &&
                !otherAxis.options.isInternal
            ) {
                lastIndex = index;
                if (otherAxis === parentAxis) {
                    // Get the index of the axis in question
                    thisIndex = index;
                }
            }
        });

        return (
            lastIndex === thisIndex &&
            (
                isNumber(columnIndex) ?
                    (columns as any).length === columnIndex :
                    true
            )
        );
    }

    /**
     * Add extra border based on the provided path.
     * @private
     * @param {SVGPath} path
     * The path of the border.
     * @return {Highcharts.SVGElement}
     * Border
     */
    public renderBorder(path: SVGPath): SVGElement {
        const axis = this.axis,
            renderer = axis.chart.renderer,
            options = axis.options,
            extraBorderLine = renderer.path(path)
                .addClass('highcharts-axis-line')
                .add(axis.axisBorder);

        if (!renderer.styledMode) {
            extraBorderLine.attr({
                stroke: options.lineColor,
                'stroke-width': options.lineWidth,
                zIndex: 7
            });
        }
        return extraBorderLine;
    }
}

/* *
 *
 *  Registry
 *
 * */

// First letter of the day of the week, e.g. 'M' for 'Monday'.
dateFormats.E = function (this: Time, timestamp: number): string {
    return this.dateFormat('%a', timestamp, true).charAt(0);
};

// Adds week date format
dateFormats.W = function (this: Time, timestamp: number): string {
    const time = this,
        d = new this.Date(timestamp),
        unitsToOmit = (['Hours', 'Milliseconds', 'Minutes', 'Seconds'] as Array<Time.TimeUnitValue>);

    unitsToOmit.forEach(function (format): void { // #16550
        time.set(format, d, 0);
    }
    );
    const firstDay = (this.get('Day', d) + 6) % 7;
    const thursday = new this.Date(d.valueOf());
    this.set('Date', thursday, this.get('Date', d) - firstDay + 3);

    const firstThursday = new this.Date(this.get('FullYear', thursday), 0, 1);

    if (this.get('Day', firstThursday) !== 4) {
        this.set('Month', d, 0);
        this.set('Date', d, 1 + (11 - this.get('Day', firstThursday)) % 7);
    }
    return (
        1 +
        Math.floor((thursday.valueOf() - firstThursday.valueOf()) / 604800000)
    ).toString();
};

/* *
 *
 *  Default Export
 *
 * */

const GridAxis = {
    compose
};

export default GridAxis;

/* *
 *
 *  API Options
 *
 * */

/**
 * @productdesc {gantt}
 * For grid axes (like in Gantt charts),
 * it is possible to declare as a list to provide different
 * formats depending on available space.
 *
 * Defaults to:
 * ```js
 * {
 *     hour: { list: ['%H:%M', '%H'] },
 *     day: { list: ['%A, %e. %B', '%a, %e. %b', '%E'] },
 *     week: { list: ['Week %W', 'W%W'] },
 *     month: { list: ['%B', '%b', '%o'] }
 * }
 * ```
 *
 * @sample {gantt} gantt/grid-axis/date-time-label-formats
 *         Gantt chart with custom axis date format.
 *
 * @apioption xAxis.dateTimeLabelFormats
 */

/**
 * Set grid options for the axis labels. Requires Highcharts Gantt.
 *
 * @since     6.2.0
 * @product   gantt
 * @apioption xAxis.grid
 */

/**
 * Enable grid on the axis labels. Defaults to true for Gantt charts.
 *
 * @type      {boolean}
 * @default   true
 * @since     6.2.0
 * @product   gantt
 * @apioption xAxis.grid.enabled
 */

/**
 * Set specific options for each column (or row for horizontal axes) in the
 * grid. Each extra column/row is its own axis, and the axis options can be set
 * here.
 *
 * @sample gantt/demo/left-axis-table
 *         Left axis as a table
 *
 * @type      {Array<Highcharts.XAxisOptions>}
 * @apioption xAxis.grid.columns
 */

/**
 * Set border color for the label grid lines.
 *
 * @type      {Highcharts.ColorString}
 * @apioption xAxis.grid.borderColor
 */

/**
 * Set border width of the label grid lines.
 *
 * @type      {number}
 * @default   1
 * @apioption xAxis.grid.borderWidth
 */

/**
 * Set cell height for grid axis labels. By default this is calculated from font
 * size. This option only applies to horizontal axes.
 *
 * @sample gantt/grid-axis/cellheight
 *         Gant chart with custom cell height
 * @type      {number}
 * @apioption xAxis.grid.cellHeight
 */

''; // keeps doclets above in JS file<|MERGE_RESOLUTION|>--- conflicted
+++ resolved
@@ -452,20 +452,11 @@
             column.grid.isColumn = true;
             column.grid.columnIndex = columnIndex;
 
-<<<<<<< HEAD
-                // Remove column axis from chart axes array, and place it
-                // in the columns array.
-                erase(chart.axes, column);
-                erase(chart[axis.coll] || [], column);
-                columns.push(column);
-            }
-=======
             // Remove column axis from chart axes array, and place it
             // in the columns array.
             erase(chart.axes, column);
-            erase((chart as any)[axis.coll], column);
+            erase(chart[axis.coll] || [], column);
             columns.push(column);
->>>>>>> 5e5299d4
         }
     }
 }
