/* *
 *
 *  (c) 2010-2021 Torstein Honsi
 *
 *  License: www.highcharts.com/license
 *
 *  !!!!!!! SOURCE GETS TRANSPILED BY TYPESCRIPT. EDIT TS FILE ONLY. !!!!!!!
 *
 * */

'use strict';

/* *
 *
 *  Imports
 *
 * */

import type Axis from '../Axis';
import type Chart from '../../Chart/Chart';
import type ColorAxis from './ColorAxis';
import type ColorType from '../../Color/ColorType';
import type Fx from '../../Animation/Fx';
import type Legend from '../../Legend/Legend';
import type Point from '../../Series/Point';
import type Series from '../../Series/Series';
import type SeriesOptions from '../../Series/SeriesOptions';
import type TreemapSeries from '../../../Series/Treemap/TreemapSeries';

import Color from '../../Color/Color.js';
const { parse: color } = Color;
import U from '../../Utilities.js';
const {
    addEvent,
    extend,
    merge,
    pick,
    splat
} = U;

/* *
 *
 *  Declarations
 *
 * */

declare module '../../Series/PointLike' {
    interface PointLike {
        /** @requires ColorSeriesMixin */
        setVisible(vis?: boolean): void;
    }
}

declare module '../../Series/SeriesLike' {
    interface SeriesLike {
        /** @requires ColorSeriesMixin */
        translateColors(): void;
    }
}

/* *
 *
 *  Composition
 *
 * */

namespace ColorAxisComposition {

    /* *
     *
     *  Declarations
     *
     * */

    export interface PointComposition extends Point {
        series: SeriesComposition;
        value?: (number|null);
        setVisible(vis?: boolean): void;
    }

    export interface SeriesComposition extends Series {
        colorAxis: ColorAxis;
        data: Array<PointComposition>;
        points: Array<PointComposition>;
        options: SeriesCompositionOptions;
        optionalAxis?: string;
        translateColors(): void;
    }

    export interface SeriesCompositionOptions extends SeriesOptions {
        nullColor?: ColorType;
    }

    /* *
     *
     *  Constants
     *
     * */

    const composedMembers: Array<unknown> = [];

    /* *
     *
     *  Variables
     *
     * */

    let ColorAxisConstructor: typeof ColorAxis;

    /* *
     *
     *  Functions
     *
     * */

    /* eslint-disable valid-jsdoc */

    /**
     * @private
     */
    export function compose(
        ColorAxisClass: typeof ColorAxis,
        ChartClass: typeof Chart,
        FxClass: typeof Fx,
        LegendClass: typeof Legend,
        SeriesClass: typeof Series
    ): void {

        if (!ColorAxisConstructor) {
            ColorAxisConstructor = ColorAxisClass;
        }

        if (U.pushUnique(composedMembers, ChartClass)) {
            const chartProto = ChartClass.prototype;

            chartProto.collectionsWithUpdate.push('colorAxis');
            chartProto.collectionsWithInit.colorAxis = [
                chartProto.addColorAxis
            ];

            addEvent(ChartClass, 'afterGetAxes', onChartAfterGetAxes);

            wrapChartCreateAxis(ChartClass);
        }

        if (U.pushUnique(composedMembers, FxClass)) {
            const fxProto = FxClass.prototype;

            fxProto.fillSetter = wrapFxFillSetter;
            fxProto.strokeSetter = wrapFxStrokeSetter;
        }

        if (U.pushUnique(composedMembers, LegendClass)) {
            addEvent(LegendClass, 'afterGetAllItems', onLegendAfterGetAllItems);
            addEvent(
                LegendClass,
                'afterColorizeItem',
                onLegendAfterColorizeItem
            );
            addEvent(LegendClass, 'afterUpdate', onLegendAfterUpdate);
        }

        if (U.pushUnique(composedMembers, SeriesClass)) {
            extend(
                SeriesClass.prototype,
                {
                    optionalAxis: 'colorAxis',
                    translateColors: seriesTranslateColors
                }
            );
            extend(
                SeriesClass.prototype.pointClass.prototype,
                {
                    setVisible: pointSetVisible
                }
            );

            addEvent(
                SeriesClass,
                'afterTranslate',
                onSeriesAfterTranslate,
                { order: 1 }
            );
            addEvent(SeriesClass, 'bindAxes', onSeriesBindAxes);
        }

    }

    /**
     * Extend the chart getAxes method to also get the color axis.
     * @private
     */
    function onChartAfterGetAxes(
        this: Chart
    ): void {
<<<<<<< HEAD
        const { options, userOptions } = this;
=======
        const { userOptions } = this;
>>>>>>> 7a48a3b2

        this.colorAxis = [];

        // If a `colorAxis` config is present in the user options (not in a
        // theme), instanciate it.
        if (userOptions.colorAxis) {
<<<<<<< HEAD
            options.colorAxis = splat(options.colorAxis);
            options.colorAxis.map((axisOptions): ColorAxis => (
=======
            userOptions.colorAxis = splat(userOptions.colorAxis);
            userOptions.colorAxis.map((axisOptions): ColorAxis => (
>>>>>>> 7a48a3b2
                new ColorAxisConstructor(
                    this,
                    axisOptions as Partial<ColorAxis.Options>
                )
            ));
        }
    }

    /**
     * Add the color axis. This also removes the axis' own series to prevent
     * them from showing up individually.
     * @private
     */
    function onLegendAfterGetAllItems(
        this: Legend,
        e: {
            allItems: Array<(Series|Point|ColorAxis|ColorAxis.LegendItemObject)>;
        }
    ): void {
        const colorAxes = this.chart.colorAxis || [],
            destroyItem = (item: (Series|Point)): void => {
                const i = e.allItems.indexOf(item);
                if (i !== -1) {
                    // #15436
                    this.destroyItem(e.allItems[i]);
                    e.allItems.splice(i, 1);
                }
            };

        let colorAxisItems = [] as Array<(ColorAxis|ColorAxis.LegendItemObject)>,
            options: ColorAxis.Options,
            i;

        colorAxes.forEach(function (colorAxis: ColorAxis): void {
            options = colorAxis.options;

            if (options && options.showInLegend) {
                // Data classes
                if (options.dataClasses && options.visible) {
                    colorAxisItems = colorAxisItems.concat(
                        colorAxis.getDataClassLegendSymbols()
                    );
                    // Gradient legend
                } else if (options.visible) {
                    // Add this axis on top
                    colorAxisItems.push(colorAxis);
                }
                // If dataClasses are defined or showInLegend option is not set
                // to true, do not add color axis' series to legend.
                colorAxis.series.forEach(function (series): void {
                    if (!series.options.showInLegend || options.dataClasses) {
                        if (series.options.legendType === 'point') {
                            series.points.forEach(function (
                                point: Point
                            ): void {
                                destroyItem(point);
                            });

                        } else {
                            destroyItem(series);
                        }
                    }
                });
            }
        });

        i = colorAxisItems.length;
        while (i--) {
            e.allItems.unshift(colorAxisItems[i]);
        }
    }

    /**
     * @private
     */
    function onLegendAfterColorizeItem(
        this: Legend,
        e: {
            item: ColorAxis;
            visible: boolean;
        }
    ): void {
        if (e.visible && e.item.legendColor) {
            (e.item.legendItem as any).symbol.attr({
                fill: e.item.legendColor
            });
        }
    }

    /**
     * Updates in the legend need to be reflected in the color axis. (#6888)
     * @private
     */
    function onLegendAfterUpdate(
        this: Legend,
        e: { redraw: boolean|undefined }
    ): void {
        this.chart.colorAxis?.forEach((colorAxis): void => {
            colorAxis.update({}, e.redraw);
        });
    }

    /**
     * Calculate and set colors for points.
     * @private
     */
    function onSeriesAfterTranslate(
        this: Series
    ): void {
        if (
            this.chart.colorAxis &&
            this.chart.colorAxis.length ||
            (this as TreemapSeries).colorAttribs
        ) {
            this.translateColors();
        }
    }

    /**
     * Add colorAxis to series axisTypes.
     * @private
     */
    function onSeriesBindAxes(
        this: Series
    ): void {
        const axisTypes = this.axisTypes;

        if (!axisTypes) {
            this.axisTypes = ['colorAxis'];

        } else if (axisTypes.indexOf('colorAxis') === -1) {
            axisTypes.push('colorAxis');
        }
    }

    /**
     * Set the visibility of a single point
     * @private
     * @function Highcharts.colorPointMixin.setVisible
     * @param {boolean} visible
     */
    export function pointSetVisible(
        this: PointComposition,
        vis?: boolean
    ): void {
        const point = this,
            method = vis ? 'show' : 'hide';

        point.visible = point.options.visible = Boolean(vis);

        // Show and hide associated elements
        ['graphic', 'dataLabel'].forEach(function (key: string): void {
            if ((point as any)[key]) {
                (point as any)[key][method]();
            }
        });
        this.series.buildKDTree(); // rebuild kdtree #13195
    }

    /**
     * In choropleth maps, the color is a result of the value, so this needs
     * translation too
     * @private
     * @function Highcharts.colorSeriesMixin.translateColors
     */
    function seriesTranslateColors(this: SeriesComposition): void {
        const series = this,
            points = this.data.length ? this.data : this.points,
            nullColor = this.options.nullColor,
            colorAxis = this.colorAxis,
            colorKey = this.colorKey;

        points.forEach((point): void => {
            const value = point.getNestedProperty(colorKey) as number,
                color = point.options.color || (
                    point.isNull || point.value === null ?
                        nullColor :
                        (colorAxis && typeof value !== 'undefined') ?
                            colorAxis.toColor(value, point) :
                            point.color || series.color
                );

            if (color && point.color !== color) {
                point.color = color;

                if (
                    series.options.legendType === 'point' &&
                    point.legendItem &&
                    point.legendItem.label
                ) {
                    series.chart.legend.colorizeItem(point, point.visible);
                }
            }
        });
    }

    /**
     * @private
     */
    function wrapChartCreateAxis(
        ChartClass: typeof Chart
    ): void {
        const superCreateAxis = ChartClass.prototype.createAxis;

        ChartClass.prototype.createAxis = function (
            type: string,
            options: Chart.CreateAxisOptionsObject
        ): (Axis|ColorAxis) {
            const chart = this;

            if (type !== 'colorAxis') {
                return superCreateAxis.apply(chart, arguments);
            }

            const axis = new ColorAxisConstructor(
                chart,
                merge(
                    options.axis as Partial<ColorAxis.Options>,
                    {
                        index: (chart as AnyRecord)[type].length,
                        isX: false
                    }
                )
            );

            chart.isDirtyLegend = true;

            // Clear before 'bindAxes' (#11924)
            chart.axes.forEach((axis): void => {
                axis.series = [];
            });

            chart.series.forEach((series): void => {
                series.bindAxes();
                series.isDirtyData = true;
            });

            if (pick(options.redraw, true)) {
                chart.redraw(options.animation);
            }

            return axis;
        };
    }

    /**
     * Handle animation of the color attributes directly.
     * @private
     */
    function wrapFxFillSetter(
        this: Fx
    ): void {
        this.elem.attr(
            'fill',
            color(this.start as any).tweenTo(
                color(this.end as any),
                this.pos
            ),
            void 0,
            true
        );
    }

    /**
     * Handle animation of the color attributes directly.
     * @private
     */
    function wrapFxStrokeSetter(
        this: Fx
    ): void {
        this.elem.attr(
            'stroke',
            color(this.start as any).tweenTo(
                color(this.end as any),
                this.pos
            ),
            void 0,
            true
        );
    }

}

/* *
 *
 *  Default Export
 *
 * */

export default ColorAxisComposition;<|MERGE_RESOLUTION|>--- conflicted
+++ resolved
@@ -193,24 +193,15 @@
     function onChartAfterGetAxes(
         this: Chart
     ): void {
-<<<<<<< HEAD
-        const { options, userOptions } = this;
-=======
         const { userOptions } = this;
->>>>>>> 7a48a3b2
 
         this.colorAxis = [];
 
         // If a `colorAxis` config is present in the user options (not in a
         // theme), instanciate it.
         if (userOptions.colorAxis) {
-<<<<<<< HEAD
-            options.colorAxis = splat(options.colorAxis);
-            options.colorAxis.map((axisOptions): ColorAxis => (
-=======
             userOptions.colorAxis = splat(userOptions.colorAxis);
             userOptions.colorAxis.map((axisOptions): ColorAxis => (
->>>>>>> 7a48a3b2
                 new ColorAxisConstructor(
                     this,
                     axisOptions as Partial<ColorAxis.Options>
