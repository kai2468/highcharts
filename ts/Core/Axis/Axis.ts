/* *
 *
 *  (c) 2010-2021 Torstein Honsi
 *
 *  License: www.highcharts.com/license
 *
 *  !!!!!!! SOURCE GETS TRANSPILED BY TYPESCRIPT. EDIT TS FILE ONLY. !!!!!!!
 *
 * */

'use strict';

/* *
 *
 *  Imports
 *
 * */

import type { AlignValue } from '../Renderer/AlignObject';
import type AnimationOptions from '../Animation/AnimationOptions';
import type AxisComposition from './AxisComposition';
import type {
    AxisCollectionKey,
    AxisCrosshairOptions,
    AxisLabelFormatterCallback,
    AxisLabelFormatterContextObject,
    AxisOptions,
    AxisTitleOptions,
    XAxisOptions,
    YAxisOptions
} from './AxisOptions';
import type AxisLike from './AxisLike';
import type { AxisType, AxisTypeOptions } from './AxisType';
import type Chart from '../Chart/Chart';
import type CSSObject from '../Renderer/CSSObject';
import type { EventCallback } from '../Callback';
import type FontMetricsObject from '../Renderer/FontMetricsObject';
import type PlotLineOptions from './PlotLineOrBand/PlotLineOptions';
import type PlotLineOrBand from './PlotLineOrBand/PlotLineOrBand';
import type Point from '../Series/Point';
import type PointerEvent from '../PointerEvent';
import type PositionObject from '../Renderer/PositionObject';
import type Series from '../Series/Series';
import type SizeObject from '../Renderer/SizeObject';
import type SVGAttributes from '../Renderer/SVG/SVGAttributes';
import type SVGElement from '../Renderer/SVG/SVGElement';
import type SVGPath from '../Renderer/SVG/SVGPath';
import type TickPositionsArray from './TickPositionsArray';

import A from '../Animation/AnimationUtilities.js';
const { animObject } = A;
import AxisDefaults from './AxisDefaults.js';
const { xAxis, yAxis } = AxisDefaults;
import Color from '../Color/Color.js';
import D from '../Defaults.js';
const { defaultOptions } = D;
import F from '../Foundation.js';
const { registerEventOptions } = F;
import H from '../Globals.js';
const { deg2rad } = H;
import { Palette } from '../Color/Palettes.js';
import Tick from './Tick.js';
import U from '../Utilities.js';
const {
    arrayMax,
    arrayMin,
    clamp,
    correctFloat,
    defined,
    destroyObjectProperties,
    erase,
    error,
    extend,
    fireEvent,
    getClosestDistance,
    insertItem,
    isArray,
    isNumber,
    isString,
    merge,
    normalizeTickInterval,
    objectEach,
    pick,
    relativeLength,
    removeEvent,
    splat,
    syncTimeout
} = U;

const getNormalizedTickInterval = (
    axis: Axis,
    tickInterval: number
): number => normalizeTickInterval(
    tickInterval,
    void 0,
    void 0,
    pick(
        axis.options.allowDecimals,
        // If the tick interval is greather than 0.5, avoid decimals, as
        // linear axes are often used to render discrete values (#3363). If
        // a tick amount is set, allow decimals by default, as it increases
        // the chances for a good fit.
        tickInterval < 0.5 || axis.tickAmount !== void 0
    ),
    !!axis.tickAmount
);

extend(defaultOptions, { xAxis, yAxis: merge(xAxis, yAxis) });

/* *
 *
 *  Declarations
 *
 * */

declare module '../Series/SeriesOptions' {
    interface SeriesOptions {
        softThreshold?: boolean;
        startFromThreshold?: boolean;
        threshold?: number|null;
    }
}

/* *
 *
 *  Class
 *
 * */

/**
 * Create a new axis object. Called internally when instanciating a new chart or
 * adding axes by {@link Highcharts.Chart#addAxis}.
 *
 * A chart can have from 0 axes (pie chart) to multiples. In a normal, single
 * series cartesian chart, there is one X axis and one Y axis.
 *
 * The X axis or axes are referenced by {@link Highcharts.Chart.xAxis}, which is
 * an array of Axis objects. If there is only one axis, it can be referenced
 * through `chart.xAxis[0]`, and multiple axes have increasing indices. The same
 * pattern goes for Y axes.
 *
 * If you need to get the axes from a series object, use the `series.xAxis` and
 * `series.yAxis` properties. These are not arrays, as one series can only be
 * associated to one X and one Y axis.
 *
 * A third way to reference the axis programmatically is by `id`. Add an `id` in
 * the axis configuration options, and get the axis by
 * {@link Highcharts.Chart#get}.
 *
 * Configuration options for the axes are given in options.xAxis and
 * options.yAxis.
 *
 * @class
 * @name Highcharts.Axis
 *
 * @param {Highcharts.Chart} chart
 * The Chart instance to apply the axis on.
 *
 * @param {Highcharts.AxisOptions} userOptions
 * Axis options
 */
class Axis {

    /* *
     *
     *  Static Properties
     *
     * */

    // Properties to survive after destroy, needed for Axis.update (#4317,
    // #5773, #5881).
    public static keepProps = [
        'coll',
        'extKey',
        'hcEvents',
        'names',
        'series',
        'userMax',
        'userMin'
    ];

    /* *
     *
     *  Constructors
     *
     * */

    public constructor(
        chart: Chart,
        userOptions: DeepPartial<AxisOptions>,
        coll?: AxisCollectionKey
    ) {
        this.init(chart, userOptions, coll);
    }

    /* *
     *
     *  Properties
     *
     * */

    public _addedPlotLB?: boolean;
    public allowZoomOutside?: boolean;
    public alternateBands: Record<string, PlotLineOrBand> = void 0 as any;
    public autoRotation?: Array<number>;
    public axisGroup?: SVGElement;
    public axisLine?: SVGElement;
    public axisParent?: SVGElement;
    public axisPointRange?: number;
    public axisTitle?: SVGElement;
    public axisTitleMargin?: number;
    public bottom: number = void 0 as any;
    public categories?: Array<string>;
    public chart: Chart = void 0 as any;
    public closestPointRange: number = void 0 as any;
    public coll: AxisCollectionKey = void 0 as any;
    public cross?: SVGElement;
    public crosshair?: AxisCrosshairOptions;
    public dataMax?: number;
    public dataMin?: number;
    public displayBtn?: boolean;
    public eventArgs?: any;
    public eventOptions: Record<string, EventCallback<Series, Event>> = void 0 as any;
    public expectedSpace: number|undefined;
    public finalTickAmt?: number;
    public forceRedraw?: boolean;
    public gridGroup?: SVGElement;
    public hasNames: boolean = void 0 as any;
    public hasVisibleSeries: boolean = void 0 as any;
    public height: number = void 0 as any;
    public horiz?: boolean;
    public index: number = void 0 as any;
    public isDirty?: boolean;
    public isLinked: boolean = void 0 as any;
    public isOrdinal?: boolean;
    public isRadial?: boolean;
    public isXAxis?: boolean;
    public isZAxis?: boolean;
    public keepProps?: Array<string>;
    public labelAlign?: AlignValue;
    public labelEdge: Array<null> = void 0 as any; // @todo
    public labelFormatter: AxisLabelFormatterCallback = void 0 as any;
    public labelGroup?: SVGElement;
    public labelOffset?: number;
    public labelRotation?: number;
    public left: number = void 0 as any;
    public len: number = void 0 as any;
    public linkedParent?: Axis;
    public max?: number = void 0;
    public maxLabelDimensions?: SizeObject;
    public maxLabelLength: number = void 0 as any;
    public min?: number = void 0;
    public minorTickInterval: number = void 0 as any;
    public minorTicks: Record<string, Tick> = void 0 as any;
    public minPixelPadding: number = void 0 as any;
    public minPointOffset?: number;
    // When the minRange is undefined, it is not yet evaluated. When it is null,
    // it is deliberately not a number because we have user extremes.
    public minRange?: (null|number);
    public names: Array<string> = void 0 as any;
    public offset: number = void 0 as any;
    public old?: { // @todo create a type
        len: number;
        max?: number;
        min?: number;
        transA: number;
        userMax?: number;
        userMin?: number;
    };
    public opposite?: boolean;
    public options: (AxisOptions|XAxisOptions|YAxisOptions) = void 0 as any;
    public ordinal?: AxisComposition['ordinal'];
    public overlap: boolean = void 0 as any;
    public paddedTicks: Array<number> = void 0 as any;
    public panningState?: Axis.PanningState;
    public plotLinesAndBands: Array<PlotLineOrBand> = void 0 as any;
    public plotLinesAndBandsGroups: Record<string, SVGElement> = void 0 as any;
    public pointRange: number = void 0 as any;
    public pointRangePadding: number = void 0 as any;
    public pos: number = void 0 as any;
    public positiveValuesOnly: boolean = void 0 as any;
    public reserveSpaceDefault?: boolean;
    public reversed?: boolean;
    public right: number = void 0 as any;
    public sector?: number;
    public series: Array<Series> = void 0 as any;
    public showAxis?: boolean;
    public side: number = void 0 as any;
    public single?: boolean;
    public softThreshold?: boolean;
    public staggerLines?: number;
    public staticScale?: number;
    public threshold?: number;
    public thresholdAlignment?: number;
    public tickAmount: number = void 0 as any;
    public tickInterval: number = void 0 as any;
    public tickmarkOffset: number = void 0 as any;
    public tickPositions: TickPositionsArray = void 0 as any;
    public tickRotCorr: PositionObject = void 0 as any;
    public ticks: Record<string, Tick> = void 0 as any;
    public titleOffset?: number;
    public top: number = void 0 as any;
    public transA: number = void 0 as any;
    public transB: number = void 0 as any;
    public translationSlope: number = void 0 as any;
    public userMax?: number;
    public userMin?: number;
    public userMinRange?: number;
    public userOptions: DeepPartial<AxisOptions> = void 0 as any;
    public visible: boolean = void 0 as any;
    public width: number = void 0 as any;
    public zoomEnabled: boolean = void 0 as any;

    /* *
     *
     *  Functions
     *
     * */

    /**
     * Overrideable function to initialize the axis.
     *
     * @see {@link Axis}
     *
     * @function Highcharts.Axis#init
     *
     * @param {Highcharts.Chart} chart
     * The Chart instance to apply the axis on.
     *
     * @param {AxisOptions} userOptions
     * Axis options.
     *
     * @emits Highcharts.Axis#event:afterInit
     * @emits Highcharts.Axis#event:init
     */
    public init(
        chart: Chart,
        userOptions: DeepPartial<AxisOptions>,
        coll: AxisCollectionKey = this.coll
    ): void {
        const isXAxis = coll === 'xAxis',
            axis = this,
            horiz = axis.isZAxis || (chart.inverted ? !isXAxis : isXAxis);

        /**
         * The Chart that the axis belongs to.
         *
         * @name Highcharts.Axis#chart
         * @type {Highcharts.Chart}
         */
        axis.chart = chart;

        /**
         * Whether the axis is horizontal.
         *
         * @name Highcharts.Axis#horiz
         * @type {boolean|undefined}
         */
        axis.horiz = horiz;

        /**
         * Whether the axis is the x-axis.
         *
         * @name Highcharts.Axis#isXAxis
         * @type {boolean|undefined}
         */
        axis.isXAxis = isXAxis;

        /**
         * The collection where the axis belongs, for example `xAxis`, `yAxis`
         * or `colorAxis`. Corresponds to properties on Chart, for example
         * {@link Chart.xAxis}.
         *
         * @name Highcharts.Axis#coll
         * @type {string}
         */
        axis.coll = coll;

        fireEvent(this, 'init', { userOptions: userOptions });

        // Needed in setOptions
        axis.opposite = pick(userOptions.opposite, axis.opposite);

        /**
         * The side on which the axis is rendered. 0 is top, 1 is right, 2
         * is bottom and 3 is left.
         *
         * @name Highcharts.Axis#side
         * @type {number}
         */
        axis.side = pick(
            userOptions.side,
            axis.side,
            (horiz ?
                (axis.opposite ? 0 : 2) : // top : bottom
                (axis.opposite ? 1 : 3)) // right : left
        );

        /**
         * Current options for the axis after merge of defaults and user's
         * options.
         *
         * @name Highcharts.Axis#options
         * @type {Highcharts.AxisOptions}
         */
        axis.setOptions(userOptions);


        const options = this.options,
            labelsOptions = options.labels,
            type = options.type;

        /**
         * User's options for this axis without defaults.
         *
         * @name Highcharts.Axis#userOptions
         * @type {Highcharts.AxisOptions}
         */
        axis.userOptions = userOptions;

        axis.minPixelPadding = 0;


        /**
         * Whether the axis is reversed. Based on the `axis.reversed`,
         * option, but inverted charts have reversed xAxis by default.
         *
         * @name Highcharts.Axis#reversed
         * @type {boolean}
         */
        axis.reversed = pick(options.reversed, axis.reversed);
        axis.visible = options.visible;
        axis.zoomEnabled = options.zoomEnabled;

        // Initial categories
        axis.hasNames = type === 'category' || options.categories === true;

        /**
         * If categories are present for the axis, names are used instead of
         * numbers for that axis.
         *
         * Since Highcharts 3.0, categories can also be extracted by giving each
         * point a name and setting axis type to `category`. However, if you
         * have multiple series, best practice remains defining the `categories`
         * array.
         *
         * @see [xAxis.categories](/highcharts/xAxis.categories)
         *
         * @name Highcharts.Axis#categories
         * @type {Array<string>}
         * @readonly
         */
        axis.categories = (isArray(options.categories) && options.categories) ||
            (axis.hasNames ? [] : void 0);
        if (!axis.names) { // Preserve on update (#3830)
            axis.names = [];
            (axis.names as any).keys = {};
        }


        // Placeholder for plotlines and plotbands groups
        axis.plotLinesAndBandsGroups = {};

        // Shorthand types
        axis.positiveValuesOnly = !!axis.logarithmic;

        // Flag, if axis is linked to another axis
        axis.isLinked = defined(options.linkedTo);

        /**
         * List of major ticks mapped by postition on axis.
         *
         * @see {@link Highcharts.Tick}
         *
         * @name Highcharts.Axis#ticks
         * @type {Highcharts.Dictionary<Highcharts.Tick>}
         */
        axis.ticks = {};
        axis.labelEdge = [];
        /**
         * List of minor ticks mapped by position on the axis.
         *
         * @see {@link Highcharts.Tick}
         *
         * @name Highcharts.Axis#minorTicks
         * @type {Highcharts.Dictionary<Highcharts.Tick>}
         */
        axis.minorTicks = {};

        // List of plotLines/Bands
        axis.plotLinesAndBands = [];

        // Alternate bands
        axis.alternateBands = {};

        // Axis metrics
        axis.len = 0;
        axis.minRange = axis.userMinRange = options.minRange || options.maxZoom;
        axis.range = options.range;
        axis.offset = options.offset || 0;


        /**
         * The maximum value of the axis. In a logarithmic axis, this is the
         * logarithm of the real value, and the real value can be obtained from
         * {@link Axis#getExtremes}.
         *
         * @name Highcharts.Axis#max
         * @type {number|undefined}
         */
        axis.max = void 0;

        /**
         * The minimum value of the axis. In a logarithmic axis, this is the
         * logarithm of the real value, and the real value can be obtained from
         * {@link Axis#getExtremes}.
         *
         * @name Highcharts.Axis#min
         * @type {number|undefined}
         */
        axis.min = void 0;

        /**
         * The processed crosshair options.
         *
         * @name Highcharts.Axis#crosshair
         * @type {boolean|Highcharts.AxisCrosshairOptions}
         */
        const crosshair = pick(
            options.crosshair,
            splat((chart.options.tooltip as any).crosshairs)[isXAxis ? 0 : 1]
        );
        axis.crosshair = crosshair === true ? {} : crosshair;

        // Register. Don't add it again on Axis.update().
        if (chart.axes.indexOf(axis) === -1) { //
            if (isXAxis) { // #2713
                chart.axes.splice(chart.xAxis.length, 0, axis);
            } else {
                chart.axes.push(axis);
            }

            insertItem(this, chart[this.coll] as Array<AxisType>);

        }
        chart.orderItems(axis.coll);

        /**
         * All series associated to the axis.
         *
         * @name Highcharts.Axis#series
         * @type {Array<Highcharts.Series>}
         */
        axis.series = axis.series || []; // Populated by Series

        // Reversed axis
        if (
            chart.inverted &&
            !axis.isZAxis &&
            isXAxis &&
            !defined(axis.reversed)
        ) {
            axis.reversed = true;
        }

        axis.labelRotation = isNumber(labelsOptions.rotation) ?
            labelsOptions.rotation :
            void 0;

        // Register event listeners
        registerEventOptions(axis, options);

        fireEvent(this, 'afterInit');
    }

    /**
     * Merge and set options.
     *
     * @private
     * @function Highcharts.Axis#setOptions
     *
     * @param {Highcharts.AxisOptions} userOptions
     * Axis options.
     *
     * @emits Highcharts.Axis#event:afterSetOptions
     */
    public setOptions(userOptions: DeepPartial<AxisOptions>): void {
        const sideSpecific = this.side % 2 ?
            // Left and right axis, title rotated 90 or 270 degrees
            // respectively
            {
                title: {
                    rotation: 90 * this.side
                }
            } :

            // Top and bottom axis defaults
            {
                labels: {
                    autoRotation: [-45]
                },
                margin: 15,
                title: {
                    rotation: 0
                }
            };


        this.options = merge(
<<<<<<< HEAD
            sideSpecific,
            defaultOptions[this.coll] as AxisOptions,
            userOptions
=======
            AxisDefaults.defaultXAxisOptions,
            (this.coll === 'yAxis') && AxisDefaults.defaultYAxisOptions,
            [
                AxisDefaults.defaultTopAxisOptions,
                AxisDefaults.defaultRightAxisOptions,
                AxisDefaults.defaultBottomAxisOptions,
                AxisDefaults.defaultLeftAxisOptions
            ][this.side],
            merge(
                // If set in setOptions (#1053):
                defaultOptions[this.coll],
                userOptions
            )
>>>>>>> 55a623df
        );

        fireEvent(this, 'afterSetOptions', { userOptions });
    }

    /**
     * The default label formatter. The context is a special config object for
     * the label. In apps, use the
     * [labels.formatter](https://api.highcharts.com/highcharts/xAxis.labels.formatter)
     * instead, except when a modification is needed.
     *
     * @function Highcharts.Axis#defaultLabelFormatter
     *
     * @param {Highcharts.AxisLabelsFormatterContextObject} this
     * Formatter context of axis label.
     *
     * @param {Highcharts.AxisLabelsFormatterContextObject} [ctx]
     * Formatter context of axis label.
     *
     * @return {string}
     * The formatted label content.
     */
    public defaultLabelFormatter(
        this: AxisLabelFormatterContextObject,
        ctx?: AxisLabelFormatterContextObject
    ): string {
        const axis = this.axis,
            chart = this.chart,
            { numberFormatter } = chart,
            value = isNumber(this.value) ? this.value : NaN,
            time = axis.chart.time,
            categories = axis.categories,
            dateTimeLabelFormat = this.dateTimeLabelFormat,
            lang = defaultOptions.lang,
            numericSymbols = lang.numericSymbols,
            numSymMagnitude = lang.numericSymbolMagnitude || 1000,
            // Make sure the same symbol is added for all labels on a linear
            // axis
            numericSymbolDetector = axis.logarithmic ?
                Math.abs(value) :
                axis.tickInterval;

        let i = numericSymbols && numericSymbols.length,
            multi,
            ret: (string|undefined);

        if (categories) {
            ret = `${this.value}`;

        } else if (dateTimeLabelFormat) { // Datetime axis
            ret = time.dateFormat(dateTimeLabelFormat, value);

        } else if (i && numericSymbolDetector >= 1000) {
            // Decide whether we should add a numeric symbol like k (thousands)
            // or M (millions). If we are to enable this in tooltip or other
            // places as well, we can move this logic to the numberFormatter and
            // enable it by a parameter.
            while (i-- && typeof ret === 'undefined') {
                multi = Math.pow(numSymMagnitude, i + 1);
                if (
                    // Only accept a numeric symbol when the distance is more
                    // than a full unit. So for example if the symbol is k, we
                    // don't accept numbers like 0.5k.
                    numericSymbolDetector >= multi &&
                    // Accept one decimal before the symbol. Accepts 0.5k but
                    // not 0.25k. How does this work with the previous?
                    (value * 10) % multi === 0 &&
                    numericSymbols[i] !== null &&
                    value !== 0
                ) { // #5480
                    ret = numberFormatter(
                        value / multi, -1
                    ) + numericSymbols[i];
                }
            }
        }

        if (typeof ret === 'undefined') {
            if (Math.abs(value) >= 10000) { // Add thousands separators
                ret = numberFormatter(value, -1);
            } else { // Small numbers
                ret = numberFormatter(value, -1, void 0, ''); // #2466
            }
        }

        return ret;
    }

    /**
     * Get the minimum and maximum for the series of each axis. The function
     * analyzes the axis series and updates `this.dataMin` and `this.dataMax`.
     *
     * @private
     * @function Highcharts.Axis#getSeriesExtremes
     *
     * @emits Highcharts.Axis#event:afterGetSeriesExtremes
     * @emits Highcharts.Axis#event:getSeriesExtremes
     */
    public getSeriesExtremes(): void {
        const axis = this;

        let xExtremes;

        fireEvent(this, 'getSeriesExtremes', null as any, function (): void {

            axis.hasVisibleSeries = false;

            // Reset properties in case we're redrawing (#3353)
            axis.dataMin = axis.dataMax = axis.threshold = void 0;
            axis.softThreshold = !axis.isXAxis;

            // Loop through this axis' series
            axis.series.forEach((series): void => {

                if (series.reserveSpace()) {

                    const seriesOptions = series.options;

                    let xData,
                        threshold = seriesOptions.threshold,
                        seriesDataMin: number,
                        seriesDataMax: number;

                    axis.hasVisibleSeries = true;

                    // Validate threshold in logarithmic axes
                    if (axis.positiveValuesOnly && (threshold || 0) <= 0) {
                        threshold = void 0;
                    }

                    // Get dataMin and dataMax for X axes
                    if (axis.isXAxis) {
                        xData = series.xData;
                        if (xData && xData.length) {
                            xData = axis.logarithmic ?
                                xData.filter((x): boolean => x > 0) :
                                xData;

                            xExtremes = series.getXExtremes(xData);
                            // If xData contains values which is not numbers,
                            // then filter them out. To prevent performance hit,
                            // we only do this after we have already found
                            // seriesDataMin because in most cases all data is
                            // valid. #5234.
                            seriesDataMin = xExtremes.min;
                            seriesDataMax = xExtremes.max;

                            if (
                                !isNumber(seriesDataMin) &&
                                // #5010:
                                !((seriesDataMin as any) instanceof Date)
                            ) {
                                xData = xData.filter(isNumber);
                                xExtremes = series.getXExtremes(xData);
                                // Do it again with valid data
                                seriesDataMin = xExtremes.min;
                                seriesDataMax = xExtremes.max;
                            }

                            if (xData.length) {
                                axis.dataMin = Math.min(
                                    pick(axis.dataMin, seriesDataMin),
                                    seriesDataMin
                                );
                                axis.dataMax = Math.max(
                                    pick(axis.dataMax, seriesDataMax),
                                    seriesDataMax
                                );
                            }
                        }

                    // Get dataMin and dataMax for Y axes, as well as handle
                    // stacking and processed data
                    } else {

                        // Get this particular series extremes
                        const dataExtremes = series.applyExtremes();

                        // Get the dataMin and dataMax so far. If percentage is
                        // used, the min and max are always 0 and 100. If
                        // seriesDataMin and seriesDataMax is null, then series
                        // doesn't have active y data, we continue with nulls
                        if (isNumber(dataExtremes.dataMin)) {
                            seriesDataMin = dataExtremes.dataMin;
                            axis.dataMin = Math.min(
                                pick(axis.dataMin, seriesDataMin),
                                seriesDataMin
                            );
                        }
                        if (isNumber(dataExtremes.dataMax)) {
                            seriesDataMax = dataExtremes.dataMax;
                            axis.dataMax = Math.max(
                                pick(axis.dataMax, seriesDataMax),
                                seriesDataMax
                            );
                        }

                        // Adjust to threshold
                        if (defined(threshold)) {
                            axis.threshold = threshold;
                        }
                        // If any series has a hard threshold, it takes
                        // precedence
                        if (
                            !seriesOptions.softThreshold ||
                            axis.positiveValuesOnly
                        ) {
                            axis.softThreshold = false;
                        }
                    }
                }
            });
        });
        fireEvent(this, 'afterGetSeriesExtremes');
    }

    /**
     * Translate from axis value to pixel position on the chart, or back. Use
     * the `toPixels` and `toValue` functions in applications.
     *
     * @private
     * @function Highcharts.Axis#translate
     */
    public translate(
        val: number,
        backwards?: boolean,
        cvsCoord?: boolean,
        old?: boolean,
        handleLog?: boolean,
        pointPlacement?: number
    ): number {
        const axis = (this.linkedParent || this), // #1417
            localMin = (old && axis.old ? axis.old.min : axis.min);

        if (!isNumber(localMin)) {
            return NaN;
        }

        const minPixelPadding = axis.minPixelPadding,
            doPostTranslate = (
                axis.isOrdinal ||
                axis.brokenAxis?.hasBreaks ||
                (axis.logarithmic && handleLog)
            ) && axis.lin2val;

        let sign = 1,
            cvsOffset = 0,
            localA = old && axis.old ? axis.old.transA : axis.transA,
            returnValue = 0;

        if (!localA) {
            localA = axis.transA;
        }

        // In vertical axes, the canvas coordinates start from 0 at the top like
        // in SVG.
        if (cvsCoord) {
            sign *= -1; // Canvas coordinates inverts the value
            cvsOffset = axis.len;
        }

        // Handle reversed axis
        if (axis.reversed) {
            sign *= -1;
            cvsOffset -= sign * (axis.sector || axis.len);
        }

        // From pixels to value
        if (backwards) { // Reverse translation

            val = val * sign + cvsOffset;
            val -= minPixelPadding;
            // From chart pixel to value:
            returnValue = val / localA + localMin;
            if (doPostTranslate) { // Log, ordinal and broken axis
                returnValue = axis.lin2val(returnValue);
            }

        // From value to pixels
        } else {
            if (doPostTranslate) { // Log, ordinal and broken axis
                val = axis.val2lin(val);
            }
            const value = sign * (val - localMin) * localA;

            returnValue = (!axis.isRadial ? correctFloat(value) : value) +
                cvsOffset +
                (sign * minPixelPadding) +
                (isNumber(pointPlacement) ? localA * pointPlacement : 0);
        }

        return returnValue;
    }

    /**
     * Translate a value in terms of axis units into pixels within the chart.
     *
     * @function Highcharts.Axis#toPixels
     *
     * @param {number} value
     * A value in terms of axis units.
     *
     * @param {boolean} paneCoordinates
     * Whether to return the pixel coordinate relative to the chart or just the
     * axis/pane itself.
     *
     * @return {number}
     * Pixel position of the value on the chart or axis.
     */
    public toPixels(
        value: number,
        paneCoordinates?: boolean
    ): number {
        return this.translate(value, false, !this.horiz, void 0, true) +
            (paneCoordinates ? 0 : this.pos);
    }

    /**
     * Translate a pixel position along the axis to a value in terms of axis
     * units.
     *
     * @function Highcharts.Axis#toValue
     *
     * @param {number} pixel
     * The pixel value coordinate.
     *
     * @param {boolean} [paneCoordinates=false]
     * Whether the input pixel is relative to the chart or just the axis/pane
     * itself.
     *
     * @return {number}
     * The axis value.
     */
    public toValue(
        pixel: number,
        paneCoordinates?: boolean
    ): number {
        return this.translate(
            pixel - (paneCoordinates ? 0 : this.pos),
            true,
            !this.horiz,
            void 0,
            true
        );
    }

    /**
     * Create the path for a plot line that goes from the given value on
     * this axis, across the plot to the opposite side. Also used internally for
     * grid lines and crosshairs.
     *
     * @function Highcharts.Axis#getPlotLinePath
     *
     * @param {Highcharts.AxisPlotLinePathOptionsObject} options
     * Options for the path.
     *
     * @return {Highcharts.SVGPathArray|null}
     * The SVG path definition for the plot line.
     */
    public getPlotLinePath(
        options: Axis.PlotLinePathOptions
    ): (SVGPath|undefined) {
        const axis = this,
            chart = axis.chart,
            axisLeft = axis.left,
            axisTop = axis.top,
            old = options.old,
            value = options.value,
            lineWidth = options.lineWidth,
            cHeight = (old && chart.oldChartHeight) || chart.chartHeight,
            cWidth = (old && chart.oldChartWidth) || chart.chartWidth,
            transB = axis.transB;

        let translatedValue = options.translatedValue,
            force = options.force,
            x1: number,
            y1: number,
            x2: number,
            y2: number,
            skip: boolean;

        // eslint-disable-next-line valid-jsdoc
        /**
         * Check if x is between a and b. If not, either move to a/b
         * or skip, depending on the force parameter.
         * @private
         */
        function between(x: number, a: number, b: number): number {
            if (force !== 'pass' && (x < a || x > b)) {
                if (force) {
                    x = clamp(x, a, b);
                } else {
                    skip = true;
                }
            }
            return x;
        }

        const evt: Partial<Axis.PlotLinePathOptions> = {
            value,
            lineWidth,
            old,
            force,
            acrossPanes: options.acrossPanes,
            translatedValue
        };
        fireEvent(this, 'getPlotLinePath', evt, function (
            e: Axis.PlotLinePathOptions
        ): void {

            translatedValue = pick(
                translatedValue,
                axis.translate(value as number, void 0, void 0, old)
            );
            // Keep the translated value within sane bounds, and avoid Infinity
            // to fail the isNumber test (#7709).
            translatedValue = clamp(translatedValue, -1e5, 1e5);


            x1 = x2 = Math.round(translatedValue + transB);
            y1 = y2 = Math.round(cHeight - translatedValue - transB);
            if (!isNumber(translatedValue)) { // No min or max
                skip = true;
                force = false; // #7175, don't force it when path is invalid
            } else if (axis.horiz) {
                y1 = axisTop;
                y2 = cHeight - axis.bottom;

                x1 = x2 = between(x1, axisLeft, axisLeft + axis.width);

            } else {
                x1 = axisLeft;
                x2 = cWidth - axis.right;

                y1 = y2 = between(y1, axisTop, axisTop + axis.height);
            }
            e.path = skip && !force ?
                void 0 :
                chart.renderer.crispLine(
                    [['M', x1, y1], ['L', x2, y2]],
                    lineWidth || 1
                );
        });

        return evt.path;
    }

    /**
     * Internal function to get the tick positions of a linear axis to round
     * values like whole tens or every five.
     *
     * @function Highcharts.Axis#getLinearTickPositions
     *
     * @param {number} tickInterval
     * The normalized tick interval.
     *
     * @param {number} min
     * Axis minimum.
     *
     * @param {number} max
     * Axis maximum.
     *
     * @return {Array<number>}
     * An array of axis values where ticks should be placed.
     */
    public getLinearTickPositions(
        tickInterval: number,
        min: number,
        max: number
    ): Array<number> {
        const roundedMin = correctFloat(
                Math.floor(min / tickInterval) * tickInterval
            ),
            roundedMax = correctFloat(
                Math.ceil(max / tickInterval) * tickInterval
            ),
            tickPositions = [];

        let pos,
            lastPos,
            precision;

        // When the precision is higher than what we filter out in
        // correctFloat, skip it (#6183).
        if (correctFloat(roundedMin + tickInterval) === roundedMin) {
            precision = 20;
        }

        // For single points, add a tick regardless of the relative position
        // (#2662, #6274)
        if (this.single) {
            return [min];
        }

        // Populate the intermediate values
        pos = roundedMin;
        while (pos <= roundedMax) {

            // Place the tick on the rounded value
            tickPositions.push(pos);

            // Always add the raw tickInterval, not the corrected one.
            pos = correctFloat(
                pos + tickInterval,
                precision
            );

            // If the interval is not big enough in the current min - max range
            // to actually increase the loop variable, we need to break out to
            // prevent endless loop. Issue #619
            if (pos === lastPos) {
                break;
            }

            // Record the last value
            lastPos = pos;
        }
        return tickPositions;
    }

    /**
     * Resolve the new minorTicks/minorTickInterval options into the legacy
     * loosely typed minorTickInterval option.
     *
     * @function Highcharts.Axis#getMinorTickInterval
     *
     * @return {number|"auto"|null}
     * Legacy option
     */
    public getMinorTickInterval(): ('auto'|undefined|number) {
        const { minorTicks, minorTickInterval } = this.options;

        if (minorTicks === true) {
            return pick(minorTickInterval, 'auto');
        }
        if (minorTicks === false) {
            return;
        }
        return minorTickInterval;
    }

    /**
     * Internal function to return the minor tick positions. For logarithmic
     * axes, the same logic as for major ticks is reused.
     *
     * @function Highcharts.Axis#getMinorTickPositions
     *
     * @return {Array<number>}
     * An array of axis values where ticks should be placed.
     */
    public getMinorTickPositions(): Array<number> {
        const axis = this,
            options = axis.options,
            tickPositions = axis.tickPositions,
            minorTickInterval = axis.minorTickInterval,
            pointRangePadding = axis.pointRangePadding || 0,
            min = (axis.min || 0) - pointRangePadding, // #1498
            max = (axis.max || 0) + pointRangePadding, // #1498
            range = max - min;

        let minorTickPositions = [] as Array<number>,
            pos: number;

        // If minor ticks get too dense, they are hard to read, and may cause
        // long running script. So we don't draw them.
        if (range && range / minorTickInterval < axis.len / 3) { // #3875

            const logarithmic = axis.logarithmic;
            if (logarithmic) {
                // For each interval in the major ticks, compute the minor ticks
                // separately.
                this.paddedTicks.forEach(function (
                    _pos: number,
                    i: number,
                    paddedTicks: Array<number>
                ): void {
                    if (i) {
                        minorTickPositions.push.apply(
                            minorTickPositions,
                            logarithmic.getLogTickPositions(
                                minorTickInterval,
                                paddedTicks[i - 1],
                                paddedTicks[i],
                                true
                            )
                        );
                    }
                });

            } else if (
                axis.dateTime &&
                this.getMinorTickInterval() === 'auto'
            ) { // #1314
                minorTickPositions = minorTickPositions.concat(
                    axis.getTimeTicks(
                        axis.dateTime.normalizeTimeTickInterval(
                            minorTickInterval
                        ),
                        min,
                        max,
                        options.startOfWeek
                    )
                );
            } else {
                for (
                    pos = min + (tickPositions[0] - min) % minorTickInterval;
                    pos <= max;
                    pos += minorTickInterval
                ) {
                    // Very, very, tight grid lines (#5771)
                    if (pos === minorTickPositions[0]) {
                        break;
                    }
                    minorTickPositions.push(pos);
                }
            }
        }

        if (minorTickPositions.length !== 0) {
            axis.trimTicks(minorTickPositions); // #3652 #3743 #1498 #6330
        }
        return minorTickPositions;
    }

    /**
     * Adjust the min and max for the minimum range. Keep in mind that the
     * series data is not yet processed, so we don't have information on data
     * cropping and grouping, or updated `axis.pointRange` or
     * `series.pointRange`. The data can't be processed until we have finally
     * established min and max.
     *
     * @private
     * @function Highcharts.Axis#adjustForMinRange
     */
    public adjustForMinRange(): void {
        const axis = this,
            options = axis.options,
            logarithmic = axis.logarithmic;

        let { max, min, minRange } = axis,
            zoomOffset,
            spaceAvailable: boolean,
            closestDataRange: number,
            minArgs: Array<(number|undefined)>,
            maxArgs: Array<(number|undefined)>;

        // Set the automatic minimum range based on the closest point distance
        if (
            axis.isXAxis &&
            typeof minRange === 'undefined' &&
            !logarithmic
        ) {

            if (
                defined(options.min) ||
                defined(options.max) ||
                defined(options.floor) ||
                defined(options.ceiling)
            ) {
                // Setting it to null, as opposed to undefined, signals we don't
                // run this block again as per the condition above.
                minRange = null;

            } else {

                // Find the closest distance between raw data points, as opposed
                // to closestPointRange that applies to processed points
                // (cropped and grouped)
                closestDataRange = getClosestDistance(
                    axis.series.map((s): number[] =>
                        // If xIncrement, we only need to measure the two first
                        // points to get the distance. Saves processing time.
                        (s.xIncrement ? s.xData?.slice(0, 2) : s.xData) || []
                    )
                ) || 0;

                minRange = Math.min(
                    closestDataRange * 5,
                    (axis.dataMax as any) - (axis.dataMin as any)
                );
            }
        }

        // If minRange is exceeded, adjust
        if (
            isNumber(max) &&
            isNumber(min) &&
            isNumber(minRange) &&
            max - min < minRange
        ) {

            spaceAvailable =
                (axis.dataMax as any) - (axis.dataMin as any) >=
                minRange;
            zoomOffset = (minRange - max + min) / 2;

            // If min and max options have been set, don't go beyond it
            minArgs = [
                min - zoomOffset,
                pick(options.min, min - zoomOffset)
            ];
            // If space is available, stay within the data range
            if (spaceAvailable) {
                minArgs[2] = logarithmic ?
                    logarithmic.log2lin(axis.dataMin as any) :
                    axis.dataMin;
            }
            min = arrayMax(minArgs);

            maxArgs = [
                min + minRange,
                pick(options.max, min + minRange)
            ];
            // If space is availabe, stay within the data range
            if (spaceAvailable) {
                maxArgs[2] = logarithmic ?
                    logarithmic.log2lin(axis.dataMax as any) :
                    axis.dataMax;
            }

            max = arrayMin(maxArgs);

            // Now if the max is adjusted, adjust the min back
            if (max - min < minRange) {
                minArgs[0] = max - minRange;
                minArgs[1] = pick(options.min, max - minRange);
                min = arrayMax(minArgs);
            }
        }

        // Record modified extremes
        axis.minRange = minRange;
        axis.min = min;
        axis.max = max;
    }

    /**
     * Find the closestPointRange across all series, including the single data
     * series.
     *
     * @private
     * @function Highcharts.Axis#getClosest
     */
    public getClosest(): number | undefined {
        let closestSingleDistance: number | undefined,
            closestDistance: number | undefined;

        if (this.categories) {
            closestDistance = 1;
        } else {
            const singleXs: number[] = [];
            this.series.forEach(function (series): void {
                const seriesClosest = series.closestPointRange;

                if (series.xData?.length === 1) {
                    singleXs.push(series.xData[0]);
                } else if (
                    !series.noSharedTooltip &&
                    defined(seriesClosest) &&
                    series.reserveSpace()
                ) {
                    closestDistance = defined(closestDistance) ?
                        Math.min(closestDistance, seriesClosest) :
                        seriesClosest;
                }
            });
            if (singleXs.length) {
                singleXs.sort((a, b): number => a - b);
                closestSingleDistance = getClosestDistance([singleXs]);
            }
        }

        if (closestSingleDistance && closestDistance) {
            return Math.min(closestSingleDistance, closestDistance);
        }
        return closestSingleDistance || closestDistance;
    }

    /**
     * When a point name is given and no x, search for the name in the existing
     * categories, or if categories aren't provided, search names or create a
     * new category (#2522).
     *
     * @private
     * @function Highcharts.Axis#nameToX
     *
     * @param {Highcharts.Point} point
     * The point to inspect.
     *
     * @return {number}
     * The X value that the point is given.
     */
    public nameToX(point: Point): number {
        const explicitCategories = isArray(this.options.categories),
            names = explicitCategories ? this.categories : this.names;

        let nameX = point.options.x,
            x: (number|undefined);

        point.series.requireSorting = false;

        if (!defined(nameX)) {
            nameX = this.options.uniqueNames && names ?
                (
                    explicitCategories ?
                        names.indexOf(point.name) :
                        pick((names as any).keys[point.name], -1)

                ) :
                point.series.autoIncrement();
        }
        if (nameX === -1) { // Not found in currenct categories
            if (!explicitCategories && names) {
                x = names.length;
            }
        } else {
            x = nameX;
        }

        // Write the last point's name to the names array
        if (typeof x !== 'undefined') {
            this.names[x] = point.name;
            // Backwards mapping is much faster than array searching (#7725)
            (this.names as any).keys[point.name as any] = x;
        } else if (point.x) {
            x = point.x; // #17438
        }

        return x as any;
    }

    /**
     * When changes have been done to series data, update the axis.names.
     *
     * @private
     * @function Highcharts.Axis#updateNames
     */
    public updateNames(): void {
        const axis = this,
            names = this.names,
            i = names.length;

        if (i > 0) {
            Object.keys((names as any).keys).forEach(function (
                key: string
            ): void {
                delete ((names as any).keys)[key];
            });
            names.length = 0;

            this.minRange = this.userMinRange; // Reset
            (this.series || []).forEach((series): void => {

                // Reset incrementer (#5928)
                series.xIncrement = null;

                // When adding a series, points are not yet generated
                if (!series.points || series.isDirtyData) {
                    // When we're updating the series with data that is longer
                    // than it was, and cropThreshold is passed, we need to make
                    // sure that the axis.max is increased _before_ running the
                    // premature processData. Otherwise this early iteration of
                    // processData will crop the points to axis.max, and the
                    // names array will be too short (#5857).
                    axis.max = Math.max(
                        (axis.max as any), (series.xData as any).length - 1
                    );

                    series.processData();
                    series.generatePoints();
                }

                series.data.forEach(function (
                    point: Point,
                    i: number
                ): void { // #9487
                    let x;

                    if (
                        point?.options &&
                        typeof point.name !== 'undefined' // #9562
                    ) {
                        x = axis.nameToX(point);
                        if (typeof x !== 'undefined' && x !== point.x) {
                            point.x = x;
                            (series.xData as any)[i] = x;
                        }
                    }
                });
            });
        }
    }

    /**
     * Update translation information.
     *
     * @private
     * @function Highcharts.Axis#setAxisTranslation
     *
     * @emits Highcharts.Axis#event:afterSetAxisTranslation
     */
    public setAxisTranslation(): void {
        const axis = this,
            range = (axis.max as any) - (axis.min as any),
            linkedParent = axis.linkedParent,
            hasCategories = !!axis.categories,
            isXAxis = axis.isXAxis;

        let pointRange = axis.axisPointRange || 0,
            closestPointRange: number | undefined,
            minPointOffset = 0,
            pointRangePadding = 0,
            ordinalCorrection,
            transA = axis.transA;

        // Adjust translation for padding. Y axis with categories need to go
        // through the same (#1784).
        if (isXAxis || hasCategories || pointRange) {

            // Get the closest points
            closestPointRange = axis.getClosest();

            if (linkedParent) {
                minPointOffset = linkedParent.minPointOffset as any;
                pointRangePadding = linkedParent.pointRangePadding;
            } else {
                axis.series.forEach(function (series): void {
                    const seriesPointRange = hasCategories ?
                            1 :
                            (
                                isXAxis ?
                                    pick(
                                        series.options.pointRange,
                                        closestPointRange,
                                        0
                                    ) :
                                    (axis.axisPointRange || 0)
                            ), // #2806
                        pointPlacement = series.options.pointPlacement;

                    pointRange = Math.max(pointRange, seriesPointRange);

                    if (!axis.single || hasCategories) {
                        // TODO: series should internally set x- and y-
                        // pointPlacement to simplify this logic.
                        const isPointPlacementAxis = series.is('xrange') ?
                            !isXAxis :
                            isXAxis;

                        // The `minPointOffset` is the value padding to the left
                        // of the axis in order to make room for points with a
                        // pointRange, typically columns. When the
                        // pointPlacement option is 'between' or 'on', this
                        // padding does not apply.
                        minPointOffset = Math.max(
                            minPointOffset,
                            isPointPlacementAxis && isString(pointPlacement) ?
                                0 :
                                seriesPointRange / 2
                        );

                        // Determine the total padding needed to the length of
                        // the axis to make room for the pointRange. If the
                        // series' pointPlacement is 'on', no padding is added.
                        pointRangePadding = Math.max(
                            pointRangePadding,
                            isPointPlacementAxis && pointPlacement === 'on' ?
                                0 :
                                seriesPointRange
                        );
                    }
                });
            }

            // Record minPointOffset and pointRangePadding
            ordinalCorrection = (
                axis.ordinal && axis.ordinal.slope && closestPointRange
            ) ?
                axis.ordinal.slope / closestPointRange :
                1; // #988, #1853
            axis.minPointOffset = minPointOffset =
                minPointOffset * ordinalCorrection;
            axis.pointRangePadding =
                pointRangePadding = pointRangePadding * ordinalCorrection;

            // The `pointRange` is the width reserved for each point, like in a
            // column chart
            axis.pointRange = Math.min(
                pointRange,
                axis.single && hasCategories ? 1 : range
            );

            // The `closestPointRange` is the closest distance between points.
            // In columns it is mostly equal to pointRange, but in lines
            // pointRange is 0 while closestPointRange is some other value
            if (isXAxis && closestPointRange) {
                axis.closestPointRange = closestPointRange;
            }
        }

        // Secondary values
        axis.translationSlope = axis.transA = transA =
            axis.staticScale ||
            axis.len / ((range + pointRangePadding) || 1);

        // Translation addend
        axis.transB = axis.horiz ? axis.left : axis.bottom;
        axis.minPixelPadding = transA * minPointOffset;

        fireEvent(this, 'afterSetAxisTranslation');
    }

    /**
     * @private
     * @function Highcharts.Axis#minFromRange
     */
    public minFromRange(): (number|undefined) {
        const { max, min } = this;
        return isNumber(max) && isNumber(min) && max - min || void 0;
    }

    /**
     * Set the tick positions to round values and optionally extend the extremes
     * to the nearest tick.
     *
     * @private
     * @function Highcharts.Axis#setTickInterval
     *
     * @param {boolean} secondPass
     * TO-DO: parameter description
     *
     * @emits Highcharts.Axis#event:foundExtremes
     */
    public setTickInterval(secondPass?: boolean): void {
        const axis = this,
            {
                categories,
                chart,
                dataMax,
                dataMin,
                dateTime,
                isXAxis,
                logarithmic,
                options,
                softThreshold
            } = axis,
            threshold = isNumber(axis.threshold) ? axis.threshold : void 0,
            minRange = axis.minRange || 0,
            { ceiling, floor, linkedTo, softMax, softMin } = options,
            linkedParent = isNumber(linkedTo) && chart[axis.coll]?.[linkedTo],
            tickPixelIntervalOption = options.tickPixelInterval;

        let maxPadding = options.maxPadding,
            minPadding = options.minPadding,
            range = 0,
            linkedParentExtremes,
            // Only non-negative tickInterval is valid, #12961
            tickIntervalOption =
                isNumber(options.tickInterval) && options.tickInterval >= 0 ?
                    options.tickInterval : void 0,
            thresholdMin,
            thresholdMax,
            hardMin,
            hardMax;

        if (!dateTime && !categories && !linkedParent) {
            this.getTickAmount();
        }

        // Min or max set either by zooming/setExtremes or initial options
        hardMin = pick(axis.userMin, options.min);
        hardMax = pick(axis.userMax, options.max);

        // Linked axis gets the extremes from the parent axis
        if (linkedParent) {
            axis.linkedParent = linkedParent as Axis;
            linkedParentExtremes = linkedParent.getExtremes();
            axis.min = pick(
                linkedParentExtremes.min,
                linkedParentExtremes.dataMin
            );
            axis.max = pick(
                linkedParentExtremes.max,
                linkedParentExtremes.dataMax
            );
            if (options.type !== linkedParent.options.type) {
                // Can't link axes of different type
                error(11, true, chart);
            }

        // Initial min and max from the extreme data values
        } else {

            // Adjust to hard threshold
            if (
                softThreshold &&
                defined(threshold) &&
                isNumber(dataMax) &&
                isNumber(dataMin)
            ) {
                if (dataMin >= threshold) {
                    thresholdMin = threshold;
                    minPadding = 0;
                } else if (dataMax <= threshold) {
                    thresholdMax = threshold;
                    maxPadding = 0;
                }
            }

            axis.min = pick(hardMin, thresholdMin, dataMin);
            axis.max = pick(hardMax, thresholdMax, dataMax);

        }

        if (isNumber(axis.max) && isNumber(axis.min)) {
            if (logarithmic) {
                if (
                    axis.positiveValuesOnly &&
                    !secondPass &&
                    Math.min(
                        axis.min, pick(dataMin, axis.min)
                    ) <= 0
                ) { // #978
                    // Can't plot negative values on log axis
                    error(10, true, chart);
                }
                // The correctFloat cures #934, float errors on full tens. But
                // it was too aggressive for #4360 because of conversion back to
                // lin, therefore use precision 15.
                axis.min = correctFloat(logarithmic.log2lin(axis.min), 16);
                axis.max = correctFloat(logarithmic.log2lin(axis.max), 16);
            }

            // Handle zoomed range
            if (axis.range && isNumber(dataMin)) {
                // #618, #6773:
                axis.userMin = axis.min = hardMin = Math.max(
                    dataMin,
                    axis.minFromRange() || 0
                );
                axis.userMax = hardMax = axis.max;

                axis.range = void 0; // Don't use it when running setExtremes
            }
        }

        // Hook for Highcharts Stock Scroller and bubble axis padding
        fireEvent(axis, 'foundExtremes');

        // Adjust min and max for the minimum range
        axis.adjustForMinRange();

        if (isNumber(axis.min) && isNumber(axis.max)) {

            // Handle options for floor, ceiling, softMin and softMax (#6359)
            if (
                !isNumber(axis.userMin) &&
                isNumber(softMin) &&
                softMin < axis.min
            ) {
                axis.min = hardMin = softMin; // #6894
            }
            if (
                !isNumber(axis.userMax) &&
                isNumber(softMax) &&
                softMax > axis.max
            ) {
                axis.max = hardMax = softMax; // #6894
            }

            // Pad the values to get clear of the chart's edges. To avoid
            // tickInterval taking the padding into account, we do this after
            // computing tick interval (#1337).
            if (
                !categories &&
                !axis.axisPointRange &&
                !axis.stacking?.usePercentage &&
                !linkedParent
            ) {
                range = axis.max - axis.min;
                if (range) {
                    if (!defined(hardMin) && minPadding) {
                        axis.min -= range * minPadding;
                    }

                    if (!defined(hardMax) && maxPadding) {
                        axis.max += range * maxPadding;
                    }
                }
            }

            if (!isNumber(axis.userMin) && isNumber(floor)) {
                axis.min = Math.max(axis.min, floor);
            }
            if (!isNumber(axis.userMax) && isNumber(ceiling)) {
                axis.max = Math.min(axis.max, ceiling);
            }

            // When the threshold is soft, adjust the extreme value only if the
            // data extreme and the padded extreme land on either side of the
            // threshold. For example, a series of [0, 1, 2, 3] would make the
            // yAxis add a tick for -1 because of the default `minPadding` and
            // `startOnTick` options. This is prevented by the `softThreshold`
            // option.
            if (
                softThreshold &&
                isNumber(dataMin) &&
                isNumber(dataMax)
            ) {
                const numThreshold = threshold || 0;
                if (
                    !defined(hardMin) &&
                    axis.min < numThreshold &&
                    dataMin >= numThreshold
                ) {
                    axis.min = options.minRange ?
                        Math.min(numThreshold, axis.max - minRange) :
                        numThreshold;

                } else if (
                    !defined(hardMax) &&
                    axis.max > numThreshold &&
                    dataMax <= numThreshold
                ) {
                    axis.max = options.minRange ?
                        Math.max(numThreshold, axis.min + minRange) :
                        numThreshold;
                }
            }

            // If min is bigger than highest, or if max less than lowest value,
            // the chart should not render points. (#14417)
            if (!chart.polar && axis.min > axis.max) {
                if (defined(options.min)) {
                    axis.max = axis.min;
                } else if (defined(options.max)) {
                    axis.min = axis.max;
                }
            }
            range = axis.max - axis.min;
        }

        // Get tickInterval
        if (
            axis.min === axis.max ||
            !isNumber(axis.min) ||
            !isNumber(axis.max)
        ) {
            axis.tickInterval = 1;

        } else if (
            linkedParent &&
            !tickIntervalOption &&
            tickPixelIntervalOption === linkedParent.options.tickPixelInterval
        ) {
            axis.tickInterval = tickIntervalOption = linkedParent.tickInterval;

        } else {
            axis.tickInterval = pick(
                tickIntervalOption,
                this.tickAmount ?
                    range / Math.max(this.tickAmount - 1, 1) :
                    void 0,
                // For categoried axis, 1 is default, for linear axis use
                // tickPix
                categories ?
                    1 :
                    // Don't let it be more than the data range
                    range * tickPixelIntervalOption /
                    Math.max(axis.len, tickPixelIntervalOption)
            );
        }

        // Now we're finished detecting min and max, crop and group series data.
        // This is in turn needed in order to find tick positions in ordinal
        // axes.
        if (isXAxis && !secondPass) {
            const hasExtremesChanged = axis.min !== axis.old?.min ||
                axis.max !== axis.old?.max;

            // First process all series assigned to that axis.
            axis.series.forEach(function (series): void {
                // Allows filtering out points outside the plot area.
                series.forceCrop = series.forceCropping?.();
                series.processData(hasExtremesChanged);
            });

            // Then apply grouping if needed. The hasExtremesChanged helps to
            // decide if the data grouping should be skipped in the further
            // calculations #16319.
            fireEvent(this, 'postProcessData', { hasExtremesChanged });
        }

        // Set the translation factor used in translate function
        axis.setAxisTranslation();

        // Hook for ordinal axes and radial axes
        fireEvent(this, 'initialAxisTranslation');

        // In column-like charts, don't cramp in more ticks than there are
        // points (#1943, #4184)
        if (axis.pointRange && !tickIntervalOption) {
            axis.tickInterval = Math.max(axis.pointRange, axis.tickInterval);
        }

        // Before normalizing the tick interval, handle minimum tick interval.
        // This applies only if tickInterval is not defined.
        const minTickInterval = pick(
            options.minTickInterval,
            // In datetime axes, don't go below the data interval, except when
            // there are scatter-like series involved (#13369).
            dateTime &&
            !axis.series.some((s): boolean|undefined => s.noSharedTooltip) ?
                axis.closestPointRange : 0
        );
        if (!tickIntervalOption && axis.tickInterval < minTickInterval) {
            axis.tickInterval = minTickInterval;
        }

        // For linear axes, normalize the interval
        if (!dateTime && !logarithmic && !tickIntervalOption) {
            axis.tickInterval = getNormalizedTickInterval(
                axis,
                axis.tickInterval
            );
        }

        // Prevent ticks from getting so close that we can't draw the labels
        if (!this.tickAmount) {
            axis.tickInterval = axis.unsquish();
        }

        this.setTickPositions();
    }

    /**
     * Now we have computed the normalized tickInterval, get the tick positions.
     *
     * @private
     * @function Highcharts.Axis#setTickPositions
     *
     * @emits Highcharts.Axis#event:afterSetTickPositions
     */
    public setTickPositions(): void {
        const axis = this,
            options = this.options,
            tickPositionsOption = options.tickPositions,
            tickPositioner = options.tickPositioner,
            minorTickIntervalOption = this.getMinorTickInterval(),
            hasVerticalPanning = this.hasVerticalPanning(),
            isColorAxis = this.coll === 'colorAxis',
            startOnTick = (
                (isColorAxis || !hasVerticalPanning) && options.startOnTick
            ),
            endOnTick = (
                (isColorAxis || !hasVerticalPanning) && options.endOnTick
            );

        let tickPositions: TickPositionsArray = [],
            tickPositionerResult: TickPositionsArray|undefined;

        // Set the tickmarkOffset
        this.tickmarkOffset = (
            this.categories &&
            options.tickmarkPlacement === 'between' &&
            this.tickInterval === 1
        ) ? 0.5 : 0; // #3202


        // Get minorTickInterval
        this.minorTickInterval =
            minorTickIntervalOption === 'auto' &&
            this.tickInterval ?
                this.tickInterval / options.minorTicksPerMajor :
                (minorTickIntervalOption as any);

        // When there is only one point, or all points have the same value on
        // this axis, then min and max are equal and tickPositions.length is 0
        // or 1. In this case, add some padding in order to center the point,
        // but leave it with one tick. #1337.
        this.single =
            this.min === this.max &&
            defined(this.min) &&
            !this.tickAmount &&
            (
                // Data is on integer (#6563)
                this.min % 1 === 0 ||

                // Between integers and decimals are not allowed (#6274)
                options.allowDecimals !== false
            );

        /**
         * Contains the current positions that are laid out on the axis. The
         * positions are numbers in terms of axis values. In a category axis
         * they are integers, in a datetime axis they are also integers, but
         * designating milliseconds.
         *
         * This property is read only - for modifying the tick positions, use
         * the `tickPositioner` callback or [axis.tickPositions(
         * https://api.highcharts.com/highcharts/xAxis.tickPositions) option
         * instead.
         *
         * @name Highcharts.Axis#tickPositions
         * @type {Highcharts.AxisTickPositionsArray|undefined}
         */

        if (tickPositionsOption) {
            // Find the tick positions. Work on a copy (#1565)
            tickPositions = tickPositionsOption.slice();

        } else if (isNumber(this.min) && isNumber(this.max)) {

            // Too many ticks (#6405). Create a friendly warning and provide two
            // ticks so at least we can show the data series.
            if (
                !axis.ordinal?.positions &&
                (
                    (this.max - this.min) /
                    this.tickInterval >
                    Math.max(2 * this.len, 200)
                )
            ) {
                tickPositions = [this.min, this.max];
                error(19, false, this.chart);

            } else if (axis.dateTime) {
                tickPositions = axis.getTimeTicks(
                    axis.dateTime.normalizeTimeTickInterval(
                        this.tickInterval,
                        options.units
                    ),
                    this.min,
                    this.max,
                    options.startOfWeek,
                    axis.ordinal?.positions,
                    this.closestPointRange,
                    true
                );
            } else if (axis.logarithmic) {
                tickPositions = axis.logarithmic.getLogTickPositions(
                    this.tickInterval,
                    this.min,
                    this.max
                );
            } else {
                const startingTickInterval = this.tickInterval;
                let adjustedTickInterval = startingTickInterval;
                while (adjustedTickInterval <= startingTickInterval * 2) {
                    tickPositions = this.getLinearTickPositions(
                        this.tickInterval,
                        this.min,
                        this.max
                    );

                    // If there are more tick positions than the set tickAmount,
                    // increase the tickInterval and continue until it fits.
                    // (#17100)
                    if (
                        this.tickAmount &&
                        tickPositions.length > this.tickAmount
                    ) {
                        this.tickInterval = getNormalizedTickInterval(
                            this,
                            adjustedTickInterval *= 1.1
                        );
                    } else {
                        break;
                    }
                }
            }

            // Too dense ticks, keep only the first and last (#4477)
            if (tickPositions.length > this.len) {
                tickPositions = [
                    tickPositions[0],
                    tickPositions[tickPositions.length - 1]
                ];
                // Reduce doubled value (#7339)
                if (tickPositions[0] === tickPositions[1]) {
                    tickPositions.length = 1;
                }
            }

            // Run the tick positioner callback, that allows modifying auto tick
            // positions.
            if (tickPositioner) {
                // Make it available to the positioner
                this.tickPositions = tickPositions;
                tickPositionerResult = tickPositioner.apply(
                    axis,
                    [this.min, this.max]
                );
                if (tickPositionerResult) {
                    tickPositions = tickPositionerResult;
                }
            }

        }
        this.tickPositions = tickPositions;


        // Reset min/max or remove extremes based on start/end on tick
        this.paddedTicks = tickPositions.slice(0); // Used for logarithmic minor
        this.trimTicks(tickPositions, startOnTick, endOnTick);
        if (!this.isLinked && isNumber(this.min) && isNumber(this.max)) {

            // Substract half a unit (#2619, #2846, #2515, #3390), but not in
            // case of multiple ticks (#6897)
            if (
                this.single &&
                tickPositions.length < 2 &&
                !this.categories &&
                !this.series.some((s): boolean =>
                    (s.is('heatmap') && s.options.pointPlacement === 'between')
                )
            ) {
                this.min -= 0.5;
                this.max += 0.5;
            }
            if (!tickPositionsOption && !tickPositionerResult) {
                this.adjustTickAmount();
            }
        }

        fireEvent(this, 'afterSetTickPositions');
    }

    /**
     * Handle startOnTick and endOnTick by either adapting to padding min/max or
     * rounded min/max. Also handle single data points.
     *
     * @private
     * @function Highcharts.Axis#trimTicks
     *
     * @param {Array<number>} tickPositions
     * TO-DO: parameter description
     *
     * @param {boolean} [startOnTick]
     * TO-DO: parameter description
     *
     * @param {boolean} [endOnTick]
     * TO-DO: parameter description
     */
    public trimTicks(
        tickPositions: Array<number>,
        startOnTick?: boolean,
        endOnTick?: boolean
    ): void {
        const roundedMin = tickPositions[0],
            roundedMax = tickPositions[tickPositions.length - 1],
            minPointOffset =
                (!this.isOrdinal && this.minPointOffset) || 0; // (#12716)

        fireEvent(this, 'trimTicks');

        if (!this.isLinked) {
            if (startOnTick && roundedMin !== -Infinity) { // #6502
                this.min = roundedMin;
            } else {
                while ((this.min as any) - minPointOffset > tickPositions[0]) {
                    tickPositions.shift();
                }
            }

            if (endOnTick) {
                this.max = roundedMax;
            } else {
                while ((this.max as any) + minPointOffset <
                        tickPositions[tickPositions.length - 1]) {
                    tickPositions.pop();
                }
            }

            // If no tick are left, set one tick in the middle (#3195)
            if (
                tickPositions.length === 0 &&
                defined(roundedMin) &&
                !this.options.tickPositions
            ) {
                tickPositions.push((roundedMax + roundedMin) / 2);
            }
        }
    }

    /**
     * Check if there are multiple axes in the same pane.
     *
     * @private
     * @function Highcharts.Axis#alignToOthers
     *
     * @return {boolean|undefined}
     * True if there are other axes.
     */
    public alignToOthers(): (boolean|undefined) {
        const axis = this,
            alignedAxes: Axis[] = [this],
            options = axis.options,
            chartOptions = this.chart.options.chart,
            alignThresholds = (
                this.coll === 'yAxis' &&
                chartOptions.alignThresholds
            ),
            thresholdAlignments: number[] = [];

        let hasOther: (boolean|undefined);
        axis.thresholdAlignment = void 0;
        if (
            (
                // Only if alignTicks or alignThresholds is true
                (chartOptions.alignTicks !== false && options.alignTicks) ||
                alignThresholds
            ) &&

            // Disabled when startOnTick or endOnTick are false (#7604)
            options.startOnTick !== false &&
            options.endOnTick !== false &&

            // Don't try to align ticks on a log axis, they are not evenly
            // spaced (#6021)
            !axis.logarithmic
        ) {

            // Get a key identifying which pane the axis belongs to
            const getKey = (axis: Axis): string => {
                const { horiz, options } = axis;
                return [
                    horiz ? options.left : options.top,
                    options.width,
                    options.height,
                    options.pane
                ].join(',');
            };

            const thisKey = getKey(this);
            this.chart[this.coll as 'xAxis'|'yAxis'].forEach(function (
                otherAxis: Axis
            ): void {
                const { series } = otherAxis;
                if (
                    // #4442
                    series.length &&
                    series.some((s): boolean => s.visible) &&
                    otherAxis !== axis &&
                    getKey(otherAxis) === thisKey
                ) {
                    hasOther = true; // #4201
                    alignedAxes.push(otherAxis);
                }
            });
        }

        if (hasOther && alignThresholds) {

            // Handle alignThresholds. The `thresholdAlignments` array keeps
            // records of where each axis in the group wants its threshold, from
            // 0 which is on `axis.min`, to 1 which is on `axis.max`.
            alignedAxes.forEach((otherAxis): void => {
                const threshAlign = otherAxis.getThresholdAlignment(axis);
                if (isNumber(threshAlign)) {
                    thresholdAlignments.push(threshAlign);
                }
            });

            // For each of the axes in the group, record the average
            // `thresholdAlignment`.
            const thresholdAlignment = thresholdAlignments.length > 1 ?
                thresholdAlignments.reduce(
                    (sum: number, n): number => (sum += n),
                    0
                ) / thresholdAlignments.length :
                void 0;

            alignedAxes.forEach((axis): void => {
                axis.thresholdAlignment = thresholdAlignment;
            });
        }

        return hasOther;
    }

    /**
     * Where the axis wants its threshold, from 0 which is on `axis.min`, to 1 which
     * is on `axis.max`.
     *
     * @private
     * @function Highcharts.Axis#getThresholdAlignment
     */
    public getThresholdAlignment(callerAxis: Axis): number|undefined {
        if (
            !isNumber(this.dataMin) ||
            (
                this !== callerAxis &&
                this.series.some((s): boolean|undefined => (
                    s.isDirty || s.isDirtyData
                ))
            )
        ) {
            this.getSeriesExtremes();
        }
        if (isNumber(this.threshold)) {
            let thresholdAlignment = clamp(
                (
                    (this.threshold - (this.dataMin || 0)) /
                    ((this.dataMax || 0) - (this.dataMin || 0))
                ),
                0,
                1
            );
            if (this.options.reversed) {
                thresholdAlignment = 1 - thresholdAlignment;
            }
            return thresholdAlignment;
        }
    }

    /**
     * Find the max ticks of either the x and y axis collection, and record it
     * in `this.tickAmount`.
     *
     * @private
     * @function Highcharts.Axis#getTickAmount
     */
    public getTickAmount(): void {
        const axis = this,
            options = this.options,
            tickPixelInterval = options.tickPixelInterval as any;

        let tickAmount = options.tickAmount;

        if (
            !defined(options.tickInterval) &&
            !tickAmount &&
            this.len < tickPixelInterval &&
            !this.isRadial &&
            !axis.logarithmic &&
            options.startOnTick &&
            options.endOnTick
        ) {
            tickAmount = 2;
        }

        if (!tickAmount && this.alignToOthers()) {
            // Add 1 because 4 tick intervals require 5 ticks (including first
            // and last)
            tickAmount = Math.ceil(this.len / (tickPixelInterval as any)) + 1;
        }

        // For tick amounts of 2 and 3, compute five ticks and remove the
        // intermediate ones. This prevents the axis from adding ticks that are
        // too far away from the data extremes.
        if ((tickAmount as any) < 4) {
            this.finalTickAmt = tickAmount;
            tickAmount = 5;
        }

        this.tickAmount = (tickAmount as any);
    }

    /**
     * When using multiple axes, adjust the number of ticks to match the highest
     * number of ticks in that group.
     *
     * @private
     * @function Highcharts.Axis#adjustTickAmount
     */
    public adjustTickAmount(): void {
        const axis = this,
            {
                finalTickAmt,
                max,
                min,
                options,
                tickPositions,
                tickAmount,
                thresholdAlignment
            } = axis,
            currentTickAmount = tickPositions?.length,
            threshold = pick(axis.threshold, axis.softThreshold ? 0 : null);

        let len,
            i,
            tickInterval = axis.tickInterval,
            thresholdTickIndex: number|undefined;

        const
            // Extend the tickPositions by appending a position
            append = (): number => tickPositions.push(correctFloat(
                tickPositions[tickPositions.length - 1] +
                tickInterval
            )),

            // Extend the tickPositions by prepending a position
            prepend = (): number => tickPositions.unshift(correctFloat(
                tickPositions[0] - tickInterval
            ));

        // If `thresholdAlignment` is a number, it means the `alignThresholds`
        // option is true. The `thresholdAlignment` is a scalar value between 0
        // and 1 for where the threshold should be relative to `axis.min` and
        // `axis.max`. Now that we know the tick amount, convert this to the
        // tick index. Unless `thresholdAlignment` is exactly 0 or 1, avoid the
        // first or last tick because that would lead to series being clipped.
        if (isNumber(thresholdAlignment)) {
            thresholdTickIndex = thresholdAlignment < 0.5 ?
                Math.ceil(thresholdAlignment * (tickAmount - 1)) :
                Math.floor(thresholdAlignment * (tickAmount - 1));

            if (options.reversed) {
                thresholdTickIndex = tickAmount - 1 - thresholdTickIndex;
            }
        }

        if (axis.hasData() && isNumber(min) && isNumber(max)) { // #14769

            // Adjust extremes and translation to the modified tick positions
            const adjustExtremes = (): void => {
                axis.transA *= (currentTickAmount - 1) / (tickAmount - 1);

                // Do not crop when ticks are not extremes (#9841)
                axis.min = options.startOnTick ?
                    tickPositions[0] :
                    Math.min(min, tickPositions[0]);
                axis.max = options.endOnTick ?
                    tickPositions[tickPositions.length - 1] :
                    Math.max(
                        max,
                        tickPositions[tickPositions.length - 1]
                    );
            };

            // When the axis is subject to the alignThresholds option. Use
            // axis.threshold because the local threshold includes the
            // `softThreshold`.
            if (isNumber(thresholdTickIndex) && isNumber(axis.threshold)) {

                // Throw away the previously computed tickPositions and start
                // from scratch with only the threshold itself, then add ticks
                // below the threshold first, then fill up above the threshold.
                // If we are not able to fill up to axis.max, double the
                // tickInterval and run again.
                while (
                    tickPositions[thresholdTickIndex] !== threshold ||
                    tickPositions.length !== tickAmount ||
                    tickPositions[0] > min ||
                    tickPositions[tickPositions.length - 1] < max
                ) {
                    tickPositions.length = 0;
                    tickPositions.push(axis.threshold);

                    while (tickPositions.length < tickAmount) {

                        if (
                            // Start by prepending positions until the threshold
                            // is at the required index...
                            tickPositions[thresholdTickIndex] === void 0 ||
                            tickPositions[thresholdTickIndex] > axis.threshold
                        ) {
                            prepend();

                        } else {
                            // ... then append positions until we have the
                            // required length
                            append();

                        }
                    }

                    // Safety vent
                    if (tickInterval > axis.tickInterval * 8) {
                        break;
                    }

                    tickInterval *= 2;
                }

                adjustExtremes();

            } else if (currentTickAmount < tickAmount) {
                while (tickPositions.length < tickAmount) {

                    // Extend evenly for both sides unless we're on the
                    // threshold (#3965)
                    if (tickPositions.length % 2 || min === threshold) {
                        append();
                    } else {
                        prepend();
                    }
                }

                adjustExtremes();

            }

            // The finalTickAmt property is set in getTickAmount
            if (defined(finalTickAmt)) {
                i = len = tickPositions.length;
                while (i--) {
                    if (
                        // Remove every other tick
                        (finalTickAmt === 3 && i % 2 === 1) ||
                        // Remove all but first and last
                        ((finalTickAmt as any) <= 2 && i > 0 && i < len - 1)
                    ) {
                        tickPositions.splice(i, 1);
                    }
                }
                axis.finalTickAmt = void 0;
            }
        }
    }

    /**
     * Set the scale based on data min and max, user set min and max or options.
     *
     * @private
     * @function Highcharts.Axis#setScale
     *
     * @emits Highcharts.Axis#event:afterSetScale
     */
    public setScale(): void {
        const axis = this,
            { coll, stacking } = axis;

        let isDirtyData: (boolean|undefined) = false,
            isXAxisDirty = false;

        axis.series.forEach((series): void => {
            isDirtyData = isDirtyData || series.isDirtyData || series.isDirty;

            // When x axis is dirty, we need new data extremes for y as
            // well:
            isXAxisDirty = (
                isXAxisDirty ||
                (series.xAxis && series.xAxis.isDirty) ||
                false
            );
        });

        // Set the new axisLength
        axis.setAxisSize();
        const isDirtyAxisLength = axis.len !== (axis.old && axis.old.len);

        // Do we really need to go through all this?
        if (
            isDirtyAxisLength ||
            isDirtyData ||
            isXAxisDirty ||
            axis.isLinked ||
            axis.forceRedraw ||
            axis.userMin !== (axis.old && axis.old.userMin) ||
            axis.userMax !== (axis.old && axis.old.userMax) ||
            axis.alignToOthers()
        ) {

            if (stacking && coll === 'yAxis') {
                stacking.buildStacks();
            }

            axis.forceRedraw = false;

            // #18066 delete minRange property to ensure that it will be
            // calculated again after dirty data in series
            if (!axis.userMinRange) {
                axis.minRange = void 0;
            }

            // Get data extremes if needed
            axis.getSeriesExtremes();

            // Get fixed positions based on tickInterval
            axis.setTickInterval();

            if (stacking && coll === 'xAxis') {
                stacking.buildStacks();
            }

            // Mark as dirty if it is not already set to dirty and extremes have
            // changed. #595.
            if (!axis.isDirty) {
                axis.isDirty =
                    isDirtyAxisLength ||
                    axis.min !== axis.old?.min ||
                    axis.max !== axis.old?.max;
            }
        } else if (stacking) {
            stacking.cleanStacks();
        }

        // Recalculate panning state object, when the data
        // has changed. It is required when vertical panning is enabled.
        if (isDirtyData && axis.panningState) {
            axis.panningState.isDirty = true;
        }

        fireEvent(this, 'afterSetScale');
    }

    /**
     * Set the minimum and maximum of the axes after render time. If the
     * `startOnTick` and `endOnTick` options are true, the minimum and maximum
     * values are rounded off to the nearest tick. To prevent this, these
     * options can be set to false before calling setExtremes. Also, setExtremes
     * will not allow a range lower than the `minRange` option, which by default
     * is the range of five points.
     *
     * @sample highcharts/members/axis-setextremes/
     *         Set extremes from a button
     * @sample highcharts/members/axis-setextremes-datetime/
     *         Set extremes on a datetime axis
     * @sample highcharts/members/axis-setextremes-off-ticks/
     *         Set extremes off ticks
     * @sample stock/members/axis-setextremes/
     *         Set extremes in Highcharts Stock
     *
     * @function Highcharts.Axis#setExtremes
     *
     * @param {number} [newMin]
     * The new minimum value.
     *
     * @param {number} [newMax]
     * The new maximum value.
     *
     * @param {boolean} [redraw=true]
     * Whether to redraw the chart or wait for an explicit call to
     * {@link Highcharts.Chart#redraw}
     *
     * @param {boolean|Partial<Highcharts.AnimationOptionsObject>} [animation=true]
     * Enable or modify animations.
     *
     * @param {*} [eventArguments]
     * Arguments to be accessed in event handler.
     *
     * @emits Highcharts.Axis#event:setExtremes
     */
    public setExtremes(
        newMin?: number,
        newMax?: number,
        redraw: boolean = true,
        animation?: (boolean|Partial<AnimationOptions>),
        eventArguments?: any
    ): void {
        const axis = this,
            chart = axis.chart;

        axis.series.forEach((serie): void => {
            delete serie.kdTree;
        });

        // Extend the arguments with min and max
        eventArguments = extend(eventArguments, {
            min: newMin,
            max: newMax
        });

        // Fire the event
        fireEvent(axis, 'setExtremes', eventArguments, (): void => {

            axis.userMin = newMin;
            axis.userMax = newMax;
            axis.eventArgs = eventArguments;

            if (redraw) {
                chart.redraw(animation);
            }
        });
    }

    /**
     * Overridable method for zooming chart. Pulled out in a separate method to
     * allow overriding in stock charts.
     *
     * @private
     * @function Highcharts.Axis#zoom
     */
    public zoom(newMin: number, newMax: number): void {
        const axis = this,
            dataMin = this.dataMin,
            dataMax = this.dataMax,
            options = this.options,
            min = Math.min(dataMin as any, pick(options.min, dataMin as any)),
            max = Math.max(dataMax as any, pick(options.max, dataMax as any)),
            evt = {
                newMin: newMin,
                newMax: newMax
            } as AnyRecord;

        fireEvent(this, 'zoom', evt, function (e: AnyRecord): void {

            // Use e.newMin and e.newMax - event handlers may have altered them
            let newMin = e.newMin,
                newMax = e.newMax;

            if (newMin !== axis.min || newMax !== axis.max) { // #5790

                // Prevent pinch zooming out of range. Check for defined is for
                // #1946. #1734.
                if (!axis.allowZoomOutside) {
                    // #6014, sometimes newMax will be smaller than min (or
                    // newMin will be larger than max).
                    if (defined(dataMin)) {
                        if (newMin < min) {
                            newMin = min;
                        }
                        if (newMin > max) {
                            newMin = max;
                        }
                    }
                    if (defined(dataMax)) {
                        if (newMax < min) {
                            newMax = min;
                        }
                        if (newMax > max) {
                            newMax = max;
                        }
                    }
                }

                // In full view, displaying the reset zoom button is not
                // required
                axis.displayBtn = (
                    typeof newMin !== 'undefined' ||
                    typeof newMax !== 'undefined'
                );

                // Do it
                axis.setExtremes(
                    newMin,
                    newMax,
                    false,
                    void 0,
                    { trigger: 'zoom' }
                );
            }
            e.zoomed = true;
        });

        return evt.zoomed;
    }

    /**
     * Update the axis metrics.
     *
     * @private
     * @function Highcharts.Axis#setAxisSize
     */
    public setAxisSize(): void {
        const chart = this.chart,
            options = this.options,
            // [top, right, bottom, left]
            offsets = options.offsets || [0, 0, 0, 0],
            horiz = this.horiz,

            // Check for percentage based input values. Rounding fixes problems
            // with column overflow and plot line filtering (#4898, #4899)
            width = this.width = Math.round(relativeLength(
                pick(
                    options.width,
                    chart.plotWidth - offsets[3] + offsets[1]
                ),
                chart.plotWidth
            )),
            height = this.height = Math.round(relativeLength(
                pick(
                    options.height,
                    chart.plotHeight - offsets[0] + offsets[2]
                ),
                chart.plotHeight
            )),
            top = this.top = Math.round(relativeLength(
                pick(options.top, chart.plotTop + offsets[0]),
                chart.plotHeight,
                chart.plotTop
            )),
            left = this.left = Math.round(relativeLength(
                pick(options.left, chart.plotLeft + offsets[3]),
                chart.plotWidth,
                chart.plotLeft
            ));

        // Expose basic values to use in Series object and navigator
        this.bottom = (chart.chartHeight as any) - height - top;
        this.right = (chart.chartWidth as any) - width - left;

        // Direction agnostic properties
        this.len = Math.max(horiz ? width : height, 0); // Math.max fixes #905
        this.pos = horiz ? left : top; // Distance from SVG origin
    }

    /**
     * Get the current extremes for the axis.
     *
     * @sample highcharts/members/axis-getextremes/
     *         Report extremes by click on a button
     *
     * @function Highcharts.Axis#getExtremes
     *
     * @return {Highcharts.ExtremesObject}
     * An object containing extremes information.
     */
    public getExtremes(): Axis.ExtremesObject {
        const axis = this,
            log = axis.logarithmic;

        return {
            min: log ?
                correctFloat(log.lin2log(axis.min as any)) :
                axis.min as any,
            max: log ?
                correctFloat(log.lin2log(axis.max as any)) :
                axis.max as any,
            dataMin: axis.dataMin as any,
            dataMax: axis.dataMax as any,
            userMin: axis.userMin,
            userMax: axis.userMax
        };
    }

    /**
     * Get the zero plane either based on zero or on the min or max value.
     * Used in bar and area plots.
     *
     * @function Highcharts.Axis#getThreshold
     *
     * @param {number} threshold
     * The threshold in axis values.
     *
     * @return {number}
     * The translated threshold position in terms of pixels, and corrected to
     * stay within the axis bounds.
     */
    public getThreshold(threshold: number): number {
        const axis = this,
            log = axis.logarithmic,
            realMin = log ? log.lin2log(axis.min as any) : axis.min as any,
            realMax = log ? log.lin2log(axis.max as any) : axis.max as any;

        if (threshold === null || threshold === -Infinity) {
            threshold = realMin;
        } else if (threshold === Infinity) {
            threshold = realMax;
        } else if (realMin > threshold) {
            threshold = realMin;
        } else if (realMax < threshold) {
            threshold = realMax;
        }

        return axis.translate(
            threshold, 0 as any, 1 as any, 0 as any, 1 as any
        );
    }

    /**
     * Compute auto alignment for the axis label based on which side the axis is
     * on and the given rotation for the label.
     *
     * @private
     * @function Highcharts.Axis#autoLabelAlign
     *
     * @param {number} rotation
     * The rotation in degrees as set by either the `rotation` or `autoRotation`
     * options.
     *
     * @return {Highcharts.AlignValue}
     * Can be `"center"`, `"left"` or `"right"`.
     */
    public autoLabelAlign(rotation: number): AlignValue {
        const angle = (pick(rotation, 0) - (this.side * 90) + 720) % 360,
            evt = { align: 'center' as AlignValue };

        fireEvent(this, 'autoLabelAlign', evt, function (
            e: AnyRecord
        ): void {

            if (angle > 15 && angle < 165) {
                e.align = 'right';
            } else if (angle > 195 && angle < 345) {
                e.align = 'left';
            }
        });

        return evt.align;
    }

    /**
     * Get the tick length and width for the axis based on axis options.
     *
     * @private
     * @function Highcharts.Axis#tickSize
     *
     * @param {string} [prefix]
     * 'tick' or 'minorTick'
     *
     * @return {Array<number,number>|undefined}
     * An array of tickLength and tickWidth
     */
    public tickSize(prefix?: string): [number, number]|undefined {
        const options = this.options,
            tickWidth = pick(
                options[prefix === 'tick' ? 'tickWidth' : 'minorTickWidth'],
                // Default to 1 on linear and datetime X axes
                prefix === 'tick' && this.isXAxis && !this.categories ? 1 : 0
            );

        let tickLength = options[
                prefix === 'tick' ? 'tickLength' : 'minorTickLength'
            ],
            tickSize: ([number, number]|undefined);

        if (tickWidth && tickLength) {
            // Negate the length
            if ((options as any)[prefix + 'Position'] === 'inside') {
                tickLength = -tickLength;
            }
            tickSize = [tickLength, tickWidth];
        }

        const e = { tickSize };
        fireEvent(this, 'afterTickSize', e);

        return e.tickSize;

    }

    /**
     * Return the size of the labels.
     *
     * @private
     * @function Highcharts.Axis#labelMetrics
     */
    public labelMetrics(): FontMetricsObject {
        const renderer = this.chart.renderer,
            ticks = this.ticks,
            tick = ticks[Object.keys(ticks)[0]] || {};

        return this.chart.renderer.fontMetrics(
            tick.label ||
            tick.movedLabel ||
            renderer.box
        );
    }

    /**
     * Prevent the ticks from getting so close we can't draw the labels. On a
     * horizontal axis, this is handled by rotating the labels, removing ticks
     * and adding ellipsis. On a vertical axis remove ticks and add ellipsis.
     *
     * @private
     * @function Highcharts.Axis#unsquish
     */
    public unsquish(): number {
        const labelOptions = this.options.labels,
            horiz = this.horiz,
            tickInterval = this.tickInterval,
            slotSize = this.len / (
                (
                    (this.categories ? 1 : 0) +
                    (this.max as any) -
                    (this.min as any)
                ) /
                tickInterval
            ),
            rotationOption = labelOptions.rotation,
            // We don't know the actual rendered line height at this point, but
            // it defaults to 0.75em
            lineHeight = this.labelMetrics().h * 0.75,
            range = Math.max((this.max as any) - (this.min as any), 0),
            // Return the multiple of tickInterval that is needed to avoid
            // collision
            getStep = function (spaceNeeded: number): number {
                let step = spaceNeeded / (slotSize || 1);

                step = step > 1 ? Math.ceil(step) : 1;

                // Guard for very small or negative angles (#9835)
                if (
                    step * tickInterval > range &&
                    spaceNeeded !== Infinity &&
                    slotSize !== Infinity &&
                    range
                ) {
                    step = Math.ceil(range / tickInterval);
                }

                return correctFloat(step * tickInterval);
            };

        let newTickInterval = tickInterval,
            rotation: (number|undefined),
            bestScore = Number.MAX_VALUE,
            autoRotation: (Array<number>|undefined);

        if (horiz) {
            if (!labelOptions.staggerLines) {
                if (isNumber(rotationOption)) {
                    autoRotation = [rotationOption];
                } else if (slotSize < labelOptions.autoRotationLimit) {
                    autoRotation = labelOptions.autoRotation;
                }
            }

            if (autoRotation) {
                let step,
                    score;


                // Loop over the given autoRotation options, and determine which
                // gives the best score. The best score is that with the lowest
                // number of steps and a rotation closest to horizontal.
                for (const rot of autoRotation) {
                    if (
                        rot === rotationOption ||
                        (rot && rot >= -90 && rot <= 90)
                    ) { // #3891

                        step = getStep(
                            Math.abs(lineHeight / Math.sin(deg2rad * rot))
                        );

                        score = step + Math.abs(rot / 360);

                        if (score < bestScore) {
                            bestScore = score;
                            rotation = rot;
                            newTickInterval = step;
                        }
                    }
                }
            }

        } else { // #4411
            newTickInterval = getStep(lineHeight);
        }

        this.autoRotation = autoRotation;
        this.labelRotation = pick(
            rotation,
            isNumber(rotationOption) ? rotationOption : 0
        );

        return labelOptions.step ? tickInterval : newTickInterval;
    }

    /**
     * Get the general slot width for labels/categories on this axis. This may
     * change between the pre-render (from Axis.getOffset) and the final tick
     * rendering and placement.
     *
     * @private
     * @function Highcharts.Axis#getSlotWidth
     *
     * @param {Highcharts.Tick} [tick] Optionally, calculate the slot width
     * basing on tick label. It is used in highcharts-3d module, where the slots
     * has different widths depending on perspective angles.
     *
     * @return {number}
     * The pixel width allocated to each axis label.
     */
    public getSlotWidth(tick?: Tick): number {
        // #5086, #1580, #1931
        const chart = this.chart,
            horiz = this.horiz,
            labelOptions = this.options.labels,
            slotCount = Math.max(
                this.tickPositions.length - (this.categories ? 0 : 1),
                1
            ),
            marginLeft = chart.margin[3];

        // Used by grid axis
        if (tick && isNumber(tick.slotWidth)) { // #13221, can be 0
            return tick.slotWidth;
        }

        if (horiz && labelOptions.step < 2) {
            if (labelOptions.rotation) { // #4415
                return 0;
            }
            return ((this.staggerLines || 1) * this.len) / slotCount;
        }

        if (!horiz) {
            // #7028
            const cssWidth = labelOptions.style.width;
            if (cssWidth !== void 0) {
                return parseInt(String(cssWidth), 10);
            }

            if (marginLeft) {
                return marginLeft - chart.spacing[3];
            }
        }

        // Last resort, a fraction of the available size
        return chart.chartWidth * 0.33;

    }

    /**
     * Render the axis labels and determine whether ellipsis or rotation need to
     * be applied.
     *
     * @private
     * @function Highcharts.Axis#renderUnsquish
     */
    public renderUnsquish(): void {
        const chart = this.chart,
            renderer = chart.renderer,
            tickPositions = this.tickPositions,
            ticks = this.ticks,
            labelOptions = this.options.labels,
            labelStyleOptions = labelOptions.style,
            horiz = this.horiz,
            slotWidth = this.getSlotWidth(),
            innerWidth = Math.max(
                1,
                Math.round(slotWidth - 2 * labelOptions.padding)
            ),
            attr: SVGAttributes = {},
            labelMetrics = this.labelMetrics(),
            textOverflowOption = labelStyleOptions.textOverflow;

        let commonWidth: number,
            commonTextOverflow: string,
            maxLabelLength = 0,
            label,
            i,
            pos;

        // Set rotation option unless it is "auto", like in gauges
        if (!isString(labelOptions.rotation)) {
            // #4443
            attr.rotation = labelOptions.rotation || 0;
        }

        // Get the longest label length
        tickPositions.forEach(function (tickPosition): void {
            const tick = ticks[tickPosition];

            // Replace label - sorting animation
            if (tick.movedLabel) {
                tick.replaceMovedLabel();
            }

            if (
                tick &&
                tick.label &&
                tick.label.textPxLength > maxLabelLength
            ) {
                maxLabelLength = tick.label.textPxLength;
            }
        });
        this.maxLabelLength = maxLabelLength;


        // Handle auto rotation on horizontal axis
        if (this.autoRotation) {

            // Apply rotation only if the label is too wide for the slot, and
            // the label is wider than its height.
            if (
                maxLabelLength > innerWidth &&
                maxLabelLength > labelMetrics.h
            ) {
                attr.rotation = this.labelRotation;
            } else {
                this.labelRotation = 0;
            }

        // Handle word-wrap or ellipsis on vertical axis
        } else if (slotWidth) {
            // For word-wrap or ellipsis
            commonWidth = innerWidth;

            if (!textOverflowOption) {
                commonTextOverflow = 'clip';

                // On vertical axis, only allow word wrap if there is room
                // for more lines.
                i = tickPositions.length;
                while (!horiz && i--) {
                    pos = tickPositions[i];
                    label = ticks[pos].label;
                    if (label) {
                        // Reset ellipsis in order to get the correct
                        // bounding box (#4070)
                        if (
                            label.styles &&
                            label.styles.textOverflow === 'ellipsis'
                        ) {
                            label.css({ textOverflow: 'clip' });

                        // Set the correct width in order to read
                        // the bounding box height (#4678, #5034)
                        } else if (label.textPxLength > slotWidth) {
                            label.css({ width: slotWidth + 'px' });
                        }

                        if (
                            label.getBBox().height > (
                                this.len / tickPositions.length -
                                (labelMetrics.h - labelMetrics.f)
                            )
                        ) {
                            label.specificTextOverflow = 'ellipsis';
                        }
                    }
                }
            }
        }


        // Add ellipsis if the label length is significantly longer than ideal
        if (attr.rotation) {
            commonWidth = (
                maxLabelLength > (chart.chartHeight as any) * 0.5 ?
                    (chart.chartHeight as any) * 0.33 :
                    maxLabelLength
            );
            if (!textOverflowOption) {
                commonTextOverflow = 'ellipsis';
            }
        }

        // Set the explicit or automatic label alignment
        this.labelAlign = labelOptions.align ||
            this.autoLabelAlign(this.labelRotation as any);
        if (this.labelAlign) {
            attr.align = this.labelAlign;
        }

        // Apply general and specific CSS
        tickPositions.forEach(function (pos: number): void {
            const tick = ticks[pos],
                label = tick && tick.label,
                widthOption = labelStyleOptions.width,
                css: CSSObject = {};

            if (label) {
                // This needs to go before the CSS in old IE (#4502)
                label.attr(attr);

                if (tick.shortenLabel) {
                    tick.shortenLabel();
                } else if (
                    commonWidth &&
                    !widthOption &&
                    // Setting width in this case messes with the bounding box
                    // (#7975)
                    labelStyleOptions.whiteSpace !== 'nowrap' &&
                    (
                        // Speed optimizing, #7656
                        commonWidth < label.textPxLength ||
                        // Resetting CSS, #4928
                        label.element.tagName === 'SPAN'
                    )
                ) {
                    css.width = commonWidth + 'px';
                    if (!textOverflowOption) {
                        css.textOverflow = (
                            label.specificTextOverflow ||
                            commonTextOverflow
                        );
                    }
                    label.css(css);

                // Reset previously shortened label (#8210)
                } else if (
                    label.styles &&
                    label.styles.width &&
                    !css.width &&
                    !widthOption
                ) {
                    label.css({ width: null as any });
                }

                delete label.specificTextOverflow;
                tick.rotation = attr.rotation;
            }
        }, this);

        // Note: Why is this not part of getLabelPosition?
        this.tickRotCorr = renderer.rotCorr(
            labelMetrics.b,
            this.labelRotation || 0,
            this.side !== 0
        );
    }

    /**
     * Return true if the axis has associated data.
     *
     * @function Highcharts.Axis#hasData
     *
     * @return {boolean}
     * True if the axis has associated visible series and those series have
     * either valid data points or explicit `min` and `max` settings.
     */
    public hasData(): boolean {
        return this.series.some(function (s): boolean {
            return s.hasData();
        }) ||
        (
            this.options.showEmpty &&
            defined(this.min) &&
            defined(this.max)
        );
    }

    /**
     * Adds the title defined in axis.options.title.
     *
     * @function Highcharts.Axis#addTitle
     *
     * @param {boolean} [display]
     * Whether or not to display the title.
     */
    public addTitle(display?: boolean): void {
        const axis = this,
            renderer = axis.chart.renderer,
            horiz = axis.horiz,
            opposite = axis.opposite,
            options = axis.options,
            axisTitleOptions = options.title,
            styledMode = axis.chart.styledMode;

        let textAlign: (AlignValue|undefined);

        if (!axis.axisTitle) {
            textAlign = axisTitleOptions.textAlign;
            if (!textAlign) {
                textAlign = ((horiz ? {
                    low: 'left',
                    middle: 'center',
                    high: 'right'
                } : {
                    low: opposite ? 'right' : 'left',
                    middle: 'center',
                    high: opposite ? 'left' : 'right'
                }) as Record<string, AlignValue>)[
                    axisTitleOptions.align as any
                ];
            }
            axis.axisTitle = renderer
                .text(
                    axisTitleOptions.text || '',
                    0,
                    0,
                    axisTitleOptions.useHTML
                )
                .attr({
                    zIndex: 7,
                    rotation: axisTitleOptions.rotation,
                    align: textAlign
                })
                .addClass('highcharts-axis-title');

            // #7814, don't mutate style option
            if (!styledMode) {
                axis.axisTitle.css(merge(axisTitleOptions.style));
            }

            axis.axisTitle.add(axis.axisGroup);
            axis.axisTitle.isNew = true;
        }

        // Max width defaults to the length of the axis
        if (!styledMode &&
            !axisTitleOptions.style.width &&
            !axis.isRadial
        ) {
            axis.axisTitle.css({
                width: axis.len + 'px'
            });
        }

        // hide or show the title depending on whether showEmpty is set
        axis.axisTitle[display ? 'show' : 'hide'](display);
    }

    /**
     * Generates a tick for initial positioning.
     *
     * @private
     * @function Highcharts.Axis#generateTick
     *
     * @param {number} pos
     * The tick position in axis values.
     *
     * @param {number} [i]
     * The index of the tick in {@link Axis.tickPositions}.
     */
    public generateTick(pos: number): void {
        const axis = this,
            ticks = axis.ticks;

        if (!ticks[pos]) {
            ticks[pos] = new Tick(axis, pos);
        } else {
            ticks[pos].addLabel(); // update labels depending on tick interval
        }
    }

    /**
     * Create the axisGroup and gridGroup elements on first iteration.
     *
     * @private
     * @function Highcharts.Axis#getOffset
     *
     * @emits Highcharts.Axis#event:afterGetOffset
     */
    public createGroups(): void {
        const {
                axisParent, // Used in color axis
                chart,
                coll,
                options
            } = this,
            renderer = chart.renderer;

        const createGroup = (
            name: string,
            suffix: string,
            zIndex: number
        ): SVGElement => renderer.g(name)
            .attr({ zIndex })
            .addClass(
                `highcharts-${coll.toLowerCase()}${suffix} ` +
                (this.isRadial ? `highcharts-radial-axis${suffix} ` : '') +
                (options.className || '')
            )
            .add(axisParent);

        if (!this.axisGroup) {
            this.gridGroup = createGroup(
                'grid',
                '-grid',
                options.gridZIndex
            );
            this.axisGroup = createGroup(
                'axis',
                '',
                options.zIndex
            );
            this.labelGroup = createGroup(
                'axis-labels',
                '-labels',
                options.labels.zIndex
            );
        }
    }

    /**
     * Render the tick labels to a preliminary position to get their sizes
     *
     * @private
     * @function Highcharts.Axis#getOffset
     *
     * @emits Highcharts.Axis#event:afterGetOffset
     */
    public getOffset(): void {
        const axis = this,
            {
                chart,
                horiz,
                options,
                side,
                ticks,
                tickPositions,
                coll
            } = axis,
            invertedSide = (
                chart.inverted && !axis.isZAxis ?
                    [1, 0, 3, 2][side] :
                    side
            ),
            hasData = axis.hasData(),
            axisTitleOptions = options.title,
            labelOptions = options.labels,
            hasCrossing = isNumber(options.crossing),
            axisOffset = chart.axisOffset,
            clipOffset = chart.clipOffset,
            directionFactor = [-1, 1, 1, -1][side];

        let showAxis,
            titleOffset = 0,
            titleOffsetOption,
            titleMargin = 0,
            labelOffset = 0, // reset
            labelOffsetPadded,
            lineHeightCorrection;

        // For reuse in Axis.render
        axis.showAxis = showAxis = hasData || options.showEmpty;

        // Set/reset staggerLines
        axis.staggerLines = (axis.horiz && labelOptions.staggerLines) || void 0;

        axis.createGroups();

        if (hasData || axis.isLinked) {

            // Generate ticks
            tickPositions.forEach(function (pos: number): void {
                // i is not used here, but may be used in overrides
                axis.generateTick(pos);
            });

            axis.renderUnsquish();

            // Left side must be align: right and right side must
            // have align: left for labels
            axis.reserveSpaceDefault = (
                side === 0 ||
                side === 2 ||
                ({ 1: 'left', 3: 'right' } as any)[side] === axis.labelAlign
            );
            if (pick(
                labelOptions.reserveSpace,
                hasCrossing ? false : null,
                axis.labelAlign === 'center' ? true : null,
                axis.reserveSpaceDefault
            )) {
                tickPositions.forEach(function (pos: number): void {
                    // get the highest offset
                    labelOffset = Math.max(
                        ticks[pos].getLabelSize(),
                        labelOffset
                    );
                });

            }

            if (axis.staggerLines) {
                labelOffset *= axis.staggerLines;
            }
            axis.labelOffset = labelOffset * (axis.opposite ? -1 : 1);

        } else { // doesn't have data
            objectEach(ticks, function (tick, n): void {
                tick.destroy();
                delete ticks[n];
            });
        }

        if (
            axisTitleOptions &&
            axisTitleOptions.text &&
            axisTitleOptions.enabled !== false
        ) {
            axis.addTitle(showAxis);

            if (
                showAxis &&
                !hasCrossing &&
                axisTitleOptions.reserveSpace !== false
            ) {
                axis.titleOffset = titleOffset =
                    (axis.axisTitle as any).getBBox()[
                        horiz ? 'height' : 'width'
                    ];
                titleOffsetOption = axisTitleOptions.offset;
                titleMargin = defined(titleOffsetOption) ?
                    0 :
                    pick(axisTitleOptions.margin, horiz ? 5 : 10);
            }
        }

        // Render the axis line
        axis.renderLine();

        // handle automatic or user set offset
        axis.offset = directionFactor * pick(
            options.offset,
            axisOffset[side] ? axisOffset[side] + (options.margin || 0) : 0
        );

        axis.tickRotCorr = axis.tickRotCorr || { x: 0, y: 0 }; // polar
        if (side === 0) {
            lineHeightCorrection = -axis.labelMetrics().h;
        } else if (side === 2) {
            lineHeightCorrection = axis.tickRotCorr.y;
        } else {
            lineHeightCorrection = 0;
        }

        // Find the padded label offset
        labelOffsetPadded = Math.abs(labelOffset) + titleMargin;
        if (labelOffset) {
            labelOffsetPadded -= lineHeightCorrection;
            labelOffsetPadded += directionFactor * (
                horiz ?
                    pick(
                        labelOptions.y,
                        axis.tickRotCorr.y +
                            directionFactor * labelOptions.distance
                    ) :
                    pick(
                        labelOptions.x,
                        directionFactor * labelOptions.distance
                    )
            );
        }

        axis.axisTitleMargin = pick(titleOffsetOption, labelOffsetPadded);

        if (axis.getMaxLabelDimensions) {
            axis.maxLabelDimensions = axis.getMaxLabelDimensions(
                ticks,
                tickPositions
            );
        }

        // Due to GridAxis.tickSize, tickSize should be calculated after ticks
        // has rendered.
        if (coll !== 'colorAxis') {
            const tickSize = this.tickSize('tick');

            axisOffset[side] = Math.max(
                axisOffset[side],
                (axis.axisTitleMargin || 0) + titleOffset +
                directionFactor * axis.offset,
                labelOffsetPadded, // #3027
                tickPositions && tickPositions.length && tickSize ?
                    tickSize[0] + directionFactor * axis.offset :
                    0 // #4866
            );

            // Decide the clipping needed to keep the graph inside
            // the plot area and axis lines
            const clip = !axis.axisLine || options.offset ?
                0 :
                // #4308, #4371:
                Math.floor(axis.axisLine.strokeWidth() / 2) * 2;
            (clipOffset as any)[invertedSide] =
                Math.max((clipOffset as any)[invertedSide], clip);
        }

        fireEvent(this, 'afterGetOffset');
    }

    /**
     * Internal function to get the path for the axis line. Extended for polar
     * charts.
     *
     * @function Highcharts.Axis#getLinePath
     *
     * @param {number} lineWidth
     * The line width in pixels.
     *
     * @return {Highcharts.SVGPathArray}
     * The SVG path definition in array form.
     */
    public getLinePath(lineWidth: number): SVGPath {
        const chart = this.chart,
            opposite = this.opposite,
            offset = this.offset,
            horiz = this.horiz,
            lineLeft = this.left + (opposite ? this.width : 0) + offset,
            lineTop = (chart.chartHeight as any) - this.bottom -
                (opposite ? this.height : 0) + offset;

        if (opposite) {
            lineWidth *= -1; // crispify the other way - #1480, #1687
        }

        return chart.renderer
            .crispLine([
                [
                    'M',
                    horiz ?
                        this.left :
                        lineLeft,
                    horiz ?
                        lineTop :
                        this.top
                ],
                [
                    'L',
                    horiz ?
                        (chart.chartWidth as any) - this.right :
                        lineLeft,
                    horiz ?
                        lineTop :
                        (chart.chartHeight as any) - this.bottom
                ]
            ], lineWidth);
    }

    /**
     * Render the axis line. Called internally when rendering and redrawing the
     * axis.
     *
     * @function Highcharts.Axis#renderLine
     */
    public renderLine(): void {
        if (!this.axisLine) {
            this.axisLine = this.chart.renderer.path()
                .addClass('highcharts-axis-line')
                .add(this.axisGroup);

            if (!this.chart.styledMode) {
                this.axisLine.attr({
                    stroke: this.options.lineColor,
                    'stroke-width': this.options.lineWidth,
                    zIndex: 7
                });
            }
        }
    }

    /**
     * Position the axis title.
     *
     * @private
     * @function Highcharts.Axis#getTitlePosition
     *
     * @return {Highcharts.PositionObject}
     * X and Y positions for the title.
     */
    public getTitlePosition(axisTitle: SVGElement): PositionObject {
        // compute anchor points for each of the title align options
        const horiz = this.horiz,
            axisLeft = this.left,
            axisTop = this.top,
            axisLength = this.len,
            axisTitleOptions = this.options.title,
            margin = horiz ? axisLeft : axisTop,
            opposite = this.opposite,
            offset = this.offset,
            xOption = axisTitleOptions.x,
            yOption = axisTitleOptions.y,
            fontMetrics = this.chart.renderer.fontMetrics(axisTitle),
            // The part of a multiline text that is below the baseline of the
            // first line. Subtract 1 to preserve pixel-perfectness from the
            // old behaviour (v5.0.12), where only one line was allowed.
            textHeightOvershoot = axisTitle ? Math.max(
                axisTitle.getBBox(false, 0).height - fontMetrics.h - 1,
                0
            ) : 0,

            // the position in the length direction of the axis
            alongAxis = ({
                low: margin + (horiz ? 0 : axisLength),
                middle: margin + axisLength / 2,
                high: margin + (horiz ? axisLength : 0)
            })[axisTitleOptions.align],

            // the position in the perpendicular direction of the axis
            offAxis = (horiz ? axisTop + this.height : axisLeft) +
                (horiz ? 1 : -1) * // horizontal axis reverses the margin
                (opposite ? -1 : 1) * // so does opposite axes
                (this.axisTitleMargin || 0) +
                [
                    -textHeightOvershoot, // top
                    textHeightOvershoot, // right
                    fontMetrics.f, // bottom
                    -textHeightOvershoot // left
                ][this.side],
            titlePosition = {
                x: horiz ?
                    alongAxis + xOption :
                    offAxis + (opposite ? this.width : 0) + offset + xOption,
                y: horiz ?
                    offAxis + yOption - (opposite ? this.height : 0) + offset :
                    alongAxis + yOption
            };

        fireEvent(
            this,
            'afterGetTitlePosition',
            { titlePosition: titlePosition }
        );

        return titlePosition;
    }

    /**
     * Render a minor tick into the given position. If a minor tick already
     * exists in this position, move it.
     *
     * @function Highcharts.Axis#renderMinorTick
     *
     * @param {number} pos
     * The position in axis values.
     *
     * @param {boolean} slideIn
     * Whether the tick should animate in from last computed position
     */
    public renderMinorTick(pos: number, slideIn?: boolean): void {
        const axis = this;
        const minorTicks = axis.minorTicks;

        if (!minorTicks[pos]) {
            minorTicks[pos] = new Tick(axis, pos, 'minor');
        }

        // Render new ticks in old position
        if (slideIn && minorTicks[pos].isNew) {
            minorTicks[pos].render(null as any, true);
        }

        minorTicks[pos].render(null as any, false, 1);
    }

    /**
     * Render a major tick into the given position. If a tick already exists
     * in this position, move it.
     *
     * @function Highcharts.Axis#renderTick
     *
     * @param {number} pos
     * The position in axis values.
     *
     * @param {number} i
     * The tick index.
     *
     * @param {boolean} slideIn
     * Whether the tick should animate in from last computed position
     */
    public renderTick(pos: number, i: number, slideIn?: boolean): void {
        const axis = this,
            isLinked = axis.isLinked,
            ticks = axis.ticks;

        // Linked axes need an extra check to find out if
        if (
            !isLinked ||
            (pos >= (axis.min as any) && pos <= (axis.max as any)) ||
            (axis.grid && axis.grid.isColumn)
        ) {

            if (!ticks[pos]) {
                ticks[pos] = new Tick(axis, pos);
            }
            // NOTE this seems like overkill. Could be handled in tick.render by
            // setting old position in attr, then set new position in animate.
            // render new ticks in old position
            if (slideIn && ticks[pos].isNew) {
                // Start with negative opacity so that it is visible from
                // halfway into the animation
                ticks[pos].render(i, true, -1);
            }

            ticks[pos].render(i);
        }
    }

    /**
     * Render the axis.
     *
     * @private
     * @function Highcharts.Axis#render
     *
     * @emits Highcharts.Axis#event:afterRender
     */
    public render(): void {
        const axis = this,
            chart = axis.chart,
            log = axis.logarithmic,
            renderer = chart.renderer,
            options = axis.options,
            isLinked = axis.isLinked,
            tickPositions = axis.tickPositions,
            axisTitle = axis.axisTitle,
            ticks = axis.ticks,
            minorTicks = axis.minorTicks,
            alternateBands = axis.alternateBands,
            stackLabelOptions = options.stackLabels,
            alternateGridColor = options.alternateGridColor,
            crossing = options.crossing,
            tickmarkOffset = axis.tickmarkOffset,
            axisLine = axis.axisLine,
            showAxis = axis.showAxis,
            animation = animObject(renderer.globalAnimation);

        let from: number,
            to: number;

        // Reset
        axis.labelEdge.length = 0;
        axis.overlap = false;

        // Mark all elements inActive before we go over and mark the active ones
        [ticks, minorTicks, alternateBands].forEach(function (
            coll: (Record<string, PlotLineOrBand>|Record<string, Tick>)
        ): void {
            objectEach(coll, function (tick): void {
                tick.isActive = false;
            });
        });

        // Crossing
        if (isNumber(crossing)) {
            const otherAxis = this.isXAxis ? chart.yAxis[0] : chart.xAxis[0],
                directionFactor = [1, -1, -1, 1][this.side];
            if (otherAxis) {
                let px = otherAxis.toPixels(crossing, true);
                if (axis.horiz) {
                    px = otherAxis.len - px;
                }
                axis.offset = directionFactor * px;
            }
        }

        // If the series has data draw the ticks. Else only the line and title
        if (axis.hasData() || isLinked) {

            const slideInTicks = axis.chart.hasRendered &&
                axis.old && isNumber(axis.old.min);

            // minor ticks
            if (axis.minorTickInterval && !axis.categories) {
                axis.getMinorTickPositions().forEach(function (
                    pos: number
                ): void {
                    axis.renderMinorTick(pos, slideInTicks);
                });
            }

            // Major ticks. Pull out the first item and render it last so that
            // we can get the position of the neighbour label. #808.
            if (tickPositions.length) { // #1300
                tickPositions.forEach(function (pos: number, i: number): void {
                    axis.renderTick(pos, i, slideInTicks);
                });
                // In a categorized axis, the tick marks are displayed
                // between labels. So we need to add a tick mark and
                // grid line at the left edge of the X axis.
                if (tickmarkOffset && (axis.min === 0 || axis.single)) {
                    if (!ticks[-1]) {
                        ticks[-1] = new Tick(axis, -1, null as any, true);
                    }
                    ticks[-1].render(-1);
                }

            }

            // alternate grid color
            if (alternateGridColor) {
                tickPositions.forEach(function (pos: number, i: number): void {
                    to = typeof tickPositions[i + 1] !== 'undefined' ?
                        tickPositions[i + 1] + tickmarkOffset :
                        (axis.max as any) - tickmarkOffset;

                    if (
                        i % 2 === 0 &&
                        pos < (axis.max as any) &&
                        to <= (axis.max as any) + (
                            chart.polar ?
                                -tickmarkOffset :
                                tickmarkOffset
                        )
                    ) { // #2248, #4660
                        if (!alternateBands[pos]) {
                            // Should be imported from PlotLineOrBand.js, but
                            // the dependency cycle with axis is a problem
                            alternateBands[pos] = new (H as any).PlotLineOrBand(
                                axis
                            );
                        }
                        from = pos + tickmarkOffset; // #949
                        alternateBands[pos].options = {
                            from: log ? log.lin2log(from) : from,
                            to: log ? log.lin2log(to) : to,
                            color: alternateGridColor,
                            className: 'highcharts-alternate-grid'
                        };
                        alternateBands[pos].render();
                        alternateBands[pos].isActive = true;
                    }
                });
            }

            // custom plot lines and bands
            if (!axis._addedPlotLB) { // only first time
                axis._addedPlotLB = true;
                (options.plotLines || [])
                    .concat((options.plotBands as any) || [])
                    .forEach(
                        function (plotLineOptions: any): void {
                            (axis as unknown as PlotLineOrBand.Axis)
                                .addPlotBandOrLine(plotLineOptions);
                        }
                    );
            }

        } // end if hasData

        // Remove inactive ticks
        [ticks, minorTicks, alternateBands].forEach(function (
            coll: (Record<string, PlotLineOrBand>|Record<string, Tick>)
        ): void {
            const forDestruction: Array<number> = [],
                delay = animation.duration,
                destroyInactiveItems = function (): void {
                    let i = forDestruction.length;
                    while (i--) {
                        // When resizing rapidly, the same items
                        // may be destroyed in different timeouts,
                        // or the may be reactivated
                        if (
                            coll[forDestruction[i]] &&
                            !coll[forDestruction[i]].isActive
                        ) {
                            coll[forDestruction[i]].destroy();
                            delete coll[forDestruction[i]];
                        }
                    }

                };

            objectEach(coll, function (tick, pos): void {
                if (!tick.isActive) {
                    // Render to zero opacity
                    tick.render(pos as any, false, 0);
                    tick.isActive = false;
                    forDestruction.push(pos as any);
                }
            });

            // When the objects are finished fading out, destroy them
            syncTimeout(
                destroyInactiveItems,
                coll === alternateBands ||
                    !chart.hasRendered ||
                    !delay ?
                    0 :
                    delay
            );
        });

        // Set the axis line path
        if (axisLine) {
            axisLine[axisLine.isPlaced ? 'animate' : 'attr']({
                d: this.getLinePath(axisLine.strokeWidth())
            });
            axisLine.isPlaced = true;

            // Show or hide the line depending on options.showEmpty
            axisLine[showAxis ? 'show' : 'hide'](showAxis);
        }

        if (axisTitle && showAxis) {
            axisTitle[axisTitle.isNew ? 'attr' : 'animate'](
                axis.getTitlePosition(axisTitle)
            );
            axisTitle.isNew = false;
        }


        // Stacked totals:
        if (stackLabelOptions && stackLabelOptions.enabled && axis.stacking) {
            axis.stacking.renderStackTotals();
        }
        // End stacked totals

        // Record old scaling for updating/animation
        axis.old = {
            len: axis.len,
            max: axis.max,
            min: axis.min,
            transA: axis.transA,
            userMax: axis.userMax,
            userMin: axis.userMin
        };
        axis.isDirty = false;

        fireEvent(this, 'afterRender');
    }

    /**
     * Redraw the axis to reflect changes in the data or axis extremes. Called
     * internally from Highcharts.Chart#redraw.
     *
     * @private
     * @function Highcharts.Axis#redraw
     */
    public redraw(): void {

        if (this.visible) {
            // render the axis
            this.render();

            // move plot lines and bands
            this.plotLinesAndBands.forEach(function (plotLine): void {
                plotLine.render();
            });
        }

        // mark associated series as dirty and ready for redraw
        this.series.forEach(function (series): void {
            series.isDirty = true;
        });

    }

    /**
     * Returns an array of axis properties, that should be untouched during
     * reinitialization.
     *
     * @private
     * @function Highcharts.Axis#getKeepProps
     */
    public getKeepProps(): Array<string> {
        return (this.keepProps || Axis.keepProps);
    }

    /**
     * Destroys an Axis instance. See {@link Axis#remove} for the API endpoint
     * to fully remove the axis.
     *
     * @private
     * @function Highcharts.Axis#destroy
     *
     * @param {boolean} [keepEvents]
     * Whether to preserve events, used internally in Axis.update.
     */
    public destroy(keepEvents?: boolean): void {
        const axis = this,
            plotLinesAndBands = axis.plotLinesAndBands,
            eventOptions = this.eventOptions;

        fireEvent(this, 'destroy', { keepEvents: keepEvents });

        // Remove the events
        if (!keepEvents) {
            removeEvent(axis);
        }

        // Destroy collections
        [axis.ticks, axis.minorTicks, axis.alternateBands].forEach(
            function (
                coll: (
                    Record<string, PlotLineOrBand>|
                    Record<string, Tick>
                )
            ): void {
                destroyObjectProperties(coll);
            }
        );
        if (plotLinesAndBands) {
            let i = plotLinesAndBands.length;
            while (i--) { // #1975
                plotLinesAndBands[i].destroy();
            }
        }

        // Destroy elements
        ['axisLine', 'axisTitle', 'axisGroup',
            'gridGroup', 'labelGroup', 'cross', 'scrollbar'].forEach(
            function (prop: string): void {
                if ((axis as any)[prop]) {
                    (axis as any)[prop] = (axis as any)[prop].destroy();
                }
            }
        );

        // Destroy each generated group for plotlines and plotbands
        for (const plotGroup in axis.plotLinesAndBandsGroups) { // eslint-disable-line guard-for-in
            axis.plotLinesAndBandsGroups[plotGroup] =
                axis.plotLinesAndBandsGroups[plotGroup].destroy() as any;
        }

        // Delete all properties and fall back to the prototype.
        objectEach(axis, function (val: any, key: string): void {
            if (axis.getKeepProps().indexOf(key) === -1) {
                delete (axis as any)[key];
            }
        });
        this.eventOptions = eventOptions;
    }

    /**
     * Internal function to draw a crosshair.
     *
     * @function Highcharts.Axis#drawCrosshair
     *
     * @param {Highcharts.PointerEventObject} [e]
     * The event arguments from the modified pointer event, extended with
     * `chartX` and `chartY`
     *
     * @param {Highcharts.Point} [point]
     * The Point object if the crosshair snaps to points.
     *
     * @emits Highcharts.Axis#event:afterDrawCrosshair
     * @emits Highcharts.Axis#event:drawCrosshair
     */
    public drawCrosshair(e?: PointerEvent, point?: Point): void {

        const options = this.crosshair,
            snap = pick(options && options.snap, true),
            chart = this.chart;

        let path,
            pos,
            categorized,
            graphic = this.cross,
            crossOptions: PlotLineOptions;

        fireEvent(this, 'drawCrosshair', { e: e, point: point });

        // Use last available event when updating non-snapped crosshairs without
        // mouse interaction (#5287)
        if (!e) {
            e = this.cross && this.cross.e;
        }

        if (
            // Disabled in options
            !options ||
            // Snap
            ((defined(point) || !snap) === false)
        ) {
            this.hideCrosshair();
        } else {

            // Get the path
            if (!snap) {
                pos = e &&
                    (
                        this.horiz ?
                            e.chartX - (this.pos as any) :
                            this.len - e.chartY + (this.pos as any)
                    );
            } else if (defined(point)) {
                // #3834
                pos = pick(
                    this.coll !== 'colorAxis' ?
                        (point as any).crosshairPos : // 3D axis extension
                        null,
                    this.isXAxis ?
                        (point as any).plotX :
                        this.len - (point as any).plotY
                );
            }

            if (defined(pos)) {
                crossOptions = {
                    // value, only used on radial
                    value: point && (this.isXAxis ?
                        point.x :
                        pick(point.stackY, point.y)) as any,
                    translatedValue: pos
                };

                if (chart.polar) {
                    // Additional information required for crosshairs in
                    // polar chart
                    extend(crossOptions, {
                        isCrosshair: true,
                        chartX: e && e.chartX,
                        chartY: e && e.chartY,
                        point: point
                    });
                }

                path = this.getPlotLinePath(crossOptions) ||
                    null; // #3189
            }

            if (!defined(path)) {
                this.hideCrosshair();
                return;
            }

            categorized = this.categories && !this.isRadial;

            // Draw the cross
            if (!graphic) {
                this.cross = graphic = chart.renderer
                    .path()
                    .addClass(
                        'highcharts-crosshair highcharts-crosshair-' +
                        (categorized ? 'category ' : 'thin ') +
                        (options.className || '')
                    )
                    .attr({
                        zIndex: pick(options.zIndex, 2)
                    })
                    .add();

                // Presentational attributes
                if (!chart.styledMode) {
                    graphic.attr({
                        stroke: options.color ||
                            (
                                categorized ?
                                    Color
                                        .parse(Palette.highlightColor20)
                                        .setOpacity(0.25)
                                        .get() :
                                    Palette.neutralColor20
                            ),
                        'stroke-width': pick(options.width, 1)
                    }).css({
                        'pointer-events': 'none'
                    });
                    if (options.dashStyle) {
                        graphic.attr({
                            dashstyle: options.dashStyle
                        });
                    }
                }
            }

            graphic.show().attr({
                d: path
            });

            if (categorized && !(options as any).width) {
                graphic.attr({
                    'stroke-width': this.transA
                });
            }
            (this.cross as any).e = e;
        }

        fireEvent(this, 'afterDrawCrosshair', { e: e, point: point });
    }

    /**
     * Hide the crosshair if visible.
     *
     * @function Highcharts.Axis#hideCrosshair
     */
    public hideCrosshair(): void {
        if (this.cross) {
            this.cross.hide();
        }
        fireEvent(this, 'afterHideCrosshair');
    }

    /**
     * Check whether the chart has vertical panning ('y' or 'xy' type).
     *
     * @private
     * @function Highcharts.Axis#hasVerticalPanning
     */
    public hasVerticalPanning(): boolean {
        const panningOptions = this.chart.options.chart.panning;
        return Boolean(
            panningOptions &&
            panningOptions.enabled && // #14624
            /y/.test(panningOptions.type)
        );
    }

    /**
     * Update an axis object with a new set of options. The options are merged
     * with the existing options, so only new or altered options need to be
     * specified.
     *
     * @sample highcharts/members/axis-update/
     *         Axis update demo
     *
     * @function Highcharts.Axis#update
     *
     * @param {Highcharts.AxisOptions} options
     * The new options that will be merged in with existing options on the axis.
     *
     * @param {boolean} [redraw=true]
     * Whether to redraw the chart after the axis is altered. If doing more
     * operations on the chart, it is a good idea to set redraw to false and
     * call {@link Chart#redraw} after.
     */
    public update(
        options: DeepPartial<AxisTypeOptions>,
        redraw?: boolean
    ): void {
        const chart = this.chart;

        options = merge(this.userOptions, options);

        this.destroy(true);
        this.init(chart, options);

        chart.isDirtyBox = true;
        if (pick(redraw, true)) {
            chart.redraw();
        }
    }

    /**
     * Remove the axis from the chart.
     *
     * @sample highcharts/members/chart-addaxis/
     *         Add and remove axes
     *
     * @function Highcharts.Axis#remove
     *
     * @param {boolean} [redraw=true]
     * Whether to redraw the chart following the remove.
     */
    public remove(redraw?: boolean): void {
        const chart = this.chart,
            coll = this.coll,
            axisSeries = this.series;

        let i = axisSeries.length;

        // Remove associated series (#2687)
        while (i--) {
            if (axisSeries[i]) {
                axisSeries[i].remove(false);
            }
        }

        // Remove the axis
        erase(chart.axes, this);
        erase(chart[coll] || [], this);

        chart.orderItems(coll);
        this.destroy();
        chart.isDirtyBox = true;

        if (pick(redraw, true)) {
            chart.redraw();
        }
    }

    /**
     * Update the axis title by options after render time.
     *
     * @sample highcharts/members/axis-settitle/
     *         Set a new Y axis title
     *
     * @function Highcharts.Axis#setTitle
     *
     * @param {Highcharts.AxisTitleOptions} titleOptions
     * The additional title options.
     *
     * @param {boolean} [redraw=true]
     * Whether to redraw the chart after setting the title.
     */
    public setTitle(
        titleOptions: AxisTitleOptions,
        redraw?: boolean
    ): void {
        this.update({ title: titleOptions }, redraw);
    }

    /**
     * Set new axis categories and optionally redraw.
     *
     * @sample highcharts/members/axis-setcategories/
     *         Set categories by click on a button
     *
     * @function Highcharts.Axis#setCategories
     *
     * @param {Array<string>} categories
     * The new categories.
     *
     * @param {boolean} [redraw=true]
     * Whether to redraw the chart.
     */
    public setCategories(
        categories: Array<string>,
        redraw?: boolean
    ): void {
        this.update({ categories: categories }, redraw);
    }

}

/* *
 *
 *  Class Prototype
 *
 * */

interface Axis extends AxisComposition, AxisLike {
    // nothing here yet
}

/* *
 *
 *  Class Namespace
 *
 * */

namespace Axis {
    export interface ExtremesObject {
        dataMax: number;
        dataMin: number;
        max: number;
        min: number;
        userMax?: number;
        userMin?: number;
    }
    export interface PanningState {
        startMin: number;
        startMax: number;
        isDirty?: boolean;
    }
    export interface PlotLinePathOptions {
        acrossPanes?: boolean;
        force?: (boolean|string);
        lineWidth?: number;
        old?: boolean;
        /** @internal */
        path?: SVGPath;
        reverse?: boolean;
        translatedValue?: number;
        value?: number;
    }
}

/* *
 *
 *  Default Export
 *
 * */

export default Axis;

/* *
 *
 *  API Declarations
 *
 * */

/**
 * Options for the path on the Axis to be calculated.
 * @interface Highcharts.AxisPlotLinePathOptionsObject
 *//**
 * Axis value.
 * @name Highcharts.AxisPlotLinePathOptionsObject#value
 * @type {number|undefined}
 *//**
 * Line width used for calculation crisp line coordinates. Defaults to 1.
 * @name Highcharts.AxisPlotLinePathOptionsObject#lineWidth
 * @type {number|undefined}
 *//**
 * If `false`, the function will return null when it falls outside the axis
 * bounds. If `true`, the function will return a path aligned to the plot area
 * sides if it falls outside. If `pass`, it will return a path outside.
 * @name Highcharts.AxisPlotLinePathOptionsObject#force
 * @type {string|boolean|undefined}
 *//**
 * Used in Highcharts Stock. When `true`, plot paths
 * (crosshair, plotLines, gridLines)
 * will be rendered on all axes when defined on the first axis.
 * @name Highcharts.AxisPlotLinePathOptionsObject#acrossPanes
 * @type {boolean|undefined}
 *//**
 * Use old coordinates (for resizing and rescaling).
 * If not set, defaults to `false`.
 * @name Highcharts.AxisPlotLinePathOptionsObject#old
 * @type {boolean|undefined}
 *//**
 * If given, return the plot line path of a pixel position on the axis.
 * @name Highcharts.AxisPlotLinePathOptionsObject#translatedValue
 * @type {number|undefined}
 *//**
 * Used in Polar axes. Reverse the positions for concatenation of polygonal
 * plot bands
 * @name Highcharts.AxisPlotLinePathOptionsObject#reverse
 * @type {boolean|undefined}
 */

/**
 * Options for crosshairs on axes.
 *
 * @product highstock
 *
 * @typedef {Highcharts.XAxisCrosshairOptions|Highcharts.YAxisCrosshairOptions} Highcharts.AxisCrosshairOptions
 */

/**
 * @typedef {"navigator"|"pan"|"rangeSelectorButton"|"rangeSelectorInput"|"scrollbar"|"traverseUpButton"|"zoom"} Highcharts.AxisExtremesTriggerValue
 */

/**
 * @callback Highcharts.AxisEventCallbackFunction
 *
 * @param {Highcharts.Axis} this
 */

/**
 * @callback Highcharts.AxisLabelsFormatterCallbackFunction
 *
 * @param {Highcharts.AxisLabelsFormatterContextObject} this
 *
 * @param {Highcharts.AxisLabelsFormatterContextObject} ctx
 *
 * @return {string}
 */

/**
 * @interface Highcharts.AxisLabelsFormatterContextObject
 *//**
 * The axis item of the label
 * @name Highcharts.AxisLabelsFormatterContextObject#axis
 * @type {Highcharts.Axis}
 *//**
 * The chart instance.
 * @name Highcharts.AxisLabelsFormatterContextObject#chart
 * @type {Highcharts.Chart}
 *//**
 * Default formatting of date/time labels.
 * @name Highcharts.AxisLabelsFormatterContextObject#dateTimeLabelFormat
 * @type {string|undefined}
 *//**
 * Whether the label belongs to the first tick on the axis.
 * @name Highcharts.AxisLabelsFormatterContextObject#isFirst
 * @type {boolean}
 *//**
 * Whether the label belongs to the last tick on the axis.
 * @name Highcharts.AxisLabelsFormatterContextObject#isLast
 * @type {boolean}
 *//**
 * The position on the axis in terms of axis values. For category axes, a
 * zero-based index. For datetime axes, the JavaScript time in milliseconds
 * since 1970.
 * @name Highcharts.AxisLabelsFormatterContextObject#pos
 * @type {number}
 *//**
 * The preformatted text as the result of the default formatting. For example
 * dates will be formatted as strings, and numbers with language-specific comma
 * separators, thousands separators and numeric symbols like `k` or `M`.
 * @name Highcharts.AxisLabelsFormatterContextObject#text
 * @type {string|undefined}
 *//**
 * The Tick instance.
 * @name Highcharts.AxisLabelsFormatterContextObject#tick
 * @type {Highcharts.Tick}
 *//**
 * This can be either a numeric value or a category string.
 * @name Highcharts.AxisLabelsFormatterContextObject#value
 * @type {number|string}
 */

/**
 * Options for axes.
 *
 * @typedef {Highcharts.XAxisOptions|Highcharts.YAxisOptions|Highcharts.ZAxisOptions} Highcharts.AxisOptions
 */

/**
 * @callback Highcharts.AxisPointBreakEventCallbackFunction
 *
 * @param {Highcharts.Axis} this
 *
 * @param {Highcharts.AxisPointBreakEventObject} evt
 */

/**
 * @interface Highcharts.AxisPointBreakEventObject
 *//**
 * @name Highcharts.AxisPointBreakEventObject#brk
 * @type {Highcharts.Dictionary<number>}
 *//**
 * @name Highcharts.AxisPointBreakEventObject#point
 * @type {Highcharts.Point}
 *//**
 * @name Highcharts.AxisPointBreakEventObject#preventDefault
 * @type {Function}
 *//**
 * @name Highcharts.AxisPointBreakEventObject#target
 * @type {Highcharts.SVGElement}
 *//**
 * @name Highcharts.AxisPointBreakEventObject#type
 * @type {"pointBreak"|"pointInBreak"}
 */

/**
 * @callback Highcharts.AxisSetExtremesEventCallbackFunction
 *
 * @param {Highcharts.Axis} this
 *
 * @param {Highcharts.AxisSetExtremesEventObject} evt
 */

/**
 * @interface Highcharts.AxisSetExtremesEventObject
 * @extends Highcharts.ExtremesObject
 *//**
 * @name Highcharts.AxisSetExtremesEventObject#preventDefault
 * @type {Function}
 *//**
 * @name Highcharts.AxisSetExtremesEventObject#target
 * @type {Highcharts.SVGElement}
 *//**
 * @name Highcharts.AxisSetExtremesEventObject#trigger
 * @type {Highcharts.AxisExtremesTriggerValue|string}
 *//**
 * @name Highcharts.AxisSetExtremesEventObject#type
 * @type {"setExtremes"}
 */

/**
 * @callback Highcharts.AxisTickPositionerCallbackFunction
 *
 * @param {Highcharts.Axis} this
 *
 * @return {Highcharts.AxisTickPositionsArray}
 */

/**
 * @interface Highcharts.AxisTickPositionsArray
 * @augments Array<number>
 */

/**
 * @typedef {"high"|"low"|"middle"} Highcharts.AxisTitleAlignValue
 */

/**
 * @typedef {Highcharts.XAxisTitleOptions|Highcharts.YAxisTitleOptions|Highcharts.ZAxisTitleOptions} Highcharts.AxisTitleOptions
 */

/**
 * @typedef {"linear"|"logarithmic"|"datetime"|"category"|"treegrid"} Highcharts.AxisTypeValue
 */

/**
 * The returned object literal from the {@link Highcharts.Axis#getExtremes}
 * function.
 *
 * @interface Highcharts.ExtremesObject
 *//**
 * The maximum value of the axis' associated series.
 * @name Highcharts.ExtremesObject#dataMax
 * @type {number}
 *//**
 * The minimum value of the axis' associated series.
 * @name Highcharts.ExtremesObject#dataMin
 * @type {number}
 *//**
 * The maximum axis value, either automatic or set manually. If the `max` option
 * is not set, `maxPadding` is 0 and `endOnTick` is false, this value will be
 * the same as `dataMax`.
 * @name Highcharts.ExtremesObject#max
 * @type {number}
 *//**
 * The minimum axis value, either automatic or set manually. If the `min` option
 * is not set, `minPadding` is 0 and `startOnTick` is false, this value will be
 * the same as `dataMin`.
 * @name Highcharts.ExtremesObject#min
 * @type {number}
 *//**
 * The user defined maximum, either from the `max` option or from a zoom or
 * `setExtremes` action.
 * @name Highcharts.ExtremesObject#userMax
 * @type {number|undefined}
 *//**
 * The user defined minimum, either from the `min` option or from a zoom or
 * `setExtremes` action.
 * @name Highcharts.ExtremesObject#userMin
 * @type {number|undefined}
 */

/**
 * Formatter function for the text of a crosshair label.
 *
 * @callback Highcharts.XAxisCrosshairLabelFormatterCallbackFunction
 *
 * @param {Highcharts.Axis} this
 * Axis context
 *
 * @param {number} value
 * Y value of the data point
 *
 * @return {string}
 */


''; // keeps doclets above in JS file<|MERGE_RESOLUTION|>--- conflicted
+++ resolved
@@ -607,25 +607,9 @@
 
 
         this.options = merge(
-<<<<<<< HEAD
             sideSpecific,
             defaultOptions[this.coll] as AxisOptions,
             userOptions
-=======
-            AxisDefaults.defaultXAxisOptions,
-            (this.coll === 'yAxis') && AxisDefaults.defaultYAxisOptions,
-            [
-                AxisDefaults.defaultTopAxisOptions,
-                AxisDefaults.defaultRightAxisOptions,
-                AxisDefaults.defaultBottomAxisOptions,
-                AxisDefaults.defaultLeftAxisOptions
-            ][this.side],
-            merge(
-                // If set in setOptions (#1053):
-                defaultOptions[this.coll],
-                userOptions
-            )
->>>>>>> 55a623df
         );
 
         fireEvent(this, 'afterSetOptions', { userOptions });
