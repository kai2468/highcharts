/* *
 *
 *  (c) 2010-2024 Torstein Honsi
 *
 *  License: www.highcharts.com/license
 *
 *  !!!!!!! SOURCE GETS TRANSPILED BY TYPESCRIPT. EDIT TS FILE ONLY. !!!!!!!
 *
 * */

'use strict';

/* *
 *
 *  Imports
 *
 * */

import type { AlignValue } from '../Renderer/AlignObject';
import type AnimationOptions from '../Animation/AnimationOptions';
import type AxisComposition from './AxisComposition';
import type {
    AxisCollectionKey,
    AxisCrosshairOptions,
    AxisLabelFormatterCallback,
    AxisLabelFormatterContextObject,
    AxisOptions,
    AxisSetExtremesEventObject,
    AxisTitleOptions,
    XAxisOptions,
    YAxisOptions
} from './AxisOptions';
import type AxisLike from './AxisLike';
import type { AxisType, AxisTypeOptions } from './AxisType';
import type Chart from '../Chart/Chart';
import type CSSObject from '../Renderer/CSSObject';
import type { EventCallback } from '../Callback';
import type FontMetricsObject from '../Renderer/FontMetricsObject';
import type PlotLineOptions from './PlotLineOrBand/PlotLineOptions';
import type PlotLineOrBand from './PlotLineOrBand/PlotLineOrBand';
import type Point from '../Series/Point';
import type PointerEvent from '../PointerEvent';
import type PositionObject from '../Renderer/PositionObject';
import type Series from '../Series/Series';
import type SizeObject from '../Renderer/SizeObject';
import type SVGAttributes from '../Renderer/SVG/SVGAttributes';
import type SVGElement from '../Renderer/SVG/SVGElement';
import type SVGPath from '../Renderer/SVG/SVGPath';
import type TickPositionsArray from './TickPositionsArray';
import type { TypedArray } from '../../Core/Series/SeriesOptions';

import A from '../Animation/AnimationUtilities.js';
const { animObject } = A;
import AxisDefaults from './AxisDefaults.js';
const { xAxis, yAxis } = AxisDefaults;
import Color from '../Color/Color.js';
import D from '../Defaults.js';
const { defaultOptions } = D;
import F from '../Foundation.js';
const { registerEventOptions } = F;
import H from '../Globals.js';
const { deg2rad } = H;
import { Palette } from '../Color/Palettes.js';
import Tick from './Tick.js';
import U from '../Utilities.js';
const {
    arrayMax,
    arrayMin,
    clamp,
    correctFloat,
    defined,
    destroyObjectProperties,
    erase,
    error,
    extend,
    fireEvent,
    getClosestDistance,
    insertItem,
    isArray,
    isNumber,
    isString,
    merge,
    normalizeTickInterval,
    objectEach,
    pick,
    relativeLength,
    removeEvent,
    splat,
    syncTimeout
} = U;

const getNormalizedTickInterval = (
    axis: Axis,
    tickInterval: number
): number => normalizeTickInterval(
    tickInterval,
    void 0,
    void 0,
    pick(
        axis.options.allowDecimals,
        // If the tick interval is greater than 0.5, avoid decimals, as
        // linear axes are often used to render discrete values (#3363). If
        // a tick amount is set, allow decimals by default, as it increases
        // the chances for a good fit.
        tickInterval < 0.5 || axis.tickAmount !== void 0
    ),
    !!axis.tickAmount
);

extend(defaultOptions, { xAxis, yAxis: merge(xAxis, yAxis) });

/* *
 *
 *  Declarations
 *
 * */

declare module '../Series/SeriesOptions' {
    interface SeriesOptions {
        softThreshold?: boolean;
        startFromThreshold?: boolean;
        threshold?: number|null;
    }
}

/* *
 *
 *  Class
 *
 * */

/**
 * Create a new axis object. Called internally when instantiating a new chart or
 * adding axes by {@link Highcharts.Chart#addAxis}.
 *
 * A chart can have from 0 axes (pie chart) to multiples. In a normal, single
 * series cartesian chart, there is one X axis and one Y axis.
 *
 * The X axis or axes are referenced by {@link Highcharts.Chart.xAxis}, which is
 * an array of Axis objects. If there is only one axis, it can be referenced
 * through `chart.xAxis[0]`, and multiple axes have increasing indices. The same
 * pattern goes for Y axes.
 *
 * If you need to get the axes from a series object, use the `series.xAxis` and
 * `series.yAxis` properties. These are not arrays, as one series can only be
 * associated to one X and one Y axis.
 *
 * A third way to reference the axis programmatically is by `id`. Add an `id` in
 * the axis configuration options, and get the axis by
 * {@link Highcharts.Chart#get}.
 *
 * Configuration options for the axes are given in options.xAxis and
 * options.yAxis.
 *
 * @class
 * @name Highcharts.Axis
 *
 * @param {Highcharts.Chart} chart
 * The Chart instance to apply the axis on.
 *
 * @param {Highcharts.AxisOptions} userOptions
 * Axis options
 */
class Axis {

    /* *
     *
     *  Static Properties
     *
     * */

    // Properties to survive after destroy, needed for Axis.update (#4317,
    // #5773, #5881).
    public static keepProps = [
        'coll',
        'extKey',
        'hcEvents',
        'names',
        'series',
        'userMax',
        'userMin'
    ];

    /* *
     *
     *  Constructors
     *
     * */

    public constructor(
        chart: Chart,
        userOptions: DeepPartial<AxisOptions>,
        coll?: AxisCollectionKey
    ) {
        this.init(chart, userOptions, coll);
    }

    /* *
     *
     *  Properties
     *
     * */

    public _addedPlotLB?: boolean;
    public allExtremes?: Axis.AllExtremes;
    public allowZoomOutside?: boolean;
    public alternateBands!: Record<string, PlotLineOrBand>;
    public autoRotation?: Array<number>;
    public axisGroup?: SVGElement;
    public axisLine?: SVGElement;
    public axisParent?: SVGElement;
    public axisPointRange?: number;
    public axisTitle?: SVGElement;
    public axisTitleMargin?: number;
    public bottom!: number;
    public categories?: Array<string>;
    public chart!: Chart;
    public closestPointRange!: number;
    public coll!: AxisCollectionKey;
    public cross?: SVGElement;
    public crosshair?: AxisCrosshairOptions;
    public dataMax?: number;
    public dataMin?: number;
    public eventArgs?: AxisSetExtremesEventObject;
    public eventOptions!: Record<string, EventCallback<Series, Event>>;
    public expectedSpace: number|undefined;
    public finalTickAmt?: number;
    public forceRedraw?: boolean;
    public gridGroup?: SVGElement;
    public hasNames!: boolean;
    public hasVisibleSeries!: boolean;
    public height!: number;
    public horiz?: boolean;
    public index!: number;
    public isDirty?: boolean;
    public isLinked!: boolean;
    public isOrdinal?: boolean;
    public isPanning?: boolean;
    public isRadial?: boolean;
    public isXAxis?: boolean;
    public isZAxis?: boolean;
    public keepProps?: Array<string>;
    public labelAlign?: AlignValue;
    public labelEdge!: Array<null>; // @todo
    public labelFormatter!: AxisLabelFormatterCallback;
    public labelGroup?: SVGElement;
    public labelOffset?: number;
    public labelRotation?: number;
    public left!: number;
    public len!: number;
    public linkedParent?: Axis;
    public max?: number;
    public maxLabelDimensions?: SizeObject;
    public maxLabelLength?: number;
    public min?: number;
    public minorTickInterval!: number;
    public minorTicks!: Record<string, Tick>;
    public minPixelPadding!: number;
    public minPointOffset?: number;
    // When the minRange is undefined, it is not yet evaluated. When it is null,
    // it is deliberately not a number because we have user extremes.
    public minRange?: null|number;
    public names!: Array<string>;
    public offset!: number;
    public old?: { // @todo create a type
        len: number;
        max?: number;
        min?: number;
        transA: number;
        userMax?: number;
        userMin?: number;
    };
    public opposite?: boolean;
    public options!: (AxisOptions|XAxisOptions|YAxisOptions);
    public ordinal?: AxisComposition['ordinal'];
    public overlap!: boolean;
    public paddedTicks!: Array<number>;
    public plotLinesAndBands!: Array<PlotLineOrBand>;
    public plotLinesAndBandsGroups!: Record<string, SVGElement>;
    public pointRange!: number;
    public pointRangePadding!: number;
    public pos!: number;
    public positiveValuesOnly!: boolean;
    public reserveSpaceDefault?: boolean;
    public reversed?: boolean;
    public right!: number;
    public sector?: number;
    public series!: Array<Series>;
    public showAxis?: boolean;
    public side!: number;
    public single?: boolean;
    public softThreshold?: boolean;
    public staggerLines?: number;
    public staticScale?: number;
    public threshold?: number;
    public thresholdAlignment?: number;
    public tickAmount!: number;
    public tickInterval!: number;
    public tickmarkOffset!: number;
    public tickPositions!: TickPositionsArray;
    public tickRotCorr!: PositionObject;
    public ticks!: Record<string, Tick>;
    public titleOffset?: number;
    public top!: number;
    public transA!: number;
    public transB!: number;
    public translationSlope!: number;
    public userMax?: number;
    public userMin?: number;
    public userMinRange?: number;
    public userOptions!: DeepPartial<AxisOptions>;
    public visible!: boolean;
    public width!: number;
    public zoomEnabled!: boolean;

    /* *
     *
     *  Functions
     *
     * */

    /**
     * Overrideable function to initialize the axis.
     *
     * @see {@link Axis}
     *
     * @function Highcharts.Axis#init
     *
     * @param {Highcharts.Chart} chart
     * The Chart instance to apply the axis on.
     *
     * @param {AxisOptions} userOptions
     * Axis options.
     *
     * @emits Highcharts.Axis#event:afterInit
     * @emits Highcharts.Axis#event:init
     */
    public init(
        chart: Chart,
        userOptions: DeepPartial<AxisOptions>,
        coll: AxisCollectionKey = this.coll
    ): void {
        const isXAxis = coll === 'xAxis',
            axis = this,
            horiz = axis.isZAxis || (chart.inverted ? !isXAxis : isXAxis);

        /**
         * The Chart that the axis belongs to.
         *
         * @name Highcharts.Axis#chart
         * @type {Highcharts.Chart}
         */
        axis.chart = chart;

        /**
         * Whether the axis is horizontal.
         *
         * @name Highcharts.Axis#horiz
         * @type {boolean|undefined}
         */
        axis.horiz = horiz;

        /**
         * Whether the axis is the x-axis.
         *
         * @name Highcharts.Axis#isXAxis
         * @type {boolean|undefined}
         */
        axis.isXAxis = isXAxis;

        /**
         * The collection where the axis belongs, for example `xAxis`, `yAxis`
         * or `colorAxis`. Corresponds to properties on Chart, for example
         * {@link Chart.xAxis}.
         *
         * @name Highcharts.Axis#coll
         * @type {string}
         */
        axis.coll = coll;

        fireEvent(this, 'init', { userOptions: userOptions });

        // Needed in setOptions
        axis.opposite = pick(userOptions.opposite, axis.opposite);

        /**
         * The side on which the axis is rendered. 0 is top, 1 is right, 2
         * is bottom and 3 is left.
         *
         * @name Highcharts.Axis#side
         * @type {number}
         */
        axis.side = pick(
            userOptions.side,
            axis.side,
            (horiz ?
                (axis.opposite ? 0 : 2) : // Top : bottom
                (axis.opposite ? 1 : 3)
            ) // Right : left
        );

        /**
         * Current options for the axis after merge of defaults and user's
         * options.
         *
         * @name Highcharts.Axis#options
         * @type {Highcharts.AxisOptions}
         */
        axis.setOptions(userOptions);


        const options = this.options,
            labelsOptions = options.labels,
            type = options.type;

        /**
         * User's options for this axis without defaults.
         *
         * @name Highcharts.Axis#userOptions
         * @type {Highcharts.AxisOptions}
         */
        axis.userOptions = userOptions;

        axis.minPixelPadding = 0;


        /**
         * Whether the axis is reversed. Based on the `axis.reversed`,
         * option, but inverted charts have reversed xAxis by default.
         *
         * @name Highcharts.Axis#reversed
         * @type {boolean}
         */
        axis.reversed = pick(options.reversed, axis.reversed);
        axis.visible = options.visible;
        axis.zoomEnabled = options.zoomEnabled;

        // Initial categories
        axis.hasNames = type === 'category' || options.categories === true;

        /**
         * If categories are present for the axis, names are used instead of
         * numbers for that axis.
         *
         * Since Highcharts 3.0, categories can also be extracted by giving each
         * point a name and setting axis type to `category`. However, if you
         * have multiple series, best practice remains defining the `categories`
         * array.
         *
         * @see [xAxis.categories](/highcharts/xAxis.categories)
         *
         * @name Highcharts.Axis#categories
         * @type {Array<string>}
         * @readonly
         */
        axis.categories = (isArray(options.categories) && options.categories) ||
            (axis.hasNames ? [] : void 0);
        if (!axis.names) { // Preserve on update (#3830)
            axis.names = [];
            (axis.names as any).keys = {};
        }


        // Placeholder for plotlines and plotbands groups
        axis.plotLinesAndBandsGroups = {};

        // Shorthand types
        axis.positiveValuesOnly = !!axis.logarithmic;

        // Flag, if axis is linked to another axis
        axis.isLinked = defined(options.linkedTo);

        /**
         * List of major ticks mapped by position on axis.
         *
         * @see {@link Highcharts.Tick}
         *
         * @name Highcharts.Axis#ticks
         * @type {Highcharts.Dictionary<Highcharts.Tick>}
         */
        axis.ticks = {};
        axis.labelEdge = [];
        /**
         * List of minor ticks mapped by position on the axis.
         *
         * @see {@link Highcharts.Tick}
         *
         * @name Highcharts.Axis#minorTicks
         * @type {Highcharts.Dictionary<Highcharts.Tick>}
         */
        axis.minorTicks = {};

        // List of plotLines/Bands
        axis.plotLinesAndBands = [];

        // Alternate bands
        axis.alternateBands = {};

        /**
         * The length of the axis in terms of pixels.
         *
         * @name Highcharts.Axis#len
         * @type {number}
         */
        axis.len = 0;
        axis.minRange = axis.userMinRange = options.minRange || options.maxZoom;
        axis.range = options.range;
        axis.offset = options.offset || 0;


        /**
         * The maximum value of the axis. In a logarithmic axis, this is the
         * logarithm of the real value, and the real value can be obtained from
         * {@link Axis#getExtremes}.
         *
         * @name Highcharts.Axis#max
         * @type {number|undefined}
         */
        axis.max = void 0;

        /**
         * The minimum value of the axis. In a logarithmic axis, this is the
         * logarithm of the real value, and the real value can be obtained from
         * {@link Axis#getExtremes}.
         *
         * @name Highcharts.Axis#min
         * @type {number|undefined}
         */
        axis.min = void 0;

        /**
         * The processed crosshair options.
         *
         * @name Highcharts.Axis#crosshair
         * @type {boolean|Highcharts.AxisCrosshairOptions}
         */
        const crosshair = pick(
            options.crosshair,
            splat((chart.options.tooltip as any).crosshairs)[isXAxis ? 0 : 1]
        );
        axis.crosshair = crosshair === true ? {} : crosshair;

        // Register. Don't add it again on Axis.update().
        if (chart.axes.indexOf(axis) === -1) { //
            if (isXAxis) { // #2713
                chart.axes.splice(chart.xAxis.length, 0, axis);
            } else {
                chart.axes.push(axis);
            }

            insertItem(this, chart[this.coll] as Array<AxisType>);

        }
        chart.orderItems(axis.coll);

        /**
         * All series associated to the axis.
         *
         * @name Highcharts.Axis#series
         * @type {Array<Highcharts.Series>}
         */
        axis.series = axis.series || []; // Populated by Series

        // Reversed axis
        if (
            chart.inverted &&
            !axis.isZAxis &&
            isXAxis &&
            !defined(axis.reversed)
        ) {
            axis.reversed = true;
        }

        axis.labelRotation = isNumber(labelsOptions.rotation) ?
            labelsOptions.rotation :
            void 0;

        // Register event listeners
        registerEventOptions(axis, options);

        fireEvent(this, 'afterInit');
    }

    /**
     * Merge and set options.
     *
     * @private
     * @function Highcharts.Axis#setOptions
     *
     * @param {Highcharts.AxisOptions} userOptions
     * Axis options.
     *
     * @emits Highcharts.Axis#event:afterSetOptions
     */
    public setOptions(userOptions: DeepPartial<AxisOptions>): void {
        const sideSpecific = this.horiz ?
            // Top and bottom axis defaults
            {
                labels: {
                    autoRotation: [-45]
                },
                margin: 15
            } :
            // Left and right axis, title rotated 90 or 270 degrees
            // respectively
            {
                title: {
                    rotation: 90 * this.side
                }
            };

        this.options = merge(
            sideSpecific,
            defaultOptions[this.coll] as AxisOptions,
            userOptions
        );

        fireEvent(this, 'afterSetOptions', { userOptions });
    }

    /**
     * The default label formatter. The context is a special config object for
     * the label. In apps, use the
     * [labels.formatter](https://api.highcharts.com/highcharts/xAxis.labels.formatter)
     * instead, except when a modification is needed.
     *
     * @function Highcharts.Axis#defaultLabelFormatter
     *
     * @param {Highcharts.AxisLabelsFormatterContextObject} this
     * Formatter context of axis label.
     *
     * @param {Highcharts.AxisLabelsFormatterContextObject} [ctx]
     * Formatter context of axis label.
     *
     * @return {string}
     * The formatted label content.
     */
    public defaultLabelFormatter(
        this: AxisLabelFormatterContextObject
    ): string {
        const axis = this.axis,
            chart = this.chart,
            { numberFormatter } = chart,
            value = isNumber(this.value) ? this.value : NaN,
            time = axis.chart.time,
            categories = axis.categories,
            dateTimeLabelFormat = this.dateTimeLabelFormat,
            lang = defaultOptions.lang,
            numericSymbols = lang.numericSymbols,
            numSymMagnitude = lang.numericSymbolMagnitude || 1000,
            // Make sure the same symbol is added for all labels on a linear
            // axis
            numericSymbolDetector = axis.logarithmic ?
                Math.abs(value) :
                axis.tickInterval;

        let i = numericSymbols && numericSymbols.length,
            multi,
            ret: (string|undefined);

        if (categories) {
            ret = `${this.value}`;

        } else if (dateTimeLabelFormat) { // Datetime axis
            ret = time.dateFormat(dateTimeLabelFormat, value);

        } else if (
            i &&
            numericSymbols &&
            numericSymbolDetector >= 1000
        ) {
            // Decide whether we should add a numeric symbol like k (thousands)
            // or M (millions). If we are to enable this in tooltip or other
            // places as well, we can move this logic to the numberFormatter and
            // enable it by a parameter.
            while (i-- && typeof ret === 'undefined') {
                multi = Math.pow(numSymMagnitude, i + 1);
                if (
                    // Only accept a numeric symbol when the distance is more
                    // than a full unit. So for example if the symbol is k, we
                    // don't accept numbers like 0.5k.
                    numericSymbolDetector >= multi &&
                    // Accept one decimal before the symbol. Accepts 0.5k but
                    // not 0.25k. How does this work with the previous?
                    (value * 10) % multi === 0 &&
                    numericSymbols[i] !== null &&
                    value !== 0
                ) { // #5480
                    ret = numberFormatter(
                        value / multi, -1
                    ) + numericSymbols[i];
                }
            }
        }

        if (typeof ret === 'undefined') {
            if (Math.abs(value) >= 10000) { // Add thousands separators
                ret = numberFormatter(value, -1);
            } else { // Small numbers
                ret = numberFormatter(value, -1, void 0, ''); // #2466
            }
        }

        return ret;
    }

    /**
     * Get the minimum and maximum for the series of each axis. The function
     * analyzes the axis series and updates `this.dataMin` and `this.dataMax`.
     *
     * @private
     * @function Highcharts.Axis#getSeriesExtremes
     *
     * @emits Highcharts.Axis#event:afterGetSeriesExtremes
     * @emits Highcharts.Axis#event:getSeriesExtremes
     */
    public getSeriesExtremes(): void {
        const axis = this;

        let xExtremes;

        fireEvent(this, 'getSeriesExtremes', null as any, function (): void {

            axis.hasVisibleSeries = false;

            // Reset properties in case we're redrawing (#3353)
            axis.dataMin = axis.dataMax = axis.threshold = void 0;
            axis.softThreshold = !axis.isXAxis;

            // Loop through this axis' series
            axis.series.forEach((series): void => {

                if (series.reserveSpace()) {

                    const seriesOptions = series.options;

                    let xData,
                        threshold = seriesOptions.threshold,
                        seriesDataMin: number,
                        seriesDataMax: number;

                    axis.hasVisibleSeries = true;

                    // Validate threshold in logarithmic axes
                    if (axis.positiveValuesOnly && (threshold || 0) <= 0) {
                        threshold = void 0;
                    }

                    // Get dataMin and dataMax for X axes
                    if (axis.isXAxis) {
                        xData = series.getColumn('x');
                        if (xData.length) {
                            xData = axis.logarithmic ?
                                xData.filter((x): boolean => x > 0) :
                                xData;

                            xExtremes = series.getXExtremes(xData);
                            // If xData contains values which is not numbers,
                            // then filter them out. To prevent performance hit,
                            // we only do this after we have already found
                            // seriesDataMin because in most cases all data is
                            // valid. #5234.
                            seriesDataMin = xExtremes.min;
                            seriesDataMax = xExtremes.max;

                            if (
                                !isNumber(seriesDataMin) &&
                                // #5010:
                                !((seriesDataMin as any) instanceof Date)
                            ) {
                                xData = xData.filter(isNumber);
                                xExtremes = series.getXExtremes(xData);
                                // Do it again with valid data
                                seriesDataMin = xExtremes.min;
                                seriesDataMax = xExtremes.max;
                            }

                            if (xData.length) {
                                axis.dataMin = Math.min(
                                    pick(axis.dataMin, seriesDataMin),
                                    seriesDataMin
                                );
                                axis.dataMax = Math.max(
                                    pick(axis.dataMax, seriesDataMax),
                                    seriesDataMax
                                );
                            }
                        }

                    // Get dataMin and dataMax for Y axes, as well as handle
                    // stacking and processed data
                    } else {

                        // Get this particular series extremes
                        const dataExtremes = series.applyExtremes();

                        // Get the dataMin and dataMax so far. If percentage is
                        // used, the min and max are always 0 and 100. If
                        // seriesDataMin and seriesDataMax is null, then series
                        // doesn't have active y data, we continue with nulls
                        if (isNumber(dataExtremes.dataMin)) {
                            seriesDataMin = dataExtremes.dataMin;
                            axis.dataMin = Math.min(
                                pick(axis.dataMin, seriesDataMin),
                                seriesDataMin
                            );
                        }
                        if (isNumber(dataExtremes.dataMax)) {
                            seriesDataMax = dataExtremes.dataMax;
                            axis.dataMax = Math.max(
                                pick(axis.dataMax, seriesDataMax),
                                seriesDataMax
                            );
                        }

                        // Adjust to threshold
                        if (defined(threshold)) {
                            axis.threshold = threshold;
                        }
                        // If any series has a hard threshold, it takes
                        // precedence
                        if (
                            !seriesOptions.softThreshold ||
                            axis.positiveValuesOnly
                        ) {
                            axis.softThreshold = false;
                        }
                    }
                }
            });
        });
        fireEvent(this, 'afterGetSeriesExtremes');
    }

    /**
     * Translate from axis value to pixel position on the chart, or back. Use
     * the `toPixels` and `toValue` functions in applications.
     *
     * @private
     * @function Highcharts.Axis#translate
     */
    public translate(
        val: number,
        backwards?: boolean,
        cvsCoord?: boolean,
        old?: boolean,
        handleLog?: boolean,
        pointPlacement?: number
    ): number {
        const axis = (this.linkedParent || this), // #1417
            localMin = (old && axis.old ? axis.old.min : axis.min);

        if (!isNumber(localMin)) {
            return NaN;
        }

        const minPixelPadding = axis.minPixelPadding,
            doPostTranslate = (
                axis.isOrdinal ||
                axis.brokenAxis?.hasBreaks ||
                (axis.logarithmic && handleLog)
            ) && axis.lin2val;

        let sign = 1,
            cvsOffset = 0,
            localA = old && axis.old ? axis.old.transA : axis.transA,
            returnValue = 0;

        if (!localA) {
            localA = axis.transA;
        }

        // In vertical axes, the canvas coordinates start from 0 at the top like
        // in SVG.
        if (cvsCoord) {
            sign *= -1; // Canvas coordinates inverts the value
            cvsOffset = axis.len;
        }

        // Handle reversed axis
        if (axis.reversed) {
            sign *= -1;
            cvsOffset -= sign * (axis.sector || axis.len);
        }

        // From pixels to value
        if (backwards) { // Reverse translation

            val = val * sign + cvsOffset;
            val -= minPixelPadding;
            // From chart pixel to value:
            returnValue = val / localA + localMin;
            if (doPostTranslate) { // Log, ordinal and broken axis
                returnValue = axis.lin2val(returnValue);
            }

        // From value to pixels
        } else {
            if (doPostTranslate) { // Log, ordinal and broken axis
                val = axis.val2lin(val);
            }
            const value = sign * (val - localMin) * localA;

            returnValue = (!axis.isRadial ? correctFloat(value) : value) +
                cvsOffset +
                (sign * minPixelPadding) +
                (isNumber(pointPlacement) ? localA * pointPlacement : 0);
        }

        return returnValue;
    }

    /**
     * Translate a value in terms of axis units into pixels within the chart.
     *
     * @function Highcharts.Axis#toPixels
     *
     * @param {number} value
     * A value in terms of axis units.
     *
     * @param {boolean} paneCoordinates
     * Whether to return the pixel coordinate relative to the chart or just the
     * axis/pane itself.
     *
     * @return {number}
     * Pixel position of the value on the chart or axis.
     */
    public toPixels(
        value: number,
        paneCoordinates?: boolean
    ): number {
        return this.translate(value, false, !this.horiz, void 0, true) +
            (paneCoordinates ? 0 : this.pos);
    }

    /**
     * Translate a pixel position along the axis to a value in terms of axis
     * units.
     *
     * @function Highcharts.Axis#toValue
     *
     * @param {number} pixel
     * The pixel value coordinate.
     *
     * @param {boolean} [paneCoordinates=false]
     * Whether the input pixel is relative to the chart or just the axis/pane
     * itself.
     *
     * @return {number}
     * The axis value.
     */
    public toValue(
        pixel: number,
        paneCoordinates?: boolean
    ): number {
        return this.translate(
            pixel - (paneCoordinates ? 0 : this.pos),
            true,
            !this.horiz,
            void 0,
            true
        );
    }

    /**
     * Create the path for a plot line that goes from the given value on
     * this axis, across the plot to the opposite side. Also used internally for
     * grid lines and crosshairs.
     *
     * @function Highcharts.Axis#getPlotLinePath
     *
     * @param {Highcharts.AxisPlotLinePathOptionsObject} options
     * Options for the path.
     *
     * @return {Highcharts.SVGPathArray|null}
     * The SVG path definition for the plot line.
     */
    public getPlotLinePath(
        options: Axis.PlotLinePathOptions
    ): (SVGPath|undefined) {
        const axis = this,
            chart = axis.chart,
            axisLeft = axis.left,
            axisTop = axis.top,
            old = options.old,
            value = options.value,
            lineWidth = options.lineWidth,
            cHeight = (old && chart.oldChartHeight) || chart.chartHeight,
            cWidth = (old && chart.oldChartWidth) || chart.chartWidth,
            transB = axis.transB;

        let translatedValue = options.translatedValue,
            force = options.force,
            x1: number,
            y1: number,
            x2: number,
            y2: number,
            skip: boolean;

        // eslint-disable-next-line valid-jsdoc
        /**
         * Check if x is between a and b. If not, either move to a/b
         * or skip, depending on the force parameter.
         * @private
         */
        function between(x: number, a: number, b: number): number {
            if (force !== 'pass' && (x < a || x > b)) {
                if (force) {
                    x = clamp(x, a, b);
                } else {
                    skip = true;
                }
            }
            return x;
        }

        const evt: Partial<Axis.PlotLinePathOptions> = {
            value,
            lineWidth,
            old,
            force,
            acrossPanes: options.acrossPanes,
            translatedValue
        };
        fireEvent(this, 'getPlotLinePath', evt, function (
            e: Axis.PlotLinePathOptions
        ): void {

            translatedValue = pick(
                translatedValue,
                axis.translate(value as number, void 0, void 0, old)
            );
            // Keep the translated value within sane bounds, and avoid Infinity
            // to fail the isNumber test (#7709).
            translatedValue = clamp(translatedValue, -1e5, 1e5);


            x1 = x2 = Math.round(translatedValue + transB);
            y1 = y2 = Math.round(cHeight - translatedValue - transB);
            if (!isNumber(translatedValue)) { // No min or max
                skip = true;
                force = false; // #7175, don't force it when path is invalid
            } else if (axis.horiz) {
                y1 = axisTop;
                y2 = cHeight - axis.bottom + (chart.scrollablePixelsY || 0);

                x1 = x2 = between(x1, axisLeft, axisLeft + axis.width);

            } else {
                x1 = axisLeft;
                x2 = cWidth - axis.right + (chart.scrollablePixelsX || 0);

                y1 = y2 = between(y1, axisTop, axisTop + axis.height);
            }
            e.path = skip && !force ?
                void 0 :
                chart.renderer.crispLine(
                    [['M', x1, y1], ['L', x2, y2]],
                    lineWidth || 1
                );
        });

        return evt.path;
    }

    /**
     * Internal function to get the tick positions of a linear axis to round
     * values like whole tens or every five.
     *
     * @function Highcharts.Axis#getLinearTickPositions
     *
     * @param {number} tickInterval
     * The normalized tick interval.
     *
     * @param {number} min
     * Axis minimum.
     *
     * @param {number} max
     * Axis maximum.
     *
     * @return {Array<number>}
     * An array of axis values where ticks should be placed.
     */
    public getLinearTickPositions(
        tickInterval: number,
        min: number,
        max: number
    ): Array<number> {
        const roundedMin = correctFloat(
                Math.floor(min / tickInterval) * tickInterval
            ),
            roundedMax = correctFloat(
                Math.ceil(max / tickInterval) * tickInterval
            ),
            tickPositions = [];

        let pos,
            lastPos,
            precision;

        // When the precision is higher than what we filter out in
        // correctFloat, skip it (#6183).
        if (correctFloat(roundedMin + tickInterval) === roundedMin) {
            precision = 20;
        }

        // For single points, add a tick regardless of the relative position
        // (#2662, #6274)
        if (this.single) {
            return [min];
        }

        // Populate the intermediate values
        pos = roundedMin;
        while (pos <= roundedMax) {

            // Place the tick on the rounded value
            tickPositions.push(pos);

            // Always add the raw tickInterval, not the corrected one.
            pos = correctFloat(
                pos + tickInterval,
                precision
            );

            // If the interval is not big enough in the current min - max range
            // to actually increase the loop variable, we need to break out to
            // prevent endless loop. Issue #619
            if (pos === lastPos) {
                break;
            }

            // Record the last value
            lastPos = pos;
        }
        return tickPositions;
    }

    /**
     * Resolve the new minorTicks/minorTickInterval options into the legacy
     * loosely typed minorTickInterval option.
     *
     * @function Highcharts.Axis#getMinorTickInterval
     *
     * @return {number|"auto"|null}
     * Legacy option
     */
    public getMinorTickInterval(): ('auto'|undefined|number) {
        const { minorTicks, minorTickInterval } = this.options;

        if (minorTicks === true) {
            return pick(minorTickInterval, 'auto');
        }
        if (minorTicks === false) {
            return;
        }
        return minorTickInterval;
    }

    /**
     * Internal function to return the minor tick positions. For logarithmic
     * axes, the same logic as for major ticks is reused.
     *
     * @function Highcharts.Axis#getMinorTickPositions
     *
     * @return {Array<number>}
     * An array of axis values where ticks should be placed.
     */
    public getMinorTickPositions(): Array<number> {
        const axis = this,
            options = axis.options,
            tickPositions = axis.tickPositions,
            minorTickInterval = axis.minorTickInterval,
            pointRangePadding = axis.pointRangePadding || 0,
            min = (axis.min || 0) - pointRangePadding, // #1498
            max = (axis.max || 0) + pointRangePadding, // #1498
            range = max - min;

        let minorTickPositions = [] as Array<number>,
            pos: number;

        // If minor ticks get too dense, they are hard to read, and may cause
        // long running script. So we don't draw them.
        if (range && range / minorTickInterval < axis.len / 3) { // #3875

            const logarithmic = axis.logarithmic;
            if (logarithmic) {
                // For each interval in the major ticks, compute the minor ticks
                // separately.
                this.paddedTicks.forEach(function (
                    _pos: number,
                    i: number,
                    paddedTicks: Array<number>
                ): void {
                    if (i) {
                        minorTickPositions.push.apply(
                            minorTickPositions,
                            logarithmic.getLogTickPositions(
                                minorTickInterval,
                                paddedTicks[i - 1],
                                paddedTicks[i],
                                true
                            )
                        );
                    }
                });

            } else if (
                axis.dateTime &&
                this.getMinorTickInterval() === 'auto'
            ) { // #1314
                minorTickPositions = minorTickPositions.concat(
                    axis.getTimeTicks(
                        axis.dateTime.normalizeTimeTickInterval(
                            minorTickInterval
                        ),
                        min,
                        max,
                        options.startOfWeek
                    )
                );
            } else {
                for (
                    pos = min + (tickPositions[0] - min) % minorTickInterval;
                    pos <= max;
                    pos += minorTickInterval
                ) {
                    // Very, very, tight grid lines (#5771)
                    if (pos === minorTickPositions[0]) {
                        break;
                    }
                    minorTickPositions.push(pos);
                }
            }
        }

        if (minorTickPositions.length !== 0) {
            axis.trimTicks(minorTickPositions); // #3652 #3743 #1498 #6330
        }
        return minorTickPositions;
    }

    /**
     * Adjust the min and max for the minimum range. Keep in mind that the
     * series data is not yet processed, so we don't have information on data
     * cropping and grouping, or updated `axis.pointRange` or
     * `series.pointRange`. The data can't be processed until we have finally
     * established min and max.
     *
     * @private
     * @function Highcharts.Axis#adjustForMinRange
     */
    public adjustForMinRange(): void {
        const axis = this,
            options = axis.options,
            logarithmic = axis.logarithmic;

        let { max, min, minRange } = axis,
            zoomOffset,
            spaceAvailable: boolean,
            closestDataRange: number,
            minArgs: Array<(number|undefined)>,
            maxArgs: Array<(number|undefined)>;

        // Set the automatic minimum range based on the closest point distance
        if (
            axis.isXAxis &&
            typeof minRange === 'undefined' &&
            !logarithmic
        ) {

            if (
                defined(options.min) ||
                defined(options.max) ||
                defined(options.floor) ||
                defined(options.ceiling)
            ) {
                // Setting it to null, as opposed to undefined, signals we don't
                // run this block again as per the condition above.
                minRange = null;

            } else {

                // Find the closest distance between raw data points, as opposed
                // to closestPointRange that applies to processed points
                // (cropped and grouped)
                closestDataRange = getClosestDistance(
                    axis.series.map((s): number[]|TypedArray => {
                        const xData = s.getColumn('x');
                        // If xIncrement, we only need to measure the two first
                        // points to get the distance. Saves processing time.
                        return s.xIncrement ? xData.slice(0, 2) : xData;
                    })
                ) || 0;

                minRange = Math.min(
                    closestDataRange * 5,
                    (axis.dataMax as any) - (axis.dataMin as any)
                );
            }
        }

        // If minRange is exceeded, adjust
        if (
            isNumber(max) &&
            isNumber(min) &&
            isNumber(minRange) &&
            max - min < minRange
        ) {

            spaceAvailable =
                (axis.dataMax as any) - (axis.dataMin as any) >=
                minRange;
            zoomOffset = (minRange - max + min) / 2;

            // If min and max options have been set, don't go beyond it
            minArgs = [
                min - zoomOffset,
                pick(options.min, min - zoomOffset)
            ];
            // If space is available, stay within the data range
            if (spaceAvailable) {
                minArgs[2] = logarithmic ?
                    logarithmic.log2lin(axis.dataMin as any) :
                    axis.dataMin;
            }
            min = arrayMax(minArgs);

            maxArgs = [
                min + minRange,
                pick(options.max, min + minRange)
            ];
            // If space is available, stay within the data range
            if (spaceAvailable) {
                maxArgs[2] = logarithmic ?
                    logarithmic.log2lin(axis.dataMax as any) :
                    axis.dataMax;
            }

            max = arrayMin(maxArgs);

            // Now if the max is adjusted, adjust the min back
            if (max - min < minRange) {
                minArgs[0] = max - minRange;
                minArgs[1] = pick(options.min, max - minRange);
                min = arrayMax(minArgs);
            }
        }

        // Record modified extremes
        axis.minRange = minRange;
        axis.min = min;
        axis.max = max;
    }

    /**
     * Find the closestPointRange across all series, including the single data
     * series.
     *
     * @private
     * @function Highcharts.Axis#getClosest
     */
    public getClosest(): number | undefined {
        let closestSingleDistance: number | undefined,
            closestDistance: number | undefined;

        if (this.categories) {
            closestDistance = 1;
        } else {
            const singleXs: number[] = [];
            this.series.forEach(function (series): void {
                const seriesClosest = series.closestPointRange,
                    xData = series.getColumn('x');

                if (xData.length === 1) {
                    singleXs.push(xData[0]);
                } else if (
                    !series.noSharedTooltip &&
                    defined(seriesClosest) &&
                    series.reserveSpace()
                ) {
                    closestDistance = defined(closestDistance) ?
                        Math.min(closestDistance, seriesClosest) :
                        seriesClosest;
                }
            });
            if (singleXs.length) {
                singleXs.sort((a, b): number => a - b);
                closestSingleDistance = getClosestDistance([singleXs]);
            }
        }

        if (closestSingleDistance && closestDistance) {
            return Math.min(closestSingleDistance, closestDistance);
        }
        return closestSingleDistance || closestDistance;
    }

    /**
     * When a point name is given and no x, search for the name in the existing
     * categories, or if categories aren't provided, search names or create a
     * new category (#2522).
     *
     * @private
     * @function Highcharts.Axis#nameToX
     *
     * @param {Highcharts.Point} point
     * The point to inspect.
     *
     * @return {number}
     * The X value that the point is given.
     */
    public nameToX(point: Point): number {
        const explicitCategories = isArray(this.options.categories),
            names = explicitCategories ? this.categories : this.names;

        let nameX = point.options.x,
            x: (number|undefined);

        point.series.requireSorting = false;

        if (!defined(nameX)) {
            nameX = this.options.uniqueNames && names ?
                (
                    explicitCategories ?
                        names.indexOf(point.name) :
                        pick((names as any).keys[point.name], -1)

                ) :
                point.series.autoIncrement();
        }
        if (nameX === -1) { // Not found in current categories
            if (!explicitCategories && names) {
                x = names.length;
            }
        } else {
            x = nameX;
        }

        // Write the last point's name to the names array
        if (typeof x !== 'undefined') {
            this.names[x] = point.name;
            // Backwards mapping is much faster than array searching (#7725)
            (this.names as any).keys[point.name as any] = x;
        } else if (point.x) {
            x = point.x; // #17438
        }

        return x as any;
    }

    /**
     * When changes have been done to series data, update the axis.names.
     *
     * @private
     * @function Highcharts.Axis#updateNames
     */
    public updateNames(): void {
        const axis = this,
            names = this.names,
            i = names.length;

        if (i > 0) {
            Object.keys((names as any).keys).forEach(function (
                key: string
            ): void {
                delete ((names as any).keys)[key];
            });
            names.length = 0;

            this.minRange = this.userMinRange; // Reset
            (this.series || []).forEach((series): void => {

                // Reset incrementer (#5928)
                series.xIncrement = null;

                // When adding a series, points are not yet generated
                if (!series.points || series.isDirtyData) {
                    // When we're updating the series with data that is longer
                    // than it was, and cropThreshold is passed, we need to make
                    // sure that the axis.max is increased _before_ running the
                    // premature processData. Otherwise this early iteration of
                    // processData will crop the points to axis.max, and the
                    // names array will be too short (#5857).
                    axis.max = Math.max(
<<<<<<< HEAD
                        (axis.max as any), series.table.rowCount - 1
=======
                        (
                            axis.max as any), (series.xData as any).length - 1
>>>>>>> c6dd9db9
                    );

                    series.processData();
                    series.generatePoints();
                }

                series.data.forEach(function (
                    point: Point,
                    i: number
                ): void { // #9487
                    let x;

                    if (
                        point?.options &&
                        typeof point.name !== 'undefined' // #9562
                    ) {
                        x = axis.nameToX(point);
                        if (typeof x !== 'undefined' && x !== point.x) {
                            point.x = x;
                            series.table.setCell('x', i, x);
                        }
                    }
                });
            });
        }
    }

    /**
     * Update translation information.
     *
     * @private
     * @function Highcharts.Axis#setAxisTranslation
     *
     * @emits Highcharts.Axis#event:afterSetAxisTranslation
     */
    public setAxisTranslation(): void {
        const axis = this,
            range = (axis.max as any) - (axis.min as any),
            linkedParent = axis.linkedParent,
            hasCategories = !!axis.categories,
            isXAxis = axis.isXAxis;

        let pointRange = axis.axisPointRange || 0,
            closestPointRange: number | undefined,
            minPointOffset = 0,
            pointRangePadding = 0,
            ordinalCorrection,
            transA = axis.transA;

        // Adjust translation for padding. Y axis with categories need to go
        // through the same (#1784).
        if (isXAxis || hasCategories || pointRange) {

            // Get the closest points
            closestPointRange = axis.getClosest();

            if (linkedParent) {
                minPointOffset = linkedParent.minPointOffset as any;
                pointRangePadding = linkedParent.pointRangePadding;
            } else {
                axis.series.forEach(function (series): void {
                    const seriesPointRange = hasCategories ?
                            1 :
                            (
                                isXAxis ?
                                    pick(
                                        series.options.pointRange,
                                        closestPointRange,
                                        0
                                    ) :
                                    (axis.axisPointRange || 0)
                            ), // #2806
                        pointPlacement = series.options.pointPlacement;

                    pointRange = Math.max(pointRange, seriesPointRange);

                    if (!axis.single || hasCategories) {
                        // TODO: series should internally set x- and y-
                        // pointPlacement to simplify this logic.
                        const isPointPlacementAxis = series.is('xrange') ?
                            !isXAxis :
                            isXAxis;

                        // The `minPointOffset` is the value padding to the left
                        // of the axis in order to make room for points with a
                        // pointRange, typically columns. When the
                        // pointPlacement option is 'between' or 'on', this
                        // padding does not apply.
                        minPointOffset = Math.max(
                            minPointOffset,
                            isPointPlacementAxis && isString(pointPlacement) ?
                                0 :
                                seriesPointRange / 2
                        );

                        // Determine the total padding needed to the length of
                        // the axis to make room for the pointRange. If the
                        // series' pointPlacement is 'on', no padding is added.
                        pointRangePadding = Math.max(
                            pointRangePadding,
                            isPointPlacementAxis && pointPlacement === 'on' ?
                                0 :
                                seriesPointRange
                        );
                    }
                });
            }

            // Record minPointOffset and pointRangePadding
            ordinalCorrection = (
                axis.ordinal && axis.ordinal.slope && closestPointRange
            ) ?
                axis.ordinal.slope / closestPointRange :
                1; // #988, #1853
            axis.minPointOffset = minPointOffset =
                minPointOffset * ordinalCorrection;
            axis.pointRangePadding =
                pointRangePadding = pointRangePadding * ordinalCorrection;

            // The `pointRange` is the width reserved for each point, like in a
            // column chart
            axis.pointRange = Math.min(
                pointRange,
                axis.single && hasCategories ? 1 : range
            );

            // The `closestPointRange` is the closest distance between points.
            // In columns it is mostly equal to pointRange, but in lines
            // pointRange is 0 while closestPointRange is some other value
            if (isXAxis && closestPointRange) {
                axis.closestPointRange = closestPointRange;
            }
        }

        // Secondary values
        axis.translationSlope = axis.transA = transA =
            axis.staticScale ||
            axis.len / ((range + pointRangePadding) || 1);

        // Translation addend
        axis.transB = axis.horiz ? axis.left : axis.bottom;
        axis.minPixelPadding = transA * minPointOffset;

        fireEvent(this, 'afterSetAxisTranslation');
    }

    /**
     * @private
     * @function Highcharts.Axis#minFromRange
     */
    public minFromRange(): (number|undefined) {
        const { max, min } = this;
        return isNumber(max) && isNumber(min) && max - min || void 0;
    }

    /**
     * Set the tick positions to round values and optionally extend the extremes
     * to the nearest tick.
     *
     * @private
     * @function Highcharts.Axis#setTickInterval
     *
     * @param {boolean} secondPass
     * TO-DO: parameter description
     *
     * @emits Highcharts.Axis#event:foundExtremes
     */
    public setTickInterval(secondPass?: boolean): void {
        const axis = this,
            {
                categories,
                chart,
                dataMax,
                dataMin,
                dateTime,
                isXAxis,
                logarithmic,
                options,
                softThreshold
            } = axis,
            threshold = isNumber(axis.threshold) ? axis.threshold : void 0,
            minRange = axis.minRange || 0,
            { ceiling, floor, linkedTo, softMax, softMin } = options,
            linkedParent = isNumber(linkedTo) && chart[axis.coll]?.[linkedTo],
            tickPixelIntervalOption = options.tickPixelInterval;

        let maxPadding = options.maxPadding,
            minPadding = options.minPadding,
            range = 0,
            linkedParentExtremes,
            // Only non-negative tickInterval is valid, #12961
            tickIntervalOption =
                isNumber(options.tickInterval) && options.tickInterval >= 0 ?
                    options.tickInterval : void 0,
            thresholdMin,
            thresholdMax,
            hardMin,
            hardMax;

        if (!dateTime && !categories && !linkedParent) {
            this.getTickAmount();
        }

        // Min or max set either by zooming/setExtremes or initial options
        hardMin = pick(axis.userMin, options.min);
        hardMax = pick(axis.userMax, options.max);

        // Linked axis gets the extremes from the parent axis
        if (linkedParent) {
            axis.linkedParent = linkedParent as Axis;
            linkedParentExtremes = linkedParent.getExtremes();
            axis.min = pick(
                linkedParentExtremes.min,
                linkedParentExtremes.dataMin
            );
            axis.max = pick(
                linkedParentExtremes.max,
                linkedParentExtremes.dataMax
            );
            if (options.type !== linkedParent.options.type) {
                // Can't link axes of different type
                error(11, true, chart);
            }

        // Initial min and max from the extreme data values
        } else {

            // Adjust to hard threshold
            if (
                softThreshold &&
                defined(threshold) &&
                isNumber(dataMax) &&
                isNumber(dataMin)
            ) {
                if (dataMin >= threshold) {
                    thresholdMin = threshold;
                    minPadding = 0;
                } else if (dataMax <= threshold) {
                    thresholdMax = threshold;
                    maxPadding = 0;
                }
            }

            axis.min = pick(hardMin, thresholdMin, dataMin);
            axis.max = pick(hardMax, thresholdMax, dataMax);

        }

        if (isNumber(axis.max) && isNumber(axis.min)) {
            if (logarithmic) {
                if (
                    axis.positiveValuesOnly &&
                    !secondPass &&
                    Math.min(
                        axis.min, pick(dataMin, axis.min)
                    ) <= 0
                ) { // #978
                    // Can't plot negative values on log axis
                    error(10, true, chart);
                }
                // The correctFloat cures #934, float errors on full tens. But
                // it was too aggressive for #4360 because of conversion back to
                // lin, therefore use precision 15.
                axis.min = correctFloat(logarithmic.log2lin(axis.min), 16);
                axis.max = correctFloat(logarithmic.log2lin(axis.max), 16);
            }

            // Handle zoomed range
            if (axis.range && isNumber(dataMin)) {
                // #618, #6773:
                axis.userMin = axis.min = hardMin = Math.max(
                    dataMin,
                    axis.minFromRange() || 0
                );
                axis.userMax = hardMax = axis.max;

                axis.range = void 0; // Don't use it when running setExtremes
            }
        }

        // Hook for Highcharts Stock Scroller and bubble axis padding
        fireEvent(axis, 'foundExtremes');

        // Adjust min and max for the minimum range
        axis.adjustForMinRange();

        if (isNumber(axis.min) && isNumber(axis.max)) {

            // Handle options for floor, ceiling, softMin and softMax (#6359)
            if (
                !isNumber(axis.userMin) &&
                isNumber(softMin) &&
                softMin < axis.min
            ) {
                axis.min = hardMin = softMin; // #6894
            }
            if (
                !isNumber(axis.userMax) &&
                isNumber(softMax) &&
                softMax > axis.max
            ) {
                axis.max = hardMax = softMax; // #6894
            }

            // Pad the values to get clear of the chart's edges. To avoid
            // tickInterval taking the padding into account, we do this after
            // computing tick interval (#1337).
            if (
                !categories &&
                !axis.axisPointRange &&
                !axis.stacking?.usePercentage &&
                !linkedParent
            ) {
                range = axis.max - axis.min;
                if (range) {
                    if (!defined(hardMin) && minPadding) {
                        axis.min -= range * minPadding;
                    }

                    if (!defined(hardMax) && maxPadding) {
                        axis.max += range * maxPadding;
                    }
                }
            }

            if (!isNumber(axis.userMin) && isNumber(floor)) {
                axis.min = Math.max(axis.min, floor);
            }
            if (!isNumber(axis.userMax) && isNumber(ceiling)) {
                axis.max = Math.min(axis.max, ceiling);
            }

            // When the threshold is soft, adjust the extreme value only if the
            // data extreme and the padded extreme land on either side of the
            // threshold. For example, a series of [0, 1, 2, 3] would make the
            // yAxis add a tick for -1 because of the default `minPadding` and
            // `startOnTick` options. This is prevented by the `softThreshold`
            // option.
            if (
                softThreshold &&
                isNumber(dataMin) &&
                isNumber(dataMax)
            ) {
                const numThreshold = threshold || 0;
                if (
                    !defined(hardMin) &&
                    axis.min < numThreshold &&
                    dataMin >= numThreshold
                ) {
                    axis.min = options.minRange ?
                        Math.min(numThreshold, axis.max - minRange) :
                        numThreshold;

                } else if (
                    !defined(hardMax) &&
                    axis.max > numThreshold &&
                    dataMax <= numThreshold
                ) {
                    axis.max = options.minRange ?
                        Math.max(numThreshold, axis.min + minRange) :
                        numThreshold;
                }
            }

            // If min is bigger than highest, or if max less than lowest value,
            // the chart should not render points. (#14417)
            if (!chart.polar && axis.min > axis.max) {
                if (defined(options.min)) {
                    axis.max = axis.min;
                } else if (defined(options.max)) {
                    axis.min = axis.max;
                }
            }
            range = axis.max - axis.min;
        }

        // Get tickInterval
        if (
            axis.min === axis.max ||
            !isNumber(axis.min) ||
            !isNumber(axis.max)
        ) {
            axis.tickInterval = 1;

        } else if (
            linkedParent &&
            !tickIntervalOption &&
            tickPixelIntervalOption === linkedParent.options.tickPixelInterval
        ) {
            axis.tickInterval = tickIntervalOption = linkedParent.tickInterval;

        } else {
            axis.tickInterval = pick(
                tickIntervalOption,
                this.tickAmount ?
                    range / Math.max(this.tickAmount - 1, 1) :
                    void 0,
                // For categorized axis, 1 is default, for linear axis use
                // tickPix
                categories ?
                    1 :
                    // Don't let it be more than the data range
                    range * tickPixelIntervalOption /
                    Math.max(axis.len, tickPixelIntervalOption)
            );
        }

        // Now we're finished detecting min and max, crop and group series data.
        // This is in turn needed in order to find tick positions in ordinal
        // axes.
        if (isXAxis && !secondPass) {
            const hasExtremesChanged = axis.min !== axis.old?.min ||
                axis.max !== axis.old?.max;

            // First process all series assigned to that axis.
            axis.series.forEach(function (series): void {
                // Allows filtering out points outside the plot area.
                series.forceCrop = series.forceCropping?.();
                series.processData(hasExtremesChanged);
            });

            // Then apply grouping if needed. The hasExtremesChanged helps to
            // decide if the data grouping should be skipped in the further
            // calculations #16319.
            fireEvent(this, 'postProcessData', { hasExtremesChanged });
        }

        // Set the translation factor used in translate function
        axis.setAxisTranslation();

        // Hook for ordinal axes and radial axes
        fireEvent(this, 'initialAxisTranslation');

        // In column-like charts, don't cramp in more ticks than there are
        // points (#1943, #4184)
        if (axis.pointRange && !tickIntervalOption) {
            axis.tickInterval = Math.max(axis.pointRange, axis.tickInterval);
        }

        // Before normalizing the tick interval, handle minimum tick interval.
        // This applies only if tickInterval is not defined.
        const minTickInterval = pick(
            options.minTickInterval,
            // In datetime axes, don't go below the data interval, except when
            // there are scatter-like series involved (#13369).
            dateTime &&
            !axis.series.some((s): boolean|undefined => s.noSharedTooltip) ?
                axis.closestPointRange : 0
        );
        if (!tickIntervalOption && axis.tickInterval < minTickInterval) {
            axis.tickInterval = minTickInterval;
        }

        // For linear axes, normalize the interval
        if (!dateTime && !logarithmic && !tickIntervalOption) {
            axis.tickInterval = getNormalizedTickInterval(
                axis,
                axis.tickInterval
            );
        }

        // Prevent ticks from getting so close that we can't draw the labels
        if (!this.tickAmount) {
            axis.tickInterval = axis.unsquish();
        }

        this.setTickPositions();
    }

    /**
     * Now we have computed the normalized tickInterval, get the tick positions.
     *
     * @private
     * @function Highcharts.Axis#setTickPositions
     *
     * @emits Highcharts.Axis#event:afterSetTickPositions
     */
    public setTickPositions(): void {
        const axis = this,
            options = this.options,
            tickPositionsOption = options.tickPositions,
            tickPositioner = options.tickPositioner,
            minorTickIntervalOption = this.getMinorTickInterval(),
            allowEndOnTick = !this.isPanning,
            startOnTick = allowEndOnTick && options.startOnTick,
            endOnTick = allowEndOnTick && options.endOnTick;

        let tickPositions: TickPositionsArray = [],
            tickPositionerResult: TickPositionsArray|undefined;

        // Set the tickmarkOffset
        this.tickmarkOffset = (
            this.categories &&
            options.tickmarkPlacement === 'between' &&
            this.tickInterval === 1
        ) ? 0.5 : 0; // #3202


        // Get minorTickInterval
        this.minorTickInterval =
            minorTickIntervalOption === 'auto' &&
            this.tickInterval ?
                this.tickInterval / options.minorTicksPerMajor :
                (minorTickIntervalOption as any);

        // When there is only one point, or all points have the same value on
        // this axis, then min and max are equal and tickPositions.length is 0
        // or 1. In this case, add some padding in order to center the point,
        // but leave it with one tick. #1337.
        this.single =
            this.min === this.max &&
            defined(this.min) &&
            !this.tickAmount &&
            (
                // Data is on integer (#6563)
                this.min % 1 === 0 ||

                // Between integers and decimals are not allowed (#6274)
                options.allowDecimals !== false
            );

        /**
         * Contains the current positions that are laid out on the axis. The
         * positions are numbers in terms of axis values. In a category axis
         * they are integers, in a datetime axis they are also integers, but
         * designating milliseconds.
         *
         * This property is read only - for modifying the tick positions, use
         * the `tickPositioner` callback or [axis.tickPositions(
         * https://api.highcharts.com/highcharts/xAxis.tickPositions) option
         * instead.
         *
         * @name Highcharts.Axis#tickPositions
         * @type {Highcharts.AxisTickPositionsArray|undefined}
         */

        if (tickPositionsOption) {
            // Find the tick positions. Work on a copy (#1565)
            tickPositions = tickPositionsOption.slice();

        } else if (isNumber(this.min) && isNumber(this.max)) {

            // Too many ticks (#6405). Create a friendly warning and provide two
            // ticks so at least we can show the data series.
            if (
                !axis.ordinal?.positions &&
                (
                    (this.max - this.min) /
                    this.tickInterval >
                    Math.max(2 * this.len, 200)
                )
            ) {
                tickPositions = [this.min, this.max];
                error(19, false, this.chart);

            } else if (axis.dateTime) {
                tickPositions = axis.getTimeTicks(
                    axis.dateTime.normalizeTimeTickInterval(
                        this.tickInterval,
                        options.units
                    ),
                    this.min,
                    this.max,
                    options.startOfWeek,
                    axis.ordinal?.positions,
                    this.closestPointRange,
                    true
                );
            } else if (axis.logarithmic) {
                tickPositions = axis.logarithmic.getLogTickPositions(
                    this.tickInterval,
                    this.min,
                    this.max
                );
            } else {
                const startingTickInterval = this.tickInterval;
                let adjustedTickInterval = startingTickInterval;
                while (adjustedTickInterval <= startingTickInterval * 2) {
                    tickPositions = this.getLinearTickPositions(
                        this.tickInterval,
                        this.min,
                        this.max
                    );

                    // If there are more tick positions than the set tickAmount,
                    // increase the tickInterval and continue until it fits.
                    // (#17100)
                    if (
                        this.tickAmount &&
                        tickPositions.length > this.tickAmount
                    ) {
                        this.tickInterval = getNormalizedTickInterval(
                            this,
                            adjustedTickInterval *= 1.1
                        );
                    } else {
                        break;
                    }
                }
            }

            // Too dense ticks, keep only the first and last (#4477)
            if (tickPositions.length > this.len) {
                tickPositions = [
                    tickPositions[0],
                    tickPositions[tickPositions.length - 1]
                ];
                // Reduce doubled value (#7339)
                if (tickPositions[0] === tickPositions[1]) {
                    tickPositions.length = 1;
                }
            }

            // Run the tick positioner callback, that allows modifying auto tick
            // positions.
            if (tickPositioner) {
                // Make it available to the positioner
                this.tickPositions = tickPositions;
                tickPositionerResult = tickPositioner.apply(
                    axis,
                    [this.min, this.max]
                );
                if (tickPositionerResult) {
                    tickPositions = tickPositionerResult;
                }
            }

        }
        this.tickPositions = tickPositions;


        // Reset min/max or remove extremes based on start/end on tick
        this.paddedTicks = tickPositions.slice(0); // Used for logarithmic minor
        this.trimTicks(tickPositions, startOnTick, endOnTick);
        if (!this.isLinked && isNumber(this.min) && isNumber(this.max)) {

            // Substract half a unit (#2619, #2846, #2515, #3390), but not in
            // case of multiple ticks (#6897)
            if (
                this.single &&
                tickPositions.length < 2 &&
                !this.categories &&
                !this.series.some((s): boolean =>
                    (s.is('heatmap') && s.options.pointPlacement === 'between')
                )
            ) {
                this.min -= 0.5;
                this.max += 0.5;
            }
            if (!tickPositionsOption && !tickPositionerResult) {
                this.adjustTickAmount();
            }
        }

        fireEvent(this, 'afterSetTickPositions');
    }

    /**
     * Handle startOnTick and endOnTick by either adapting to padding min/max or
     * rounded min/max. Also handle single data points.
     *
     * @private
     * @function Highcharts.Axis#trimTicks
     *
     * @param {Array<number>} tickPositions
     * TO-DO: parameter description
     *
     * @param {boolean} [startOnTick]
     * TO-DO: parameter description
     *
     * @param {boolean} [endOnTick]
     * TO-DO: parameter description
     */
    public trimTicks(
        tickPositions: Array<number>,
        startOnTick?: boolean,
        endOnTick?: boolean
    ): void {
        const roundedMin = tickPositions[0],
            roundedMax = tickPositions[tickPositions.length - 1],
            minPointOffset =
                (!this.isOrdinal && this.minPointOffset) || 0; // (#12716)

        fireEvent(this, 'trimTicks');

        if (!this.isLinked) {
            if (startOnTick && roundedMin !== -Infinity) { // #6502
                this.min = roundedMin;
            } else {
                while ((this.min as any) - minPointOffset > tickPositions[0]) {
                    tickPositions.shift();
                }
            }

            if (endOnTick) {
                this.max = roundedMax;
            } else {
                while (
                    (this.max as any) + minPointOffset <
                        tickPositions[tickPositions.length - 1]
                ) {
                    tickPositions.pop();
                }
            }

            // If no tick are left, set one tick in the middle (#3195)
            if (
                tickPositions.length === 0 &&
                defined(roundedMin) &&
                !this.options.tickPositions
            ) {
                tickPositions.push((roundedMax + roundedMin) / 2);
            }
        }
    }

    /**
     * Check if there are multiple axes in the same pane.
     *
     * @private
     * @function Highcharts.Axis#alignToOthers
     *
     * @return {boolean|undefined}
     * True if there are other axes.
     */
    public alignToOthers(): (boolean|undefined) {
        const axis = this,
            chart = axis.chart,
            alignedAxes: Axis[] = [this],
            options = axis.options,
            chartOptions = chart.options.chart,
            alignThresholds = (
                this.coll === 'yAxis' &&
                chartOptions.alignThresholds
            ),
            thresholdAlignments: number[] = [];

        let hasOther: (boolean|undefined);
        axis.thresholdAlignment = void 0;
        if (
            (
                // Only if alignTicks or alignThresholds is true
                (chartOptions.alignTicks !== false && options.alignTicks) ||
                alignThresholds
            ) &&

            // Disabled when startOnTick or endOnTick are false (#7604)
            options.startOnTick !== false &&
            options.endOnTick !== false &&

            // Don't try to align ticks on a log axis, they are not evenly
            // spaced (#6021)
            !axis.logarithmic
        ) {

            // Get a key identifying which pane the axis belongs to
            const getKey = (axis: Axis): string => {
                const { horiz, options } = axis;
                return [
                    horiz ? options.left : options.top,
                    options.width,
                    options.height,
                    options.pane
                ].join(',');
            };

            const thisKey = getKey(this);
            chart[this.coll as 'xAxis'|'yAxis'].forEach(function (
                otherAxis: Axis
            ): void {
                const { series } = otherAxis;
                if (
                    // #4442
                    series.length &&
                    series.some((s): boolean => s.visible) &&
                    otherAxis !== axis &&
                    getKey(otherAxis) === thisKey
                ) {
                    hasOther = true; // #4201
                    alignedAxes.push(otherAxis);
                }
            });
        }

        if (hasOther && alignThresholds) {

            // Handle alignThresholds. The `thresholdAlignments` array keeps
            // records of where each axis in the group wants its threshold, from
            // 0 which is on `axis.min`, to 1 which is on `axis.max`.
            alignedAxes.forEach((otherAxis): void => {
                const threshAlign = otherAxis.getThresholdAlignment(axis);
                if (isNumber(threshAlign)) {
                    thresholdAlignments.push(threshAlign);
                }
            });

            // For each of the axes in the group, record the average
            // `thresholdAlignment`.
            const thresholdAlignment = thresholdAlignments.length > 1 ?
                thresholdAlignments.reduce(
                    (sum: number, n): number => (sum += n),
                    0
                ) / thresholdAlignments.length :
                void 0;

            alignedAxes.forEach((axis): void => {
                axis.thresholdAlignment = thresholdAlignment;
            });
        }

        return hasOther;
    }

    /**
     * Where the axis wants its threshold, from 0 which is on `axis.min`, to 1 which
     * is on `axis.max`.
     *
     * @private
     * @function Highcharts.Axis#getThresholdAlignment
     */
    public getThresholdAlignment(callerAxis: Axis): number|undefined {
        if (
            !isNumber(this.dataMin) ||
            (
                this !== callerAxis &&
                this.series.some((s): boolean|undefined => (
                    s.isDirty || s.isDirtyData
                ))
            )
        ) {
            this.getSeriesExtremes();
        }
        if (isNumber(this.threshold)) {
            let thresholdAlignment = clamp(
                (
                    (this.threshold - (this.dataMin || 0)) /
                    ((this.dataMax || 0) - (this.dataMin || 0))
                ),
                0,
                1
            );
            if (this.options.reversed) {
                thresholdAlignment = 1 - thresholdAlignment;
            }
            return thresholdAlignment;
        }
    }

    /**
     * Find the max ticks of either the x and y axis collection, and record it
     * in `this.tickAmount`.
     *
     * @private
     * @function Highcharts.Axis#getTickAmount
     */
    public getTickAmount(): void {
        const axis = this,
            options = this.options,
            tickPixelInterval = options.tickPixelInterval as any;

        let tickAmount = options.tickAmount;

        if (
            !defined(options.tickInterval) &&
            !tickAmount &&
            this.len < tickPixelInterval &&
            !this.isRadial &&
            !axis.logarithmic &&
            options.startOnTick &&
            options.endOnTick
        ) {
            tickAmount = 2;
        }

        if (!tickAmount && this.alignToOthers()) {
            // Add 1 because 4 tick intervals require 5 ticks (including first
            // and last)
            tickAmount = Math.ceil(this.len / (tickPixelInterval as any)) + 1;
        }

        // For tick amounts of 2 and 3, compute five ticks and remove the
        // intermediate ones. This prevents the axis from adding ticks that are
        // too far away from the data extremes.
        if ((tickAmount as any) < 4) {
            this.finalTickAmt = tickAmount;
            tickAmount = 5;
        }

        this.tickAmount = (tickAmount as any);
    }

    /**
     * When using multiple axes, adjust the number of ticks to match the highest
     * number of ticks in that group.
     *
     * @private
     * @function Highcharts.Axis#adjustTickAmount
     */
    public adjustTickAmount(): void {
        const axis = this,
            {
                finalTickAmt,
                max,
                min,
                options,
                tickPositions,
                tickAmount,
                thresholdAlignment
            } = axis,
            currentTickAmount = tickPositions?.length,
            threshold = pick(axis.threshold, axis.softThreshold ? 0 : null);

        let len,
            i,
            tickInterval = axis.tickInterval,
            thresholdTickIndex: number|undefined;

        const
            // Extend the tickPositions by appending a position
            append = (): number => tickPositions.push(correctFloat(
                tickPositions[tickPositions.length - 1] +
                tickInterval
            )),

            // Extend the tickPositions by prepending a position
            prepend = (): number => tickPositions.unshift(correctFloat(
                tickPositions[0] - tickInterval
            ));

        // If `thresholdAlignment` is a number, it means the `alignThresholds`
        // option is true. The `thresholdAlignment` is a scalar value between 0
        // and 1 for where the threshold should be relative to `axis.min` and
        // `axis.max`. Now that we know the tick amount, convert this to the
        // tick index. Unless `thresholdAlignment` is exactly 0 or 1, avoid the
        // first or last tick because that would lead to series being clipped.
        if (isNumber(thresholdAlignment)) {
            thresholdTickIndex = thresholdAlignment < 0.5 ?
                Math.ceil(thresholdAlignment * (tickAmount - 1)) :
                Math.floor(thresholdAlignment * (tickAmount - 1));

            if (options.reversed) {
                thresholdTickIndex = tickAmount - 1 - thresholdTickIndex;
            }
        }

        if (axis.hasData() && isNumber(min) && isNumber(max)) { // #14769

            // Adjust extremes and translation to the modified tick positions
            const adjustExtremes = (): void => {
                axis.transA *= (currentTickAmount - 1) / (tickAmount - 1);

                // Do not crop when ticks are not extremes (#9841)
                axis.min = options.startOnTick ?
                    tickPositions[0] :
                    Math.min(min, tickPositions[0]);
                axis.max = options.endOnTick ?
                    tickPositions[tickPositions.length - 1] :
                    Math.max(
                        max,
                        tickPositions[tickPositions.length - 1]
                    );
            };

            // When the axis is subject to the alignThresholds option. Use
            // axis.threshold because the local threshold includes the
            // `softThreshold`.
            if (isNumber(thresholdTickIndex) && isNumber(axis.threshold)) {

                // Throw away the previously computed tickPositions and start
                // from scratch with only the threshold itself, then add ticks
                // below the threshold first, then fill up above the threshold.
                // If we are not able to fill up to axis.max, double the
                // tickInterval and run again.
                while (
                    tickPositions[thresholdTickIndex] !== threshold ||
                    tickPositions.length !== tickAmount ||
                    tickPositions[0] > min ||
                    tickPositions[tickPositions.length - 1] < max
                ) {
                    tickPositions.length = 0;
                    tickPositions.push(axis.threshold);

                    while (tickPositions.length < tickAmount) {

                        if (
                            // Start by prepending positions until the threshold
                            // is at the required index...
                            tickPositions[thresholdTickIndex] === void 0 ||
                            tickPositions[thresholdTickIndex] > axis.threshold
                        ) {
                            prepend();

                        } else {
                            // ... then append positions until we have the
                            // required length
                            append();

                        }
                    }

                    // Safety vent
                    if (tickInterval > axis.tickInterval * 8) {
                        break;
                    }

                    tickInterval *= 2;
                }

                adjustExtremes();

            } else if (currentTickAmount < tickAmount) {
                while (tickPositions.length < tickAmount) {

                    // Extend evenly for both sides unless we're on the
                    // threshold (#3965)
                    if (tickPositions.length % 2 || min === threshold) {
                        append();
                    } else {
                        prepend();
                    }
                }

                adjustExtremes();

            }

            // The finalTickAmt property is set in getTickAmount
            if (defined(finalTickAmt)) {
                i = len = tickPositions.length;
                while (i--) {
                    if (
                        // Remove every other tick
                        (finalTickAmt === 3 && i % 2 === 1) ||
                        // Remove all but first and last
                        ((finalTickAmt as any) <= 2 && i > 0 && i < len - 1)
                    ) {
                        tickPositions.splice(i, 1);
                    }
                }
                axis.finalTickAmt = void 0;
            }
        }
    }

    /**
     * Set the scale based on data min and max, user set min and max or options.
     *
     * @private
     * @function Highcharts.Axis#setScale
     *
     * @emits Highcharts.Axis#event:afterSetScale
     */
    public setScale(): void {
        const axis = this,
            { coll, stacking } = axis;

        let isDirtyData: (boolean|undefined) = false,
            isXAxisDirty = false;

        axis.series.forEach((series): void => {
            isDirtyData = isDirtyData || series.isDirtyData || series.isDirty;

            // When x axis is dirty, we need new data extremes for y as
            // well:
            isXAxisDirty = (
                isXAxisDirty ||
                (series.xAxis && series.xAxis.isDirty) ||
                false
            );
        });

        // Set the new axisLength
        axis.setAxisSize();
        const isDirtyAxisLength = axis.len !== (axis.old && axis.old.len);

        // Do we really need to go through all this?
        if (
            isDirtyAxisLength ||
            isDirtyData ||
            isXAxisDirty ||
            axis.isLinked ||
            axis.forceRedraw ||
            axis.userMin !== (axis.old && axis.old.userMin) ||
            axis.userMax !== (axis.old && axis.old.userMax) ||
            axis.alignToOthers()
        ) {

            if (stacking && coll === 'yAxis') {
                stacking.buildStacks();
            }

            axis.forceRedraw = false;

            // #18066 delete minRange property to ensure that it will be
            // calculated again after dirty data in series
            if (!axis.userMinRange) {
                axis.minRange = void 0;
            }

            // Get data extremes if needed
            axis.getSeriesExtremes();

            // Get fixed positions based on tickInterval
            axis.setTickInterval();

            if (stacking && coll === 'xAxis') {
                stacking.buildStacks();
            }

            // Mark as dirty if it is not already set to dirty and extremes have
            // changed. #595.
            if (!axis.isDirty) {
                axis.isDirty =
                    isDirtyAxisLength ||
                    axis.min !== axis.old?.min ||
                    axis.max !== axis.old?.max;
            }
        } else if (stacking) {
            stacking.cleanStacks();
        }

        // Recalculate all extremes object when the data has changed. It is
        // required when vertical panning is enabled.
        if (isDirtyData) {
            delete axis.allExtremes;
        }

        fireEvent(this, 'afterSetScale');
    }

    /**
     * Set the minimum and maximum of the axes after render time. If the
     * `startOnTick` and `endOnTick` options are true, the minimum and maximum
     * values are rounded off to the nearest tick. To prevent this, these
     * options can be set to false before calling setExtremes. Also, setExtremes
     * will not allow a range lower than the `minRange` option, which by default
     * is the range of five points.
     *
     * @sample highcharts/members/axis-setextremes/
     *         Set extremes from a button
     * @sample highcharts/members/axis-setextremes-datetime/
     *         Set extremes on a datetime axis
     * @sample highcharts/members/axis-setextremes-off-ticks/
     *         Set extremes off ticks
     * @sample stock/members/axis-setextremes/
     *         Set extremes in Highcharts Stock
     *
     * @function Highcharts.Axis#setExtremes
     *
     * @param {number} [newMin]
     * The new minimum value.
     *
     * @param {number} [newMax]
     * The new maximum value.
     *
     * @param {boolean} [redraw=true]
     * Whether to redraw the chart or wait for an explicit call to
     * {@link Highcharts.Chart#redraw}
     *
     * @param {boolean|Partial<Highcharts.AnimationOptionsObject>} [animation=true]
     * Enable or modify animations.
     *
     * @param {*} [eventArguments]
     * Arguments to be accessed in event handler.
     *
     * @emits Highcharts.Axis#event:setExtremes
     */
    public setExtremes(
        min?: number,
        max?: number,
        redraw: boolean = true,
        animation?: (boolean|Partial<AnimationOptions>),
        eventArguments?: Partial<AxisSetExtremesEventObject>
    ): void {
        this.series.forEach((serie): void => {
            delete serie.kdTree;
        });

        // Extend the arguments with min and max
        eventArguments = extend(
            eventArguments,
            { min, max }
        );

        // Fire the event
        fireEvent(
            this,
            'setExtremes',
            eventArguments,
            (e: AxisSetExtremesEventObject): void => {

                this.userMin = e.min;
                this.userMax = e.max;
                this.eventArgs = e;

                if (redraw) {
                    this.chart.redraw(animation);
                }
            }
        );
    }

    /**
     * Update the axis metrics.
     *
     * @private
     * @function Highcharts.Axis#setAxisSize
     */
    public setAxisSize(): void {
        const chart = this.chart,
            options = this.options,
            // [top, right, bottom, left]
            offsets = options.offsets || [0, 0, 0, 0],
            horiz = this.horiz,

            // Check for percentage based input values. Rounding fixes problems
            // with column overflow and plot line filtering (#4898, #4899)
            width = this.width = Math.round(relativeLength(
                pick(
                    options.width,
                    chart.plotWidth - offsets[3] + offsets[1]
                ),
                chart.plotWidth
            )),
            height = this.height = Math.round(relativeLength(
                pick(
                    options.height,
                    chart.plotHeight - offsets[0] + offsets[2]
                ),
                chart.plotHeight
            )),
            top = this.top = Math.round(relativeLength(
                pick(options.top, chart.plotTop + offsets[0]),
                chart.plotHeight,
                chart.plotTop
            )),
            left = this.left = Math.round(relativeLength(
                pick(options.left, chart.plotLeft + offsets[3]),
                chart.plotWidth,
                chart.plotLeft
            ));

        // Expose basic values to use in Series object and navigator
        this.bottom = (chart.chartHeight as any) - height - top;
        this.right = (chart.chartWidth as any) - width - left;

        // Direction agnostic properties
        this.len = Math.max(horiz ? width : height, 0); // Math.max fixes #905

        /**
         * The position of the axis in terms of pixels, compared to the chart
         * edge. In a horizontal axis it is the same as `chart.plotLeft` unless
         * the axis is explicitly positioned, and in a default vertical axis it
         * is the same as `chart.plotTop`.
         *
         * @name Highcharts.Axis#pos
         * @type {number}
         */
        this.pos = horiz ? left : top; // Distance from SVG origin
    }

    /**
     * Get the current extremes for the axis.
     *
     * @sample highcharts/members/axis-getextremes/
     *         Report extremes by click on a button
     *
     * @function Highcharts.Axis#getExtremes
     *
     * @return {Highcharts.ExtremesObject}
     * An object containing extremes information.
     */
    public getExtremes(): Axis.ExtremesObject {
        const axis = this,
            log = axis.logarithmic;

        return {
            min: log ?
                correctFloat(log.lin2log(axis.min as any)) :
                axis.min as any,
            max: log ?
                correctFloat(log.lin2log(axis.max as any)) :
                axis.max as any,
            dataMin: axis.dataMin as any,
            dataMax: axis.dataMax as any,
            userMin: axis.userMin,
            userMax: axis.userMax
        };
    }

    /**
     * Get the zero plane either based on zero or on the min or max value.
     * Used in bar and area plots.
     *
     * @function Highcharts.Axis#getThreshold
     *
     * @param {number} threshold
     * The threshold in axis values.
     *
     * @return {number}
     * The translated threshold position in terms of pixels, and corrected to
     * stay within the axis bounds.
     */
    public getThreshold(threshold: number): number {
        const axis = this,
            log = axis.logarithmic,
            realMin = log ? log.lin2log(axis.min as any) : axis.min as any,
            realMax = log ? log.lin2log(axis.max as any) : axis.max as any;

        if (threshold === null || threshold === -Infinity) {
            threshold = realMin;
        } else if (threshold === Infinity) {
            threshold = realMax;
        } else if (realMin > threshold) {
            threshold = realMin;
        } else if (realMax < threshold) {
            threshold = realMax;
        }

        return axis.translate(
            threshold, 0 as any, 1 as any, 0 as any, 1 as any
        );
    }

    /**
     * Compute auto alignment for the axis label based on which side the axis is
     * on and the given rotation for the label.
     *
     * @private
     * @function Highcharts.Axis#autoLabelAlign
     *
     * @param {number} rotation
     * The rotation in degrees as set by either the `rotation` or `autoRotation`
     * options.
     *
     * @return {Highcharts.AlignValue}
     * Can be `"center"`, `"left"` or `"right"`.
     */
    public autoLabelAlign(rotation: number): AlignValue {
        const angle = (pick(rotation, 0) - (this.side * 90) + 720) % 360,
            evt = { align: 'center' as AlignValue };

        fireEvent(this, 'autoLabelAlign', evt, function (
            e: AnyRecord
        ): void {

            if (angle > 15 && angle < 165) {
                e.align = 'right';
            } else if (angle > 195 && angle < 345) {
                e.align = 'left';
            }
        });

        return evt.align;
    }

    /**
     * Get the tick length and width for the axis based on axis options.
     *
     * @private
     * @function Highcharts.Axis#tickSize
     *
     * @param {string} [prefix]
     * 'tick' or 'minorTick'
     *
     * @return {Array<number,number>|undefined}
     * An array of tickLength and tickWidth
     */
    public tickSize(prefix?: string): [number, number]|undefined {
        const options = this.options,
            tickWidth = pick(
                options[prefix === 'tick' ? 'tickWidth' : 'minorTickWidth'],
                // Default to 1 on linear and datetime X axes
                prefix === 'tick' && this.isXAxis && !this.categories ? 1 : 0
            );

        let tickLength = options[
                prefix === 'tick' ? 'tickLength' : 'minorTickLength'
            ],
            tickSize: ([number, number]|undefined);

        if (tickWidth && tickLength) {
            // Negate the length
            if ((options as any)[prefix + 'Position'] === 'inside') {
                tickLength = -tickLength;
            }
            tickSize = [tickLength, tickWidth];
        }

        const e = { tickSize };
        fireEvent(this, 'afterTickSize', e);

        return e.tickSize;

    }

    /**
     * Return the size of the labels.
     *
     * @private
     * @function Highcharts.Axis#labelMetrics
     */
    public labelMetrics(): FontMetricsObject {
        const renderer = this.chart.renderer,
            ticks = this.ticks,
            tick = ticks[Object.keys(ticks)[0]] || {};

        return this.chart.renderer.fontMetrics(
            tick.label ||
            tick.movedLabel ||
            renderer.box
        );
    }

    /**
     * Prevent the ticks from getting so close we can't draw the labels. On a
     * horizontal axis, this is handled by rotating the labels, removing ticks
     * and adding ellipsis. On a vertical axis remove ticks and add ellipsis.
     *
     * @private
     * @function Highcharts.Axis#unsquish
     */
    public unsquish(): number {
        const labelOptions = this.options.labels,
            horiz = this.horiz,
            tickInterval = this.tickInterval,
            slotSize = this.len / (
                (
                    (this.categories ? 1 : 0) +
                    (this.max as any) -
                    (this.min as any)
                ) /
                tickInterval
            ),
            rotationOption = labelOptions.rotation,
            // We don't know the actual rendered line height at this point, but
            // it defaults to 0.75em
            lineHeight = this.labelMetrics().h,
            range = Math.max((this.max as any) - (this.min as any), 0),
            // Return the multiple of tickInterval that is needed to avoid
            // collision
            getStep = function (spaceNeeded: number): number {
                let step = spaceNeeded / (slotSize || 1);

                step = step > 1 ? Math.ceil(step) : 1;

                // Guard for very small or negative angles (#9835)
                if (
                    step * tickInterval > range &&
                    spaceNeeded !== Infinity &&
                    slotSize !== Infinity &&
                    range
                ) {
                    step = Math.ceil(range / tickInterval);
                }

                return correctFloat(step * tickInterval);
            };

        let newTickInterval = tickInterval,
            rotation: (number|undefined),
            bestScore = Number.MAX_VALUE,
            autoRotation: (Array<number>|undefined);

        if (horiz) {
            if (!labelOptions.staggerLines) {
                if (isNumber(rotationOption)) {
                    autoRotation = [rotationOption];
                } else if (slotSize < labelOptions.autoRotationLimit) {
                    autoRotation = labelOptions.autoRotation;
                }
            }

            if (autoRotation) {
                let step,
                    score;


                // Loop over the given autoRotation options, and determine which
                // gives the best score. The best score is that with the lowest
                // number of steps and a rotation closest to horizontal.
                for (const rot of autoRotation) {
                    if (
                        rot === rotationOption ||
                        (rot && rot >= -90 && rot <= 90)
                    ) { // #3891

                        step = getStep(
                            Math.abs(lineHeight / Math.sin(deg2rad * rot))
                        );

                        score = step + Math.abs(rot / 360);

                        if (score < bestScore) {
                            bestScore = score;
                            rotation = rot;
                            newTickInterval = step;
                        }
                    }
                }
            }

        } else { // #4411
            newTickInterval = getStep(lineHeight * 0.75);
        }

        this.autoRotation = autoRotation;
        this.labelRotation = pick(
            rotation,
            isNumber(rotationOption) ? rotationOption : 0
        );

        return labelOptions.step ? tickInterval : newTickInterval;
    }

    /**
     * Get the general slot width for labels/categories on this axis. This may
     * change between the pre-render (from Axis.getOffset) and the final tick
     * rendering and placement.
     *
     * @private
     * @function Highcharts.Axis#getSlotWidth
     *
     * @param {Highcharts.Tick} [tick] Optionally, calculate the slot width
     * basing on tick label. It is used in highcharts-3d module, where the slots
     * has different widths depending on perspective angles.
     *
     * @return {number}
     * The pixel width allocated to each axis label.
     */
    public getSlotWidth(tick?: Tick): number {
        // #5086, #1580, #1931
        const chart = this.chart,
            horiz = this.horiz,
            labelOptions = this.options.labels,
            slotCount = Math.max(
                this.tickPositions.length - (this.categories ? 0 : 1),
                1
            ),
            marginLeft = chart.margin[3];

        // Used by grid axis
        if (tick && isNumber(tick.slotWidth)) { // #13221, can be 0
            return tick.slotWidth;
        }

        if (horiz && labelOptions.step < 2) {
            if (labelOptions.rotation) { // #4415
                return 0;
            }
            return ((this.staggerLines || 1) * this.len) / slotCount;
        }

        if (!horiz) {
            // #7028
            const cssWidth = labelOptions.style.width;
            if (cssWidth !== void 0) {
                return parseInt(String(cssWidth), 10);
            }

            if (marginLeft) {
                return marginLeft - chart.spacing[3];
            }
        }

        // Last resort, a fraction of the available size
        return chart.chartWidth * 0.33;

    }

    /**
     * Render the axis labels and determine whether ellipsis or rotation need to
     * be applied.
     *
     * @private
     * @function Highcharts.Axis#renderUnsquish
     */
    public renderUnsquish(): void {
        const chart = this.chart,
            renderer = chart.renderer,
            tickPositions = this.tickPositions,
            ticks = this.ticks,
            labelOptions = this.options.labels,
            labelStyleOptions = labelOptions.style,
            horiz = this.horiz,
            slotWidth = this.getSlotWidth(),
            innerWidth = Math.max(
                1,
                Math.round(slotWidth - 2 * labelOptions.padding)
            ),
            attr: SVGAttributes = {},
            labelMetrics = this.labelMetrics(),
            textOverflowOption = labelStyleOptions.textOverflow;

        let commonWidth: number,
            commonTextOverflow: string,
            maxLabelLength = 0,
            label,
            i,
            pos;

        // Set rotation option unless it is "auto", like in gauges
        if (!isString(labelOptions.rotation)) {
            // #4443
            attr.rotation = labelOptions.rotation || 0;
        }

        // Get the longest label length
        tickPositions.forEach(function (tickPosition): void {
            const tick = ticks[tickPosition];

            // Replace label - sorting animation
            if (tick.movedLabel) {
                tick.replaceMovedLabel();
            }

            if (
                tick &&
                tick.label &&
                tick.label.textPxLength > maxLabelLength
            ) {
                maxLabelLength = tick.label.textPxLength;
            }
        });
        this.maxLabelLength = maxLabelLength;


        // Handle auto rotation on horizontal axis
        if (this.autoRotation) {

            // Apply rotation only if the label is too wide for the slot, and
            // the label is wider than its height.
            if (
                maxLabelLength > innerWidth &&
                maxLabelLength > labelMetrics.h
            ) {
                attr.rotation = this.labelRotation;
            } else {
                this.labelRotation = 0;
            }

        // Handle word-wrap or ellipsis on vertical axis
        } else if (slotWidth) {
            // For word-wrap or ellipsis
            commonWidth = innerWidth;

            if (!textOverflowOption) {
                commonTextOverflow = 'clip';

                // On vertical axis, only allow word wrap if there is room
                // for more lines.
                i = tickPositions.length;
                while (!horiz && i--) {
                    pos = tickPositions[i];
                    label = ticks[pos].label;
                    if (label) {
                        // Reset ellipsis in order to get the correct
                        // bounding box (#4070)
                        if (
                            label.styles.textOverflow === 'ellipsis'
                        ) {
                            label.css({ textOverflow: 'clip' });

                        // Set the correct width in order to read
                        // the bounding box height (#4678, #5034)
                        } else if (label.textPxLength > slotWidth) {
                            label.css({ width: slotWidth + 'px' });
                        }

                        if (
                            label.getBBox().height > (
                                this.len / tickPositions.length -
                                (labelMetrics.h - labelMetrics.f)
                            )
                        ) {
                            label.specificTextOverflow = 'ellipsis';
                        }
                    }
                }
            }
        }


        // Add ellipsis if the label length is significantly longer than ideal
        if (attr.rotation) {
            commonWidth = (
                maxLabelLength > (chart.chartHeight as any) * 0.5 ?
                    (chart.chartHeight as any) * 0.33 :
                    maxLabelLength
            );
            if (!textOverflowOption) {
                commonTextOverflow = 'ellipsis';
            }
        }

        // Set the explicit or automatic label alignment
        this.labelAlign = labelOptions.align ||
            this.autoLabelAlign(this.labelRotation as any);
        if (this.labelAlign) {
            attr.align = this.labelAlign;
        }

        // Apply general and specific CSS
        tickPositions.forEach(function (pos: number): void {
            const tick = ticks[pos],
                label = tick && tick.label,
                widthOption = labelStyleOptions.width,
                css: CSSObject = {};

            if (label) {
                // This needs to go before the CSS in old IE (#4502)
                label.attr(attr);

                if (tick.shortenLabel) {
                    tick.shortenLabel();
                } else if (
                    commonWidth &&
                    !widthOption &&
                    // Setting width in this case messes with the bounding box
                    // (#7975)
                    labelStyleOptions.whiteSpace !== 'nowrap' &&
                    (
                        // Speed optimizing, #7656
                        commonWidth < label.textPxLength ||
                        // Resetting CSS, #4928
                        label.element.tagName === 'SPAN'
                    )
                ) {
                    css.width = commonWidth + 'px';
                    if (!textOverflowOption) {
                        css.textOverflow = (
                            label.specificTextOverflow ||
                            commonTextOverflow
                        );
                    }
                    label.css(css);

                // Reset previously shortened label (#8210)
                } else if (label.styles.width && !css.width && !widthOption) {
                    label.css({ width: null as any });
                }

                delete label.specificTextOverflow;
                tick.rotation = attr.rotation;
            }
        }, this);

        // Note: Why is this not part of getLabelPosition?
        this.tickRotCorr = renderer.rotCorr(
            labelMetrics.b,
            this.labelRotation || 0,
            this.side !== 0
        );
    }

    /**
     * Return true if the axis has associated data.
     *
     * @function Highcharts.Axis#hasData
     *
     * @return {boolean}
     * True if the axis has associated visible series and those series have
     * either valid data points or explicit `min` and `max` settings.
     */
    public hasData(): boolean {
        return this.series.some(function (s): boolean {
            return s.hasData();
        }) ||
        (
            this.options.showEmpty &&
            defined(this.min) &&
            defined(this.max)
        );
    }

    /**
     * Adds the title defined in axis.options.title.
     *
     * @function Highcharts.Axis#addTitle
     *
     * @param {boolean} [display]
     * Whether or not to display the title.
     */
    public addTitle(display?: boolean): void {
        const axis = this,
            renderer = axis.chart.renderer,
            horiz = axis.horiz,
            opposite = axis.opposite,
            options = axis.options,
            axisTitleOptions = options.title,
            styledMode = axis.chart.styledMode;

        let textAlign: (AlignValue|undefined);

        if (!axis.axisTitle) {
            textAlign = axisTitleOptions.textAlign;
            if (!textAlign) {
                textAlign = ((horiz ? {
                    low: 'left',
                    middle: 'center',
                    high: 'right'
                } : {
                    low: opposite ? 'right' : 'left',
                    middle: 'center',
                    high: opposite ? 'left' : 'right'
                }) as Record<string, AlignValue>)[
                    axisTitleOptions.align as any
                ];
            }
            axis.axisTitle = renderer
                .text(
                    axisTitleOptions.text || '',
                    0,
                    0,
                    axisTitleOptions.useHTML
                )
                .attr({
                    zIndex: 7,
                    rotation: axisTitleOptions.rotation || 0,
                    align: textAlign
                })
                .addClass('highcharts-axis-title');

            // #7814, don't mutate style option
            if (!styledMode) {
                axis.axisTitle.css(merge(axisTitleOptions.style));
            }

            axis.axisTitle.add(axis.axisGroup);
            axis.axisTitle.isNew = true;
        }

        // Max width defaults to the length of the axis
        if (
            !styledMode &&
            !axisTitleOptions.style.width &&
            !axis.isRadial
        ) {
            axis.axisTitle.css({
                width: axis.len + 'px'
            });
        }

        // Hide or show the title depending on whether showEmpty is set
        axis.axisTitle[display ? 'show' : 'hide'](display);
    }

    /**
     * Generates a tick for initial positioning.
     *
     * @private
     * @function Highcharts.Axis#generateTick
     *
     * @param {number} pos
     * The tick position in axis values.
     *
     * @param {number} [i]
     * The index of the tick in {@link Axis.tickPositions}.
     */
    public generateTick(pos: number): void {
        const axis = this,
            ticks = axis.ticks;

        if (!ticks[pos]) {
            ticks[pos] = new Tick(axis, pos);
        } else {
            ticks[pos].addLabel(); // Update labels depending on tick interval
        }
    }

    /**
     * Create the axisGroup and gridGroup elements on first iteration.
     *
     * @private
     * @function Highcharts.Axis#getOffset
     *
     * @emits Highcharts.Axis#event:afterGetOffset
     */
    public createGroups(): void {
        const {
                axisParent, // Used in color axis
                chart,
                coll,
                options
            } = this,
            renderer = chart.renderer;

        const createGroup = (
            name: string,
            suffix: string,
            zIndex: number
        ): SVGElement => renderer.g(name)
            .attr({ zIndex })
            .addClass(
                `highcharts-${coll.toLowerCase()}${suffix} ` +
                (this.isRadial ? `highcharts-radial-axis${suffix} ` : '') +
                (options.className || '')
            )
            .add(axisParent);

        if (!this.axisGroup) {
            this.gridGroup = createGroup(
                'grid',
                '-grid',
                options.gridZIndex
            );
            this.axisGroup = createGroup(
                'axis',
                '',
                options.zIndex
            );
            this.labelGroup = createGroup(
                'axis-labels',
                '-labels',
                options.labels.zIndex
            );
        }
    }

    /**
     * Render the tick labels to a preliminary position to get their sizes
     *
     * @private
     * @function Highcharts.Axis#getOffset
     *
     * @emits Highcharts.Axis#event:afterGetOffset
     */
    public getOffset(): void {
        const axis = this,
            {
                chart,
                horiz,
                options,
                side,
                ticks,
                tickPositions,
                coll
            } = axis,
            invertedSide = (
                chart.inverted && !axis.isZAxis ?
                    [1, 0, 3, 2][side] :
                    side
            ),
            hasData = axis.hasData(),
            axisTitleOptions = options.title,
            labelOptions = options.labels,
            hasCrossing = isNumber(options.crossing),
            axisOffset = chart.axisOffset,
            clipOffset = chart.clipOffset,
            directionFactor = [-1, 1, 1, -1][side];

        let showAxis,
            titleOffset = 0,
            titleOffsetOption,
            titleMargin = 0,
            labelOffset = 0, // Reset
            labelOffsetPadded,
            lineHeightCorrection;

        // For reuse in Axis.render
        axis.showAxis = showAxis = hasData || options.showEmpty;

        // Set/reset staggerLines
        axis.staggerLines = (axis.horiz && labelOptions.staggerLines) || void 0;

        axis.createGroups();

        if (hasData || axis.isLinked) {

            // Generate ticks
            tickPositions.forEach(function (pos: number): void {
                axis.generateTick(pos);
            });

            axis.renderUnsquish();

            // Left side must be align: right and right side must
            // have align: left for labels
            axis.reserveSpaceDefault = (
                side === 0 ||
                side === 2 ||
                ({ 1: 'left', 3: 'right' } as any)[side] === axis.labelAlign
            );
            if (pick(
                labelOptions.reserveSpace,
                hasCrossing ? false : null,
                axis.labelAlign === 'center' ? true : null,
                axis.reserveSpaceDefault
            )) {
                tickPositions.forEach(function (pos: number): void {
                    // Get the highest offset
                    labelOffset = Math.max(
                        ticks[pos].getLabelSize(),
                        labelOffset
                    );
                });

            }

            if (axis.staggerLines) {
                labelOffset *= axis.staggerLines;
            }
            axis.labelOffset = labelOffset * (axis.opposite ? -1 : 1);

        } else { // Doesn't have data
            objectEach(ticks, function (tick, n): void {
                tick.destroy();
                delete ticks[n];
            });
        }

        if (
            axisTitleOptions?.text &&
            axisTitleOptions.enabled !== false
        ) {
            axis.addTitle(showAxis);

            if (
                showAxis &&
                !hasCrossing &&
                axisTitleOptions.reserveSpace !== false
            ) {
                axis.titleOffset = titleOffset =
                    (axis.axisTitle as any).getBBox()[
                        horiz ? 'height' : 'width'
                    ];
                titleOffsetOption = axisTitleOptions.offset;
                titleMargin = defined(titleOffsetOption) ?
                    0 :
                    pick(axisTitleOptions.margin, horiz ? 5 : 10);
            }
        }

        // Render the axis line
        axis.renderLine();

        // Handle automatic or user set offset
        axis.offset = directionFactor * pick(
            options.offset,
            axisOffset[side] ? axisOffset[side] + (options.margin || 0) : 0
        );

        axis.tickRotCorr = axis.tickRotCorr || { x: 0, y: 0 }; // Polar
        if (side === 0) {
            lineHeightCorrection = -axis.labelMetrics().h;
        } else if (side === 2) {
            lineHeightCorrection = axis.tickRotCorr.y;
        } else {
            lineHeightCorrection = 0;
        }

        // Find the padded label offset
        labelOffsetPadded = Math.abs(labelOffset) + titleMargin;
        if (labelOffset) {
            labelOffsetPadded -= lineHeightCorrection;
            labelOffsetPadded += directionFactor * (
                horiz ?
                    pick(
                        labelOptions.y,
                        axis.tickRotCorr.y +
                            directionFactor * labelOptions.distance
                    ) :
                    pick(
                        labelOptions.x,
                        directionFactor * labelOptions.distance
                    )
            );
        }

        axis.axisTitleMargin = pick(titleOffsetOption, labelOffsetPadded);

        if (axis.getMaxLabelDimensions) {
            axis.maxLabelDimensions = axis.getMaxLabelDimensions(
                ticks,
                tickPositions
            );
        }

        // Due to GridAxis.tickSize, tickSize should be calculated after ticks
        // has rendered.
        if (coll !== 'colorAxis') {
            const tickSize = this.tickSize('tick');

            axisOffset[side] = Math.max(
                axisOffset[side],
                (axis.axisTitleMargin || 0) + titleOffset +
                directionFactor * axis.offset,
                labelOffsetPadded, // #3027
                tickPositions && tickPositions.length && tickSize ?
                    tickSize[0] + directionFactor * axis.offset :
                    0 // #4866
            );

            // Decide the clipping needed to keep the graph inside
            // the plot area and axis lines
            const clip = !axis.axisLine || options.offset ?
                0 :
                // #4308, #4371:
                Math.floor(axis.axisLine.strokeWidth() / 2) * 2;
            (clipOffset as any)[invertedSide] =
                Math.max((clipOffset as any)[invertedSide], clip);
        }

        fireEvent(this, 'afterGetOffset');
    }

    /**
     * Internal function to get the path for the axis line. Extended for polar
     * charts.
     *
     * @function Highcharts.Axis#getLinePath
     *
     * @param {number} lineWidth
     * The line width in pixels.
     *
     * @return {Highcharts.SVGPathArray}
     * The SVG path definition in array form.
     */
    public getLinePath(lineWidth: number): SVGPath {
        const chart = this.chart,
            opposite = this.opposite,
            offset = this.offset,
            horiz = this.horiz,
            lineLeft = this.left + (opposite ? this.width : 0) + offset,
            lineTop = (chart.chartHeight as any) - this.bottom -
                (opposite ? this.height : 0) + offset;

        if (opposite) {
            lineWidth *= -1; // Crispify the other way - #1480, #1687
        }

        return chart.renderer
            .crispLine([
                [
                    'M',
                    horiz ?
                        this.left :
                        lineLeft,
                    horiz ?
                        lineTop :
                        this.top
                ],
                [
                    'L',
                    horiz ?
                        (chart.chartWidth as any) - this.right :
                        lineLeft,
                    horiz ?
                        lineTop :
                        (chart.chartHeight as any) - this.bottom
                ]
            ], lineWidth);
    }

    /**
     * Render the axis line. Called internally when rendering and redrawing the
     * axis.
     *
     * @function Highcharts.Axis#renderLine
     */
    public renderLine(): void {
        if (!this.axisLine) {
            this.axisLine = this.chart.renderer.path()
                .addClass('highcharts-axis-line')
                .add(this.axisGroup);

            if (!this.chart.styledMode) {
                this.axisLine.attr({
                    stroke: this.options.lineColor,
                    'stroke-width': this.options.lineWidth,
                    zIndex: 7
                });
            }
        }
    }

    /**
     * Position the axis title.
     *
     * @private
     * @function Highcharts.Axis#getTitlePosition
     *
     * @return {Highcharts.PositionObject}
     * X and Y positions for the title.
     */
    public getTitlePosition(axisTitle: SVGElement): PositionObject {
        // Compute anchor points for each of the title align options
        const horiz = this.horiz,
            axisLeft = this.left,
            axisTop = this.top,
            axisLength = this.len,
            axisTitleOptions = this.options.title,
            margin = horiz ? axisLeft : axisTop,
            opposite = this.opposite,
            offset = this.offset,
            xOption = axisTitleOptions.x,
            yOption = axisTitleOptions.y,
            fontMetrics = this.chart.renderer.fontMetrics(axisTitle),
            // The part of a multiline text that is below the baseline of the
            // first line. Subtract 1 to preserve pixel-perfectness from the
            // old behaviour (v5.0.12), where only one line was allowed.
            textHeightOvershoot = axisTitle ? Math.max(
                axisTitle.getBBox(false, 0).height - fontMetrics.h - 1,
                0
            ) : 0,

            // The position in the length direction of the axis
            alongAxis = ({
                low: margin + (horiz ? 0 : axisLength),
                middle: margin + axisLength / 2,
                high: margin + (horiz ? axisLength : 0)
            })[axisTitleOptions.align],

            // The position in the perpendicular direction of the axis
            offAxis = (horiz ? axisTop + this.height : axisLeft) +
                (horiz ? 1 : -1) * // Horizontal axis reverses the margin
                (opposite ? -1 : 1) * // So does opposite axes
                (this.axisTitleMargin || 0) +
                [
                    -textHeightOvershoot, // Top
                    textHeightOvershoot, // Right
                    fontMetrics.f, // Bottom
                    -textHeightOvershoot // Left
                ][this.side],
            titlePosition = {
                x: horiz ?
                    alongAxis + xOption :
                    offAxis + (opposite ? this.width : 0) + offset + xOption,
                y: horiz ?
                    offAxis + yOption - (opposite ? this.height : 0) + offset :
                    alongAxis + yOption
            };

        fireEvent(
            this,
            'afterGetTitlePosition',
            { titlePosition: titlePosition }
        );

        return titlePosition;
    }

    /**
     * Render a minor tick into the given position. If a minor tick already
     * exists in this position, move it.
     *
     * @function Highcharts.Axis#renderMinorTick
     *
     * @param {number} pos
     * The position in axis values.
     *
     * @param {boolean} slideIn
     * Whether the tick should animate in from last computed position
     */
    public renderMinorTick(pos: number, slideIn?: boolean): void {
        const axis = this;
        const minorTicks = axis.minorTicks;

        if (!minorTicks[pos]) {
            minorTicks[pos] = new Tick(axis, pos, 'minor');
        }

        // Render new ticks in old position
        if (slideIn && minorTicks[pos].isNew) {
            minorTicks[pos].render(null as any, true);
        }

        minorTicks[pos].render(null as any, false, 1);
    }

    /**
     * Render a major tick into the given position. If a tick already exists
     * in this position, move it.
     *
     * @function Highcharts.Axis#renderTick
     *
     * @param {number} pos
     * The position in axis values.
     *
     * @param {number} i
     * The tick index.
     *
     * @param {boolean} slideIn
     * Whether the tick should animate in from last computed position
     */
    public renderTick(pos: number, i: number, slideIn?: boolean): void {
        const axis = this,
            isLinked = axis.isLinked,
            ticks = axis.ticks;

        // Linked axes need an extra check to find out if
        if (
            !isLinked ||
            (pos >= (axis.min as any) && pos <= (axis.max as any)) ||
            (axis.grid && axis.grid.isColumn)
        ) {

            if (!ticks[pos]) {
                ticks[pos] = new Tick(axis, pos);
            }
            // NOTE this seems like overkill. Could be handled in tick.render by
            // setting old position in attr, then set new position in animate.
            // render new ticks in old position
            if (slideIn && ticks[pos].isNew) {
                // Start with negative opacity so that it is visible from
                // halfway into the animation
                ticks[pos].render(i, true, -1);
            }

            ticks[pos].render(i);
        }
    }

    /**
     * Render the axis.
     *
     * @private
     * @function Highcharts.Axis#render
     *
     * @emits Highcharts.Axis#event:afterRender
     */
    public render(): void {
        const axis = this,
            chart = axis.chart,
            log = axis.logarithmic,
            renderer = chart.renderer,
            options = axis.options,
            isLinked = axis.isLinked,
            tickPositions = axis.tickPositions,
            axisTitle = axis.axisTitle,
            ticks = axis.ticks,
            minorTicks = axis.minorTicks,
            alternateBands = axis.alternateBands,
            stackLabelOptions = options.stackLabels,
            alternateGridColor = options.alternateGridColor,
            crossing = options.crossing,
            tickmarkOffset = axis.tickmarkOffset,
            axisLine = axis.axisLine,
            showAxis = axis.showAxis,
            animation = animObject(renderer.globalAnimation);

        let from: number,
            to: number;

        // Reset
        axis.labelEdge.length = 0;
        axis.overlap = false;

        // Mark all elements inActive before we go over and mark the active ones
        [ticks, minorTicks, alternateBands].forEach(function (
            coll: (Record<string, PlotLineOrBand>|Record<string, Tick>)
        ): void {
            objectEach(coll, function (tick): void {
                tick.isActive = false;
            });
        });

        // Crossing
        if (isNumber(crossing)) {
            const otherAxis = this.isXAxis ? chart.yAxis[0] : chart.xAxis[0],
                directionFactor = [1, -1, -1, 1][this.side];
            if (otherAxis) {
                let px = otherAxis.toPixels(crossing, true);
                if (axis.horiz) {
                    px = otherAxis.len - px;
                }
                axis.offset = directionFactor * px;
            }
        }

        // If the series has data draw the ticks. Else only the line and title
        if (axis.hasData() || isLinked) {

            const slideInTicks = axis.chart.hasRendered &&
                axis.old && isNumber(axis.old.min);

            // Minor ticks
            if (axis.minorTickInterval && !axis.categories) {
                axis.getMinorTickPositions().forEach(function (
                    pos: number
                ): void {
                    axis.renderMinorTick(pos, slideInTicks);
                });
            }

            // Major ticks. Pull out the first item and render it last so that
            // we can get the position of the neighbour label. #808.
            if (tickPositions.length) { // #1300
                tickPositions.forEach(function (pos: number, i: number): void {
                    axis.renderTick(pos, i, slideInTicks);
                });
                // In a categorized axis, the tick marks are displayed
                // between labels. So we need to add a tick mark and
                // grid line at the left edge of the X axis.
                if (tickmarkOffset && (axis.min === 0 || axis.single)) {
                    if (!ticks[-1]) {
                        ticks[-1] = new Tick(axis, -1, null as any, true);
                    }
                    ticks[-1].render(-1);
                }

            }

            // Alternate grid color
            if (alternateGridColor) {
                tickPositions.forEach(function (pos: number, i: number): void {
                    to = typeof tickPositions[i + 1] !== 'undefined' ?
                        tickPositions[i + 1] + tickmarkOffset :
                        (axis.max as any) - tickmarkOffset;

                    if (
                        i % 2 === 0 &&
                        pos < (axis.max as any) &&
                        to <= (axis.max as any) + (
                            chart.polar ?
                                -tickmarkOffset :
                                tickmarkOffset
                        )
                    ) { // #2248, #4660
                        if (!alternateBands[pos]) {
                            // Should be imported from PlotLineOrBand.js, but
                            // the dependency cycle with axis is a problem
                            alternateBands[pos] = new (H as any).PlotLineOrBand(
                                axis,
                                {}
                            );
                        }
                        from = pos + tickmarkOffset; // #949
                        alternateBands[pos].options = {
                            from: log ? log.lin2log(from) : from,
                            to: log ? log.lin2log(to) : to,
                            color: alternateGridColor,
                            className: 'highcharts-alternate-grid'
                        };
                        alternateBands[pos].render();
                        alternateBands[pos].isActive = true;
                    }
                });
            }

            // Custom plot lines and bands
            if (!axis._addedPlotLB) { // Only first time
                axis._addedPlotLB = true;
                (options.plotLines || [])
                    .concat((options.plotBands as any) || [])
                    .forEach(
                        function (plotLineOptions: any): void {
                            (axis as unknown as PlotLineOrBand.Axis)
                                .addPlotBandOrLine(plotLineOptions);
                        }
                    );
            }

        } // End if hasData

        // Remove inactive ticks
        [ticks, minorTicks, alternateBands].forEach(function (
            coll: (Record<string, PlotLineOrBand>|Record<string, Tick>)
        ): void {
            const forDestruction: Array<number> = [],
                delay = animation.duration,
                destroyInactiveItems = function (): void {
                    let i = forDestruction.length;
                    while (i--) {
                        // When resizing rapidly, the same items
                        // may be destroyed in different timeouts,
                        // or the may be reactivated
                        if (
                            coll[forDestruction[i]] &&
                            !coll[forDestruction[i]].isActive
                        ) {
                            coll[forDestruction[i]].destroy();
                            delete coll[forDestruction[i]];
                        }
                    }

                };

            objectEach(coll, function (tick, pos): void {
                if (!tick.isActive) {
                    // Render to zero opacity
                    tick.render(pos as any, false, 0);
                    tick.isActive = false;
                    forDestruction.push(pos as any);
                }
            });

            // When the objects are finished fading out, destroy them
            syncTimeout(
                destroyInactiveItems,
                coll === alternateBands ||
                    !chart.hasRendered ||
                    !delay ?
                    0 :
                    delay
            );
        });

        // Set the axis line path
        if (axisLine) {
            axisLine[axisLine.isPlaced ? 'animate' : 'attr']({
                d: this.getLinePath(axisLine.strokeWidth())
            });
            axisLine.isPlaced = true;

            // Show or hide the line depending on options.showEmpty
            axisLine[showAxis ? 'show' : 'hide'](showAxis);
        }

        if (axisTitle && showAxis) {
            axisTitle[axisTitle.isNew ? 'attr' : 'animate'](
                axis.getTitlePosition(axisTitle)
            );
            axisTitle.isNew = false;
        }


        // Stacked totals:
        if (stackLabelOptions && stackLabelOptions.enabled && axis.stacking) {
            axis.stacking.renderStackTotals();
        }
        // End stacked totals

        // Record old scaling for updating/animation. Pinch base must be
        // preserved until the pinch ends.
        axis.old = {
            len: axis.len,
            max: axis.max,
            min: axis.min,
            transA: axis.transA,
            userMax: axis.userMax,
            userMin: axis.userMin
        };
        axis.isDirty = false;

        fireEvent(this, 'afterRender');
    }

    /**
     * Redraw the axis to reflect changes in the data or axis extremes. Called
     * internally from Highcharts.Chart#redraw.
     *
     * @private
     * @function Highcharts.Axis#redraw
     */
    public redraw(): void {

        if (this.visible) {
            // Render the axis
            this.render();

            // Move plot lines and bands
            this.plotLinesAndBands.forEach(function (plotLine): void {
                plotLine.render();
            });
        }

        // Mark associated series as dirty and ready for redraw
        this.series.forEach(function (series): void {
            series.isDirty = true;
        });

    }

    /**
     * Returns an array of axis properties, that should be untouched during
     * reinitialization.
     *
     * @private
     * @function Highcharts.Axis#getKeepProps
     */
    public getKeepProps(): Array<string> {
        return (this.keepProps || Axis.keepProps);
    }

    /**
     * Destroys an Axis instance. See {@link Axis#remove} for the API endpoint
     * to fully remove the axis.
     *
     * @private
     * @function Highcharts.Axis#destroy
     *
     * @param {boolean} [keepEvents]
     * Whether to preserve events, used internally in Axis.update.
     */
    public destroy(keepEvents?: boolean): void {
        const axis = this,
            plotLinesAndBands = axis.plotLinesAndBands,
            eventOptions = this.eventOptions;

        fireEvent(this, 'destroy', { keepEvents: keepEvents });

        // Remove the events
        if (!keepEvents) {
            removeEvent(axis);
        }

        // Destroy collections
        [axis.ticks, axis.minorTicks, axis.alternateBands].forEach(
            function (
                coll: (
                    Record<string, PlotLineOrBand>|
                    Record<string, Tick>
                )
            ): void {
                destroyObjectProperties(coll);
            }
        );
        if (plotLinesAndBands) {
            let i = plotLinesAndBands.length;
            while (i--) { // #1975
                plotLinesAndBands[i].destroy();
            }
        }

        // Destroy elements
        [
            'axisLine', 'axisTitle', 'axisGroup',
            'gridGroup', 'labelGroup', 'cross', 'scrollbar'
        ].forEach(
            function (prop: string): void {
                if ((axis as any)[prop]) {
                    (axis as any)[prop] = (axis as any)[prop].destroy();
                }
            }
        );

        // Destroy each generated group for plotlines and plotbands
        for (const plotGroup in axis.plotLinesAndBandsGroups) { // eslint-disable-line guard-for-in
            axis.plotLinesAndBandsGroups[plotGroup] =
                axis.plotLinesAndBandsGroups[plotGroup].destroy() as any;
        }

        // Delete all properties and fall back to the prototype.
        objectEach(axis, function (val: any, key: string): void {
            if (axis.getKeepProps().indexOf(key) === -1) {
                delete (axis as any)[key];
            }
        });
        this.eventOptions = eventOptions;
    }

    /**
     * Internal function to draw a crosshair.
     *
     * @function Highcharts.Axis#drawCrosshair
     *
     * @param {Highcharts.PointerEventObject} [e]
     * The event arguments from the modified pointer event, extended with
     * `chartX` and `chartY`
     *
     * @param {Highcharts.Point} [point]
     * The Point object if the crosshair snaps to points.
     *
     * @emits Highcharts.Axis#event:afterDrawCrosshair
     * @emits Highcharts.Axis#event:drawCrosshair
     */
    public drawCrosshair(e?: PointerEvent, point?: Point): void {

        const options = this.crosshair,
            snap = pick(options && options.snap, true),
            chart = this.chart;

        let path,
            pos,
            categorized,
            graphic = this.cross,
            crossOptions: PlotLineOptions;

        fireEvent(this, 'drawCrosshair', { e: e, point: point });

        // Use last available event when updating non-snapped crosshairs without
        // mouse interaction (#5287)
        if (!e) {
            e = this.cross && this.cross.e;
        }

        if (
            // Disabled in options
            !options ||
            // Snap
            ((defined(point) || !snap) === false)
        ) {
            this.hideCrosshair();
        } else {

            // Get the path
            if (!snap) {
                pos = e &&
                    (
                        this.horiz ?
                            e.chartX - (this.pos as any) :
                            this.len - e.chartY + (this.pos as any)
                    );
            } else if (defined(point)) {
                // #3834
                pos = pick(
                    this.coll !== 'colorAxis' ?
                        (point as any).crosshairPos : // 3D axis extension
                        null,
                    this.isXAxis ?
                        (point as any).plotX :
                        this.len - (point as any).plotY
                );
            }

            if (defined(pos)) {
                crossOptions = {
                    // Value, only used on radial
                    value: point && (this.isXAxis ?
                        point.x :
                        pick(point.stackY, point.y)) as any,
                    translatedValue: pos
                };

                if (chart.polar) {
                    // Additional information required for crosshairs in
                    // polar chart
                    extend(crossOptions, {
                        isCrosshair: true,
                        chartX: e && e.chartX,
                        chartY: e && e.chartY,
                        point: point
                    });
                }

                path = this.getPlotLinePath(crossOptions) ||
                    null; // #3189
            }

            if (!defined(path)) {
                this.hideCrosshair();
                return;
            }

            categorized = this.categories && !this.isRadial;

            // Draw the cross
            if (!graphic) {
                this.cross = graphic = chart.renderer
                    .path()
                    .addClass(
                        'highcharts-crosshair highcharts-crosshair-' +
                        (categorized ? 'category ' : 'thin ') +
                        (options.className || '')
                    )
                    .attr({
                        zIndex: pick(options.zIndex, 2)
                    })
                    .add();

                // Presentational attributes
                if (!chart.styledMode) {
                    graphic.attr({
                        stroke: options.color ||
                            (
                                categorized ?
                                    Color
                                        .parse(Palette.highlightColor20)
                                        .setOpacity(0.25)
                                        .get() :
                                    Palette.neutralColor20
                            ),
                        'stroke-width': pick(options.width, 1)
                    }).css({
                        'pointer-events': 'none'
                    });
                    if (options.dashStyle) {
                        graphic.attr({
                            dashstyle: options.dashStyle
                        });
                    }
                }
            }

            graphic.show().attr({
                d: path
            });

            if (categorized && !(options as any).width) {
                graphic.attr({
                    'stroke-width': this.transA
                });
            }
            (this.cross as any).e = e;
        }

        fireEvent(this, 'afterDrawCrosshair', { e: e, point: point });
    }

    /**
     * Hide the crosshair if visible.
     *
     * @function Highcharts.Axis#hideCrosshair
     */
    public hideCrosshair(): void {
        if (this.cross) {
            this.cross.hide();
        }
        fireEvent(this, 'afterHideCrosshair');
    }

    /**
     * Update an axis object with a new set of options. The options are merged
     * with the existing options, so only new or altered options need to be
     * specified.
     *
     * @sample highcharts/members/axis-update/
     *         Axis update demo
     *
     * @function Highcharts.Axis#update
     *
     * @param {Highcharts.AxisOptions} options
     * The new options that will be merged in with existing options on the axis.
     *
     * @param {boolean} [redraw=true]
     * Whether to redraw the chart after the axis is altered. If doing more
     * operations on the chart, it is a good idea to set redraw to false and
     * call {@link Chart#redraw} after.
     */
    public update(
        options: DeepPartial<AxisTypeOptions>,
        redraw?: boolean
    ): void {
        const chart = this.chart;

        options = merge(this.userOptions, options);

        this.destroy(true);
        this.init(chart, options);

        chart.isDirtyBox = true;
        if (pick(redraw, true)) {
            chart.redraw();
        }
    }

    /**
     * Remove the axis from the chart.
     *
     * @sample highcharts/members/chart-addaxis/
     *         Add and remove axes
     *
     * @function Highcharts.Axis#remove
     *
     * @param {boolean} [redraw=true]
     * Whether to redraw the chart following the remove.
     */
    public remove(redraw?: boolean): void {
        const chart = this.chart,
            coll = this.coll,
            axisSeries = this.series;

        let i = axisSeries.length;

        // Remove associated series (#2687)
        while (i--) {
            if (axisSeries[i]) {
                axisSeries[i].remove(false);
            }
        }

        // Remove the axis
        erase(chart.axes, this);
        erase(chart[coll] || [], this);

        chart.orderItems(coll);
        this.destroy();
        chart.isDirtyBox = true;

        if (pick(redraw, true)) {
            chart.redraw();
        }
    }

    /**
     * Update the axis title by options after render time.
     *
     * @sample highcharts/members/axis-settitle/
     *         Set a new Y axis title
     *
     * @function Highcharts.Axis#setTitle
     *
     * @param {Highcharts.AxisTitleOptions} titleOptions
     * The additional title options.
     *
     * @param {boolean} [redraw=true]
     * Whether to redraw the chart after setting the title.
     */
    public setTitle(
        titleOptions: AxisTitleOptions,
        redraw?: boolean
    ): void {
        this.update({ title: titleOptions }, redraw);
    }

    /**
     * Set new axis categories and optionally redraw.
     *
     * @sample highcharts/members/axis-setcategories/
     *         Set categories by click on a button
     *
     * @function Highcharts.Axis#setCategories
     *
     * @param {Array<string>} categories
     * The new categories.
     *
     * @param {boolean} [redraw=true]
     * Whether to redraw the chart.
     */
    public setCategories(
        categories: Array<string>,
        redraw?: boolean
    ): void {
        this.update({ categories: categories }, redraw);
    }

}

/* *
 *
 *  Class Prototype
 *
 * */

interface Axis extends AxisComposition, AxisLike {
    // Nothing here yet
}

/* *
 *
 *  Class Namespace
 *
 * */

namespace Axis {
    export interface ExtremesObject {
        dataMax: number;
        dataMin: number;
        max: number;
        min: number;
        userMax?: number;
        userMin?: number;
    }
    export interface AllExtremes {
        dataMin: number;
        dataMax: number;
    }
    export interface PlotLinePathOptions {
        acrossPanes?: boolean;
        force?: (boolean|string);
        lineWidth?: number;
        old?: boolean;
        /** @internal */
        path?: SVGPath;
        reverse?: boolean;
        translatedValue?: number;
        value?: number;
    }
}

/* *
 *
 *  Default Export
 *
 * */

export default Axis;

/* *
 *
 *  API Declarations
 *
 * */

/**
 * Options for the path on the Axis to be calculated.
 * @interface Highcharts.AxisPlotLinePathOptionsObject
 *//**
 * Axis value.
 * @name Highcharts.AxisPlotLinePathOptionsObject#value
 * @type {number|undefined}
 *//**
 * Line width used for calculation crisp line coordinates. Defaults to 1.
 * @name Highcharts.AxisPlotLinePathOptionsObject#lineWidth
 * @type {number|undefined}
 *//**
 * If `false`, the function will return null when it falls outside the axis
 * bounds. If `true`, the function will return a path aligned to the plot area
 * sides if it falls outside. If `pass`, it will return a path outside.
 * @name Highcharts.AxisPlotLinePathOptionsObject#force
 * @type {string|boolean|undefined}
 *//**
 * Used in Highcharts Stock. When `true`, plot paths
 * (crosshair, plotLines, gridLines)
 * will be rendered on all axes when defined on the first axis.
 * @name Highcharts.AxisPlotLinePathOptionsObject#acrossPanes
 * @type {boolean|undefined}
 *//**
 * Use old coordinates (for resizing and rescaling).
 * If not set, defaults to `false`.
 * @name Highcharts.AxisPlotLinePathOptionsObject#old
 * @type {boolean|undefined}
 *//**
 * If given, return the plot line path of a pixel position on the axis.
 * @name Highcharts.AxisPlotLinePathOptionsObject#translatedValue
 * @type {number|undefined}
 *//**
 * Used in Polar axes. Reverse the positions for concatenation of polygonal
 * plot bands
 * @name Highcharts.AxisPlotLinePathOptionsObject#reverse
 * @type {boolean|undefined}
 */

/**
 * Options for crosshairs on axes.
 *
 * @product highstock
 *
 * @typedef {Highcharts.XAxisCrosshairOptions|Highcharts.YAxisCrosshairOptions} Highcharts.AxisCrosshairOptions
 */

/**
 * @typedef {"navigator"|"pan"|"rangeSelectorButton"|"rangeSelectorInput"|"scrollbar"|"traverseUpButton"|"zoom"} Highcharts.AxisExtremesTriggerValue
 */

/**
 * @callback Highcharts.AxisEventCallbackFunction
 *
 * @param {Highcharts.Axis} this
 */

/**
 * @callback Highcharts.AxisLabelsFormatterCallbackFunction
 *
 * @param {Highcharts.AxisLabelsFormatterContextObject} this
 *
 * @param {Highcharts.AxisLabelsFormatterContextObject} ctx
 *
 * @return {string}
 */

/**
 * @interface Highcharts.AxisLabelsFormatterContextObject
 *//**
 * The axis item of the label
 * @name Highcharts.AxisLabelsFormatterContextObject#axis
 * @type {Highcharts.Axis}
 *//**
 * The chart instance.
 * @name Highcharts.AxisLabelsFormatterContextObject#chart
 * @type {Highcharts.Chart}
 *//**
 * Default formatting of date/time labels.
 * @name Highcharts.AxisLabelsFormatterContextObject#dateTimeLabelFormat
 * @type {string|undefined}
 *//**
 * Whether the label belongs to the first tick on the axis.
 * @name Highcharts.AxisLabelsFormatterContextObject#isFirst
 * @type {boolean}
 *//**
 * Whether the label belongs to the last tick on the axis.
 * @name Highcharts.AxisLabelsFormatterContextObject#isLast
 * @type {boolean}
 *//**
 * The position on the axis in terms of axis values. For category axes, a
 * zero-based index. For datetime axes, the JavaScript time in milliseconds
 * since 1970.
 * @name Highcharts.AxisLabelsFormatterContextObject#pos
 * @type {number}
 *//**
 * The preformatted text as the result of the default formatting. For example
 * dates will be formatted as strings, and numbers with language-specific comma
 * separators, thousands separators and numeric symbols like `k` or `M`.
 * @name Highcharts.AxisLabelsFormatterContextObject#text
 * @type {string|undefined}
 *//**
 * The Tick instance.
 * @name Highcharts.AxisLabelsFormatterContextObject#tick
 * @type {Highcharts.Tick}
 *//**
 * This can be either a numeric value or a category string.
 * @name Highcharts.AxisLabelsFormatterContextObject#value
 * @type {number|string}
 */

/**
 * Options for axes.
 *
 * @typedef {Highcharts.XAxisOptions|Highcharts.YAxisOptions|Highcharts.ZAxisOptions} Highcharts.AxisOptions
 */

/**
 * @callback Highcharts.AxisPointBreakEventCallbackFunction
 *
 * @param {Highcharts.Axis} this
 *
 * @param {Highcharts.AxisPointBreakEventObject} evt
 */

/**
 * @interface Highcharts.AxisPointBreakEventObject
 *//**
 * @name Highcharts.AxisPointBreakEventObject#brk
 * @type {Highcharts.Dictionary<number>}
 *//**
 * @name Highcharts.AxisPointBreakEventObject#point
 * @type {Highcharts.Point}
 *//**
 * @name Highcharts.AxisPointBreakEventObject#preventDefault
 * @type {Function}
 *//**
 * @name Highcharts.AxisPointBreakEventObject#target
 * @type {Highcharts.SVGElement}
 *//**
 * @name Highcharts.AxisPointBreakEventObject#type
 * @type {"pointBreak"|"pointInBreak"}
 */

/**
 * @callback Highcharts.AxisSetExtremesEventCallbackFunction
 *
 * @param {Highcharts.Axis} this
 *
 * @param {Highcharts.AxisSetExtremesEventObject} evt
 */

/**
 * @interface Highcharts.AxisSetExtremesEventObject
 * @extends Highcharts.ExtremesObject
 *//**
 * @name Highcharts.AxisSetExtremesEventObject#preventDefault
 * @type {Function}
 *//**
 * @name Highcharts.AxisSetExtremesEventObject#target
 * @type {Highcharts.SVGElement}
 *//**
 * @name Highcharts.AxisSetExtremesEventObject#trigger
 * @type {Highcharts.AxisExtremesTriggerValue|string}
 *//**
 * @name Highcharts.AxisSetExtremesEventObject#type
 * @type {"setExtremes"}
 */

/**
 * @callback Highcharts.AxisTickPositionerCallbackFunction
 *
 * @param {Highcharts.Axis} this
 *
 * @return {Highcharts.AxisTickPositionsArray}
 */

/**
 * @interface Highcharts.AxisTickPositionsArray
 * @augments Array<number>
 */

/**
 * @typedef {"high"|"low"|"middle"} Highcharts.AxisTitleAlignValue
 */

/**
 * @typedef {Highcharts.XAxisTitleOptions|Highcharts.YAxisTitleOptions|Highcharts.ZAxisTitleOptions} Highcharts.AxisTitleOptions
 */

/**
 * @typedef {"linear"|"logarithmic"|"datetime"|"category"|"treegrid"} Highcharts.AxisTypeValue
 */

/**
 * The returned object literal from the {@link Highcharts.Axis#getExtremes}
 * function.
 *
 * @interface Highcharts.ExtremesObject
 *//**
 * The maximum value of the axis' associated series.
 * @name Highcharts.ExtremesObject#dataMax
 * @type {number}
 *//**
 * The minimum value of the axis' associated series.
 * @name Highcharts.ExtremesObject#dataMin
 * @type {number}
 *//**
 * The maximum axis value, either automatic or set manually. If the `max` option
 * is not set, `maxPadding` is 0 and `endOnTick` is false, this value will be
 * the same as `dataMax`.
 * @name Highcharts.ExtremesObject#max
 * @type {number}
 *//**
 * The minimum axis value, either automatic or set manually. If the `min` option
 * is not set, `minPadding` is 0 and `startOnTick` is false, this value will be
 * the same as `dataMin`.
 * @name Highcharts.ExtremesObject#min
 * @type {number}
 *//**
 * The user defined maximum, either from the `max` option or from a zoom or
 * `setExtremes` action.
 * @name Highcharts.ExtremesObject#userMax
 * @type {number|undefined}
 *//**
 * The user defined minimum, either from the `min` option or from a zoom or
 * `setExtremes` action.
 * @name Highcharts.ExtremesObject#userMin
 * @type {number|undefined}
 */

/**
 * Formatter function for the text of a crosshair label.
 *
 * @callback Highcharts.XAxisCrosshairLabelFormatterCallbackFunction
 *
 * @param {Highcharts.Axis} this
 * Axis context
 *
 * @param {number} value
 * Y value of the data point
 *
 * @return {string}
 */


''; // Keeps doclets above in JS file<|MERGE_RESOLUTION|>--- conflicted
+++ resolved
@@ -1483,12 +1483,8 @@
                     // processData will crop the points to axis.max, and the
                     // names array will be too short (#5857).
                     axis.max = Math.max(
-<<<<<<< HEAD
-                        (axis.max as any), series.table.rowCount - 1
-=======
                         (
-                            axis.max as any), (series.xData as any).length - 1
->>>>>>> c6dd9db9
+                            axis.max as any), series.table.rowCount - 1
                     );
 
                     series.processData();
