--- conflicted
+++ resolved
@@ -135,16 +135,8 @@
     /**
      * Constructs an instance of the DataTable class.
      *
-<<<<<<< HEAD
-     * @param {Highcharts.DataTableColumnCollection} [columns]
-     * Collection of columns as the initial table data.
-     *
-     * @param {string} [id]
-     * Custom DataTable ID to identify the table.
-=======
      * @param {Highcharts.DataTableOptions} [options]
      * Options to initialize the new DataTable instance.
->>>>>>> eba0e62f
      */
     public constructor(
         options: DataTable.Options = {}
