--- conflicted
+++ resolved
@@ -19,11 +19,7 @@
  * */
 
 import type DataEventEmitter from '../DataEventEmitter';
-<<<<<<< HEAD
 import type SVGAttributes from '../../Core/Renderer/SVG/SVGAttributes';
-=======
-
->>>>>>> 0f74922d
 import DataJSON from '../DataJSON.js';
 import DataStore from './DataStore.js';
 import DataTable from '../DataTable.js';
@@ -32,23 +28,13 @@
 const { win } = H;
 import HTMLTableParser from '../Parsers/HTMLTableParser.js';
 import U from '../../Core/Utilities.js';
-<<<<<<< HEAD
-const { merge, objectEach, extend, pick } = U;
-=======
-const {
-    merge,
-    objectEach
-} = U;
->>>>>>> 0f74922d
+const { merge, objectEach, extend, pick, createElement } = U;
 
 /** eslint-disable valid-jsdoc */
 
 /**
  * Class that handles creating a datastore from an HTML table
-<<<<<<< HEAD
-=======
- *
->>>>>>> 0f74922d
+ *
  * @private
  */
 class HTMLTableStore extends DataStore<HTMLTableStore.Event> implements DataJSON.Class {
@@ -240,7 +226,7 @@
      */
     public getTableAST(
         exportOptions: HTMLTableStore.ExportOptions = {}
-    ): Highcharts.ASTNode {
+    ): AST.Node {
 
         // Merge in the provided parser options
         objectEach(this.parserOptions, function (value, key): void {
@@ -249,7 +235,7 @@
             }
         });
 
-        const treeChildren: Highcharts.ASTNode[] = [];
+        const treeChildren: AST.Node[] = [];
         const options = exportOptions,
             decimalPoint = options.useLocalDecimalPoint ? (1.1).toLocaleString()[1] : '.',
             exportNames = (this.parserOptions.firstRowAsNames !== false),
@@ -279,16 +265,10 @@
             topheaders: (Array<(number|string)>|null|undefined),
             subheaders: Array<(number|string | undefined)>,
             rowLength?: number
-<<<<<<< HEAD
-        ): Highcharts.ASTNode {
-            const theadChildren: Highcharts.ASTNode[] = [];
-
-            var i = 0,
-=======
-        ): string {
-            let html = '<thead>',
-                i = 0,
->>>>>>> 0f74922d
+        ): AST.Node {
+            const theadChildren: AST.Node[] = [];
+
+            let i = 0,
                 len = rowLength || subheaders && subheaders.length,
                 next,
                 cur,
@@ -321,7 +301,7 @@
                             {
                                 scope: 'col',
                                 colspan: curColspan + 1
-                            },
+                            } as any,
                             cur
                         ));
                         curColspan = 0;
@@ -343,7 +323,7 @@
                         const cell = getCellHTMLFromValue(
                             'th',
                             'highcharts-table-topheading',
-                            { scope: 'col' },
+                            { scope: 'col' } as any,
                             cur
                         );
                         if (rowspan > 1 && cell.attributes) {
@@ -370,7 +350,7 @@
                     if (typeof subheader !== 'undefined') {
                         trChildren.push(
                             getCellHTMLFromValue(
-                                'th', null, { scope: 'col' }, subheader
+                                'th', null, { scope: 'col' } as any, subheader
                             )
                         );
                     }
@@ -392,8 +372,8 @@
             classes: (string|null),
             attributes: SVGAttributes,
             value: (number|string)
-        ): Highcharts.ASTNode {
-            var textContent = pick(value, ''),
+        ): AST.Node {
+            let textContent = pick(value, ''),
                 className = 'text' + (classes ? ' ' + classes : '');
 
             // Convert to string if number
@@ -424,18 +404,12 @@
             ),
             columnsCount = columnNames.length;
 
-<<<<<<< HEAD
-        const rowArray: Array<Array<Highcharts.ASTNode>> = [];
-=======
-        const rowArray: Array<DataTable.Row> = [];
-
-        let tableHead = '';
->>>>>>> 0f74922d
+        const rowArray: AST.Node[][] = [];
 
         // Add table caption
         // Current exportdata falls back to chart title
         // but that should probably be handled in the export module
-        if (options?.tableCaption) {
+        if (options.tableCaption) {
             treeChildren.push({
                 tagName: 'caption',
                 attributes: {
@@ -505,7 +479,7 @@
                 rowArray[rowIndex][columnIndex] = getCellHTMLFromValue(
                     columnIndex ? 'td' : 'th',
                     null,
-                    columnIndex ? {} : { scope: 'row' },
+                    columnIndex ? {} : { scope: 'row' } as any,
                     cellValue !== void 0 ? cellValue : ''
                 );
 
@@ -524,21 +498,18 @@
             children: astRows
         });
 
-<<<<<<< HEAD
         const tree = {
             tagName: 'table',
             children: treeChildren
         };
-=======
         // Add table caption
         // Current exportdata falls back to chart title
         // but that should probably be handled elsewhere?
-        if (options.tableCaption) {
-            caption = '<caption class="highcharts-table-caption">' +
-                options.tableCaption +
-                '</caption>';
-        }
->>>>>>> 0f74922d
+        // if (options.tableCaption) {
+        //     caption = '<caption class="highcharts-table-caption">' +
+        //         options.tableCaption +
+        //         '</caption>';
+        // }
 
         return tree;
     }
@@ -560,11 +531,14 @@
     public save(
         htmlExportOptions: Partial<HTMLTableStore.ExportOptions>,
         eventDetail?: DataEventEmitter.EventDetail
-    ): string | Highcharts.ASTNode {
+    ): string | AST.Node {
         const exportOptions = HTMLTableStore.defaultExportOptions;
 
-        // Merge in provided options
-        return AST.serialize(this.getTableAST(merge(exportOptions, htmlExportOptions)));
+        const element = createElement('div');
+
+        const nodes = [this.getTableAST(merge(exportOptions, htmlExportOptions))];
+        (new AST(nodes)).addToDOM(element as any);
+        return element.innerHTML;
     }
 
     /**
