/* *
 *
 *  (c) 2009-2023 Highsoft AS
 *
 *  License: www.highcharts.com/license
 *
 *  !!!!!!! SOURCE GETS TRANSPILED BY TYPESCRIPT. EDIT TS FILE ONLY. !!!!!!!
 *
 *  Authors:
 *  - Sophie Bremer
 *  - Sebastian Bochan
 *  - Gøran Slettemark
 *  - Torstein Hønsi
 *  - Wojciech Chmiel
 *
 * */

'use strict';

/* *
 *
 *  Imports
 *
 * */

import type DataEvent from '../DataEvent';
import type DataConnector from '../Connectors/DataConnector';

import DataTable from '../DataTable.js';
import U from '../../Core/Utilities.js';
const {
    addEvent,
    fireEvent,
    isNumber,
    merge
} = U;

/* *
 *
 *  Class
 *
 * */

/**
 * Base class providing an interface and basic methods for a DataConverter
 *
 * @private
 */
class DataConverter implements DataEvent.Emitter {

    /* *
     *
     *  Static Properties
     *
     * */

    /**
     * Default options
     */
    protected static readonly defaultOptions: DataConverter.Options = {
        dateFormat: '',
        alternativeFormat: '',
        startColumn: 0,
        endColumn: Number.MAX_VALUE,
        startRow: 0,
        endRow: Number.MAX_VALUE,
        firstRowAsNames: true,
        switchRowsAndColumns: false
    };

    /* *
     *
     *  Constructor
     *
     * */

    /**
     * Constructs an instance of the DataConverter.
     *
     * @param {DataConverter.UserOptions} [options]
     * Options for the DataConverter.
     */
    public constructor(
        options?: DataConverter.UserOptions
    ) {
        const mergedOptions = merge(DataConverter.defaultOptions, options);

        let regExpPoint = mergedOptions.decimalPoint;

        if (regExpPoint === '.' || regExpPoint === ',') {
            regExpPoint = regExpPoint === '.' ? '\\.' : ',';

            this.decimalRegExp =
                new RegExp('^(-?[0-9]+)' + regExpPoint + '([0-9]+)$');
        }

        this.options = mergedOptions;
    }

    /* *
     *
     *  Properties
     *
     * */

    /**
     * A collection of available date formats.
     */
    public dateFormats: Record<string, DataConverter.DateFormatObject> = {
        'YYYY/mm/dd': {
            regex: /^([0-9]{4})([\-\.\/])([0-9]{1,2})\2([0-9]{1,2})$/,
            parser: function (match: (RegExpMatchArray|null)): number {
                return (
                    match ?
                        Date.UTC(+match[1], (match[3] as any) - 1, +match[4]) :
                        NaN
                );
            }
        },
        'dd/mm/YYYY': {
            regex: /^([0-9]{1,2})([\-\.\/])([0-9]{1,2})\2([0-9]{4})$/,
            parser: function (match: (RegExpMatchArray|null)): number {
                return (
                    match ?
                        Date.UTC(+match[4], (match[3] as any) - 1, +match[1]) :
                        NaN
                );
            },
            alternative: 'mm/dd/YYYY' // different format with the same regex
        },
        'mm/dd/YYYY': {
            regex: /^([0-9]{1,2})([\-\.\/])([0-9]{1,2})\2([0-9]{4})$/,
            parser: function (match: (RegExpMatchArray|null)): number {
                return (
                    match ?
                        Date.UTC(+match[4], (match[1] as any) - 1, +match[3]) :
                        NaN
                );
            }
        },
        'dd/mm/YY': {
            regex: /^([0-9]{1,2})([\-\.\/])([0-9]{1,2})\2([0-9]{2})$/,
            parser: function (match: (RegExpMatchArray|null)): number {
                const d = new Date();

                if (!match) {
                    return NaN;
                }

                let year = +match[4];

                if (year > (d.getFullYear() - 2000)) {
                    year += 1900;
                } else {
                    year += 2000;
                }

                return Date.UTC(year, (match[3] as any) - 1, +match[1]);
            },
            alternative: 'mm/dd/YY' // different format with the same regex
        },
        'mm/dd/YY': {
            regex: /^([0-9]{1,2})([\-\.\/])([0-9]{1,2})\2([0-9]{2})$/,
            parser: function (match: (RegExpMatchArray|null)): number {
                return (
                    match ?
                        Date.UTC(
                            +match[4] + 2000,
                            (match[1] as any) - 1,
                            +match[3]
                        ) :
                        NaN
                );
            }
        }
    };

    /**
     * Regular expression used in the trim method to change a decimal point.
     */
    protected decimalRegExp?: RegExp;

    /**
     * Options for the DataConverter.
     */
    public readonly options: DataConverter.Options;

    /* *
     *
     *  Functions
     *
     * */

    /**
     * Converts a value to a boolean.
     *
     * @param {DataConverter.Type} value
     * Value to convert.
     *
     * @return {boolean}
     * Converted value as a boolean.
     */
    public asBoolean(value: DataConverter.Type): boolean {
        if (typeof value === 'boolean') {
            return value;
        }
        if (typeof value === 'string') {
            return value !== '' && value !== '0' && value !== 'false';
        }
        return !!this.asNumber(value);
    }

    /**
     * Converts a value to a Date.
     *
     * @param {DataConverter.Type} value
     * Value to convert.
     *
     * @return {globalThis.Date}
     * Converted value as a Date.
     */
    public asDate(value: DataConverter.Type): Date {
        let timestamp;

        if (typeof value === 'string') {
            timestamp = this.parseDate(value);
        } else if (typeof value === 'number') {
            timestamp = value;
        } else if (value instanceof Date) {
            return value;
        } else {
            timestamp = this.parseDate(this.asString(value));
        }

        return new Date(timestamp);
    }

    /**
     * Casts a string value to it's guessed type
     *
     * @param {*} value
     * The value to examine.
     *
     * @return {number|string|Date}
     * The converted value.
     */
    public asGuessedType(value: unknown): (number|string|Date) {
        const converter = this,
            typeMap: Record<ReturnType<DataConverter['guessType']>, Function> = {
                'number': converter.asNumber,
                'Date': converter.asDate,
                'string': converter.asString
            };

        return typeMap[converter.guessType(value)].call(converter, value);
    }

    /**
     * Converts a value to a number.
     *
     * @param {DataConverter.Type} value
     * Value to convert.
     *
     * @return {number}
     * Converted value as a number.
     */
    public asNumber(value: DataConverter.Type): number {
        if (typeof value === 'number') {
            return value;
        }
        if (typeof value === 'boolean') {
            return value ? 1 : 0;
        }

        if (typeof value === 'string') {
            const decimalRegex = this.decimalRegExp;

            if (value.indexOf(' ') > -1) {
                value = value.replace(/\s+/g, '');
            }

            if (decimalRegex) {
                if (!decimalRegex.test(value)) {
                    return NaN;
                }
                value = value.replace(decimalRegex, '$1.$2');
            }

            return parseFloat(value);
        }

        if (value instanceof Date) {
            return value.getDate();
        }
        if (value) {
            return value.getRowCount();
        }

        return NaN;
    }

    /**
     * Converts a value to a string.
     *
     * @param {DataConverter.Type} value
     * Value to convert.
     *
     * @return {string}
     * Converted value as a string.
     */
    public asString(value: DataConverter.Type): string {
        return '' + value;
    }

    /**
     * Tries to guess the date format
     *  - Check if either month candidate exceeds 12
     *  - Check if year is missing (use current year)
     *  - Check if a shortened year format is used (e.g. 1/1/99)
     *  - If no guess can be made, the user must be prompted
     * data is the data to deduce a format based on
     * @private
     *
     * @param {Array<string>} data
     * Data to check the format.
     *
     * @param {number} limit
     * Max data to check the format.
     *
     * @param {boolean} save
     * Whether to save the date format in the converter options.
     */
    public deduceDateFormat(
        data: Array<string>,
        limit?: (number|null),
        save?: boolean
    ): string {
        const parser = this,
            stable = [],
            max: Array<number> = [];

        let format = 'YYYY/mm/dd',
            thing: Array<string>,
            guessedFormat: Array<string> = [],
            i = 0,
            madeDeduction = false,
            // candidates = {},
            elem,
            j;

        if (!limit || limit > data.length) {
            limit = data.length;
        }

        for (; i < limit; i++) {
            if (
                typeof data[i] !== 'undefined' &&
                data[i] && data[i].length
            ) {
                thing = data[i]
                    .trim()
                    .replace(/[-\.\/]/g, ' ')
                    .split(' ');

                guessedFormat = [
                    '',
                    '',
                    ''
                ];

                for (j = 0; j < thing.length; j++) {
                    if (j < guessedFormat.length) {
                        elem = parseInt(thing[j], 10);

                        if (elem) {

                            max[j] = (!max[j] || max[j] < elem) ? elem : max[j];

                            if (typeof stable[j] !== 'undefined') {
                                if (stable[j] !== elem) {
                                    stable[j] = false;
                                }
                            } else {
                                stable[j] = elem;
                            }

                            if (elem > 31) {
                                if (elem < 100) {
                                    guessedFormat[j] = 'YY';
                                } else {
                                    guessedFormat[j] = 'YYYY';
                                }
                                // madeDeduction = true;
                            } else if (
                                elem > 12 &&
                                elem <= 31
                            ) {
                                guessedFormat[j] = 'dd';
                                madeDeduction = true;
                            } else if (!guessedFormat[j].length) {
                                guessedFormat[j] = 'mm';
                            }
                        }
                    }
                }
            }
        }

        if (madeDeduction) {

            // This handles a few edge cases with hard to guess dates
            for (j = 0; j < stable.length; j++) {
                if (stable[j] !== false) {
                    if (
                        max[j] > 12 &&
                        guessedFormat[j] !== 'YY' &&
                        guessedFormat[j] !== 'YYYY'
                    ) {
                        guessedFormat[j] = 'YY';
                    }
                } else if (max[j] > 12 && guessedFormat[j] === 'mm') {
                    guessedFormat[j] = 'dd';
                }
            }

            // If the middle one is dd, and the last one is dd,
            // the last should likely be year.
            if (guessedFormat.length === 3 &&
                guessedFormat[1] === 'dd' &&
                guessedFormat[2] === 'dd') {
                guessedFormat[2] = 'YY';
            }

            format = guessedFormat.join('/');

            // If the caculated format is not valid, we need to present an
            // error.
        }

        // Save the deduced format in the converter options.
        if (save) {
            parser.options.dateFormat = format;
        }

        return format;
    }

    /**
     * Emits an event on the DataConverter instance.
     *
     * @param {DataConverter.Event} [e]
     * Event object containing additional event data
     */
    public emit<E extends DataEvent>(e: E): void {
        fireEvent(this, e.type, e);
    }

    /**
     * Initiates the data exporting. Should emit `exportError` on failure.
     *
     * @param {DataConnector} connector
     * Connector to export from.
     *
     * @param {DataConverter.Options} [options]
     * Options for the export.
     */
    public export(
        connector: DataConnector,
        options?: DataConverter.Options
    ): string {
        this.emit<DataConverter.Event>({
            type: 'exportError',
            columns: [],
            headers: []
        });
        throw new Error('Not implemented');
    }

    /**
     * Getter for the data table.
     *
     * @return {DataTable}
     * Table of parsed data.
     */
    public getTable(): DataTable {
        throw new Error('Not implemented');
    }

    /**
     * Guesses the potential type of a string value for parsing CSV etc.
     *
     * @param {*} value
     * The value to examine.
     *
     * @return {'number'|'string'|'Date'}
     * Type string, either `string`, `Date`, or `number`.
     */
    public guessType(
        value: unknown
    ): ('number'|'string'|'Date') {
        const converter = this;

        let result: ('string' | 'Date' | 'number') = 'string';

        if (typeof value === 'string') {
            const trimedValue = converter.trim(`${value}`),
                decimalRegExp = converter.decimalRegExp;

            let innerTrimedValue = converter.trim(trimedValue, true);

            if (decimalRegExp) {
                innerTrimedValue = (
                    decimalRegExp.test(innerTrimedValue) ?
                        innerTrimedValue.replace(decimalRegExp, '$1.$2') :
                        ''
                );
            }

            const floatValue = parseFloat(innerTrimedValue);

            if (+innerTrimedValue === floatValue) {
                // string is numeric
                value = floatValue;
            } else {
                // determine if a date string
                const dateValue = converter.parseDate(value);

                result = isNumber(dateValue) ? 'Date' : 'string';
            }
        }

        if (typeof value === 'number') {
            // greater than milliseconds in a year assumed timestamp
            result = value > 365 * 24 * 3600 * 1000 ? 'Date' : 'number';
        }

        return result;
    }

    /**
     * Registers a callback for a specific event.
     *
     * @param {string} type
     * Event type as a string.
     *
     * @param {DataEventEmitter.Callback} callback
     * Function to register for an modifier callback.
     *
     * @return {Function}
     * Function to unregister callback from the modifier event.
     */
    public on<E extends DataEvent>(
        type: E['type'],
        callback: DataEvent.Callback<this, E>
    ): Function {
        return addEvent(this, type, callback);
    }

    /**
     * Initiates the data parsing. Should emit `parseError` on failure.
     *
     * @param {DataConverter.UserOptions} options
     * Options of the DataConverter.
     */
    public parse(options: DataConverter.UserOptions): void {
        this.emit<DataConverter.Event>({
            type: 'parseError',
            columns: [],
            headers: []
        });
        throw new Error('Not implemented');
    }

    /**
     * Parse a date and return it as a number.
     *
     * @function Highcharts.Data#parseDate
     *
     * @param {string} value
     * Value to parse.
     *
     * @param {string} dateFormatProp
     * Which of the predefined date formats
     * to use to parse date values.
     */
    private parseDate(value: string, dateFormatProp?: string): number {
        const converter = this,
            options = converter.options;

        let dateFormat = dateFormatProp || options.dateFormat,
            result = NaN,
            key,
            format,
            match;

        if (options.parseDate) {
            result = options.parseDate(value);
        } else {
            // Auto-detect the date format the first time
            if (!dateFormat) {
                for (key in converter.dateFormats) { // eslint-disable-line guard-for-in
                    format = converter.dateFormats[key];
                    match = value.match(format.regex);
                    if (match) {
                        // converter.options.dateFormat = dateFormat = key;
                        dateFormat = key;
                        // converter.options.alternativeFormat =
                        // format.alternative || '';
                        result = format.parser(match);
                        break;
                    }
                }

            // Next time, use the one previously found
            } else {
                format = converter.dateFormats[dateFormat];

                if (!format) {
                    // The selected format is invalid
                    format = converter.dateFormats['YYYY/mm/dd'];
                }

                match = value.match(format.regex);
                if (match) {
                    result = format.parser(match);
                }
            }
            // Fall back to Date.parse
            if (!match) {
                match = Date.parse(value);
                // External tools like Date.js and MooTools extend Date object
                // and returns a date.
                if (
                    typeof match === 'object' &&
                        match !== null &&
                        (match as any).getTime
                ) {
                    result = (
                        (match as any).getTime() -
                            (match as any).getTimezoneOffset() *
                            60000
                    );

                    // Timestamp
                } else if (isNumber(match)) {
                    result = match - (
                        new Date(match)
                    ).getTimezoneOffset() * 60000;
                    if (// reset dates without year in Chrome
                        value.indexOf('2001') === -1 &&
                        (new Date(result)).getFullYear() === 2001
                    ) {
                        result = NaN;
                    }
                }
            }
        }

        return result;
    }

    /**
     * Trim a string from whitespaces.
     *
     * @param {string} str
     * String to trim.
     *
     * @param {boolean} [inside=false]
     * Remove all spaces between numbers.
     *
     * @return {string}
     * Trimed string
     */
    public trim(
        str: string,
        inside?: boolean
    ): string {
        if (typeof str === 'string') {
            str = str.replace(/^\s+|\s+$/g, '');

            // Clear white space insdie the string, like thousands separators
            if (inside && /^[0-9\s]+$/.test(str)) {
                str = str.replace(/\s/g, '');
<<<<<<< HEAD
            }

            if (converter.decimalRegex) {
                str = str.replace(converter.decimalRegex, '$1.$2');
=======
>>>>>>> df9b7029
            }
        }

        return str;
    }

}

/* *
 *
 *  Class Namespace
 *
 * */

/**
 * Additionally provided types for events and conversion.
 */
namespace DataConverter {

    /* *
     *
     *  Declarations
     *
     * */

    /**
     * The basic event object for a DataConverter instance.
     * Valid types are `parse`, `afterParse`, and `parseError`
     */
    export interface Event extends DataEvent {
        readonly type: (
            'export'|'afterExport'|'exportError'|
            'parse'|'afterParse'|'parseError'
        );
        readonly columns: Array<DataTable.Column>;
        readonly error?: (string | Error);
        readonly headers: string[];
    }

    export interface DateFormatCallbackFunction {
        (match: ReturnType<string['match']>): number;
    }

    export interface DateFormatObject {
        alternative?: string;
        parser: DateFormatCallbackFunction;
        regex: RegExp;
    }

    /**
     * The shared options for all DataConverter instances
     */
    export interface Options {
        dateFormat?: string;
        alternativeFormat?: string;
        decimalPoint?: string;
        startRow: number;
        endRow: number;
        startColumn: number;
        endColumn: number;
        firstRowAsNames: boolean;

        /**
         * A function to parse string representations of dates into JavaScript
         * timestamps. If not set, the default implementation will be used.
         */
        parseDate?: DataConverter.ParseDateFunction;

        switchRowsAndColumns: boolean;
    }

    /**
     * A function to parse string representations of dates
     * into JavaScript timestamps.
     */
    export interface ParseDateFunction {
        (dateValue: string): number;
    }

    /**
     * Contains supported types to convert values from and to.
     */
    export type Type = (boolean|null|number|string|DataTable|Date|undefined);

    /**
     * Options of the DataConverter.
     */
    export type UserOptions = Partial<Options>;

    /* *
     *
     *  Functions
     *
     * */

    /**
     * Converts an array of columns to a table instance. Second dimension of the
     * array are the row cells.
     *
     * @param {Array<DataTable.Column>} [columns]
     * Array to convert.
     *
     * @param {Array<string>} [headers]
     * Column names to use.
     *
     * @return {DataTable}
     * Table instance from the arrays.
     */
    export function getTableFromColumns(
        columns: Array<DataTable.Column> = [],
        headers: Array<string> = []
    ): DataTable {
        const table = new DataTable();

        for (
            let i = 0,
                iEnd = Math.max(headers.length, columns.length);
            i < iEnd;
            ++i
        ) {
            table.setColumn(
                headers[i] || `${i}`,
                columns[i]
            );
        }

        return table;
    }

}

/* *
 *
 *  Default Export
 *
 * */

export default DataConverter;<|MERGE_RESOLUTION|>--- conflicted
+++ resolved
@@ -681,13 +681,6 @@
             // Clear white space insdie the string, like thousands separators
             if (inside && /^[0-9\s]+$/.test(str)) {
                 str = str.replace(/\s/g, '');
-<<<<<<< HEAD
-            }
-
-            if (converter.decimalRegex) {
-                str = str.replace(converter.decimalRegex, '$1.$2');
-=======
->>>>>>> df9b7029
             }
         }
 
