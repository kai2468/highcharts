/* *
 *
 *  (c) 2009-2023 Highsoft AS
 *
 *  License: www.highcharts.com/license
 *
 *  !!!!!!! SOURCE GETS TRANSPILED BY TYPESCRIPT. EDIT TS FILE ONLY. !!!!!!!
 *
 *  Authors:
 *  - Wojciech Chmiel
 *  - Sophie Bremer
 *
 * */

'use strict';

/* *
 *
 *  Imports
 *
 * */

import type DataEvent from '../DataEvent';

import DataModifier from './DataModifier.js';
import DataTable from '../DataTable.js';
import U from '../../Core/Utilities.js';
const { merge } = U;

/* *
 *
 *  Class
 *
 * */

/**
 * Inverts columns and rows in a table.
 *
 * @private
 */
class InvertModifier extends DataModifier {

    /* *
     *
     *  Static Properties
     *
     * */

    /**
     * Default options for the invert modifier.
     */
    public static readonly defaultOptions: InvertModifier.Options = {
        modifier: 'Invert'
    };

    /* *
     *
     *  Constructor
     *
     * */

    /**
     * Constructs an instance of the invert modifier.
     *
     * @param {InvertModifier.Options} [options]
     * Options to configure the invert modifier.
     */
    public constructor(options?: DeepPartial<InvertModifier.Options>) {
        super();

        this.options = merge(InvertModifier.defaultOptions, options);
    }

    /* *
     *
     *  Properties
     *
     * */

    /**
     * Options of the invert modifier.
     */
    public options: InvertModifier.Options;

    /* *
     *
     *  Functions
     *
     * */

    /**
     * Applies partial modifications of a cell change to the property `modified`
     * of the given modified table.
     *
     * @param {Highcharts.DataTable} table
     * Modified table.
     *
     * @param {string} columnName
     * Column name of changed cell.
     *
     * @param {number|undefined} rowIndex
     * Row index of changed cell.
     *
     * @param {Highcharts.DataTableCellType} cellValue
     * Changed cell value.
     *
     * @param {Highcharts.DataTableEventDetail} [eventDetail]
     * Custom information for pending events.
     *
     * @return {Highcharts.DataTable}
     * Table with `modified` property as a reference.
     */
    public modifyCell<T extends DataTable>(
        table: T,
        columnName: string,
        rowIndex: number,
        cellValue: DataTable.CellType,
        eventDetail?: DataEvent.Detail
    ): T {
        const modified = table.modified,
            modifiedRowIndex = modified.getRowIndexBy(
                'columnNames',
                columnName
            );

        if (typeof modifiedRowIndex === 'undefined') {
            modified.setColumns(
                this.modifyTable(table.clone()).getColumns(),
                void 0,
                eventDetail
            );
        } else {
            modified.setCell(
                `${rowIndex}`,
                modifiedRowIndex,
                cellValue,
                eventDetail
            );
        }

        return table;
    }

    /**
     * Applies partial modifications of column changes to the property
     * `modified` of the given table.
     *
     * @param {Highcharts.DataTable} table
     * Modified table.
     *
     * @param {Highcharts.DataTableColumnCollection} columns
     * Changed columns as a collection, where the keys are the column names.
     *
     * @param {number} [rowIndex=0]
     * Index of the first changed row.
     *
     * @param {Highcharts.DataTableEventDetail} [eventDetail]
     * Custom information for pending events.
     *
     * @return {Highcharts.DataTable}
     * Table with `modified` property as a reference.
     */
    public modifyColumns<T extends DataTable>(
        table: T,
        columns: DataTable.ColumnCollection,
        rowIndex: number,
        eventDetail?: DataEvent.Detail
    ): T {
        const modified = table.modified,
            modifiedColumnNames = (modified.getColumn('columnNames') || []);

        let columnNames = table.getColumnNames(),
            reset = (table.getRowCount() !== modifiedColumnNames.length);

        if (!reset) {
            for (let i = 0, iEnd = columnNames.length; i < iEnd; ++i) {
                if (columnNames[i] !== modifiedColumnNames[i]) {
                    reset = true;
                    break;
                }
            }
        }

        if (reset) {
            return this.modifyTable(table, eventDetail);
        }

        columnNames = Object.keys(columns);

        for (
            let i = 0,
                iEnd = columnNames.length,
                column: DataTable.Column,
                columnName: string,
                modifiedRowIndex: (number|undefined);
            i < iEnd;
            ++i
        ) {
            columnName = columnNames[i];
            column = columns[columnName];
            modifiedRowIndex = (
                modified.getRowIndexBy('columnNames', columnName) ||
                modified.getRowCount()
            );

            for (
                let j = 0,
                    j2 = rowIndex,
                    jEnd = column.length;
                j < jEnd;
                ++j, ++j2
            ) {
                modified.setCell(
                    `${j2}`,
                    modifiedRowIndex,
                    column[j],
                    eventDetail
                );
            }
        }

        return table;
    }

    /**
     * Applies partial modifications of row changes to the property `modified`
     * of the given table.
     *
     * @param {Highcharts.DataTable} table
     * Modified table.
     *
     * @param {Array<(Highcharts.DataTableRow|Highcharts.DataTableRowObject)>} rows
     * Changed rows.
     *
     * @param {number} [rowIndex]
     * Index of the first changed row.
     *
     * @param {Highcharts.DataTableEventDetail} [eventDetail]
     * Custom information for pending events.
     *
     * @return {Highcharts.DataTable}
     * Table with `modified` property as a reference.
     */
    public modifyRows<T extends DataTable>(
        table: T,
        rows: Array<(DataTable.Row|DataTable.RowObject)>,
        rowIndex: number,
        eventDetail?: DataEvent.Detail
    ): T {
        const columnNames = table.getColumnNames(),
            modified = table.modified,
            modifiedColumnNames = (modified.getColumn('columnNames') || []);

        let reset = (table.getRowCount() !== modifiedColumnNames.length);

        if (!reset) {
            for (let i = 0, iEnd = columnNames.length; i < iEnd; ++i) {
                if (columnNames[i] !== modifiedColumnNames[i]) {
                    reset = true;
                    break;
                }
            }
        }

        if (reset) {
            return this.modifyTable(table, eventDetail);
        }

        for (
            let i = 0,
                i2 = rowIndex,
                iEnd = rows.length,
                row: (DataTable.Row|DataTable.RowObject);
            i < iEnd;
            ++i, ++i2
        ) {
            row = rows[i];

            if (row instanceof Array) {
                modified.setColumn(`${i2}`, row);
            } else {
                for (let j = 0, jEnd = columnNames.length; j < jEnd; ++j) {
                    modified.setCell(
                        `${i2}`,
                        j,
                        row[columnNames[j]],
                        eventDetail
                    );
                }
            }
        }

        return table;
    }

    /**
     * Inverts rows and columns in the table.
     *
     * @param {DataTable} table
     * Table to invert.
     *
     * @param {DataEvent.Detail} [eventDetail]
     * Custom information for pending events.
     *
     * @return {DataTable}
     * Table with inverted `modified` property as a reference.
     */
    public modifyTable<T extends DataTable>(
        table: T,
        eventDetail?: DataEvent.Detail
    ): T {
        const modifier = this;

        modifier.emit({ type: 'modify', detail: eventDetail, table });

        const modified = table.modified;

        if (table.hasColumns(['columnNames'])) { // inverted table
            const columnNames: Array<string> = (
                    (table.deleteColumns(['columnNames']) || {})
                        .columnNames || []
                ).map(
                    (column): string => `${column}`
                ),
                columns: DataTable.ColumnCollection = {};

            for (
                let i = 0,
                    iEnd = table.getRowCount(),
                    row: (DataTable.Row|undefined);
                i < iEnd;
                ++i
            ) {
                row = table.getRow(i);
                if (row) {
                    columns[columnNames[i]] = row;
                }
            }

            modified.deleteColumns();
            modified.setColumns(columns);

        } else { // regular table
            const columns: DataTable.ColumnCollection = {};

            for (
                let i = 0,
                    iEnd = table.getRowCount(),
                    row: (DataTable.Row|undefined);
                i < iEnd;
                ++i
            ) {
                row = table.getRow(i);
                if (row) {
                    columns[`${i}`] = row;
                }
            }
            columns.columnNames = table.getColumnNames();

            modified.deleteColumns();
            modified.setColumns(columns);
        }

        modifier.emit({ type: 'afterModify', detail: eventDetail, table });

        return table;
    }

}

/* *
 *
 *  Class Namespace
 *
 * */

/**
 * Additionally provided types for modifier events and options, and JSON
 * conversion.
 */
namespace InvertModifier {

    /* *
     *
     *  Declarations
     *
     * */

    /**
     * Options to configure the modifier.
     */
    export interface Options extends DataModifier.Options {
        // nothing here yet
    }
}

/* *
 *
 *  Registry
 *
 * */

<<<<<<< HEAD
declare module './ModifierType' {
    interface ModifierTypeRegistry {
=======
DataModifier.registerType(InvertModifier);

declare module './DataModifierType' {
    interface DataModifierTypes {
>>>>>>> 971a3512
        Invert: typeof InvertModifier;
    }
}

DataModifier.registerModifier(InvertModifier);

/* *
 *
 *  Default Export
 *
 * */

export default InvertModifier;<|MERGE_RESOLUTION|>--- conflicted
+++ resolved
@@ -400,20 +400,13 @@
  *
  * */
 
-<<<<<<< HEAD
-declare module './ModifierType' {
-    interface ModifierTypeRegistry {
-=======
-DataModifier.registerType(InvertModifier);
-
 declare module './DataModifierType' {
     interface DataModifierTypes {
->>>>>>> 971a3512
         Invert: typeof InvertModifier;
     }
 }
 
-DataModifier.registerModifier(InvertModifier);
+DataModifier.registerType(InvertModifier);
 
 /* *
  *
