--- conflicted
+++ resolved
@@ -34,12 +34,8 @@
  * */
 
 /**
-<<<<<<< HEAD
- * Handles parsing and transformation of an HTML table to a DataTable
-=======
  * Handles parsing and transformation of an HTML table to a table.
  *
->>>>>>> 0f74922d
  * @private
  */
 class HTMLTableParser extends DataParser<DataParser.Event> {
