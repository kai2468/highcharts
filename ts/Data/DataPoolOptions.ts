--- conflicted
+++ resolved
@@ -45,19 +45,15 @@
  */
 export interface DataPoolConnectorOptions
 <T extends keyof DataConnectorTypes = keyof DataConnectorTypes> {
-<<<<<<< HEAD
 
     /**
      * Name of the connector in the data pool.
      */
-    name: string;
+    id: string;
 
     /**
      * Connector options to use.
      */
-=======
-    id: string;
->>>>>>> 138a65ba
     options: DataConnectorTypes[T]['prototype']['options'];
 
     /**
