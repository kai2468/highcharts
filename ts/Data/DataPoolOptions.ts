--- conflicted
+++ resolved
@@ -34,12 +34,7 @@
  * Options to initialize a data pool.
  */
 export interface DataPoolOptions {
-<<<<<<< HEAD
 
-    /**
-     * Connector options to add to the data pool.
-     */
-=======
     /**
      * The connectors to use for loading data. Available connectors and its
      * options:
@@ -50,7 +45,6 @@
      *
      * {@link HTMLTableConnectorOptions | HTMLTableConnector}
      **/
->>>>>>> 44a24ce3
     connectors: Array<DataPoolConnectorOptions>;
 
 }
@@ -61,27 +55,13 @@
  */
 export interface DataPoolConnectorOptions
 <T extends keyof DataConnectorTypes = keyof DataConnectorTypes> {
-<<<<<<< HEAD
 
-    /**
-     * Name of the connector in the data pool.
-     */
-    id: string;
-
-    /**
-     * Connector options to use.
-     */
-    options: DataConnectorTypes[T]['prototype']['options'];
-
-    /**
-     * Connector type in the `DataConnector.types` registry, like `CSV`.
-     */
-=======
     /**
      * The unique identifier of the connector. Used later when referencing
      * the connector in the component where it is used.
      **/
     id: string;
+
     /**
      * The options of the given connector type.
      * @example
@@ -97,6 +77,7 @@
      * },
      **/
     options: DataConnectorTypes[T]['prototype']['options'];
+
     /**
      * The type of the connector, depends on your data source.
      * Possible values are:
@@ -104,8 +85,8 @@
      * - `GoogleSheets`
      * - `HTMLTable`
      **/
->>>>>>> 44a24ce3
     type: T;
+
 }
 
 /* *
