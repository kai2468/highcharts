--- conflicted
+++ resolved
@@ -689,12 +689,7 @@
 
             const legendItemProp = legendItem.label;
             const proxyBtn = itemToHighlight.a11yProxyElement &&
-<<<<<<< HEAD
                 itemToHighlight.a11yProxyElement.buttonElement;
-
-=======
-                itemToHighlight.a11yProxyElement.innerElement;
->>>>>>> 7e7b7664
             if (legendItemProp && legendItemProp.element && proxyBtn) {
                 this.setFocusToElement(legendItemProp as SVGElement, proxyBtn);
             }
