--- conflicted
+++ resolved
@@ -21,11 +21,7 @@
 
 
 import type Accessibility from '../Accessibility';
-<<<<<<< HEAD
-=======
 import type AnnotationChart from '../../Extensions/Annotations/AnnotationChart';
-import type ChartSonify from '../../Extensions/Sonification/ChartSonify';
->>>>>>> 3365ba82
 import type {
     DOMElementType,
     HTMLDOMElement
