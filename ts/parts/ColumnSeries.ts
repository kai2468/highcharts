--- conflicted
+++ resolved
@@ -220,7 +220,6 @@
          */
 
         /**
-<<<<<<< HEAD
          * When `true`, the columns will center in the category, ignoring null
          * or missing points. When `false`, space will be reserved for null or
          * missing points.
@@ -234,26 +233,6 @@
         centerInCategory: false,
 
         /**
-         * When true, each column edge is rounded to its nearest pixel in order
-         * to render sharp on screen. In some cases, when there are a lot of
-         * densely packed columns, this leads to visible difference in column
-         * widths or distance between columns. In these cases, setting `crisp`
-         * to `false` may look better, even though each column is rendered
-         * blurry.
-         *
-         * @sample {highcharts} highcharts/plotoptions/column-crisp-false/
-         *         Crisp is false
-         *
-         * @since   5.0.10
-         * @product highcharts highstock gantt
-         *
-         * @private
-         */
-        crisp: true,
-
-        /**
-=======
->>>>>>> decfc3ab
          * Padding between each value groups, in x axis units.
          *
          * @sample {highcharts} highcharts/plotoptions/column-grouppadding-default/
