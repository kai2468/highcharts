--- conflicted
+++ resolved
@@ -1165,7 +1165,6 @@
      * @function Highcharts.sortItems
      * @return {void}
      */
-<<<<<<< HEAD
     sortItems: function (this: Highcharts.Legend): void {
         // sort by legendIndex
         stableSort(this.allItems, function (
@@ -1175,33 +1174,6 @@
             return ((a.options && a.options.legendIndex) || 0) -
                 ((b.options && b.options.legendIndex) || 0);
         });
-=======
-    render: function (this: Highcharts.Legend): void {
-        var legend = this,
-            chart = legend.chart,
-            renderer = chart.renderer,
-            legendGroup = legend.group,
-            allItems: Array<(
-                Highcharts.BubbleLegend|Highcharts.Point|Highcharts.Series
-            )>,
-            display,
-            legendWidth,
-            legendHeight,
-            box = legend.box,
-            options = legend.options,
-            padding = legend.padding,
-            allowedWidth: number;
-
-        legend.itemX = padding;
-        legend.itemY = legend.initialItemY;
-        legend.offsetWidth = 0;
-        legend.lastItemY = 0;
-        legend.widthOption = relativeLength(
-            options.width as any,
-            (chart.spacingBox as any).width - padding
-        );
->>>>>>> 6d4a63e0
-
         // reversed legend
         if (this.options.reversed) {
             this.allItems.reverse();
