--- conflicted
+++ resolved
@@ -133,13 +133,8 @@
     colorMapSeriesMixin = H.colorMapSeriesMixin,
     noop = H.noop,
     Series = H.Series,
-<<<<<<< HEAD
-    seriesType = H.seriesType,
     seriesTypes = H.seriesTypes,
     symbols = H.SVGRenderer.prototype.symbols;
-=======
-    seriesTypes = H.seriesTypes;
->>>>>>> 5de55606
 
 /**
  * @private
