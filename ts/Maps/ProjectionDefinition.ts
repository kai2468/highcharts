--- conflicted
+++ resolved
@@ -8,13 +8,9 @@
  *
  * */
 
-<<<<<<< HEAD
-export interface ProjectionFunction {
-=======
 import type ProjectionOptions from './ProjectionOptions';
 
-export type ProjectionFunction = {
->>>>>>> da1e63e1
+export interface ProjectionFunction {
     (coords: [number, number]): [number, number];
 }
 
