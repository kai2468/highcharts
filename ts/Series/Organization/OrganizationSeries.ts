--- conflicted
+++ resolved
@@ -305,7 +305,9 @@
                 /** @internal */
                 fontSize: '13px'
             },
+
             useHTML: true
+
         },
         /**
          * The indentation in pixels of hanging nodes, nodes which parent has
@@ -396,6 +398,7 @@
      *  Static Functions
      *
      * */
+
 
     /* *
      *
@@ -500,7 +503,6 @@
             levelOptions: OrganizationSeriesLevelOptions =
                 (series.mapOptionsToLevel as any)[level || 0] || {},
             options = point.options,
-<<<<<<< HEAD
             stateOptions: OrganizationSeriesOptions =
                 (levelOptions.states &&
                     (levelOptions.states as any)[state as any]) ||
@@ -532,40 +534,25 @@
                 options.link && options.link.lineWidth,
                 levelOptions.link && levelOptions.link.lineWidth,
                 series.options.link && series.options.link.lineWidth
+            ),
+
+            linkOpacity = pick(
+                stateOptions.linkOpacity,
+                options.linkOpacity,
+                levelOptions.linkOpacity,
+                series.options.linkOpacity,
+                stateOptions.link && stateOptions.link.linkOpacity,
+                options.link && options.link.linkOpacity,
+                levelOptions.link && levelOptions.link.linkOpacity,
+                series.options.link && series.options.link.linkOpacity
             );
 
 
         if (!point.isNode) {
             attribs.stroke = linkColor;
             attribs['stroke-width'] = linkLineWidth;
-=======
-            stateOptions: OrganizationSeriesOptions = (
-                levelOptions.states &&
-                (levelOptions.states as any)[state as any]
-            ) || {},
-            values: (
-                OrganizationPointOptions &
-                OrganizationSeriesOptions
-            ) = ['borderRadius', 'linkColor', 'linkLineWidth', 'linkOpacity']
-                .reduce(function (
-                    obj: Record<string, unknown>,
-                    key: string
-                ): Record<string, unknown> {
-                    obj[key] = pick(
-                        (stateOptions as any)[key],
-                        (options as any)[key],
-                        (levelOptions as any)[key],
-                        (series.options as any)[key]
-                    );
-                    return obj;
-                }, {});
-
-        if (!point.isNode) {
-            attribs.stroke = values.linkColor;
-            attribs['stroke-width'] = values.linkLineWidth;
-            attribs.opacity = values.linkOpacity;
-
->>>>>>> ee7de2bd
+            attribs.opacity = linkOpacity;
+
             delete attribs.fill;
         } else {
             if (borderRadius) {
