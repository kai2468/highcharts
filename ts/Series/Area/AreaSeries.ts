/* *
 *
 *  (c) 2010-2021 Torstein Honsi
 *
 *  License: www.highcharts.com/license
 *
 *  !!!!!!! SOURCE GETS TRANSPILED BY TYPESCRIPT. EDIT TS FILE ONLY. !!!!!!!
 *
 * */

'use strict';

/* *
 *
 *  Imports
 *
 * */

import type AreaPoint from './AreaPoint';
import type AreaSeriesOptions from './AreaSeriesOptions';
import type ColorType from './../../Core/Color/ColorType';
import type { SeriesZonesOptions } from '../../Core/Series/SeriesOptions';
import type StackingAxis from '../../Core/Axis/Stacking/StackingAxis';
import type StackItem from '../../Core/Axis/Stacking/StackItem';
import type SVGAttributes from '../../Core/Renderer/SVG/SVGAttributes';
import type SVGPath from '../../Core/Renderer/SVG/SVGPath';

import Color from '../../Core/Color/Color.js';
const { parse: color } = Color;
import SeriesRegistry from '../../Core/Series/SeriesRegistry.js';
const {
    seriesTypes: {
        line: LineSeries
    }
} = SeriesRegistry;
import U from '../../Core/Utilities.js';
const {
    extend,
    merge,
    objectEach,
    pick
} = U;

/* *
 *
 *  Declarations
 *
 * */

declare module '../../Core/Renderer/SVG/SVGPath' {
    interface SVGPath {
        xMap?: number;
        isArea?: boolean;
    }
}

declare module '../../Core/Series/SeriesLike' {
    interface SeriesLike {
        areaPath?: SVGPath;
    }
}

/* *
 *
 *  Class
 *
 * */

/**
 * Area series type.
 *
 * @private
 * @class
 * @name AreaSeries
 *
 * @augments LineSeries
 */
class AreaSeries extends LineSeries {

    /* *
     *
     *  Static Properties
     *
     * */

    /**
     * The area series type.
     *
     * @sample {highcharts} highcharts/demo/area-basic/
     *         Area chart
     * @sample {highstock} stock/demo/area/
     *         Area chart
     *
     * @extends      plotOptions.line
     * @excluding    useOhlcData
     * @product      highcharts highstock
     * @optionparent plotOptions.area
     */
    public static defaultOptions: AreaSeriesOptions = merge(LineSeries.defaultOptions, {

        /**
         * @see [fillColor](#plotOptions.area.fillColor)
         * @see [fillOpacity](#plotOptions.area.fillOpacity)
         *
         * @apioption plotOptions.area.color
         */

        /**
         * Fill color or gradient for the area. When `undefined`, the series'
         * `color` is used with the series' `fillOpacity`.
         *
         * In styled mode, the fill color can be set with the `.highcharts-area`
         * class name.
         *
         * @see [color](#plotOptions.area.color)
         * @see [fillOpacity](#plotOptions.area.fillOpacity)
         *
         * @sample {highcharts} highcharts/plotoptions/area-fillcolor-default/
         *         Undefined by default
         * @sample {highcharts} highcharts/plotoptions/area-fillcolor-gradient/
         *         Gradient
         *
         * @type {Highcharts.ColorString|Highcharts.GradientColorObject|Highcharts.PatternObject}
         * @product   highcharts highstock
         * @apioption plotOptions.area.fillColor
         */

        /**
         * Fill opacity for the area. When you set an explicit `fillColor`,
         * the `fillOpacity` is not applied. Instead, you should define the
         * opacity in the `fillColor` with an rgba color definition. The
         * `fillOpacity` setting, also the default setting, overrides the alpha
         * component of the `color` setting.
         *
         * In styled mode, the fill opacity can be set with the
         * `.highcharts-area` class name.
         *
         * @see [color](#plotOptions.area.color)
         * @see [fillColor](#plotOptions.area.fillColor)
         *
         * @sample {highcharts} highcharts/plotoptions/area-fillopacity/
         *         Automatic fill color and fill opacity of 0.1
         *
         * @type      {number}
         * @default   {highcharts} 0.75
         * @default   {highstock} 0.75
         * @product   highcharts highstock
         * @apioption plotOptions.area.fillOpacity
         */

        /**
         * A separate color for the graph line. By default the line takes the
         * `color` of the series, but the lineColor setting allows setting a
         * separate color for the line without altering the `fillColor`.
         *
         * In styled mode, the line stroke can be set with the
         * `.highcharts-graph` class name.
         *
         * @sample {highcharts} highcharts/plotoptions/area-linecolor/
         *         Dark gray line
         *
         * @type {Highcharts.ColorString|Highcharts.GradientColorObject|Highcharts.PatternObject}
         * @product   highcharts highstock
         * @apioption plotOptions.area.lineColor
         */

        /**
         * A separate color for the negative part of the area.
         *
         * In styled mode, a negative color is set with the
         * `.highcharts-negative` class name.
         *
         * @see [negativeColor](#plotOptions.area.negativeColor)
         *
         * @sample {highcharts} highcharts/css/series-negative-color/
         *         Negative color in styled mode
         *
         * @type {Highcharts.ColorString|Highcharts.GradientColorObject|Highcharts.PatternObject}
         * @since     3.0
         * @product   highcharts
         * @apioption plotOptions.area.negativeFillColor
         */

        /**
         * Whether the whole area or just the line should respond to mouseover
         * tooltips and other mouse or touch events.
         *
         * @sample {highcharts|highstock} highcharts/plotoptions/area-trackbyarea/
         *         Display the tooltip when the area is hovered
         *
         * @type      {boolean}
         * @default   false
         * @since     1.1.6
         * @product   highcharts highstock
         * @apioption plotOptions.area.trackByArea
         */

        /**
         * The Y axis value to serve as the base for the area, for
         * distinguishing between values above and below a threshold. The area
         * between the graph and the threshold is filled.
         *
         * * If a number is given, the Y axis will scale to the threshold.
         * * If `null`, the scaling behaves like a line series with fill between
         *   the graph and the Y axis minimum.
         * * If `Infinity` or `-Infinity`, the area between the graph and the
         *   corresponding Y axis extreme is filled (since v6.1.0).
         *
         * @sample {highcharts} highcharts/plotoptions/area-threshold/
         *         A threshold of 100
         * @sample {highcharts} highcharts/plotoptions/area-threshold-infinity/
         *         A threshold of Infinity
         *
         * @type    {number|null}
         * @since   2.0
         * @product highcharts highstock
         */
        threshold: 0,

        legendSymbol: 'areaMarker'

    });

    /* *
     *
     *  Properties
     *
     * */

    public areaPath?: SVGPath;

    public data!: Array<AreaPoint>;

    public options!: AreaSeriesOptions;

    public points!: Array<AreaPoint>;

    /* *
     *
     *  Functions
     *
     * */

    /* eslint-disable valid-jsdoc */

    /**
     * Draw the graph and the underlying area. This method calls the Series
     * base function and adds the area. The areaPath is calculated in the
     * getSegmentPath method called from Series.prototype.drawGraph.
     * @private
     */
    public drawGraph(): void {

        // Define or reset areaPath
        this.areaPath = [];

        // Call the base method
        super.drawGraph.apply(this);

        // Define local variables
        const { areaPath, options } = this;

        [this, ...this.zones].forEach((owner, i): void => {
            const attribs: SVGAttributes = {},
                fillColor = owner.fillColor || options.fillColor;

            let area = owner.area;

            const verb = area ? 'animate' : 'attr';

            // Create or update the area
            if (area) { // Update
                area.endX = this.preventGraphAnimation ?
                    null :
                    areaPath.xMap;
                area.animate({ d: areaPath });

            } else { // Create

                attribs.zIndex = 0; // #1069

                /**
                 * SVG element of area-based charts. Can be used for styling
                 * purposes. If zones are configured, this element will be
                 * hidden and replaced by multiple zone areas, accessible
                 * via `series.zones[i].area`.
                 *
                 * @name Highcharts.Series#area
                 * @type {Highcharts.SVGElement|undefined}
                 */
                area = owner.area = this.chart.renderer
                    .path(areaPath)
                    .addClass(
                        'highcharts-area' +
                        (i ? ` highcharts-zone-area-${i - 1} ` : ' ') +
                        ((i && (owner as SeriesZonesOptions).className) || '')
                    )
                    .add(this.group);
                area.isArea = true;
            }

            if (!this.chart.styledMode) {
<<<<<<< HEAD
                // If there is fillColor defined for the area, set it.
                // Otherwise, we set it to the zone/series color and add
                // fill-opacity (#18939).
                attribs.fill = fillColor || owner.color || this.color;
                attribs['fill-opacity'] = fillColor ?
                    1 : (options.fillOpacity ?? 0.75);
=======
                // If there is fillColor defined for the area, set it
                if (fillColor) {
                    attribs.fill = fillColor;
                } else {
                    // Otherwise, we set it to the zone/series color and add
                    // fill-opacity (#18939)
                    attribs.fill = owner.color || this.color;
                    attribs['fill-opacity'] = pick(options.fillOpacity, 0.75);
                }

                // Allow clicking through the area if sticky tracking is true
                // (#18744)
                area.css({
                    pointerEvents: this.stickyTracking ? 'none' : 'auto'
                });
>>>>>>> bd4d2d3e
            }

            area[verb](attribs);

            area.startX = areaPath.xMap;
            area.shiftUnit = options.step ? 2 : 1;
        });
    }

    /**
     * @private
     */
    public getGraphPath(points: Array<AreaPoint>): SVGPath {
        const getGraphPath = LineSeries.prototype.getGraphPath,
            options = this.options,
            stacking = options.stacking,
            yAxis = this.yAxis as StackingAxis,
            bottomPoints: Array<AreaPoint> = [],
            graphPoints: Array<AreaPoint> = [],
            seriesIndex = this.index,
            stacks = yAxis.stacking.stacks[this.stackKey as any],
            threshold = options.threshold,
            translatedThreshold = Math.round( // #10909
                yAxis.getThreshold(options.threshold as any)
            ),
            connectNulls = pick( // #10574
                options.connectNulls,
                stacking === 'percent'
            ),
            // To display null points in underlying stacked series, this
            // series graph must be broken, and the area also fall down to
            // fill the gap left by the null point. #2069
            addDummyPoints = function (
                i: number,
                otherI: number,
                side: string
            ): void {
                const point = points[i],
                    stackedValues = stacking &&
                        stacks[point.x as any].points[seriesIndex as any],
                    nullVal = (point as any)[side + 'Null'] || 0,
                    cliffVal = (point as any)[side + 'Cliff'] || 0;

                let top,
                    bottom,
                    isNull = true;

                if (cliffVal || nullVal) {

                    top = (nullVal ?
                        (stackedValues as any)[0] :
                        (stackedValues as any)[1]
                    ) + cliffVal;
                    bottom = (stackedValues as any)[0] + cliffVal;
                    isNull = !!nullVal;

                } else if (
                    !stacking &&
                    points[otherI] &&
                    points[otherI].isNull
                ) {
                    top = bottom = threshold as any;
                }

                // Add to the top and bottom line of the area
                if (typeof top !== 'undefined') {
                    graphPoints.push({
                        plotX: plotX,
                        plotY: top === null ?
                            translatedThreshold :
                            yAxis.getThreshold(top),
                        isNull: isNull,
                        isCliff: true
                    } as any);
                    bottomPoints.push({ // @todo create real point object
                        plotX: plotX,
                        plotY: bottom === null ?
                            translatedThreshold :
                            yAxis.getThreshold(bottom),
                        doCurve: false // #1041, gaps in areaspline areas
                    } as any);
                }
            };

        let plotX: (number|undefined),
            isNull,
            yBottom;

        // Find what points to use
        points = points || this.points;

        // Fill in missing points
        if (stacking) {
            points = this.getStackPoints(points);
        }

        for (let i = 0, iEnd = points.length; i < iEnd; ++i) {

            // Reset after series.update of stacking property (#12033)
            if (!stacking) {
                points[i].leftCliff = points[i].rightCliff =
                    points[i].leftNull = points[i].rightNull = void 0;
            }

            isNull = points[i].isNull;
            plotX = pick(points[i].rectPlotX, points[i].plotX);
            yBottom = stacking ?
                pick(points[i].yBottom, translatedThreshold) :
                translatedThreshold;

            if (!isNull || connectNulls) {

                if (!connectNulls) {
                    addDummyPoints(i, i - 1, 'left');
                }
                // Skip null point when stacking is false and connectNulls
                // true
                if (!(isNull && !stacking && connectNulls)) {
                    graphPoints.push(points[i]);
                    bottomPoints.push({ // @todo make real point object
                        x: i,
                        plotX: plotX,
                        plotY: yBottom
                    } as any);
                }

                if (!connectNulls) {
                    addDummyPoints(i, i + 1, 'right');
                }
            }
        }

        const topPath = getGraphPath.call(this, graphPoints, true, true);

        (bottomPoints as any).reversed = true;
        const bottomPath = getGraphPath.call(this, bottomPoints, true, true);
        const firstBottomPoint = bottomPath[0];
        if (firstBottomPoint && firstBottomPoint[0] === 'M') {
            bottomPath[0] = ['L', firstBottomPoint[1], firstBottomPoint[2]];
        }

        const areaPath: SVGPath = topPath.concat(bottomPath);
        if (areaPath.length) {
            areaPath.push(['Z']);
        }
        // TODO: don't set leftCliff and rightCliff when connectNulls?
        const graphPath = getGraphPath
            .call(this, graphPoints, false, connectNulls);
        areaPath.xMap = topPath.xMap;
        this.areaPath = areaPath;

        return graphPath;
    }

    /**
     * Return an array of stacked points, where null and missing points are
     * replaced by dummy points in order for gaps to be drawn correctly in
     * stacks.
     * @private
     */
    public getStackPoints(
        points: Array<AreaPoint>
    ): Array<AreaPoint> {
        const series = this,
            segment: Array<AreaPoint> = [],
            keys: Array<string> = [],
            xAxis = this.xAxis,
            yAxis: StackingAxis = this.yAxis as any,
            stack = yAxis.stacking.stacks[this.stackKey as any],
            pointMap: Record<string, AreaPoint> = {},
            yAxisSeries = yAxis.series,
            seriesLength = yAxisSeries.length,
            upOrDown = yAxis.options.reversedStacks ? 1 : -1,
            seriesIndex = yAxisSeries.indexOf(series);


        points = points || this.points;

        if (this.options.stacking) {

            for (let i = 0; i < points.length; i++) {
                // Reset after point update (#7326)
                points[i].leftNull = points[i].rightNull = void 0;

                // Create a map where we can quickly look up the points by
                // their X values.
                pointMap[points[i].x as any] = points[i];
            }

            // Sort the keys (#1651)
            objectEach(stack, function (
                stackX: StackItem,
                x: string
            ): void {
                // nulled after switching between
                // grouping and not (#1651, #2336)
                if (stackX.total !== null) {
                    keys.push(x);
                }
            });
            keys.sort(function (a: string, b: string): number {
                return (a as any) - (b as any);
            });

            const visibleSeries = yAxisSeries.map((s): boolean => s.visible);

            keys.forEach(function (x: string, idx: number): void {
                let y = 0,
                    stackPoint,
                    stackedValues;

                if (pointMap[x] && !pointMap[x].isNull) {
                    segment.push(pointMap[x]);

                    // Find left and right cliff. -1 goes left, 1 goes
                    // right.
                    [-1, 1].forEach(function (direction: number): void {
                        const nullName = direction === 1 ?
                                'rightNull' :
                                'leftNull',
                            cliffName = direction === 1 ?
                                'rightCliff' :
                                'leftCliff',
                            otherStack = stack[keys[idx + direction]];

                        let cliff = 0;

                        // If there is a stack next to this one,
                        // to the left or to the right...
                        if (otherStack) {
                            let i = seriesIndex;
                            // Can go either up or down,
                            // depending on reversedStacks
                            while (i >= 0 && i < seriesLength) {
                                const si = yAxisSeries[i].index;
                                stackPoint = otherStack.points[si];
                                if (!stackPoint) {
                                    // If the next point in this series is
                                    // missing, mark the point with
                                    // point.leftNull or point.rightNull = true.
                                    if (si === series.index) {
                                        (pointMap[x] as any)[nullName] = true;

                                    // If there are missing points in the next
                                    // stack in any of the series below this
                                    // one, we need to substract the missing
                                    // values and add a hiatus to the left or
                                    // right.
                                    } else if (visibleSeries[i]) {
                                        stackedValues = stack[x].points[si];
                                        if (stackedValues) {
                                            cliff -= (
                                                stackedValues[1] -
                                                stackedValues[0]
                                            );
                                        }
                                    }
                                }
                                // When reversedStacks is true, loop up,
                                // else loop down
                                i += upOrDown;
                            }
                        }
                        (pointMap[x] as any)[cliffName] = cliff;
                    });


                // There is no point for this X value in this series, so we
                // insert a dummy point in order for the areas to be drawn
                // correctly.
                } else {

                    // Loop down the stack to find the series below this
                    // one that has a value (#1991)
                    let i = seriesIndex;
                    while (i >= 0 && i < seriesLength) {
                        const si = yAxisSeries[i].index;
                        stackPoint = stack[x].points[si];
                        if (stackPoint) {
                            y = stackPoint[1];
                            break;
                        }
                        // When reversedStacks is true, loop up, else loop
                        // down
                        i += upOrDown;
                    }
                    y = pick(y, 0);
                    y = yAxis.translate(// #6272
                        y, 0 as any, 1 as any, 0 as any, 1 as any
                    );
                    segment.push({ // @todo create real point object
                        isNull: true,
                        plotX: xAxis.translate(// #6272
                            x as any, 0 as any, 0 as any, 0 as any, 1 as any
                        ),
                        x: x as any,
                        plotY: y,
                        yBottom: y
                    } as any);
                }
            });

        }

        return segment;
    }

    /* eslint-enable valid-jsdoc */

}

/* *
 *
 *  Class Prototype
 *
 * */

interface AreaSeries {
    pointClass: typeof AreaPoint;
}
extend(AreaSeries.prototype, {
    singleStacks: false
});

/* *
 *
 *  Registry
 *
 * */

declare module '../../Core/Series/SeriesType' {
    interface SeriesTypeRegistry {
        area: typeof AreaSeries;
    }
}
SeriesRegistry.registerSeriesType('area', AreaSeries);

/* *
 *
 *  Default Export
 *
 * */

export default AreaSeries;

/* *
 *
 *  API Options
 *
 * */

/**
 * A `area` series. If the [type](#series.area.type) option is not
 * specified, it is inherited from [chart.type](#chart.type).
 *
 * @extends   series,plotOptions.area
 * @excluding dataParser, dataURL, useOhlcData
 * @product   highcharts highstock
 * @apioption series.area
 */

/**
 * @see [fillColor](#series.area.fillColor)
 * @see [fillOpacity](#series.area.fillOpacity)
 *
 * @apioption series.area.color
 */

/**
 * An array of data points for the series. For the `area` series type,
 * points can be given in the following ways:
 *
 * 1. An array of numerical values. In this case, the numerical values will be
 *    interpreted as `y` options. The `x` values will be automatically
 *    calculated, either starting at 0 and incremented by 1, or from
 *    `pointStart` * and `pointInterval` given in the series options. If the
 *    axis has categories, these will be used. Example:
 *    ```js
 *    data: [0, 5, 3, 5]
 *    ```
 *
 * 2. An array of arrays with 2 values. In this case, the values correspond to
 *    `x,y`. If the first value is a string, it is applied as the name of the
 *    point, and the `x` value is inferred.
 *    ```js
 *    data: [
 *        [0, 9],
 *        [1, 7],
 *        [2, 6]
 *    ]
 *    ```
 *
 * 3. An array of objects with named values. The following snippet shows only a
 *    few settings, see the complete options set below. If the total number of
 *    data points exceeds the series'
 *    [turboThreshold](#series.area.turboThreshold), this option is not
 *    available.
 *    ```js
 *    data: [{
 *        x: 1,
 *        y: 9,
 *        name: "Point2",
 *        color: "#00FF00"
 *    }, {
 *        x: 1,
 *        y: 6,
 *        name: "Point1",
 *        color: "#FF00FF"
 *    }]
 *    ```
 *
 * @sample {highcharts} highcharts/chart/reflow-true/
 *         Numerical values
 * @sample {highcharts} highcharts/series/data-array-of-arrays/
 *         Arrays of numeric x and y
 * @sample {highcharts} highcharts/series/data-array-of-arrays-datetime/
 *         Arrays of datetime x and y
 * @sample {highcharts} highcharts/series/data-array-of-name-value/
 *         Arrays of point.name and y
 * @sample {highcharts} highcharts/series/data-array-of-objects/
 *         Config objects
 *
 * @type      {Array<number|Array<(number|string),(number|null)>|null|*>}
 * @extends   series.line.data
 * @product   highcharts highstock
 * @apioption series.area.data
 */

/**
 * @see [color](#series.area.color)
 * @see [fillOpacity](#series.area.fillOpacity)
 *
 * @apioption series.area.fillColor
 */

/**
 * @see [color](#series.area.color)
 * @see [fillColor](#series.area.fillColor)
 *
 * @default   {highcharts} 0.75
 * @default   {highstock} 0.75
 * @apioption series.area.fillOpacity
 */

''; // adds doclets above to transpilat<|MERGE_RESOLUTION|>--- conflicted
+++ resolved
@@ -300,30 +300,18 @@
             }
 
             if (!this.chart.styledMode) {
-<<<<<<< HEAD
                 // If there is fillColor defined for the area, set it.
                 // Otherwise, we set it to the zone/series color and add
                 // fill-opacity (#18939).
                 attribs.fill = fillColor || owner.color || this.color;
                 attribs['fill-opacity'] = fillColor ?
                     1 : (options.fillOpacity ?? 0.75);
-=======
-                // If there is fillColor defined for the area, set it
-                if (fillColor) {
-                    attribs.fill = fillColor;
-                } else {
-                    // Otherwise, we set it to the zone/series color and add
-                    // fill-opacity (#18939)
-                    attribs.fill = owner.color || this.color;
-                    attribs['fill-opacity'] = pick(options.fillOpacity, 0.75);
-                }
 
                 // Allow clicking through the area if sticky tracking is true
                 // (#18744)
                 area.css({
                     pointerEvents: this.stickyTracking ? 'none' : 'auto'
                 });
->>>>>>> bd4d2d3e
             }
 
             area[verb](attribs);
