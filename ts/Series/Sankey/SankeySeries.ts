/* *
 *
 *  Sankey diagram module
 *
 *  (c) 2010-2021 Torstein Honsi
 *
 *  License: www.highcharts.com/license
 *
 *  !!!!!!! SOURCE GETS TRANSPILED BY TYPESCRIPT. EDIT TS FILE ONLY. !!!!!!!
 *
 * */

'use strict';

/* *
 *
 *  Imports
 *
 * */

import type Chart from '../../Core/Chart/Chart';
import type {
    SankeyDataLabelFormatterContext,
    SankeyDataLabelOptions
} from './SankeyDataLabelOptions';
import type SankeyPointOptions from './SankeyPointOptions';
import type {
    SankeySeriesLevelOptions,
    SankeySeriesOptions
} from './SankeySeriesOptions';
import type { StatesOptionsKey } from '../../Core/Series/StatesOptions';
import type SVGAttributes from '../../Core/Renderer/SVG/SVGAttributes';
import type SVGElement from '../../Core/Renderer/SVG/SVGElement';
import Color from '../../Core/Color/Color.js';
import H from '../../Core/Globals.js';
import NodesComposition from '../NodesComposition.js';
import Point from '../../Core/Series/Point.js';
import SankeyPoint from './SankeyPoint.js';
import SeriesRegistry from '../../Core/Series/SeriesRegistry.js';
import SankeyColumnComposition from './SankeyColumnComposition.js';
const {
    series: Series,
    seriesTypes: {
        column: ColumnSeries
    }
} = SeriesRegistry;
import TU from '../TreeUtilities.js';
const { getLevelOptions } = TU;
import U from '../../Core/Utilities.js';
const {
    defined,
    extend,
    find,
    isObject,
    merge,
    pick,
    relativeLength,
    stableSort
} = U;

/* *
 *
 *  Class
 *
 * */

/**
 * @private
 * @class
 * @name Highcharts.seriesTypes.sankey
 *
 * @augments Highcharts.Series
 */
class SankeySeries extends ColumnSeries {

    /* *
     *
     *  Static Properties
     *
     * */

    /**
     * A sankey diagram is a type of flow diagram, in which the width of the
     * link between two nodes is shown proportionally to the flow quantity.
     *
     * @sample highcharts/demo/sankey-diagram/
     *         Sankey diagram
     * @sample highcharts/plotoptions/sankey-inverted/
     *         Inverted sankey diagram
     * @sample highcharts/plotoptions/sankey-outgoing
     *         Sankey diagram with outgoing links
     *
     * @extends      plotOptions.column
     * @since        6.0.0
     * @product      highcharts
     * @excluding    animationLimit, boostThreshold, borderRadius,
     *               crisp, cropThreshold, colorAxis, colorKey, depth, dragDrop,
     *               edgeColor, edgeWidth, findNearestPointBy, grouping,
     *               groupPadding, groupZPadding, maxPointWidth, negativeColor,
     *               pointInterval, pointIntervalUnit, pointPadding,
     *               pointPlacement, pointRange, pointStart, pointWidth,
     *               shadow, softThreshold, stacking, threshold, zoneAxis,
     *               zones, minPointLength, dataSorting, boostBlending
     * @requires     modules/sankey
     * @optionparent plotOptions.sankey
     */
    public static defaultOptions: SankeySeriesOptions = merge(ColumnSeries.defaultOptions, {
        borderWidth: 0,
        colorByPoint: true,
        /**
         * Higher numbers makes the links in a sankey diagram or dependency
         * wheelrender more curved. A `curveFactor` of 0 makes the lines
         * straight.
         *
         * @private
         */
        curveFactor: 0.33,
        /**
         * Options for the data labels appearing on top of the nodes and links.
         * For sankey charts, data labels are visible for the nodes by default,
         * but hidden for links. This is controlled by modifying the
         * `nodeFormat`, and the `format` that applies to links and is an empty
         * string by default.
         *
         * @declare Highcharts.SeriesSankeyDataLabelsOptionsObject
         *
         * @private
         */
        dataLabels: {

            enabled: true,

            backgroundColor: 'none', // enable padding

            crop: false,

            /**
             * The
             * [format string](https://www.highcharts.com/docs/chart-concepts/labels-and-string-formatting)
             * specifying what to show for _nodes_ in the sankey diagram. By
             * default the `nodeFormatter` returns `{point.name}`.
             *
             * @sample highcharts/plotoptions/sankey-link-datalabels/
             *         Node and link data labels
             *
             * @type {string}
             */
            nodeFormat: void 0,

            // eslint-disable-next-line valid-jsdoc
            /**
             * Callback to format data labels for _nodes_ in the sankey diagram.
             * The `nodeFormat` option takes precedence over the
             * `nodeFormatter`.
             *
             * @type  {Highcharts.SeriesSankeyDataLabelsFormatterCallbackFunction}
             * @since 6.0.2
             */
            nodeFormatter: function (
                this: (
                    SankeyDataLabelFormatterContext|
                    Point.PointLabelObject
                )
            ): (string|undefined) {
                return this.point.name;
            },

            format: void 0,

            // eslint-disable-next-line valid-jsdoc
            /**
             * @type {Highcharts.SeriesSankeyDataLabelsFormatterCallbackFunction}
             */
            formatter: function (): undefined {
                return;
            },

            inside: true

        },

        /**
         * @ignore-option
         *
         * @private
         */
        inactiveOtherPoints: true,

        /**
         * Set options on specific levels. Takes precedence over series options,
         * but not node and link options.
         *
         * @sample highcharts/demo/sunburst
         *         Sunburst chart
         *
         * @type      {Array<*>}
         * @since     7.1.0
         * @apioption plotOptions.sankey.levels
         */

        /**
         * Can set `borderColor` on all nodes which lay on the same level.
         *
         * @type      {Highcharts.ColorString}
         * @apioption plotOptions.sankey.levels.borderColor
         */

        /**
         * Can set `borderWidth` on all nodes which lay on the same level.
         *
         * @type      {number}
         * @apioption plotOptions.sankey.levels.borderWidth
         */

        /**
         * Can set `color` on all nodes which lay on the same level.
         *
         * @type      {Highcharts.ColorString|Highcharts.GradientColorObject|Highcharts.PatternObject}
         * @apioption plotOptions.sankey.levels.color
         */

        /**
         * Can set `colorByPoint` on all nodes which lay on the same level.
         *
         * @type      {boolean}
         * @default   true
         * @apioption plotOptions.sankey.levels.colorByPoint
         */

        /**
         * Can set `dataLabels` on all points which lay on the same level.
         *
         * @extends   plotOptions.sankey.dataLabels
         * @apioption plotOptions.sankey.levels.dataLabels
         */

        /**
         * Decides which level takes effect from the options set in the levels
         * object.
         *
         * @type      {number}
         * @apioption plotOptions.sankey.levels.level
         */

        /**
         * Can set `linkOpacity` on all points which lay on the same level.
         *
         * @type      {number}
         * @default   0.5
         * @apioption plotOptions.sankey.levels.linkOpacity
         */

        /**
         * Can set `states` on all nodes and points which lay on the same level.
         *
         * @extends   plotOptions.sankey.states
         * @apioption plotOptions.sankey.levels.states
         */

        /**
         * Opacity for the links between nodes in the sankey diagram.
         *
         * @private
         */
        linkOpacity: 0.5,

        /**
         * The minimal width for a line of a sankey. By default,
         * 0 values are not shown.
         *
         * @sample highcharts/plotoptions/sankey-minlinkwidth
         *         Sankey diagram with minimal link height
         *
         * @type      {number}
         * @since     7.1.3
         * @default   0
         * @apioption plotOptions.sankey.minLinkWidth
         *
         * @private
         */
        minLinkWidth: 0,

        /**
         * The pixel width of each node in a sankey diagram or dependency wheel,
         * or the height in case the chart is inverted.
         *
         * @private
         */
        nodeWidth: 20,

        /**
         * The padding between nodes in a sankey diagram or dependency wheel, in
         * pixels.
         *
         * If the number of nodes is so great that it is possible to lay them
         * out within the plot area with the given `nodePadding`, they will be
         * rendered with a smaller padding as a strategy to avoid overflow.
         *
         * @private
         */
        nodePadding: 10,

        showInLegend: false,

        states: {
            hover: {
                /**
                 * Opacity for the links between nodes in the sankey diagram in
                 * hover mode.
                 */
                linkOpacity: 1
            },
            /**
             * The opposite state of a hover for a single point node/link.
             *
             * @declare Highcharts.SeriesStatesInactiveOptionsObject
             */
            inactive: {
                /**
                 * Opacity for the links between nodes in the sankey diagram in
                 * inactive mode.
                 */
                linkOpacity: 0.1,

                /**
                 * Opacity of inactive markers.
                 *
                 * @type      {number}
                 * @apioption plotOptions.series.states.inactive.opacity
                 */
                opacity: 0.1,

                /**
                 * Animation when not hovering over the marker.
                 *
                 * @type      {boolean|Partial<Highcharts.AnimationOptionsObject>}
                 * @apioption plotOptions.series.states.inactive.animation
                 */
                animation: {
                    /** @internal */
                    duration: 50
                }
            }
        },
        tooltip: {
            /**
             * A callback for defining the format for _nodes_ in the chart's
             * tooltip, as opposed to links.
             *
             * @type      {Highcharts.FormatterCallbackFunction<Highcharts.SankeyNodeObject>}
             * @since     6.0.2
             * @apioption plotOptions.sankey.tooltip.nodeFormatter
             */

            /**
             * Whether the tooltip should follow the pointer or stay fixed on
             * the item.
             */
            followPointer: true,

            headerFormat:
            '<span style="font-size: 10px">{series.name}</span><br/>',
            pointFormat: '{point.fromNode.name} \u2192 {point.toNode.name}: <b>{point.weight}</b><br/>',
            /**
             * The
             * [format string](https://www.highcharts.com/docs/chart-concepts/labels-and-string-formatting)
             * specifying what to show for _nodes_ in tooltip of a diagram
             * series, as opposed to links.
             */
            nodeFormat: '{point.name}: <b>{point.sum}</b><br/>'
        }
    } as SankeySeriesOptions);

    /* *
     *
     *  Static Functions
     *
     * */

    // eslint-disable-next-line valid-jsdoc
    /**
     * @private
     */
    protected static getDLOptions(
        params: {
            optionsPoint: SankeyPointOptions;
            level: SankeySeriesLevelOptions;
        }
    ): SankeyDataLabelOptions {
        const optionsPoint = (
                isObject(params.optionsPoint) ?
                    params.optionsPoint.dataLabels :
                    {}
            ),
            optionsLevel = (
                isObject(params.level) ?
                    params.level.dataLabels :
                    {}
            ),
            options = merge({
                style: {}
            }, optionsLevel, optionsPoint);
        return options;
    }

    /* *
     *
     *  Properties
     *
     * */

    public colDistance: number = void 0 as any;

    public data: Array<SankeyPoint> = void 0 as any;

    public group: SVGElement = void 0 as any;

    public mapOptionsToLevel?: (Record<string, SankeySeriesLevelOptions>|null);

    public nodeColumns?: Array<SankeyColumnComposition.ArrayComposition<SankeyPoint>>;

    public nodeLookup: Record<string, SankeyPoint> = void 0 as any;

    public nodePadding: number = void 0 as any;

    public nodes: Array<SankeyPoint> = void 0 as any;

    public nodeWidth: number = void 0 as any;

    public options: SankeySeriesOptions = void 0 as any;

    public points: Array<SankeyPoint> = void 0 as any;

    public translationFactor: number = void 0 as any;

    /* *
     *
     *  Functions
     *
     * */

    /* eslint-disable valid-jsdoc */

    /**
     * Create node columns by analyzing the nodes and the relations between
     * incoming and outgoing links.
     * @private
     */
    public createNodeColumns(): Array<SankeyColumnComposition.ArrayComposition<SankeyPoint>> {
        const columns: Array<SankeyColumnComposition.ArrayComposition<SankeyPoint>> = [];

        this.nodes.forEach(function (node: SankeyPoint): void {
            let fromColumn = -1,
                fromNode;

            if (!defined(node.options.column)) {
                // No links to this node, place it left
                if (node.linksTo.length === 0) {
                    node.column = 0;

                // There are incoming links, place it to the right of the
                // highest order column that links to this one.
                } else {
                    for (let i = 0; i < node.linksTo.length; i++) {
                        const point = node.linksTo[i];
                        if (
                            (point.fromNode.column as any) > fromColumn &&
                            point.fromNode !== node // #16080
                        ) {
                            fromNode = point.fromNode;
                            fromColumn = (fromNode.column as any);
                        }
                    }
                    node.column = fromColumn + 1;

                    // Hanging layout for organization chart
                    if (
                        fromNode &&
                        (fromNode.options as any).layout === 'hanging'
                    ) {
                        node.hangsFrom = fromNode;
                        let i = -1;
                        find(
                            fromNode.linksFrom,
                            function (
                                link: SankeyPoint,
                                index: number
                            ): boolean {
                                const found = link.toNode === node;
                                if (found) {
                                    i = index;
                                }
                                return found;
                            }
                        );
                        node.column += i;
                    }
                }
            }

            if (!columns[node.column as any]) {
                columns[node.column as any] =
                    SankeyColumnComposition.compose([], this);
            }

            columns[node.column as any].push(node);

        }, this);

        // Fill in empty columns (#8865)
        for (let i = 0; i < columns.length; i++) {
            if (typeof columns[i] === 'undefined') {
                columns[i] =
                    SankeyColumnComposition.compose([], this);
            }
        }

        return columns;
    }

    /**
     * Extend generatePoints by adding the nodes, which are Point objects
     * but pushed to the this.nodes array.
     * @private
     */
    public generatePoints(): void {
        NodesComposition.generatePoints.apply(this, arguments as any);

        /**
         * Order the nodes, starting with the root node(s). (#9818)
         * @private
         */
        function order(node: SankeyPoint, level: number): void {
            // Prevents circular recursion:
            if (typeof node.level === 'undefined') {
                node.level = level;
                node.linksFrom.forEach(function (
                    link: SankeyPoint
                ): void {
                    if (link.toNode) {
                        order(link.toNode, level + 1);
                    }
                });
            }
        }

        if (this.orderNodes) {
            this.nodes
                // Identify the root node(s)
                .filter(function (node: SankeyPoint): boolean {
                    return node.linksTo.length === 0;
                })
                // Start by the root node(s) and recursively set the level
                // on all following nodes.
                .forEach(function (node: SankeyPoint): void {
                    order(node, 0);
                });
            stableSort(this.nodes, function (
                a: SankeyPoint,
                b: SankeyPoint
            ): number {
                return a.level - b.level;
            });
        }
    }

    /**
     * Overridable function to get node padding, overridden in dependency
     * wheel series type.
     * @private
     */
    public getNodePadding(): number {
        let nodePadding = this.options.nodePadding || 0;

        // If the number of columns is so great that they will overflow with
        // the given nodePadding, we sacrifice the padding in order to
        // render all nodes within the plot area (#11917).
        if (this.nodeColumns) {
            const maxLength = this.nodeColumns.reduce(
                (acc, col): number => Math.max(acc, col.length),
                0
            );
            if (maxLength * nodePadding > (this.chart.plotSizeY as any)) {
                nodePadding = (this.chart.plotSizeY as any) / maxLength;
            }
        }

        return nodePadding;
    }

    /**
     * Define hasData function for non-cartesian series.
     * @private
     * @return {boolean}
     *         Returns true if the series has points at all.
     */
    public hasData(): boolean {
        return !!this.processedXData.length; // != 0
    }

    /**
     * Return the presentational attributes.
     * @private
     */
    public pointAttribs(
        point?: SankeyPoint,
        state?: StatesOptionsKey
    ): SVGAttributes {
        if (!point) {
            return {};
        }
        const series = this,
            level = point.isNode ? point.level : point.fromNode.level,
            levelOptions =
                (series.mapOptionsToLevel as any)[level || 0] || {},
            options = point.options,
            stateOptions = (
                levelOptions.states && levelOptions.states[state || '']
            ) || {},
            values: AnyRecord = [
                'colorByPoint', 'borderColor', 'borderWidth', 'linkOpacity'
            ].reduce(function (
                obj: AnyRecord,
                key: string
            ): AnyRecord {
                obj[key] = pick(
                    stateOptions[key],
                    (options as any)[key],
                    levelOptions[key],
                    (series.options as any)[key]
                );
                return obj;
            }, {}),
            color = pick(
                stateOptions.color,
                options.color,
                values.colorByPoint ? point.color : levelOptions.color
            );

        // Node attributes
        if (point.isNode) {
            return {
                fill: color,
                stroke: values.borderColor,
                'stroke-width': values.borderWidth
            };
        }

        // Link attributes
        return {
            fill: Color.parse(color).setOpacity(values.linkOpacity).get()
        };

    }

    /**
     * Extend the render function to also render this.nodes together with
     * the points.
     * @private
     */
    public render(): void {
        const points = this.points;

        this.points = this.points.concat(this.nodes || []);
        ColumnSeries.prototype.render.call(this);
        this.points = points;
    }

    /**
     * Run pre-translation by generating the nodeColumns.
     * @private
     */
    public translate(): void {

<<<<<<< HEAD
        // Get the translation factor needed for each column to fill up the
        // plot height
        const getColumnTranslationFactor = (
            column: SankeySeries.ColumnArray
        ): number => {
            const nodes = column.slice();
            const minLinkWidth = this.options.minLinkWidth || 0;
            let exceedsMinLinkWidth: boolean;
            let factor = 0;
            let i: number;
            // Will be changed after arcDiagram will be merged.
            let maxRadius = (column as any).maxRadius || 0;

            let remainingHeight =
                (chart.plotSizeY as any) -
                (options.borderWidth as any) -
                (column.length - 1) * series.nodePadding;

            // Because the minLinkWidth option doesn't obey the direct
            // translation, we need to run translation iteratively, check
            // node heights, remove those nodes affected by minLinkWidth,
            // check again, etc.
            while (column.length) {
                factor = remainingHeight / column.sum();
                exceedsMinLinkWidth = false;
                i = column.length;
                while (i--) {
                    if (column[i].getSum() * factor < minLinkWidth) {
                        column.splice(i, 1);
                        remainingHeight -= minLinkWidth;
                        exceedsMinLinkWidth = true;
                    }

                    maxRadius = Math.max(
                        maxRadius,
                        pick(
                            (column[i].options as any).radius,
                            (column[i].series.options as any).radius,
                            0
                        )
                    );
                }
                if (!exceedsMinLinkWidth) {
                    break;
                }
            }

            (column as any).maxRadius = maxRadius;

            // Re-insert original nodes
            column.length = 0;
            nodes.forEach((node): number => column.push(node));
            return factor;
        };

=======
>>>>>>> 71b44147
        if (!this.processedXData) {
            this.processData();
        }
        this.generatePoints();

        this.nodeColumns = this.createNodeColumns();
        this.nodeWidth = relativeLength(
            this.options.nodeWidth as any,
            this.chart.plotSizeX as any
        );

        const series = this,
            chart = this.chart,
            options = this.options,
            nodeWidth = this.nodeWidth,
            nodeColumns = this.nodeColumns;

        this.nodePadding = this.getNodePadding();

        // Find out how much space is needed. Base it on the translation
        // factor of the most spaceous column.

        this.translationFactor = nodeColumns.reduce(
            (
                translationFactor: number,
<<<<<<< HEAD
                column: SankeySeries.ColumnArray
            ): number =>
                Math.min(translationFactor, getColumnTranslationFactor(column)),
=======
                column: SankeyColumnComposition.ArrayComposition<SankeyPoint>
            ): number => Math.min(
                translationFactor,
                column.sankeyColumn.getTranslationFactor(series)
            ),
>>>>>>> 71b44147
            Infinity
        );

        let columns = (this as any).nodeColumns;
        let sumOfRadius = columns.reduce(
            (partialSum: number, column: any): number =>
                partialSum + column.maxRadius,
            0
        );

        (this as any).emptySpaceWidth =
            ((chart as any).plotSizeX - sumOfRadius * 2) /
            Math.max(1, nodeColumns.length - 1);


        this.colDistance =
            ((chart.plotSizeX as any) -
                nodeWidth -
                (options.borderWidth as any)) /
            Math.max(1, nodeColumns.length - 1);

        // Calculate level options used in sankey and organization
        series.mapOptionsToLevel = getLevelOptions({
            // NOTE: if support for allowTraversingTree is added, then from
            // should be the level of the root node.
            from: 1,
            levels: options.levels,
            to: nodeColumns.length - 1, // Height of the tree
            defaults: {
                borderColor: options.borderColor,
                borderRadius: options.borderRadius, // organization series
                borderWidth: options.borderWidth,
                color: series.color,
                colorByPoint: options.colorByPoint,
                // NOTE: if support for allowTraversingTree is added, then
                // levelIsConstant should be optional.
                levelIsConstant: true,
                linkColor: options.linkColor, // organization series
                linkLineWidth: options.linkLineWidth, // organization series
                linkOpacity: options.linkOpacity,
                states: options.states
            }
        });

        // First translate all nodes so we can use them when drawing links
        nodeColumns.forEach(function (
            this: SankeySeries,
            column: SankeyColumnComposition.ArrayComposition<SankeyPoint>
        ): void {

            column.forEach(function (node: SankeyPoint): void {
                series.translateNode(node, column);
            });

        }, this);

        // Then translate links
        this.nodes.forEach(function (node: SankeyPoint): void {
            // Translate the links from this node
            node.linksFrom.forEach(function (
                linkPoint: SankeyPoint
            ): void {
                // If weight is 0 - don't render the link path #12453,
                // render null points (for organization chart)
                if ((linkPoint.weight || linkPoint.isNull) && linkPoint.to) {
                    series.translateLink(linkPoint);
                    linkPoint.allowShadow = false;
                }
            });
        });
    }

    /**
     * Run translation operations for one link.
     * @private
     */
    public translateLink(point: SankeyPoint): void {

        const getY = (
            node: SankeyPoint,
            fromOrTo: string
        ): number => {
            const linkTop = (
                (node.offset(point, fromOrTo) as any) *
                translationFactor
            );
            const y = Math.min(
                node.nodeY + linkTop,
                // Prevent links from spilling below the node (#12014)
                node.nodeY + (
                    node.shapeArgs && node.shapeArgs.height || 0
                ) - linkHeight
            );
            return y;
        };

        let fromNode = point.fromNode,
            toNode = point.toNode,
            chart = this.chart,
            translationFactor = this.translationFactor,
            linkHeight = Math.max(
                (point.weight as any) * translationFactor,
                (this.options.minLinkWidth as any)
            ),
            options = this.options,
            curvy = (
                (chart.inverted ? -this.colDistance : this.colDistance) *
                (options.curveFactor as any)
            ),
            fromY = getY(fromNode, 'linksFrom'),
            toY = getY(toNode, 'linksTo'),
            nodeLeft = fromNode.nodeX,
            nodeW = this.nodeWidth,
            right = toNode.nodeX,
            outgoing = point.outgoing,
            straight = right > nodeLeft + nodeW;

        if (chart.inverted) {
            fromY = (chart.plotSizeY as any) - fromY;
            toY = (chart.plotSizeY || 0) - toY;
            nodeW = -nodeW;
            linkHeight = -linkHeight;
            straight = nodeLeft > right;
        }

        point.shapeType = 'path';
        point.linkBase = [
            fromY,
            fromY + linkHeight,
            toY,
            toY + linkHeight
        ];

        // Links going from left to right
        if (straight && typeof toY === 'number') {
            point.shapeArgs = {
                d: [
                    ['M', nodeLeft + nodeW, fromY],
                    [
                        'C',
                        nodeLeft + nodeW + curvy,
                        fromY,
                        right - curvy,
                        toY,
                        right,
                        toY
                    ],
                    ['L', right + (outgoing ? nodeW : 0), toY + linkHeight / 2],
                    ['L', right, toY + linkHeight],
                    [
                        'C',
                        right - curvy,
                        toY + linkHeight,
                        nodeLeft + nodeW + curvy,
                        fromY + linkHeight,
                        nodeLeft + nodeW, fromY + linkHeight
                    ],
                    ['Z']
                ]
            };

        // Experimental: Circular links pointing backwards. In
        // v6.1.0 this breaks the rendering completely, so even
        // this experimental rendering is an improvement. #8218.
        // @todo
        // - Make room for the link in the layout
        // - Automatically determine if the link should go up or
        //   down.
        } else if (typeof toY === 'number') {
            const bend = 20,
                vDist = chart.plotHeight - fromY - linkHeight,
                x1 = right - bend - linkHeight,
                x2 = right - bend,
                x3 = right,
                x4 = nodeLeft + nodeW,
                x5 = x4 + bend,
                x6 = x5 + linkHeight,
                fy1 = fromY,
                fy2 = fromY + linkHeight,
                fy3 = fy2 + bend,
                y4 = fy3 + vDist,
                y5 = y4 + bend,
                y6 = y5 + linkHeight,
                ty1 = toY,
                ty2 = ty1 + linkHeight,
                ty3 = ty2 + bend,
                cfy1 = fy2 - linkHeight * 0.7,
                cy2 = y5 + linkHeight * 0.7,
                cty1 = ty2 - linkHeight * 0.7,
                cx1 = x3 - linkHeight * 0.7,
                cx2 = x4 + linkHeight * 0.7;

            point.shapeArgs = {
                d: [
                    ['M', x4, fy1],
                    ['C', cx2, fy1, x6, cfy1, x6, fy3],
                    ['L', x6, y4],
                    ['C', x6, cy2, cx2, y6, x4, y6],
                    ['L', x3, y6],
                    ['C', cx1, y6, x1, cy2, x1, y4],
                    ['L', x1, ty3],
                    ['C', x1, cty1, cx1, ty1, x3, ty1],
                    ['L', x3, ty2],
                    ['C', x2, ty2, x2, ty2, x2, ty3],
                    ['L', x2, y4],
                    ['C', x2, y5, x2, y5, x3, y5],
                    ['L', x4, y5],
                    ['C', x5, y5, x5, y5, x5, y4],
                    ['L', x5, fy3],
                    ['C', x5, fy2, x5, fy2, x4, fy2],
                    ['Z']
                ]
            };

        }

        // Place data labels in the middle
        point.dlBox = {
            x: nodeLeft + (right - nodeLeft + nodeW) / 2,
            y: fromY + (toY - fromY) / 2,
            height: linkHeight,
            width: 0
        };

        // And set the tooltip anchor in the middle
        point.tooltipPos = chart.inverted ? [
            (chart.plotSizeY as any) - point.dlBox.y - linkHeight / 2,
            (chart.plotSizeX as any) - point.dlBox.x
        ] : [
            point.dlBox.x,
            point.dlBox.y + linkHeight / 2
        ];

        // Pass test in drawPoints
        point.y = point.plotY = 1;

        if (!point.color) {
            point.color = fromNode.color;
        }

    }

    /**
     * Run translation operations for one node.
     * @private
     */
    public translateNode(
        node: SankeyPoint,
        column: SankeyColumnComposition.ArrayComposition<SankeyPoint>
    ): void {
        const translationFactor = this.translationFactor,
            chart = this.chart,
            options = this.options,
            sum = node.getSum(),
            nodeHeight = Math.max(
                Math.round(sum * translationFactor),
                this.options.minLinkWidth as any
            ),
            nodeWidth = Math.round(this.nodeWidth),
            crisp = Math.round(options.borderWidth as any) % 2 / 2,
            nodeOffset = column.sankeyColumn.offset(node, translationFactor),
            fromNodeTop = Math.floor(pick(
                (nodeOffset as any).absoluteTop,
                (
                    column.sankeyColumn.top(translationFactor) +
                    (nodeOffset as any).relativeTop
                )
            )) + crisp,
            left = Math.floor(
                this.colDistance * (node.column as any) +
                (options.borderWidth as any) / 2
            ) + relativeLength(node.options.offsetHorizontal || 0, nodeWidth) +
            crisp,
            nodeLeft = chart.inverted ?
                (chart.plotSizeX as any) - left :
                left;
        node.sum = sum;
        // If node sum is 0, don't render the rect #12453
        if (sum) {
        // Draw the node
            node.shapeType = 'rect';

            node.nodeX = nodeLeft;
            node.nodeY = fromNodeTop;

            let x = nodeLeft,
                y = fromNodeTop,
                width = node.options.width || options.width || nodeWidth,
                height = node.options.height || options.height || nodeHeight;

            if (chart.inverted) {
                x = nodeLeft - nodeWidth;
                y = (chart.plotSizeY as any) - fromNodeTop - nodeHeight;
                width = node.options.height || options.height || nodeWidth;
                height = node.options.width || options.width || nodeHeight;
            }

            // Calculate data label options for the point
            node.dlOptions = SankeySeries.getDLOptions({
                level: (this.mapOptionsToLevel as any)[node.level],
                optionsPoint: node.options
            });

            // Pass test in drawPoints
            node.plotX = 1;
            node.plotY = 1;

            // Set the anchor position for tooltips
            node.tooltipPos = chart.inverted ? [
                (chart.plotSizeY as any) - y - height / 2,
                (chart.plotSizeX as any) - x - width / 2
            ] : [
                x + width / 2,
                y + height / 2
            ];

            node.shapeArgs = {
                x,
                y,
                width,
                height,
                display: node.hasShape() ? '' : 'none'
            };
        } else {
            node.dlOptions = {
                enabled: false
            };
        }
    }

    /* eslint-enable valid-jsdoc */

}

/* *
 *
 *  Class Prototype
 *
 * */

interface SankeySeries extends NodesComposition.SeriesComposition {
    animate(init?: boolean): void;
    createNode(id: string): SankeyPoint;
    destroy: NodesComposition.SeriesComposition['destroy'];
    forceDL: boolean;
    init(chart: Chart, options: SankeySeriesOptions): void;
    invertible: boolean;
    isCartesian: boolean;
    noSharedTooltip: boolean;
    orderNodes: boolean;
    pointArrayMap: Array<string>;
    pointClass: typeof SankeyPoint;
    remove: typeof ColumnSeries.prototype.remove;
    setData: NodesComposition.SeriesComposition['setData'];
}

NodesComposition.compose(SankeyPoint, SankeySeries);
extend(SankeySeries.prototype, {
    animate: Series.prototype.animate,
    // Create a single node that holds information on incoming and outgoing
    // links.
    createNode: NodesComposition.createNode as any,
    forceDL: true,
    invertible: true,
    isCartesian: false,
    orderNodes: true,
    noSharedTooltip: true,
    pointArrayMap: ['from', 'to', 'weight'],
    pointClass: SankeyPoint,
    searchPoint: H.noop as any
});

/* *
 *
 *  Registry
 *
 * */

declare module '../../Core/Series/SeriesType' {
    interface SeriesTypeRegistry {
        sankey: typeof SankeySeries;
    }
}
SeriesRegistry.registerSeriesType('sankey', SankeySeries);

/* *
 *
 *  Default Export
 *
 * */

export default SankeySeries;

/* *
 *
 *  API Declarations
 *
 * */

/**
 * A node in a sankey diagram.
 *
 * @interface Highcharts.SankeyNodeObject
 * @extends Highcharts.Point
 * @product highcharts
 *//**
 * The color of the auto generated node.
 *
 * @name Highcharts.SankeyNodeObject#color
 * @type {Highcharts.ColorString|Highcharts.GradientColorObject|Highcharts.PatternObject}
 *//**
 * The color index of the auto generated node, especially for use in styled
 * mode.
 *
 * @name Highcharts.SankeyNodeObject#colorIndex
 * @type {number}
 *//**
 * An optional column index of where to place the node. The default behaviour is
 * to place it next to the preceding node.
 *
 * @see {@link https://jsfiddle.net/gh/get/library/pure/highcharts/highcharts/tree/master/samples/highcharts/plotoptions/sankey-node-column/|Highcharts-Demo:}
 *      Specified node column
 *
 * @name Highcharts.SankeyNodeObject#column
 * @type {number}
 * @since 6.0.5
 *//**
 * The id of the auto-generated node, refering to the `from` or `to` setting of
 * the link.
 *
 * @name Highcharts.SankeyNodeObject#id
 * @type {string}
 *//**
 * The name to display for the node in data labels and tooltips. Use this when
 * the name is different from the `id`. Where the id must be unique for each
 * node, this is not necessary for the name.
 *
 * @see {@link https://jsfiddle.net/gh/get/library/pure/highcharts/highcharts/tree/master/samples/highcharts/css/sankey/|Highcharts-Demo:}
 *         Sankey diagram with node options
 *
 * @name Highcharts.SankeyNodeObject#name
 * @type {string}
 * @product highcharts
 *//**
 * This option is deprecated, use
 * {@link Highcharts.SankeyNodeObject#offsetHorizontal} and
 * {@link Highcharts.SankeyNodeObject#offsetVertical} instead.
 *
 * The vertical offset of a node in terms of weight. Positive values shift the
 * node downwards, negative shift it upwards.
 *
 * If a percantage string is given, the node is offset by the percentage of the
 * node size plus `nodePadding`.
 *
 * @see {@link https://jsfiddle.net/gh/get/library/pure/highcharts/highcharts/tree/master/samples/highcharts/plotoptions/sankey-node-column/|Highcharts-Demo:}
 *         Specified node offset
 *
 * @deprecated
 * @name Highcharts.SankeyNodeObject#offset
 * @type {number|string}
 * @default 0
 * @since 6.0.5
 *//**
 * The horizontal offset of a node. Positive values shift the node right,
 * negative shift it left.
 *
 * If a percantage string is given, the node is offset by the percentage of the
 * node size.
 *
 * @see {@link https://jsfiddle.net/gh/get/library/pure/highcharts/highcharts/tree/master/samples/highcharts/plotoptions/sankey-node-column/|Highcharts-Demo:}
 *         Specified node offset
 *
 * @name Highcharts.SankeyNodeObject#offsetHorizontal
 * @type {number|string}
 * @since 9.3.0
 *//**
 * The vertical offset of a node. Positive values shift the node down,
 * negative shift it up.
 *
 * If a percantage string is given, the node is offset by the percentage of the
 * node size.
 *
 * @see {@link https://jsfiddle.net/gh/get/library/pure/highcharts/highcharts/tree/master/samples/highcharts/plotoptions/sankey-node-column/|Highcharts-Demo:}
 *         Specified node offset
 *
 * @name Highcharts.SankeyNodeObject#offsetVertical
 * @type {number|string}
 * @since 9.3.0
 */

/**
 * Formatter callback function.
 *
 * @callback Highcharts.SeriesSankeyDataLabelsFormatterCallbackFunction
 *
 * @param {Highcharts.SeriesSankeyDataLabelsFormatterContextObject|Highcharts.PointLabelObject} this
 *        Data label context to format
 *
 * @return {string|undefined}
 *         Formatted data label text
 */

/**
 * Context for the node formatter function.
 *
 * @interface Highcharts.SeriesSankeyDataLabelsFormatterContextObject
 * @extends Highcharts.PointLabelObject
 *//**
 * The node object. The node name, if defined, is available through
 * `this.point.name`.
 * @name Highcharts.SeriesSankeyDataLabelsFormatterContextObject#point
 * @type {Highcharts.SankeyNodeObject}
 */

''; // detach doclets above

/* *
 *
 *  API Options
 *
 * */

/**
 * A `sankey` series. If the [type](#series.sankey.type) option is not
 * specified, it is inherited from [chart.type](#chart.type).
 *
 * @extends   series,plotOptions.sankey
 * @excluding animationLimit, boostBlending, boostThreshold, borderColor,
 *            borderRadius, borderWidth, crisp, cropThreshold, dataParser,
 *            dataURL, depth, dragDrop, edgeColor, edgeWidth,
 *            findNearestPointBy, getExtremesFromAll, grouping, groupPadding,
 *            groupZPadding, label, maxPointWidth, negativeColor, pointInterval,
 *            pointIntervalUnit, pointPadding, pointPlacement, pointRange,
 *            pointStart, pointWidth, shadow, softThreshold, stacking,
 *            threshold, zoneAxis, zones, dataSorting
 * @product   highcharts
 * @requires  modules/sankey
 * @apioption series.sankey
 */

/**
 * A collection of options for the individual nodes. The nodes in a sankey
 * diagram are auto-generated instances of `Highcharts.Point`, but options can
 * be applied here and linked by the `id`.
 *
 * @sample highcharts/css/sankey/
 *         Sankey diagram with node options
 *
 * @declare   Highcharts.SeriesSankeyNodesOptionsObject
 * @type      {Array<*>}
 * @product   highcharts
 * @apioption series.sankey.nodes
 */

/**
 * The id of the auto-generated node, refering to the `from` or `to` setting of
 * the link.
 *
 * @type      {string}
 * @product   highcharts
 * @apioption series.sankey.nodes.id
 */

/**
 * The color of the auto generated node.
 *
 * @type      {Highcharts.ColorString|Highcharts.GradientColorObject|Highcharts.PatternObject}
 * @product   highcharts
 * @apioption series.sankey.nodes.color
 */

/**
 * The color index of the auto generated node, especially for use in styled
 * mode.
 *
 * @type      {number}
 * @product   highcharts
 * @apioption series.sankey.nodes.colorIndex
 */

/**
 * An optional column index of where to place the node. The default behaviour is
 * to place it next to the preceding node. Note that this option name is
 * counter intuitive in inverted charts, like for example an organization chart
 * rendered top down. In this case the "columns" are horizontal.
 *
 * @sample highcharts/plotoptions/sankey-node-column/
 *         Specified node column
 *
 * @type      {number}
 * @since     6.0.5
 * @product   highcharts
 * @apioption series.sankey.nodes.column
 */

/**
 * Individual data label for each node. The options are the same as
 * the ones for [series.sankey.dataLabels](#series.sankey.dataLabels).
 *
 * @extends   plotOptions.sankey.dataLabels
 * @apioption series.sankey.nodes.dataLabels
 */

/**
 * An optional level index of where to place the node. The default behaviour is
 * to place it next to the preceding node. Alias of `nodes.column`, but in
 * inverted sankeys and org charts, the levels are laid out as rows.
 *
 * @type      {number}
 * @since     7.1.0
 * @product   highcharts
 * @apioption series.sankey.nodes.level
 */

/**
 * The name to display for the node in data labels and tooltips. Use this when
 * the name is different from the `id`. Where the id must be unique for each
 * node, this is not necessary for the name.
 *
 * @sample highcharts/css/sankey/
 *         Sankey diagram with node options
 *
 * @type      {string}
 * @product   highcharts
 * @apioption series.sankey.nodes.name
 */

/**
 * This option is deprecated, use
 * [offsetHorizontal](#series.sankey.nodes.offsetHorizontal) and
 * [offsetVertical](#series.sankey.nodes.offsetVertical) instead.
 *
 * In a horizontal layout, the vertical offset of a node in terms of weight.
 * Positive values shift the node downwards, negative shift it upwards. In a
 * vertical layout, like organization chart, the offset is horizontal.
 *
 * If a percantage string is given, the node is offset by the percentage of the
 * node size plus `nodePadding`.
 *
 * @deprecated
 * @type      {number|string}
 * @default   0
 * @since     6.0.5
 * @product   highcharts
 * @apioption series.sankey.nodes.offset
 */

/**
 * The horizontal offset of a node. Positive values shift the node right,
 * negative shift it left.
 *
 * If a percantage string is given, the node is offset by the percentage of the
 * node size.
 *
 * @sample highcharts/plotoptions/sankey-node-column/
 *         Specified node offset
 *
 * @type      {number|string}
 * @since 9.3.0
 * @product   highcharts
 * @apioption series.sankey.nodes.offsetHorizontal
 */

/**
 * The vertical offset of a node. Positive values shift the node down,
 * negative shift it up.
 *
 * If a percantage string is given, the node is offset by the percentage of the
 * node size.
 *
 * @sample highcharts/plotoptions/sankey-node-column/
 *         Specified node offset
 *
 * @type      {number|string}
 * @since 9.3.0
 * @product   highcharts
 * @apioption series.sankey.nodes.offsetVertical
 */

/**
 * An array of data points for the series. For the `sankey` series type,
 * points can be given in the following way:
 *
 * An array of objects with named values. The following snippet shows only a
 * few settings, see the complete options set below. If the total number of data
 * points exceeds the series' [turboThreshold](#series.area.turboThreshold),
 * this option is not available.
 *
 *  ```js
 *     data: [{
 *         from: 'Category1',
 *         to: 'Category2',
 *         weight: 2
 *     }, {
 *         from: 'Category1',
 *         to: 'Category3',
 *         weight: 5
 *     }]
 *  ```
 *
 * @sample {highcharts} highcharts/series/data-array-of-objects/
 *         Config objects
 *
 * @declare   Highcharts.SeriesSankeyPointOptionsObject
 * @type      {Array<*>}
 * @extends   series.line.data
 * @excluding dragDrop, drilldown, marker, x, y
 * @product   highcharts
 * @apioption series.sankey.data
 */

/**
 * The color for the individual _link_. By default, the link color is the same
 * as the node it extends from. The `series.fillOpacity` option also applies to
 * the points, so when setting a specific link color, consider setting the
 * `fillOpacity` to 1.
 *
 * @type      {Highcharts.ColorString|Highcharts.GradientColorObject|Highcharts.PatternObject}
 * @product   highcharts
 * @apioption series.sankey.data.color
 */

/**
 * @type      {Highcharts.SeriesSankeyDataLabelsOptionsObject|Array<Highcharts.SeriesSankeyDataLabelsOptionsObject>}
 * @product   highcharts
 * @apioption series.sankey.data.dataLabels
 */

/**
 * The node that the link runs from.
 *
 * @type      {string}
 * @product   highcharts
 * @apioption series.sankey.data.from
 */

/**
 * The node that the link runs to.
 *
 * @type      {string}
 * @product   highcharts
 * @apioption series.sankey.data.to
 */

/**
 * Whether the link goes out of the system.
 *
 * @sample highcharts/plotoptions/sankey-outgoing
 *         Sankey chart with outgoing links
 *
 * @type      {boolean}
 * @default   false
 * @product   highcharts
 * @apioption series.sankey.data.outgoing
 */

/**
 * The weight of the link.
 *
 * @type      {number|null}
 * @product   highcharts
 * @apioption series.sankey.data.weight
 */

''; // adds doclets above to transpiled file<|MERGE_RESOLUTION|>--- conflicted
+++ resolved
@@ -672,64 +672,6 @@
      */
     public translate(): void {
 
-<<<<<<< HEAD
-        // Get the translation factor needed for each column to fill up the
-        // plot height
-        const getColumnTranslationFactor = (
-            column: SankeySeries.ColumnArray
-        ): number => {
-            const nodes = column.slice();
-            const minLinkWidth = this.options.minLinkWidth || 0;
-            let exceedsMinLinkWidth: boolean;
-            let factor = 0;
-            let i: number;
-            // Will be changed after arcDiagram will be merged.
-            let maxRadius = (column as any).maxRadius || 0;
-
-            let remainingHeight =
-                (chart.plotSizeY as any) -
-                (options.borderWidth as any) -
-                (column.length - 1) * series.nodePadding;
-
-            // Because the minLinkWidth option doesn't obey the direct
-            // translation, we need to run translation iteratively, check
-            // node heights, remove those nodes affected by minLinkWidth,
-            // check again, etc.
-            while (column.length) {
-                factor = remainingHeight / column.sum();
-                exceedsMinLinkWidth = false;
-                i = column.length;
-                while (i--) {
-                    if (column[i].getSum() * factor < minLinkWidth) {
-                        column.splice(i, 1);
-                        remainingHeight -= minLinkWidth;
-                        exceedsMinLinkWidth = true;
-                    }
-
-                    maxRadius = Math.max(
-                        maxRadius,
-                        pick(
-                            (column[i].options as any).radius,
-                            (column[i].series.options as any).radius,
-                            0
-                        )
-                    );
-                }
-                if (!exceedsMinLinkWidth) {
-                    break;
-                }
-            }
-
-            (column as any).maxRadius = maxRadius;
-
-            // Re-insert original nodes
-            column.length = 0;
-            nodes.forEach((node): number => column.push(node));
-            return factor;
-        };
-
-=======
->>>>>>> 71b44147
         if (!this.processedXData) {
             this.processData();
         }
@@ -755,17 +697,11 @@
         this.translationFactor = nodeColumns.reduce(
             (
                 translationFactor: number,
-<<<<<<< HEAD
-                column: SankeySeries.ColumnArray
-            ): number =>
-                Math.min(translationFactor, getColumnTranslationFactor(column)),
-=======
                 column: SankeyColumnComposition.ArrayComposition<SankeyPoint>
             ): number => Math.min(
                 translationFactor,
                 column.sankeyColumn.getTranslationFactor(series)
             ),
->>>>>>> 71b44147
             Infinity
         );
 
