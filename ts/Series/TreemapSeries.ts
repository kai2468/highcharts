--- conflicted
+++ resolved
@@ -1858,13 +1858,8 @@
 
             points.forEach(function (point: Highcharts.TreemapPoint): void {
                 var levelDynamic = point.node.levelDynamic,
-<<<<<<< HEAD
-                    animatableAttribs: Partial<Highcharts.AnimationOptionsObject> = {},
+                    animatableAttribs: Partial<AnimationOptionsObject> = {},
                     attribs: SVGAttributes = {},
-=======
-                    animate: Partial<AnimationOptionsObject> = {},
-                    attr: SVGAttributes = {},
->>>>>>> bc2502b9
                     css: CSSObject = {},
                     groupKey = 'level-group-' + point.node.level,
                     hasGraphic = !!point.graphic,
