/* *
 *
 *  (c) 2010-2021 Torstein Honsi
 *
 *  License: www.highcharts.com/license
 *
 *  !!!!!!! SOURCE GETS TRANSPILED BY TYPESCRIPT. EDIT TS FILE ONLY. !!!!!!!
 *
 * */

'use strict';

/* *
 *
 *  Imports
 *
 * */

import type BBoxObject from '../../Core/Renderer/BBoxObject';
import type DataExtremesObject from '../../Core/Series/DataExtremesObject';
import type { StatesOptionsKey } from '../../Core/Series/StatesOptions';
import type SVGAttributes from '../../Core/Renderer/SVG/SVGAttributes';
import type SVGPath from '../../Core/Renderer/SVG/SVGPath';
import type WaterfallSeriesOptions from './WaterfallSeriesOptions';

import Axis from '../../Core/Axis/Axis.js';
import Chart from '../../Core/Chart/Chart.js';
import Point from '../../Core/Series/Point.js';
import SeriesRegistry from '../../Core/Series/SeriesRegistry.js';
const {
    column: ColumnSeries,
    line: LineSeries
} = SeriesRegistry.seriesTypes;
import U from '../../Core/Utilities.js';
const {
    addEvent,
    arrayMax,
    arrayMin,
    correctFloat,
    extend,
    isNumber,
    merge,
    objectEach,
    pick
} = U;
import WaterfallAxis from '../../Core/Axis/WaterfallAxis.js';
import WaterfallPoint from './WaterfallPoint.js';
import WaterfallSeriesDefaults from './WaterfallSeriesDefaults.js';

/* *
 *
 *  Declarations
 *
 * */

declare module '../../Core/Series/SeriesLike' {
    interface SeriesLike {
        showLine?: WaterfallSeries['showLine'];
    }
}

/* *
 *
 *  Functions
 *
 * */

/**
 * Returns true if the key is a direct property of the object.
 * @private
 * @param {*} obj
 * Object with property to test
 * @param {string} key
 * Property key to test
 * @return {boolean}
 * Whether it is a direct property
 */
function ownProp(obj: unknown, key: string): boolean {
    return Object.hasOwnProperty.call(obj, key);
}

/* *
 *
 *  Class
 *
 * */

/**
 * Waterfall series type.
 *
 * @private
 */
class WaterfallSeries extends ColumnSeries {

    /* *
     *
     *  Static Properties
     *
     * */

    public static defaultOptions: WaterfallSeriesOptions = merge(
        ColumnSeries.defaultOptions,
        WaterfallSeriesDefaults
    );

    public static compose = WaterfallAxis.compose;

    /* *
     *
     *  Properties
     *
     * */

    public chart: WaterfallSeries.WaterfallChart = void 0 as any;

    public data: Array<WaterfallPoint> = void 0 as any;

    public options: WaterfallSeriesOptions = void 0 as any;

    public points: Array<WaterfallPoint> = void 0 as any;

    public stackedYNeg: Array<number> = void 0 as any;

    public stackedYPos: Array<number> = void 0 as any;

    public stackKey: 'waterfall' = void 0 as any;

    public xData: Array<number> = void 0 as any;

    public yAxis: WaterfallAxis = void 0 as any;

    public yData: Array<any> = void 0 as any;

    /* *
     *
     *  Functions
     *
     * */

    // After generating points, set y-values for all sums.
    public generatePoints(): void {

        // Parent call:
        ColumnSeries.prototype.generatePoints.apply(this);

        for (let i = 0, len = this.points.length; i < len; i++) {
            const point = this.points[i],
                y = this.processedYData[i];

            // Override point value for sums. #3710 Update point does not
            // propagate to sum
            if (isNumber(y) && (point.isIntermediateSum || point.isSum)) {
                point.y = correctFloat(y);
            }
        }
    }

    // Call default processData then override yData to reflect waterfall's
    // extremes on yAxis
    public processData(
        force?: boolean
    ): undefined {
        const series = this,
            options = series.options,
            yData = series.yData,
            // #3710 Update point does not propagate to sum
            points = options.data,
            dataLength = yData.length,
            threshold = options.threshold || 0;

        let point,
            subSum,
            sum,
            dataMin,
            dataMax,
            y;

        sum = subSum = dataMin = dataMax = 0;

        for (let i = 0; i < dataLength; i++) {
            y = yData[i];
            point = points && points[i] ? points[i] : {};

            if (y === 'sum' || (point as any).isSum) {
                yData[i] = correctFloat(sum);
            } else if (
                y === 'intermediateSum' ||
                (point as any).isIntermediateSum
            ) {
                yData[i] = correctFloat(subSum);
                subSum = 0;
            } else {
                sum += y;
                subSum += y;
            }
            dataMin = Math.min(sum, dataMin);
            dataMax = Math.max(sum, dataMax);
        }

        super.processData.call(this, force);

        // Record extremes only if stacking was not set:
        if (!options.stacking) {
            series.dataMin = dataMin + threshold;
            series.dataMax = dataMax;
        }

        return;
    }


    // Return y value or string if point is sum
    public toYData(pt: WaterfallPoint): any {
        if (pt.isSum) {
            return 'sum';
        }
        if (pt.isIntermediateSum) {
            return 'intermediateSum';
        }
        return pt.y;
    }

    public updateParallelArrays(
        point: Point,
        i: (number|string)
    ): void {
        super.updateParallelArrays.call(
            this,
            point,
            i
        );
        // Prevent initial sums from triggering an error (#3245, #7559)
        if (this.yData[0] === 'sum' || this.yData[0] === 'intermediateSum') {
            this.yData[0] = null;
        }
    }

    // Postprocess mapping between options and SVG attributes
    public pointAttribs(
        point: WaterfallPoint,
        state: StatesOptionsKey
    ): SVGAttributes {

        const upColor = this.options.upColor;

        // Set or reset up color (#3710, update to negative)
        if (upColor && !point.options.color && isNumber(point.y)) {
            point.color = point.y > 0 ? upColor : void 0;
        }

        const attr = ColumnSeries.prototype.pointAttribs.call(
            this,
            point,
            state
        );

        // The dashStyle option in waterfall applies to the graph, not
        // the points
        delete attr.dashstyle;

        return attr;
    }

    // Return an empty path initially, because we need to know the stroke-width
    // in order to set the final path.
    public getGraphPath(
        this: WaterfallSeries
    ): SVGPath {
        return [['M', 0, 0]];
    }

    // Draw columns' connector lines
    public getCrispPath(
        this: WaterfallSeries
    ): SVGPath {
        const // Skip points where Y is not a number (#18636)
            data = this.data.filter((d): boolean => isNumber(d.y)),
            yAxis = this.yAxis,
            length = data.length,
            graphNormalizer =
                Math.round((this.graph as any).strokeWidth()) % 2 / 2,
            borderNormalizer = Math.round(this.borderWidth) % 2 / 2,
            reversedXAxis = this.xAxis.reversed,
            reversedYAxis = this.yAxis.reversed,
            stacking = this.options.stacking,
            path: SVGPath = [];

        for (let i = 1; i < length; i++) {
            if (!( // Skip lines that would pass over the null point (#18636)
                this.options.connectNulls ||
                isNumber(this.data[data[i].index - 1].y)
            )) {
                continue;
            }

            const box = data[i].box,
                prevPoint = data[i - 1],
                prevY = prevPoint.y || 0,
                prevBox = data[i - 1].box;

            if (!box || !prevBox) {
                continue;
            }

            const prevStack = yAxis.waterfall.stacks[this.stackKey],
                isPos = prevY > 0 ? -prevBox.height : 0;

            if (prevStack && prevBox && box) {
                const prevStackX = (prevStack as any)[i - 1];

                // y position of the connector is different when series are
                // stacked, yAxis is reversed and it also depends on point's
                // value
                let yPos: number;
                if (stacking) {
                    const connectorThreshold = prevStackX.connectorThreshold;

                    yPos = Math.round(
                        (yAxis.translate(
                            connectorThreshold,
                            false,
                            true,
                            false,
                            true
                        ) +
                        (reversedYAxis ? isPos : 0))
                    ) - graphNormalizer;
                } else {
                    yPos =
                        (prevBox as any).y + prevPoint.minPointLengthOffset +
                        borderNormalizer - graphNormalizer;
                }

                path.push([
                    'M',
                    (prevBox.x || 0) + (reversedXAxis ?
                        0 :
                        (prevBox.width || 0)
                    ),
                    yPos
                ], [
                    'L',
                    (box.x || 0) + (reversedXAxis ?
                        (box.width || 0) :
                        0
                    ),
                    yPos
                ]);
            }

            if (
                prevBox &&
                path.length &&
                (
                    (!stacking && prevY < 0 && !reversedYAxis) ||
                    (prevY > 0 && reversedYAxis)
                )
            ) {
                const nextLast = path[path.length - 2];
                if (nextLast && typeof nextLast[2] === 'number') {
                    nextLast[2] += prevBox.height || 0;
                }
                const last = path[path.length - 1];
                if (last && typeof last[2] === 'number') {
                    last[2] += prevBox.height || 0;
                }
            }

        }
        return path;
    }

    // The graph is initially drawn with an empty definition, then updated with
    // crisp rendering.
    public drawGraph(): void {
        LineSeries.prototype.drawGraph.call(this);
        if (this.graph) {
            this.graph.attr({
                d: this.getCrispPath()
            });
        }
    }

    // Waterfall has stacking along the x-values too.
    public setStackedPoints(axis: Axis): void {
        const series = this,
            options = series.options,
            waterfallStacks = axis.waterfall?.stacks,
            seriesThreshold = options.threshold || 0,
            stackKey = series.stackKey,
            xData = series.xData,
            xLength = xData.length;

        let stackThreshold = seriesThreshold,
            interSum = stackThreshold,
            actualStackX: (WaterfallAxis.StacksItemObject|undefined),
            totalYVal = 0,
            actualSum = 0,
            prevSum = 0,
            statesLen: number,
            posTotal,
            negTotal,
            xPoint,
            yVal,
            x,
            alreadyChanged,
            changed;

        // Function responsible for calculating correct values for stackState
        // array of each stack item. The arguments are: firstS - the value for
        // the first state, nextS - the difference between the previous and the
        // newest state, sInx - counter used in the for that updates each state
        // when necessary, sOff - offset that must be added to each state when
        // they need to be updated (if point isn't a total sum)
        // eslint-disable-next-line require-jsdoc
        const calculateStackState = (
            firstS: number,
            nextS: number,
            sInx: number,
            sOff: number
        ): void => {
            if (actualStackX) {
                if (!statesLen) {
                    actualStackX.stackState[0] = firstS;
                    statesLen = actualStackX.stackState.length;
                } else {
                    for (sInx; sInx < statesLen; sInx++) {
                        actualStackX.stackState[sInx] += sOff;
                    }
                }

                actualStackX.stackState.push(
                    actualStackX.stackState[statesLen - 1] + nextS
                );
            }
        };

        if (axis.stacking && waterfallStacks) {

            // Code responsible for creating stacks for waterfall series
            if (series.reserveSpace()) {
                changed = waterfallStacks.changed;
                alreadyChanged = waterfallStacks.alreadyChanged;

                // In case of a redraw, stack for each x value must be emptied
                // (only for the first series in a specific stack) and
                // recalculated once more
                if (alreadyChanged &&
                    alreadyChanged.indexOf(stackKey) < 0) {
                    changed = true;
                }

                if (!waterfallStacks[stackKey]) {
                    waterfallStacks[stackKey] = {};
                }

                const actualStack = waterfallStacks[stackKey];
                if (actualStack) {
                    for (let i = 0; i < xLength; i++) {
                        x = xData[i];
                        if (!actualStack[x] || changed) {
                            actualStack[x] = {
                                negTotal: 0,
                                posTotal: 0,
                                stackTotal: 0,
                                threshold: 0,
                                stateIndex: 0,
                                stackState: [],
                                label: (
                                    (changed &&
                                    actualStack[x]) ?
                                        actualStack[x].label :
                                        void 0
                                )
                            };
                        }

                        actualStackX = actualStack[x];
                        yVal = series.yData[i];

                        if (yVal >= 0) {
                            actualStackX.posTotal += yVal;
                        } else {
                            actualStackX.negTotal += yVal;
                        }

                        // Points do not exist yet, so raw data is used
                        xPoint = (options.data as any)[i];

                        posTotal = actualStackX.absolutePos =
                            actualStackX.posTotal;
                        negTotal = actualStackX.absoluteNeg =
                            actualStackX.negTotal;
                        actualStackX.stackTotal = posTotal + negTotal;
                        statesLen = actualStackX.stackState.length;

                        if (xPoint && xPoint.isIntermediateSum) {
                            calculateStackState(
                                prevSum,
                                actualSum,
                                0,
                                prevSum
                            );

                            prevSum = actualSum;
                            actualSum = seriesThreshold;

                            // Swapping values
                            stackThreshold ^= interSum;
                            interSum ^= stackThreshold;
                            stackThreshold ^= interSum;
                        } else if (xPoint && xPoint.isSum) {
                            calculateStackState(
                                seriesThreshold,
                                totalYVal,
                                statesLen,
                                0
                            );

                            stackThreshold = seriesThreshold;
                        } else {
                            calculateStackState(
                                stackThreshold,
                                yVal,
                                0,
                                totalYVal
                            );

                            if (xPoint) {
                                totalYVal += yVal;
                                actualSum += yVal;
                            }
                        }

                        actualStackX.stateIndex++;
                        actualStackX.threshold = stackThreshold;
                        stackThreshold += actualStackX.stackTotal;
                    }
                }

                waterfallStacks.changed = false;
                if (!waterfallStacks.alreadyChanged) {
                    waterfallStacks.alreadyChanged = [];
                }
                waterfallStacks.alreadyChanged.push(stackKey);
            }
        }
    }

    // Extremes for a non-stacked series are recorded in processData.
    // In case of stacking, use Series.stackedYData to calculate extremes.
    public getExtremes(): DataExtremesObject {
        const stacking = this.options.stacking;

        let yAxis,
            waterfallStacks,
            stackedYNeg,
            stackedYPos;

        if (stacking) {
            yAxis = this.yAxis;
            waterfallStacks = yAxis.waterfall.stacks;
            stackedYNeg = this.stackedYNeg = [];
            stackedYPos = this.stackedYPos = [];

            // the visible y range can be different when stacking is set to
            // overlap and different when it's set to normal
            if (stacking === 'overlap') {
                objectEach(waterfallStacks[this.stackKey], function (
                    stackX: WaterfallAxis.StacksItemObject
                ): void {
                    stackedYNeg.push(arrayMin(stackX.stackState));
                    stackedYPos.push(arrayMax(stackX.stackState));
                });
            } else {
                objectEach(waterfallStacks[this.stackKey], function (
                    stackX: WaterfallAxis.StacksItemObject
                ): void {
                    stackedYNeg.push(stackX.negTotal + stackX.threshold);
                    stackedYPos.push(stackX.posTotal + stackX.threshold);
                });
            }

            return {
                dataMin: arrayMin(stackedYNeg),
                dataMax: arrayMax(stackedYPos)
            };

        }

        // When not stacking, data extremes have already been computed in the
        // processData function.
        return {
            dataMin: this.dataMin,
            dataMax: this.dataMax
        };
    }

}

/* *
 *
 *  Class Prototype
 *
 * */

interface WaterfallSeries {
    getZonesGraphs: typeof LineSeries.prototype.getZonesGraphs;
    pointClass: typeof WaterfallPoint;
    pointValKey: string;
    showLine: boolean;
}

extend(WaterfallSeries.prototype, {
    getZonesGraphs: LineSeries.prototype.getZonesGraphs,
    pointValKey: 'y',
    // Property needed to prevent lines between the columns from disappearing
    // when negativeColor is used.
    showLine: true,
    pointClass: WaterfallPoint
});

// Translate data points from raw values
addEvent(WaterfallSeries, 'afterColumnTranslate', function (): void {
    const series = this,
        { options, points, yAxis } = series,
        minPointLength = pick(options.minPointLength, 5),
        halfMinPointLength = minPointLength / 2,
        threshold = options.threshold || 0,
        stacking = options.stacking,
        actualStack = yAxis.waterfall.stacks[series.stackKey];

    let previousIntermediate = threshold,
        previousY = threshold,
        y,
        total,
        yPos,
        hPos;

    for (let i = 0; i < points.length; i++) {
        const point = points[i],
            yValue = series.processedYData[i] as number,
            shapeArgs = point.shapeArgs,
            box: BBoxObject = extend({
                x: 0,
                y: 0,
                width: 0,
                height: 0
            }, shapeArgs || {});

        point.box = box;

        const range = [0, yValue],
            pointY = point.y || 0;

        // code responsible for correct positions of stacked points
        // starts here
        if (stacking) {
            if (actualStack) {
                const actualStackX = actualStack[i];

                if (stacking === 'overlap') {
                    total =
                        actualStackX.stackState[actualStackX.stateIndex--];

                    y = pointY >= 0 ? total : total - pointY;
                    if (ownProp(actualStackX, 'absolutePos')) {
                        delete actualStackX.absolutePos;
                    }

                    if (ownProp(actualStackX, 'absoluteNeg')) {
                        delete actualStackX.absoluteNeg;
                    }
                } else {
                    if (pointY >= 0) {
                        total = actualStackX.threshold +
                            actualStackX.posTotal;

                        actualStackX.posTotal -= pointY;
                        y = total;
                    } else {
                        total = actualStackX.threshold +
                            actualStackX.negTotal;

                        actualStackX.negTotal -= pointY;
                        y = total - pointY;
                    }

                    if (!actualStackX.posTotal) {
                        if (
                            isNumber(actualStackX.absolutePos) &&
                            ownProp(actualStackX, 'absolutePos')
                        ) {
                            actualStackX.posTotal =
                                actualStackX.absolutePos;
                            delete actualStackX.absolutePos;
                        }
                    }

                    if (!actualStackX.negTotal) {
                        if (
                            isNumber(actualStackX.absoluteNeg) &&
                            ownProp(actualStackX, 'absoluteNeg')
                        ) {
                            actualStackX.negTotal =
                                actualStackX.absoluteNeg;
                            delete actualStackX.absoluteNeg;
                        }
                    }
                }

                if (!point.isSum) {
                    // the connectorThreshold property is later used in
                    // getCrispPath function to draw a connector line in a
                    // correct place
                    actualStackX.connectorThreshold =
                        actualStackX.threshold + actualStackX.stackTotal;
                }

                if (yAxis.reversed) {
                    yPos = (pointY >= 0) ? (y - pointY) : (y + pointY);
                    hPos = y;
                } else {
                    yPos = y;
                    hPos = y - pointY;
                }

                point.below = yPos <= threshold;

                box.y = yAxis.translate(
                    yPos,
                    false,
                    true,
                    false,
                    true
                );
                box.height = Math.abs(
                    box.y -
                    yAxis.translate(
                        hPos,
                        false,
                        true,
                        false,
                        true
                    )
                );

                const dummyStackItem = yAxis.waterfall.dummyStackItem;
                if (dummyStackItem) {
                    dummyStackItem.x = i;
                    dummyStackItem.label = actualStack[i].label;
                    dummyStackItem.setOffset(
                        series.pointXOffset || 0,
                        series.barW || 0,
                        series.stackedYNeg[i],
                        series.stackedYPos[i],
                        void 0,
                        this.xAxis
                    );
                }
            }
        } else {
            // up points
            y = Math.max(
                previousY,
                previousY + pointY
            ) + range[0];
            box.y = yAxis.translate(y, false, true, false, true);

            // sum points
            if (point.isSum) {
                box.y = yAxis.translate(
                    range[1],
                    false,
                    true,
                    false,
                    true
                );
                box.height = Math.min(
                    yAxis.translate(
                        range[0],
                        false,
                        true,
                        false,
                        true
                    ),
                    yAxis.len
                ) - box.y; // #4256

                point.below = range[1] <= threshold;
            } else if (point.isIntermediateSum) {
                if (pointY >= 0) {
                    yPos = range[1] + previousIntermediate;
                    hPos = previousIntermediate;
                } else {
                    yPos = previousIntermediate;
                    hPos = range[1] + previousIntermediate;
                }

                if (yAxis.reversed) {
                    // swapping values
                    yPos ^= hPos;
                    hPos ^= yPos;
                    yPos ^= hPos;
                }

                box.y = yAxis.translate(
                    yPos,
                    false,
                    true,
                    false,
                    true
                );
                box.height = Math.abs(
                    box.y -
                    Math.min(
                        yAxis.translate(
                            hPos,
                            false,
                            true,
                            false,
                            true
                        ),
                        yAxis.len
                    )
                );

                previousIntermediate += range[1];
                point.below = yPos <= threshold;

            // If it's not the sum point, update previous stack end position
            // and get shape height (#3886)
            } else {
                box.height = yValue > 0 ?
                    yAxis.translate(
                        previousY,
                        false,
                        true,
                        false,
                        true
                    ) - box.y :
                    yAxis.translate(
                        previousY,
                        false,
                        true,
                        false,
                        true
                    ) - yAxis.translate(
                        previousY - yValue,
                        false,
                        true,
                        false,
                        true
                    );

                previousY += yValue;
                point.below = previousY < threshold;
            }

            // #3952 Negative sum or intermediate sum not rendered correctly
            if (box.height < 0) {
                box.y += box.height;
                box.height *= -1;
            }
        }

        point.plotY = box.y =
            Math.round(box.y || 0) - (series.borderWidth % 2) / 2;
        // #3151
        box.height =
            Math.max(Math.round(box.height || 0), 0.001);
        point.yBottom = box.y + box.height;

        if (box.height <= minPointLength && !point.isNull) {
            box.height = minPointLength;
            box.y -= halfMinPointLength;
            point.plotY = box.y;
            if (pointY < 0) {
                point.minPointLengthOffset = -halfMinPointLength;
            } else {
                point.minPointLengthOffset = halfMinPointLength;
            }
        } else {
            // #8024, empty gaps in the line for null data
            if (point.isNull) {
                box.width = 0;
            }
            point.minPointLengthOffset = 0;
        }

        // Correct tooltip placement (#3014)
        const tooltipY =
            point.plotY + (point.negative ? box.height : 0);

        if (point.below) { // #15334
            point.plotY += box.height;
        }

        if (point.tooltipPos) {
            if (series.chart.inverted) {
                point.tooltipPos[0] = yAxis.len - tooltipY;
            } else {
                point.tooltipPos[1] = tooltipY;
            }
        }

        // Check point position after recalculation (#16788)
        point.isInside = this.isPointInside(point);

        merge(true, point.shapeArgs, box);
    }
}, { order: 2 });

<<<<<<< HEAD
interface WaterfallSeries {
    pointClass: typeof WaterfallPoint;
    pointValKey: string;
    showLine: boolean;
}

extend(WaterfallSeries.prototype, {
    pointValKey: 'y',
    // Property needed to prevent lines between the columns from disappearing
    // when negativeColor is used.
    showLine: true,
    pointClass: WaterfallPoint
});


=======
>>>>>>> 00845242
/* *
 *
 *  Class Namespace
 *
 * */

namespace WaterfallSeries {
    export interface WaterfallChart extends Chart {
        axes: Array<WaterfallAxis>;
    }
}

/* *
 *
 *  Registry
 *
 * */

declare module '../../Core/Series/SeriesType' {
    interface SeriesTypeRegistry {
        waterfall: typeof WaterfallSeries;
    }
}

SeriesRegistry.registerSeriesType('waterfall', WaterfallSeries);

/* *
 *
 * Export
 *
 * */

export default WaterfallSeries;<|MERGE_RESOLUTION|>--- conflicted
+++ resolved
@@ -605,14 +605,12 @@
  * */
 
 interface WaterfallSeries {
-    getZonesGraphs: typeof LineSeries.prototype.getZonesGraphs;
     pointClass: typeof WaterfallPoint;
     pointValKey: string;
     showLine: boolean;
 }
 
 extend(WaterfallSeries.prototype, {
-    getZonesGraphs: LineSeries.prototype.getZonesGraphs,
     pointValKey: 'y',
     // Property needed to prevent lines between the columns from disappearing
     // when negativeColor is used.
@@ -911,24 +909,6 @@
     }
 }, { order: 2 });
 
-<<<<<<< HEAD
-interface WaterfallSeries {
-    pointClass: typeof WaterfallPoint;
-    pointValKey: string;
-    showLine: boolean;
-}
-
-extend(WaterfallSeries.prototype, {
-    pointValKey: 'y',
-    // Property needed to prevent lines between the columns from disappearing
-    // when negativeColor is used.
-    showLine: true,
-    pointClass: WaterfallPoint
-});
-
-
-=======
->>>>>>> 00845242
 /* *
  *
  *  Class Namespace
