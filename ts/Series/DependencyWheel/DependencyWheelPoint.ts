--- conflicted
+++ resolved
@@ -35,13 +35,8 @@
         }
     }
 } = SeriesRegistry;
-<<<<<<< HEAD
 import U from '../../Shared/Utilities.js';
-const { wrap } = U;
-=======
-import U from '../../Core/Utilities.js';
 const { pInt, wrap } = U;
->>>>>>> 5ea875f6
 
 /* *
  *
