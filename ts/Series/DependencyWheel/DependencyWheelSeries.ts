--- conflicted
+++ resolved
@@ -63,44 +63,7 @@
 
     public static defaultOptions: DependencyWheelSeriesOptions = merge(
         SankeySeries.defaultOptions,
-<<<<<<< HEAD
-        /**
-         * A dependency wheel chart is a type of flow diagram, where all nodes
-         * are laid out in a circle, and the flow between the are drawn as link
-         * bands.
-         *
-         * @sample highcharts/demo/dependency-wheel/
-         *         Dependency wheel
-         *
-         * @extends      plotOptions.sankey
-         * @exclude      dataSorting
-         * @since        7.1.0
-         * @product      highcharts
-         * @requires     modules/dependency-wheel
-         * @optionparent plotOptions.dependencywheel
-         */
-        {
-            /**
-             * The center of the wheel relative to the plot area. Can be
-             * percentages or pixel values. The default behaviour is to
-             * center the wheel inside the plot area.
-             *
-             * @type    {Array<number|string|null>}
-             * @default [null, null]
-             * @product highcharts
-             */
-            center: [null, null],
-            curveFactor: 0.6,
-
-            /**
-             * The start angle of the dependency wheel, in degrees where 0 is
-             * up.
-             */
-            startAngle: 0
-        } as DependencyWheelSeriesOptions
-=======
         DependencyWheelSeriesDefaults
->>>>>>> 75b6547b
     );
 
     /* *
