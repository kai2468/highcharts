--- conflicted
+++ resolved
@@ -35,18 +35,14 @@
 import AH from '../../Shared/Helpers/ArrayHelper.js';
 const {
     arrayMax,
+    splat,
     pushUnique
 } = AH;
-const { defined, merge } = OH;
+const { defined } = OH;
 const {
     clamp,
-<<<<<<< HEAD
-=======
-    defined,
->>>>>>> 5ea875f6
     pick,
-    relativeLength,
-    splat
+    relativeLength
 } = U;
 
 /* *
