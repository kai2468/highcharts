--- conflicted
+++ resolved
@@ -1290,27 +1290,12 @@
         shapeArgs: SunburstNode.NodeValuesObject;
     }
 
-<<<<<<< HEAD
-    export interface NodeValuesObject
-        extends
-        CU.RadianAngles,
-        TreemapSeriesType.NodeValuesObject,
-        TU.SetTreeValuesOptions<SunburstSeries> {
-        color: ColorType;
-        mapOptionsToLevel: SunburstSeriesOptions['levels'];
-        index: number;
-        innerR: number;
-        r: number;
-        radius: number;
-        siblings: number;
-=======
     export interface SetRootNodeObject {
         newRootId?: string;
         previousRootId?: string;
         redraw?: boolean;
         series?: object;
         trigger?: string;
->>>>>>> 75b6547b
     }
 }
 
