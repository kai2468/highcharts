--- conflicted
+++ resolved
@@ -779,12 +779,7 @@
         zIndex?: number;
         zThreshold?: number;
     }
-<<<<<<< HEAD
-    export interface RangesOptions
-        extends Partial<FormatterContextObject> {
-=======
     export interface RangesOptions extends Partial<FormatterContextObject> {
->>>>>>> 75b6547b
         autoRanges?: boolean;
         borderColor?: ColorType;
         color?: ColorType;
