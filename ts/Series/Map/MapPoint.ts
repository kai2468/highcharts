/* *
 *
 *  (c) 2010-2021 Torstein Honsi
 *
 *  License: www.highcharts.com/license
 *
 *  !!!!!!! SOURCE GETS TRANSPILED BY TYPESCRIPT. EDIT TS FILE ONLY. !!!!!!!
 *
 * */

'use strict';

/* *
 *
 *  Imports
 *
 * */

import type GeoJSONGeometry from '../../Maps/GeoJSON';
import type MapPointOptions from './MapPointOptions';
import type MapSeries from './MapSeries';
import type { MapBounds } from '../../Maps/MapViewOptions';
import type PointerEvent from '../../Core/PointerEvent';
import type { PointShortOptions } from '../../Core/Series/PointOptions';
import type Projection from '../../Maps/Projection';
import type SVGPath from '../../Core/Renderer/SVG/SVGPath';

<<<<<<< HEAD
import { GeoJSONGeometryMultiPoint } from '../../Maps/GeoJSON';
=======
import ColorMapMixin from '../ColorMapMixin.js';
>>>>>>> 8674e1c7
import SeriesRegistry from '../../Core/Series/SeriesRegistry.js';
const {
    // indirect dependency to keep product size low
    seriesTypes: {
        scatter: ScatterSeries
    }
} = SeriesRegistry;
import U from '../../Core/Utilities.js';
const {
    extend
} = U;

/* *
 *
 *  Class
 *
 * */

class MapPoint extends ScatterSeries.prototype.pointClass {

    /* *
     *
     *  Properties
     *
     * */

    public colorInterval?: unknown;

    public geometry?: GeoJSONGeometryMultiPoint;

    public labelrank?: number;

    public options: MapPointOptions = void 0 as any;

    public path: SVGPath = void 0 as any;

    public projectedPath: SVGPath|undefined;

    public series: MapSeries = void 0 as any;

    /* *
     *
     *  Functions
     *
     * */

    /* eslint-disable valid-jsdoc */

    // Get the projected path based on the geometry. May also be called on
    // mapData options (not point instances), hence static.
    public static getProjectedPath(
        point: MapPoint,
        projection?: Projection
    ): SVGPath {
        if (!point.projectedPath) {
            if (projection && point.geometry) {

                // Always true when given GeoJSON coordinates
                projection.hasCoordinates = true;

                point.projectedPath = projection.path(point.geometry);

            // SVG path given directly in point options
            } else {
                point.projectedPath = point.path;
            }
        }
        return point.projectedPath || [];
    }

    /**
     * Extend the Point object to split paths.
     * @private
     */
    public applyOptions(
        options: (MapPointOptions|PointShortOptions),
        x?: number
    ): MapPoint {

        let series = this.series,
            point: MapPoint = (
                super.applyOptions.call(this, options, x) as any
            ),
            joinBy = series.joinBy,
            mapPoint;

        if (series.mapData && series.mapMap) {
            const joinKey = joinBy[1];
            const mapKey = super.getNestedProperty.call(
                point,
                joinKey
            ) as string;
            mapPoint = typeof mapKey !== 'undefined' &&
                series.mapMap[mapKey];
            if (mapPoint) {
                extend(point, mapPoint); // copy over properties
            } else {
                point.value = point.value || null;
            }
        }

        return point;
    }

    /**
     * Stop the fade-out
     * @private
     */
    public onMouseOver(e?: PointerEvent): void {
        U.clearTimeout(this.colorInterval as any);
        if (this.value !== null || this.series.options.nullInteraction) {
            super.onMouseOver.call(this, e);
        } else {
            // #3401 Tooltip doesn't hide when hovering over null points
            (this.series.onMouseOut as any)(e);
        }
    }

    /**
     * Highmaps only. Zoom in on the point using the global animation.
     *
     * @sample maps/members/point-zoomto/
     *         Zoom to points from butons
     *
     * @requires modules/map
     *
     * @function Highcharts.Point#zoomTo
     */
    public zoomTo(): void {
        const point = this as (MapPoint&MapPoint.CacheObject);
        const chart = point.series.chart;

        if (chart.mapView && point.bounds) {
            chart.mapView.fitToBounds(point.bounds, void 0, false);

            point.series.isDirty = true;
            chart.redraw();
        }
    }

    /* eslint-enable valid-jsdoc */

}

/* *
 *
 *  Class Prototype
 *
 * */

interface MapPoint {
    bounds?: MapBounds;
    dataLabelOnNull: ColorMapMixin.ColorMapPoint['dataLabelOnNull'];
    isValid: ColorMapMixin.ColorMapPoint['isValid'];
    middleX?: number;
    middleY?: number;
    moveToTopOnHover: ColorMapMixin.ColorMapPoint['moveToTopOnHover'];
    properties?: Record<string, (number|string)>;
    value: ColorMapMixin.ColorMapPoint['value'];
}
extend(MapPoint.prototype, {
    dataLabelOnNull: ColorMapMixin.PointMixin.dataLabelOnNull,
    isValid: ColorMapMixin.PointMixin.isValid,
    moveToTopOnHover: ColorMapMixin.PointMixin.moveToTopOnHover
});

/* *
 *
 *  Class Namespace
 *
 * */

namespace MapPoint {
    export interface CacheObject {
        bounds?: MapBounds;
    }
}

/* *
 *
 *  Default Export
 *
 * */

export default MapPoint;<|MERGE_RESOLUTION|>--- conflicted
+++ resolved
@@ -16,7 +16,7 @@
  *
  * */
 
-import type GeoJSONGeometry from '../../Maps/GeoJSON';
+import type { GeoJSONGeometryMultiPoint } from '../../Maps/GeoJSON';
 import type MapPointOptions from './MapPointOptions';
 import type MapSeries from './MapSeries';
 import type { MapBounds } from '../../Maps/MapViewOptions';
@@ -25,11 +25,7 @@
 import type Projection from '../../Maps/Projection';
 import type SVGPath from '../../Core/Renderer/SVG/SVGPath';
 
-<<<<<<< HEAD
-import { GeoJSONGeometryMultiPoint } from '../../Maps/GeoJSON';
-=======
 import ColorMapMixin from '../ColorMapMixin.js';
->>>>>>> 8674e1c7
 import SeriesRegistry from '../../Core/Series/SeriesRegistry.js';
 const {
     // indirect dependency to keep product size low
