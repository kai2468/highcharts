--- conflicted
+++ resolved
@@ -786,15 +786,6 @@
             transform properties, it should induce a single updateTransform and
             symbolAttr call.
             */
-<<<<<<< HEAD
-            const scale = svgTransform.scaleX;
-            const flipFactor = svgTransform.scaleY > 0 ? 1 : -1;
-            if (
-                renderer.globalAnimation &&
-                chart.hasRendered &&
-                !chart.disableTransform
-            ) {
-=======
             const scale = svgTransform.scaleX,
                 flipFactor = svgTransform.scaleY > 0 ? 1 : -1;
             const animatePoints = (scale: number): void => { // #18166
@@ -813,8 +804,11 @@
                     }
                 });
             };
-            if (renderer.globalAnimation && chart.hasRendered) {
->>>>>>> d557239f
+            if (
+                renderer.globalAnimation &&
+                chart.hasRendered &&
+                !chart.disableTransform
+            ) {
                 const startTranslateX = Number(
                     transformGroup.attr('translateX')
                 );
