--- conflicted
+++ resolved
@@ -85,33 +85,24 @@
         // Y value
         pointExtremes[1] -= stack.total / 2;
 
-<<<<<<< HEAD
         // Record the Y data for use when getting axis extremes. Register only
         // the max. This is picked up in the `afterGetExtremes` event, and the
         // dataMin property is reflected.
         if (this.stackedYData) {
             this.stackedYData[i] = Math.max.apply(0, pointExtremes);
         }
-=======
-        // Record the Y data for use when getting axis extremes
-        (this.stackedYData as any)[i] = pointExtremes;
->>>>>>> 67ac3f4a
     }
-
 }
 
-<<<<<<< HEAD
 // Reflect the dataMin property, as only dataMax is registered above
 addEvent(StreamgraphSeries, 'afterGetExtremes', (e): void => {
     (e as any).dataExtremes.dataMin = -(e as any).dataExtremes.dataMax;
 });
-=======
 /* *
  *
  *  Class Prototype
  *
  * */
->>>>>>> 67ac3f4a
 
 interface StreamgraphSeries {
     negStacks: boolean;
