/* *
 *
 *  (c) 2010-2024 Torstein Honsi
 *
 *  License: www.highcharts.com/license
 *
 *  !!!!!!! SOURCE GETS TRANSPILED BY TYPESCRIPT. EDIT TS FILE ONLY. !!!!!!!
 *
 * */

'use strict';

/* *
 *
 *  Imports
 *
 * */

import type DataExtremesObject from '../Core/Series/DataExtremesObject';

import Axis from '../Core/Axis/Axis.js';
import Point from '../Core/Series/Point.js';
const {
    tooltipFormatter: pointTooltipFormatter
} = Point.prototype;
import Series from '../Core/Series/Series.js';
import U from '../Core/Utilities.js';
const {
    addEvent,
    arrayMax,
    arrayMin,
    correctFloat,
    defined,
    isArray,
    isNumber,
    isString,
    pick
} = U;

/* *
 *
 *  Declarations
 *
 * */

declare module '../Core/Axis/AxisLike' {
    interface AxisLike {
        setCompare(compare?: 'percent'|'value'|null, redraw?: boolean): void;
        setCumulative(cumulative?: boolean|null, redraw?: boolean): void;
        setModifier(
            mode: 'compare'|'cumulative',
            modeState?: boolean|null|'percent'|'value',
            redraw?: boolean
        ): void;
    }
}

declare module '../Core/Series/PointLike' {
    interface PointLike {
        change?: number;
        cumulativeSum?: number;
    }
}

declare module '../Core/Series/SeriesLike' {
    interface SeriesLike {
        dataModify?: DataModifyComposition.Additions;
        setCompare(compare?: 'percent'|'value'|null, redraw?: boolean): void;
        setCumulative(cumulative?: boolean|null, redraw?: boolean): void;
    }
}

declare module '../Core/Series/SeriesOptions' {
    interface SeriesOptions {
        compare?: 'percent'|'value'|null;
        compareBase?: (0|100);
        compareStart?: boolean;
        cumulative?: boolean;
    }
}

/* *
 *
 *  Composition
 *
 * */

namespace DataModifyComposition {

    /* *
     *
     *  Declarations
     *
     * */

    export declare class AxisComposition extends Axis {
        setCompare(
            this: Axis,
            compare?: 'percent'|'value'|null,
            redraw?: boolean
        ): void;
        setCumulative(
            this: Axis,
            cumulative?: boolean|null,
            redraw?: boolean
        ): void;
        setModifier(
            this: Axis,
            mode: 'compare'|'cumulative',
            modeState?: boolean|null|'percent'|'value',
            redraw?: boolean
        ): void;
    }

    export declare class PointComposition extends Point {
        tooltipFormatter(pointFormat: string): string;
    }

    export declare class SeriesComposition extends Series {
        dataModify: Additions;
        setCompare(
            this: Series,
            compare?: 'percent'|'value'|null,
            redraw?: boolean
        ): void;
        setCumulative(
            this: Series,
            cumulative?: boolean|null,
            redraw?: boolean
        ): void;
    }

    /* *
     *
     *  Functions
     *
     * */

    /**
     * Extends the series, axis and point classes with
     * compare and cumulative support.
     *
     * @private
     *
     * @param SeriesClass
     * Series class to use.
     *
     * @param AxisClass
     * Axis class to extend.
     *
     * @param PointClass
     * Point class to use.
     */
    export function compose<T extends typeof Series>(
        SeriesClass: T,
        AxisClass: typeof Axis,
        PointClass: typeof Point
    ): (typeof SeriesComposition&T) {
        const axisProto = AxisClass.prototype as AxisComposition,
            pointProto = PointClass.prototype as PointComposition,
            seriesProto = SeriesClass.prototype as SeriesComposition;

        if (!seriesProto.setCompare) {
            seriesProto.setCompare = seriesSetCompare;
            seriesProto.setCumulative = seriesSetCumulative;

            addEvent(SeriesClass, 'afterInit', afterInit);
            addEvent(SeriesClass, 'afterGetExtremes', afterGetExtremes);
            addEvent(SeriesClass, 'afterProcessData', afterProcessData);
        }

        if (!axisProto.setCompare) {
            axisProto.setCompare = axisSetCompare;
            axisProto.setModifier = setModifier;
            axisProto.setCumulative = axisSetCumulative;

            pointProto.tooltipFormatter = tooltipFormatter;
        }

        return SeriesClass as (typeof SeriesComposition&T);
    }

    /* ********************************************************************** *
     *  Start shared compare and cumulative logic                             *
     * ********************************************************************** */

    /**
     * Shared code for the axis.setCompare() and the axis.setCumulative()
     * methods. Inits the 'compare' or the 'cumulative' mode.
     * @private
     */
    function setModifier(
        this: Axis,
        mode: 'compare'|'cumulative',
        modeState?: boolean|null|'percent'|'value',
        redraw?: boolean
    ): void {
        if (!this.isXAxis) {
            this.series.forEach(function (series): void {
                if (
                    mode === 'compare' &&
                    typeof modeState !== 'boolean'
                ) {
                    series.setCompare(modeState, false);
                } else if (
                    mode === 'cumulative' &&
                    !isString(modeState)
                ) {
                    series.setCumulative(modeState, false);
                }
            });

            if (pick(redraw, true)) {
                this.chart.redraw();
            }
        }
    }

    /**
     * Extend the tooltip formatter by adding support for the point.change
     * variable as well as the changeDecimals option.
     *
     * @ignore
     * @function Highcharts.Point#tooltipFormatter
     *
     * @param {string} pointFormat
     */
    function tooltipFormatter(this: Point, pointFormat: string): string {
        const point: any = this,
            { numberFormatter } = point.series.chart,
            replace = function (value: string): void {
                pointFormat = pointFormat.replace(
                    '{point.' + value + '}',
                    (point[value] > 0 && value === 'change' ? '+' : '') +
                        numberFormatter(
                            point[value],
                            pick(point.series.tooltipOptions.changeDecimals, 2)
                        )
                );
            };

        if (defined(point.change)) {
            replace('change');
        }

        if (defined(point.cumulativeSum)) {
            replace('cumulativeSum');
        }

        return pointTooltipFormatter.apply(this, [pointFormat]);
    }

    /**
     * Extend series.init by adding a methods to modify the y values used
     * for plotting on the y axis. For compare mode, this method is called both
     * from the axis when finding dataMin and dataMax,
     * and from the series.translate method.
     *
     * @ignore
     * @function Highcharts.Series#init
     */
    function afterInit(this: Series): void {
        const compare = this.options.compare;
        let dataModify: Additions|undefined;

        if (
            compare === 'percent' ||
            compare === 'value' ||
            this.options.cumulative
        ) {
            dataModify = new Additions(this as SeriesComposition);
            if (compare === 'percent' || compare === 'value') {
                // Set comparison mode
                dataModify.initCompare(compare);
            } else {
                // Set Cumulative Sum mode
                dataModify.initCumulative();
            }
        }

        this.dataModify = dataModify;
    }

    /**
     * Adjust the extremes (compare and cumulative modify the data).
     * @private
     */
    function afterGetExtremes(this: Series, e: AnyRecord|Event): void {
        const dataExtremes: DataExtremesObject = (e as any).dataExtremes,
            activeYData = dataExtremes.activeYData;

        if (this.dataModify && dataExtremes) {
            let extremes;

            if (this.options.compare) {
                extremes = [
                    this.dataModify.modifyValue(dataExtremes.dataMin),
                    this.dataModify.modifyValue(dataExtremes.dataMax)
                ];
            } else if (
                this.options.cumulative &&
                isArray(activeYData) &&
                // If only one y visible, sum doesn't change
                // so no need to change extremes
                activeYData.length >= 2
            ) {
                extremes = Additions.getCumulativeExtremes(activeYData);
            }

            if (extremes) {
                dataExtremes.dataMin = arrayMin(extremes);
                dataExtremes.dataMax = arrayMax(extremes);
            }
        }
    }

    /* ********************************************************************** *
     *  End shared compare and cumulative logic                               *
     * ********************************************************************** */

    /* ********************************************************************** *
     *  Start value compare logic                                             *
     * ********************************************************************** */

    /**
     * Highcharts Stock only. Set the
     * [compare](https://api.highcharts.com/highstock/plotOptions.series.compare)
     * mode of the series after render time.
     * In most cases it is more useful running
     * {@link Axis#setCompare} on the X axis to update all its series.
     *
     * @function Highcharts.Series#setCompare
     *
     * @param {string|null} [compare]
     *        Can be one of `undefined` (default), `null`, `"percent"`
     *        or `"value"`.
     *
     * @param {boolean} [redraw=true]
     *        Whether to redraw the chart or to wait for a later call to
     *        {@link Chart#redraw}.
     */
    function seriesSetCompare(
        this: Series,
        compare?: 'percent'|'value'|null,
        redraw?: boolean
    ): void {
        // Survive to export, #5485 (and for options generally)
        this.options.compare = this.userOptions.compare = compare;

        // Fire series.init() that will set or delete series.dataModify
        this.update({}, pick(redraw, true));

        if (this.dataModify && (compare === 'value' || compare === 'percent')) {
            this.dataModify.initCompare(compare);
        } else {
            // When disabling, clear the points
            this.points.forEach((point): void => {
                delete point.change;
            });
        }
    }

    /**
     * Extend series.processData by finding the first y value in the plot area,
     * used for comparing the following values
     *
     * @ignore
     * @function Highcharts.Series#processData
     */
    function afterProcessData(this: Series): void {
        const series = this,

            // For series with more than one value (range, OHLC etc), compare
            // against close or the pointValKey (#4922, #3112, #9854)
            compareColumn = this.getColumn((
                series.pointArrayMap &&
                (series.options.pointValKey || series.pointValKey)
            ) || 'y', true);

        if (
            series.xAxis && // Not pies
<<<<<<< HEAD
            compareColumn.length &&
=======
            series.processedYData &&
>>>>>>> e8d9f5a6
            series.dataModify
        ) {
            const processedXData = series.getColumn('x', true),
                length = series.table.rowCount,
                compareStart = series.options.compareStart === true ? 0 : 1;

            // Find the first value for comparison
<<<<<<< HEAD
            for (let i = 0; i < length - compareStart; i++) {
                const compareValue = compareColumn[i];
=======
            for (i = 0; i < length - compareStart; i++) {
                const compareValue = processedYData[i] && keyIndex > -1 ?
                    (processedYData[i] as any)[keyIndex] : processedYData[i];
>>>>>>> e8d9f5a6

                if (
                    isNumber(compareValue) &&
                    compareValue !== 0 &&
                    processedXData[i + compareStart] >= (series.xAxis.min || 0)
                ) {
                    series.dataModify.compareValue = compareValue;
                    break;
                }
            }
        }
    }

    /**
     * Highcharts Stock only. Set the compare mode on all series
     * belonging to a Y axis.
     *
     * @see [plotOptions.series.compare](https://api.highcharts.com/highstock/plotOptions.series.compare)
     *
     * @sample stock/members/axis-setcompare/
     *         Set compare
     *
     * @function Highcharts.Axis#setCompare
     *
     * @param {string|null} [compare]
     *        The compare mode. Can be one of `undefined` (default), `null`,
     *        `"value"` or `"percent"`.
     *
     * @param {boolean} [redraw=true]
     *        Whether to redraw the chart or to wait for a later call to
     *        {@link Chart#redraw}.
     */
    function axisSetCompare(
        this: Axis,
        compare?: 'percent'|'value'|null,
        redraw?: boolean
    ): void {
        this.setModifier('compare', compare, redraw);
    }

    /* ********************************************************************** *
     *  End value compare logic                                               *
     * ********************************************************************** */

    /* ********************************************************************** *
     *  Start Cumulative Sum logic, author: Rafal Sebestjanski                *
     * ********************************************************************** */

    /**
     * Highcharts Stock only. Set the
     * [cumulative](https://api.highcharts.com/highstock/plotOptions.series.cumulative)
     * mode of the series after render time.
     * In most cases it is more useful running
     * {@link Axis#setCumulative} on the Y axis to update all its series.
     *
     * @function Highcharts.Series#setCumulative
     *
     * @param {boolean} [cumulative=false]
     *        Either enable or disable Cumulative Sum mode.
     *        Can be one of `false` (default) or `true`.
     *
     * @param {boolean} [redraw=true]
     *        Whether to redraw the chart or to wait for a later call to
     *        {@link Chart#redraw}.
     */
    function seriesSetCumulative(
        this: Series,
        cumulative?: boolean|null,
        redraw?: boolean
    ): void {
        // Set default value to false
        cumulative = pick(cumulative, false);

        // Survive to export, #5485 (and for options generally)
        this.options.cumulative = this.userOptions.cumulative = cumulative;

        // Fire series.init() that will set or delete series.dataModify
        this.update({}, pick(redraw, true));

        // If should, turn on the Cumulative Sum mode
        if (this.dataModify) {
            this.dataModify.initCumulative();
        } else {
            // When disabling, clear the points
            this.points.forEach((point): void => {
                delete point.cumulativeSum;
            });
        }
    }

    /**
     * Highcharts Stock only. Set the cumulative mode on all series
     * belonging to a Y axis.
     *
     * @see [plotOptions.series.cumulative](https://api.highcharts.com/highstock/plotOptions.series.cumulative)
     *
     * @sample stock/members/axis-setcumulative/
     *         Set cumulative
     *
     * @function Highcharts.Axis#setCumulative
     *
     * @param {boolean} [cumulative]
     *        Whether to disable or enable the cumulative mode.
     *        Can be one of `undefined` (default, treated as `false`),
     *        `false` or `true`.
     *
     * @param {boolean} [redraw=true]
     *        Whether to redraw the chart or to wait for a later call to
     *        {@link Chart#redraw}.
     */
    function axisSetCumulative(
        this: Axis,
        cumulative?: boolean|null,
        redraw?: boolean
    ): void {
        this.setModifier('cumulative', cumulative, redraw);
    }

    /* *
     *
     *  Classes
     *
     * */

    /**
     * @private
     */
    export class Additions {

        /* *
         *
         *  Constructors
         *
         * */

        /**
         * @private
         */
        public constructor(series: SeriesComposition) {
            this.series = series;
        }

        /* *
         *
         *  Properties
         *
         * */

        public series: SeriesComposition;
        public compare?: 'percent'|'value'|null;
        public compareValue?: number;

        public modifyValue(
            value?: number|null,
            index?: number
        ): number;

        /* *
        *
        *  Functions
        *
        * */

        /**
         * @private
         */
        public modifyValue(): number {
            return 0;
        }

        /**
         * @ignore
         * @function Highcharts.Series#getCumulativeExtremes
         *
         * @param {Array} [activeYData]
         *        An array cointaining all the points' y values
         *        in a visible range.
         */
        static getCumulativeExtremes(
            activeYData: Array<number>
        ): [number, number] {
            let cumulativeDataMin = Infinity,
                cumulativeDataMax = -Infinity;

            activeYData.reduce((prev, cur): number => {
                const sum = prev + cur;

                cumulativeDataMin = Math.min(cumulativeDataMin, sum, prev);
                cumulativeDataMax = Math.max(cumulativeDataMax, sum, prev);

                return sum;
            });

            return [cumulativeDataMin, cumulativeDataMax];
        }

        /**
         * @ignore
         * @function Highcharts.Series#initCompare
         *
         * @param {string} [compare]
         *        Can be one of `"percent"` or `"value"`.
         */
        public initCompare(compare: 'percent'|'value'): void {
            // Set the modifyValue method
            this.modifyValue = function (
                value?: number|null,
                index?: number
            ): number {
                if (value === null) {
                    value = 0;
                }

                const compareValue = this.compareValue;

                if (
                    typeof value !== 'undefined' &&
                    typeof compareValue !== 'undefined'
                ) { // #2601, #5814

                    // Get the modified value
                    if (compare === 'value') {
                        value -= compareValue;
                    // Compare percent
                    } else {
                        const compareBase = this.series.options.compareBase;

                        value = 100 * (value / compareValue) -
                            (compareBase === 100 ? 0 : 100);
                    }

                    // Record for tooltip etc.
                    if (typeof index !== 'undefined') {
                        const point = this.series.points[index];

                        if (point) {
                            point.change = value;
                        }
                    }

                    return value;
                }
                return 0;
            };
        }

        /**
         * @ignore
         * @function Highcharts.Series#initCumulative
         */
        public initCumulative(): void {
            // Set the modifyValue method
            this.modifyValue = function (
                value?: number|null,
                index?: number
            ): number {
                if (value === null) {
                    value = 0;
                }

                if (value !== void 0 && index !== void 0) {
                    const prevPoint = index > 0 ?
                        this.series.points[index - 1] : null;

                    // Get the modified value
                    if (prevPoint && prevPoint.cumulativeSum) {
                        value = correctFloat(prevPoint.cumulativeSum + value);
                    }

                    // Record for tooltip etc.
                    const point = this.series.points[index];

                    if (point) {
                        point.cumulativeSum = value;
                    }

                    return value;
                }

                return 0;
            };
        }
    }

}

/* *
 *
 *  Default Export
 *
 * */

export default DataModifyComposition;

/* *
 *
 *  API Options
 *
 * */

/**
 * Compare the values of the series against the first non-null, non-
 * zero value in the visible range. The y axis will show percentage
 * or absolute change depending on whether `compare` is set to `"percent"`
 * or `"value"`. When this is applied to multiple series, it allows
 * comparing the development of the series against each other. Adds
 * a `change` field to every point object.
 *
 * @see [compareBase](#plotOptions.series.compareBase)
 * @see [Axis.setCompare()](/class-reference/Highcharts.Axis#setCompare)
 * @see [Series.setCompare()](/class-reference/Highcharts.Series#setCompare)
 *
 * @sample {highstock} stock/plotoptions/series-compare-percent/
 *         Percent
 * @sample {highstock} stock/plotoptions/series-compare-value/
 *         Value
 *
 * @type      {string}
 * @since     1.0.1
 * @product   highstock
 * @validvalue ["percent", "value"]
 * @apioption plotOptions.series.compare
 */

/**
 * Defines if comparison should start from the first point within the visible
 * range or should start from the first point **before** the range.
 *
 * In other words, this flag determines if first point within the visible range
 * will have 0% (`compareStart=true`) or should have been already calculated
 * according to the previous point (`compareStart=false`).
 *
 * @sample {highstock} stock/plotoptions/series-comparestart/
 *         Calculate compare within visible range
 *
 * @type      {boolean}
 * @default   false
 * @since     6.0.0
 * @product   highstock
 * @apioption plotOptions.series.compareStart
 */

/**
 * When [compare](#plotOptions.series.compare) is `percent`, this option
 * dictates whether to use 0 or 100 as the base of comparison.
 *
 * @sample {highstock} stock/plotoptions/series-comparebase/
 *         Compare base is 100
 *
 * @type       {number}
 * @default    0
 * @since      5.0.6
 * @product    highstock
 * @validvalue [0, 100]
 * @apioption  plotOptions.series.compareBase
 */

/**
 * Cumulative Sum feature replaces points' values with the following formula:
 * `sum of all previous points' values + current point's value`.
 * Works only for points in a visible range.
 * Adds the `cumulativeSum` field to each point object that can be accessed
 * e.g. in the [tooltip.pointFormat](https://api.highcharts.com/highstock/tooltip.pointFormat).
 *
 * With `dataGrouping` enabled, default grouping approximation is set to `sum`.
 *
 * @see [Axis.setCumulative()](/class-reference/Highcharts.Axis#setCumulative)
 * @see [Series.setCumulative()](/class-reference/Highcharts.Series#setCumulative)
 *
 * @sample {highstock} stock/plotoptions/series-cumulative-sum/
 *         Cumulative Sum
 *
 * @type      {boolean}
 * @default   false
 * @since 9.3.0
 * @product   highstock
 * @apioption plotOptions.series.cumulative
 */

''; // Keeps doclets above in transpiled file<|MERGE_RESOLUTION|>--- conflicted
+++ resolved
@@ -379,11 +379,7 @@
 
         if (
             series.xAxis && // Not pies
-<<<<<<< HEAD
             compareColumn.length &&
-=======
-            series.processedYData &&
->>>>>>> e8d9f5a6
             series.dataModify
         ) {
             const processedXData = series.getColumn('x', true),
@@ -391,14 +387,8 @@
                 compareStart = series.options.compareStart === true ? 0 : 1;
 
             // Find the first value for comparison
-<<<<<<< HEAD
             for (let i = 0; i < length - compareStart; i++) {
                 const compareValue = compareColumn[i];
-=======
-            for (i = 0; i < length - compareStart; i++) {
-                const compareValue = processedYData[i] && keyIndex > -1 ?
-                    (processedYData[i] as any)[keyIndex] : processedYData[i];
->>>>>>> e8d9f5a6
 
                 if (
                     isNumber(compareValue) &&
