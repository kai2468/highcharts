/**
 * @license Highcharts JS v@product.version@ (@product.date@)
 * @module highcharts/datagrid
 * @requires window
 *
 * Highsoft DataGrid
 *
 * (c) 2010-2022 Highsoft AS
 *
 * License: www.highcharts.com/license
 */

'use strict';
<<<<<<< HEAD
=======

/* *
 *
 *  Imports
 *
 * */

>>>>>>> cd6e9288
import DataGrid from '../DataGrid/DataGrid.js';

/* *
 *
 *  Declarations
 *
 * */

declare global {
    interface Window {
        DataGrid: typeof DG;
    }
    let DataGrid: typeof DG;
}

/* *
 *
 *  Namespace
 *
 * */

const DG = {
<<<<<<< HEAD
    // ...Globals,
=======
    win: window,
>>>>>>> cd6e9288
    _modules: (typeof _modules === 'undefined' ? {} : _modules),
    DataGrid
};

/* *
 *
 *  Classic Exports
 *
 * */

<<<<<<< HEAD
if (!window.DataGrid) {
    window.DataGrid = DG;
=======
if (!DG.win.DataGrid) {
    DG.win.DataGrid = DG;
>>>>>>> cd6e9288
}

export default DG;<|MERGE_RESOLUTION|>--- conflicted
+++ resolved
@@ -11,8 +11,6 @@
  */
 
 'use strict';
-<<<<<<< HEAD
-=======
 
 /* *
  *
@@ -20,7 +18,6 @@
  *
  * */
 
->>>>>>> cd6e9288
 import DataGrid from '../DataGrid/DataGrid.js';
 
 /* *
@@ -43,11 +40,7 @@
  * */
 
 const DG = {
-<<<<<<< HEAD
-    // ...Globals,
-=======
     win: window,
->>>>>>> cd6e9288
     _modules: (typeof _modules === 'undefined' ? {} : _modules),
     DataGrid
 };
@@ -58,13 +51,8 @@
  *
  * */
 
-<<<<<<< HEAD
-if (!window.DataGrid) {
-    window.DataGrid = DG;
-=======
 if (!DG.win.DataGrid) {
     DG.win.DataGrid = DG;
->>>>>>> cd6e9288
 }
 
 export default DG;