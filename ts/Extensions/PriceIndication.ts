--- conflicted
+++ resolved
@@ -338,15 +338,8 @@
                     seriesOptions.lastPrice
             ) {
                 // Set the default color from the series, #14888.
-<<<<<<< HEAD
-                yAxis.crosshair.color = yAxis.options.crosshair.color = (
-                    seriesOptions.lastPrice.color ||
-                    series.color
-                );
-=======
                 yAxis.crosshair.color = yAxis.options.crosshair.color =
                     seriesOptions.lastPrice.color || series.color;
->>>>>>> e88cb766
             }
 
             yAxis.cross = series.lastPrice;
