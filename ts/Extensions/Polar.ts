--- conflicted
+++ resolved
@@ -403,21 +403,10 @@
                         this.connectEnds
                     );
 
-<<<<<<< HEAD
-                    const rightContX = (
-                        connectors.prevPointCont &&
-                        connectors.prevPointCont.rightContX
-                    );
-                    const rightContY = (
-                        connectors.prevPointCont &&
-                        connectors.prevPointCont.rightContY
-                    );
-=======
                     const rightContX = connectors.prevPointCont &&
                         connectors.prevPointCont.rightContX;
                     const rightContY = connectors.prevPointCont &&
                         connectors.prevPointCont.rightContY;
->>>>>>> e88cb766
 
                     ret = [
                         'C',
@@ -443,14 +432,8 @@
     // #6430 Areasplinerange series use unwrapped getPointSpline method, so
     // we need to set this method again.
     if (seriesTypes.areasplinerange) {
-<<<<<<< HEAD
-        seriesTypes.areasplinerange.prototype.getPointSpline = (
-            seriesTypes.spline.prototype.getPointSpline
-        );
-=======
         seriesTypes.areasplinerange.prototype
             .getPointSpline = seriesTypes.spline.prototype.getPointSpline;
->>>>>>> e88cb766
     }
 }
 
