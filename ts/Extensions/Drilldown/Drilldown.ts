/* *
 *
 *  Highcharts Drilldown module
 *
 *  Author: Torstein Honsi
 *
 *  License: www.highcharts.com/license
 *
 *  !!!!!!! SOURCE GETS TRANSPILED BY TYPESCRIPT. EDIT TS FILE ONLY. !!!!!!!
 *
 * */

'use strict';

/* *
 *
 *  Imports
 *
 * */

import type AnimationOptions from '../../Core/Animation/AnimationOptions';
import type Axis from '../../Core/Axis/Axis';
import type BBoxObject from '../../Core/Renderer/BBoxObject';
import type { BreadcrumbOptions } from '../Breadcrumbs/BreadcrumbsOptions';
import type Chart from '../../Core/Chart/Chart';
import type ColorType from '../../Core/Color/ColorType';
import type DrilldownOptions from './DrilldownOptions';
import type Options from '../../Core/Options';
import type MapPointType from '../../Series/Map/MapPoint.js';
import type MapSeriesType from '../../Series/Map/MapSeries.js';
import type Point from '../../Core/Series/Point';
import type {
    PointOptions,
    PointShortOptions
} from '../../Core/Series/PointOptions';
import type Series from '../../Core/Series/Series';
import type SeriesOptions from '../../Core/Series/SeriesOptions';
import type {
    SeriesTypeOptions,
    SeriesTypeRegistry
} from '../../Core/Series/SeriesType';
import type SVGAttributes from '../../Core/Renderer/SVG/SVGAttributes';
import type SVGElement from '../../Core/Renderer/SVG/SVGElement';
import type SVGRenderer from '../../Core/Renderer/SVG/SVGRenderer';
import type Tick from '../../Core/Axis/Tick';

import A from '../../Core/Animation/AnimationUtilities.js';
const { animObject } = A;
import Breadcrumbs from '../Breadcrumbs/Breadcrumbs.js';
import Color from '../../Core/Color/Color.js';
import H from '../../Core/Globals.js';
const { noop } = H;
import DrilldownDefaults from './DrilldownDefaults.js';
import DrilldownSeries from './DrilldownSeries.js';
import U from '../../Core/Utilities.js';
const {
    addEvent,
    defined,
    diffObjects,
    extend,
    fireEvent,
    merge,
    objectEach,
    pick,
    removeEvent,
    syncTimeout
} = U;

/* *
 *
 *  Declarations
 *
 * */

declare module '../../Core/Axis/AxisLike' {
    interface AxisLike {
        ddPoints?: Record<string, Array<(false|Point)>>;
        oldPos?: number;
        drilldownCategory(x: number, e: MouseEvent): void;
        getDDPoints(x: number): Array<(false|Point)>;
    }
}

declare module '../../Core/Axis/TickLike' {
    interface TickLike {
        drillable(): void;
    }
}

declare module '../../Core/Chart/ChartLike' {
    interface ChartLike {
        ddDupes?: Array<string>;
        drilldownLevels?: Array<Drilldown.LevelObject>;
        drillUpButton?: SVGElement;
        addSeriesAsDrilldown(
            point: Point,
            options: SeriesTypeOptions
        ): void;
        addSingleSeriesAsDrilldown(
            point: Point,
            ddOptions: SeriesTypeOptions
        ): void;
        applyDrilldown(): void;
        drillUp(isMultipleDrillUp?: boolean): void;
    }
}

declare module '../../Core/Options'{
    interface Options {
        drilldown?: DrilldownOptions;
    }
}

declare module '../../Core/Options' {
    interface LangOptions {
        /** @deprecated */
        drillUpText?: string;
    }
}

declare module '../../Core/Renderer/SVG/SVGElementLike' {
    interface SVGElementLike {
        fadeIn(animation?: (boolean|Partial<AnimationOptions>)): void;
    }
}

/* *
 *
 *  Variables
 *
 * */

let ddSeriesId = 1;

/* *
 *
 *  Functions
 *
 * */

/**
 * Drill down to a given category. This is the same as clicking on an axis
 * label. If multiple series with drilldown are present, all will drill down to
 * the given category.
 *
 * See also `Point.doDrilldown` for drilling down on a single point instance.
 *
 * @function Highcharts.Axis#drilldownCategory
 *
 * @sample {highcharts} highcharts/drilldown/programmatic
 *         Programmatic drilldown
 *
 * @param {number} x
 *        The index of the category
 * @param {global.MouseEvent} [originalEvent]
 *        The original event, used internally.
 */
function axisDrilldownCategory(
    this: Axis,
    x: number,
    originalEvent?: MouseEvent
): void {
    this.getDDPoints(x).forEach(function (point): void {
        if (
            point &&
            point.series &&
            point.series.visible &&
            point.runDrilldown
        ) { // #3197
            point.runDrilldown(true, x, originalEvent);
        }
    });
    this.chart.applyDrilldown();
}

/**
 * Return drillable points for this specific X value.
 *
 * @private
 * @function Highcharts.Axis#getDDPoints
 * @param {number} x
 *        Tick position
 * @return {Array<(false|Highcharts.Point)>}
 *         Drillable points
 */
function axisGetDDPoints(
    this: Axis,
    x: number
): Array<(false|Point)> {
    return (this.ddPoints && this.ddPoints[x] || []);
}

/**
 * This method creates an array of arrays containing a level number
 * with the corresponding series/point.
 *
 * @requires  modules/breadcrumbs
 *
 * @private
 * @param {Highcharts.Chart} chart
 *        Highcharts Chart object.
 * @return {Array<Breadcrumbs.BreadcrumbOptions>}
 * List for Highcharts Breadcrumbs.
 */
function createBreadcrumbsList(
    chart: Chart
): Array<BreadcrumbOptions> {
    const list: Array<BreadcrumbOptions> = [],
        drilldownLevels = chart.drilldownLevels;

    // The list is based on drilldown levels from the chart object
    if (drilldownLevels && drilldownLevels.length) {
        // Add the initial series as the first element.
        if (!list[0]) {
            list.push({
                level: 0,
                levelOptions: drilldownLevels[0].seriesOptions
            });
        }

        drilldownLevels.forEach(function (level): void {
            const lastBreadcrumb = list[list.length - 1];

            // If level is already added to breadcrumbs list,
            // don't add it again- drilling categories
            // + 1 because of the wrong levels numeration
            // in drilldownLevels array.
            if (level.levelNumber + 1 > lastBreadcrumb.level) {
                list.push({
                    level: level.levelNumber + 1,
                    levelOptions: merge({
                        name: level.lowerSeries.name
                    }, level.pointOptions)
                });
            }
        });
    }
    return list;
}

/* *
 *
 *  Class
 *
 * */

/**
 * @private
 */
class ChartAdditions {

    /* *
     *
     *  Constructor
     *
     * */

    public constructor(
        chart: Drilldown.ChartComposition
    ) {
        this.chart = chart;
    }

    /* *
     *
     *  Properties
     *
     * */

    public chart: Drilldown.ChartComposition;

    /* *
     *
     *  Functions
     *
     * */

    /**
     * Add a series to the chart as drilldown from a specific point in the
     * parent series. This method is used for async drilldown, when clicking a
     * point in a series should result in loading and displaying a more
     * high-resolution series. When not async, the setup is simpler using the
     * [drilldown.series](https://api.highcharts.com/highcharts/drilldown.series)
     * options structure.
     *
     * @sample highcharts/drilldown/async/
     *         Async drilldown
     *
     * @function Highcharts.Chart#addSeriesAsDrilldown
     *
     * @param {Highcharts.Point} point
     * The point from which the drilldown will start.
     *
     * @param {Highcharts.SeriesOptionsType} options
     * The series options for the new, detailed series.
     */
    public addSeriesAsDrilldown(
        this: (this|Drilldown.ChartComposition),
        point: Point,
        options: SeriesTypeOptions
    ): void {
        const chart = (
            (this as this).chart ||
            (this as Drilldown.ChartComposition)
        );

        fireEvent(this, 'addSeriesAsDrilldown', { seriesOptions: options });

        if (chart.mapView) {
            // Stop hovering while drilling down
            point.series.isDrilling = true;

            chart.series.forEach((series): void => {
                // Stop duplicating and overriding animations
                series.options.inactiveOtherPoints = true;

                // Hide and disable dataLabels
                series.dataLabelsGroup?.destroy();
                delete series.dataLabelsGroup;
            });

            // #18925 map zooming is not working with geoJSON maps
            if (
                chart.options.drilldown &&
                !chart.mapView.projection.hasGeoProjection &&
                DrilldownDefaults
            ) {
                const userDrilldown = diffObjects(
                    chart.options.drilldown,
                    DrilldownDefaults
                );

                // Set mapZooming to false if user didn't set any in chart
                // config
                if (!defined(userDrilldown.mapZooming)) {
                    chart.options.drilldown.mapZooming = false;
                }
            }

            if (
                chart.options.drilldown &&
                chart.options.drilldown.animation &&
                chart.options.drilldown.mapZooming
            ) {
                // First zoomTo then crossfade series
                chart.mapView.allowTransformAnimation = true;

                const animOptions =
                    animObject(chart.options.drilldown.animation);

                if (typeof animOptions !== 'boolean') {
                    const userComplete = animOptions.complete,
                        drilldownComplete = function (
                            obj?: { applyDrilldown?: boolean }
                        ): void {
                            if (obj && obj.applyDrilldown && chart.mapView) {
                                chart
                                    .addSingleSeriesAsDrilldown(point, options);
                                chart.applyDrilldown();
                                chart.mapView.allowTransformAnimation = false;
                            }
                        };
                    animOptions.complete =
                        function (): void {
                            if (userComplete) {
                                userComplete.apply(this, arguments);
                            }
                            drilldownComplete.apply(this, arguments);
                        };
                }

                (point as MapPointType).zoomTo(animOptions);

            } else {
                chart.addSingleSeriesAsDrilldown(point, options);
                chart.applyDrilldown();
            }
        } else {
            chart.addSingleSeriesAsDrilldown(point, options);
            chart.applyDrilldown();
        }
    }

    /** @private */
    public addSingleSeriesAsDrilldown(
        this: (this|Drilldown.ChartComposition),
        point: Point,
        ddOptions: SeriesTypeOptions
    ): void {
        const chart = (
                (this as this).chart ||
                (this as Drilldown.ChartComposition)
            ),
            oldSeries = point.series,
            xAxis = oldSeries.xAxis,
            yAxis = oldSeries.yAxis,
            colorProp: SeriesOptions = chart.styledMode ?
                { colorIndex: pick(point.colorIndex, oldSeries.colorIndex) } :
                { color: point.color || oldSeries.color },
            levelNumber = oldSeries.options._levelNumber || 0,
            pointIndex = oldSeries.points.indexOf(point);

        if (!chart.drilldownLevels) {
            chart.drilldownLevels = [];
        }

        ddOptions = extend(extend<SeriesOptions>({
            _ddSeriesId: ddSeriesId++
        }, colorProp), ddOptions);

        let levelSeries: Array<Series> = [],
            levelSeriesOptions: Array<SeriesOptions> = [],
            last: (Drilldown.LevelObject|undefined);

        // See if we can reuse the registered series from last run
        last = chart.drilldownLevels[chart.drilldownLevels.length - 1];
        if (last && last.levelNumber !== levelNumber) {
            last = void 0;
        }

        // Record options for all current series
        oldSeries.chart.series.forEach((series): void => {
            if (series.xAxis === xAxis) {
                series.options._ddSeriesId =
                    series.options._ddSeriesId || ddSeriesId++;
                series.options.colorIndex = series.colorIndex;
                series.options._levelNumber =
                    series.options._levelNumber || levelNumber; // #3182

                if (last) {
                    levelSeries = last.levelSeries;
                    levelSeriesOptions = last.levelSeriesOptions;
                } else {
                    levelSeries.push(series);

                    // (#10597)
                    series.purgedOptions = merge<SeriesTypeOptions>({
                        _ddSeriesId: series.options._ddSeriesId,
                        _levelNumber: series.options._levelNumber,
                        selected: series.options.selected
                    }, series.userOptions);

                    levelSeriesOptions.push(series.purgedOptions);
                }
            }
        });

        // Add a record of properties for each drilldown level
        const level = extend<Drilldown.LevelObject>({
            levelNumber: levelNumber,
            seriesOptions: oldSeries.options,
            seriesPurgedOptions: oldSeries.purgedOptions as any,
            levelSeriesOptions: levelSeriesOptions,
            levelSeries: levelSeries,
            shapeArgs: point.shapeArgs,
            // No graphic in line series with markers disabled
            bBox: point.graphic ? point.graphic.getBBox() : {},
            color: point.isNull ?
                Color.parse(colorProp.color).setOpacity(0).get() :
                colorProp.color,
            lowerSeriesOptions: ddOptions,
            pointOptions: (oldSeries.options.data as any)[pointIndex],
            pointIndex: pointIndex,
            oldExtremes: {
                xMin: xAxis && xAxis.userMin,
                xMax: xAxis && xAxis.userMax,
                yMin: yAxis && yAxis.userMin,
                yMax: yAxis && yAxis.userMax
            },
            resetZoomButton: last && last.levelNumber === levelNumber ?
                void 0 : chart.resetZoomButton as any
        } as any, colorProp);

        // Push it to the lookup array
        chart.drilldownLevels.push(level);

        // Reset names to prevent extending (#6704)
        if (xAxis && xAxis.names) {
            xAxis.names.length = 0;
        }

        const newSeries = level.lowerSeries = chart.addSeries(ddOptions, false);
        newSeries.options._levelNumber = levelNumber + 1;
        if (xAxis) {
            xAxis.oldPos = xAxis.pos;
            xAxis.userMin = xAxis.userMax = null as any;
            yAxis.userMin = yAxis.userMax = null as any;
        }
        newSeries.isDrilling = true;

        // Run fancy cross-animation on supported and equal types
        if (oldSeries.type === newSeries.type) {
            newSeries.animate = (newSeries.animateDrilldown || noop);
            newSeries.options.animation = true;
        }
    }

    public applyDrilldown(
        this: (this|Drilldown.ChartComposition)
    ): void {
        const chart = (
                (this as this).chart ||
                (this as Drilldown.ChartComposition)
            ),
            drilldownLevels = chart.drilldownLevels;

        let levelToRemove: (number|undefined);

        if (drilldownLevels && drilldownLevels.length > 0) {
            // #3352, async loading
            levelToRemove =
                drilldownLevels[drilldownLevels.length - 1].levelNumber;
            chart.hasCartesianSeries = drilldownLevels.some(
                (level): boolean => level.lowerSeries.isCartesian // #19725
            );
            (chart.drilldownLevels || []).forEach((level): void => {

                if (
                    chart.mapView &&
                    chart.options.drilldown &&
                    chart.options.drilldown.mapZooming
                ) {
                    chart.redraw();
                    level.lowerSeries.isDrilling = false;
                    chart.mapView.fitToBounds(
                        (level.lowerSeries as MapSeriesType).bounds
                    );
                    level.lowerSeries.isDrilling = true;
                }

                if (level.levelNumber === levelToRemove) {
                    level.levelSeries.forEach((series): void => {
                        // Not removed, not added as part of a multi-series
                        // drilldown
                        if (!chart.mapView) {
                            if (
                                series.options &&
                                series.options._levelNumber === levelToRemove
                            ) {
                                series.remove(false);
                            }

                        // Deal with asonchrynous removing of map series
                        // after zooming into
                        } else if (
                            series.options &&
                            series.options._levelNumber === levelToRemove &&
                            series.group
                        ) {
                            let animOptions: (
                                boolean|Partial<AnimationOptions>|undefined
                            ) = {};

                            if (chart.options.drilldown) {
                                animOptions = chart.options.drilldown.animation;
                            }

                            series.group.animate({
                                opacity: 0
                            },
                            animOptions,
                            (): void => {
                                series.remove(false);
                                // If it is the last series
                                if (
                                    !(level.levelSeries.filter(
                                        (el): number => Object.keys(el).length
                                    )).length
                                ) {
                                    // We have a reset zoom button. Hide it and
                                    // detach it from the chart. It is
                                    // preserved to the layer config above.
                                    if (chart.resetZoomButton) {
                                        chart.resetZoomButton.hide();
                                        delete chart.resetZoomButton;
                                    }

                                    chart.pointer?.reset();

                                    fireEvent(chart, 'afterDrilldown');

                                    if (chart.mapView) {
                                        chart.series.forEach((series): void => {
                                            series.isDirtyData = true;
                                            series.isDrilling = false;
                                        });
                                        chart.mapView
                                            .fitToBounds(void 0, void 0);
                                        chart.mapView.allowTransformAnimation =
                                            true; // #20857
                                    }
                                    fireEvent(chart, 'afterApplyDrilldown');
                                }
                            });
                        }
                    });
                }
            });
        }

        if (!chart.mapView) {
            // We have a reset zoom button. Hide it and detach it from the
            // chart. It is preserved to the layer config above.
            if (chart.resetZoomButton) {
                chart.resetZoomButton.hide();
                delete chart.resetZoomButton;
            }

            chart.pointer?.reset();

            fireEvent(chart, 'afterDrilldown');

            // Axes shouldn't be visible after drilling into non-cartesian
            // (#19725)
            if (!chart.hasCartesianSeries) {
                chart.axes.forEach((axis): void => {
                    axis.destroy(true);
                    axis.init(chart, merge(axis.userOptions, axis.options));
                });
            }

            chart.redraw();
            fireEvent(chart, 'afterApplyDrilldown');
        }
    }

    /**
     * When the chart is drilled down to a child series, calling
     * `chart.drillUp()` will drill up to the parent series.
     *
     * @requires  modules/drilldown
     *
     * @function Highcharts.Chart#drillUp
     *
     * @sample {highcharts} highcharts/drilldown/programmatic
     *         Programmatic drilldown
     */
    public drillUp(
        this: (this|Drilldown.ChartComposition),
        isMultipleDrillUp?: boolean
    ): void {
        const chart = (
            (this as this).chart ||
            (this as Drilldown.ChartComposition)
        );

        if (!chart.drilldownLevels || chart.drilldownLevels.length === 0) {
            return;
        }

        fireEvent(chart, 'beforeDrillUp');

        const drilldownLevels = chart.drilldownLevels as any,
            levelNumber =
                drilldownLevels[drilldownLevels.length - 1].levelNumber,
            chartSeries = chart.series,
            drilldownLevelsNumber = (chart.drilldownLevels as any).length,
            addSeries = (
                seriesOptions: SeriesOptions,
                oldSeries: Series
            ): (Series|undefined) => {
                let addedSeries;

                chartSeries.forEach((series): void => {
                    if (
                        series.options._ddSeriesId ===
                            seriesOptions._ddSeriesId
                    ) {
                        addedSeries = series;
                    }
                });

                addedSeries =
                    addedSeries || chart.addSeries(seriesOptions, false);
                if (
                    addedSeries.type === oldSeries.type &&
                    addedSeries.animateDrillupTo
                ) {
                    addedSeries.animate = addedSeries.animateDrillupTo;
                }

                if (seriesOptions === level.seriesPurgedOptions) {
                    return addedSeries;
                }
            },
            removeSeries = (oldSeries: Series): void => {
                oldSeries.remove(false);
                chart.series.forEach((series): void => {
                    // Ensures to redraw series to get correct colors
                    if (series.colorAxis) {
                        series.isDirtyData = true;
                    }
                    series.options.inactiveOtherPoints = false;
                });
                chart.redraw();
            };

        let i = drilldownLevels.length,
            seriesI: number,
            level: Drilldown.LevelObject,
            oldExtremes: Record<string, (number|undefined)>;

        // Reset symbol and color counters after every drill-up. (#19134)
        chart.symbolCounter = chart.colorCounter = 0;

        while (i--) {

            let oldSeries: Series,
                newSeries: Series | undefined;

            level = drilldownLevels[i];
            if (level.levelNumber === levelNumber) {
                drilldownLevels.pop();

                // Get the lower series by reference or id
                oldSeries = level.lowerSeries;
                if (!oldSeries.chart) { // #2786
                    seriesI = chartSeries.length; // #2919
                    while (seriesI--) {
                        if (
                            chartSeries[seriesI].options.id ===
                                level.lowerSeriesOptions.id &&
                            chartSeries[seriesI].options._levelNumber ===
                                levelNumber + 1
                        ) { // #3867
                            oldSeries = chartSeries[seriesI];
                            break;
                        }
                    }
                }
                oldSeries.xData = []; // Overcome problems with minRange (#2898)

                // Reset the names to start new series from the beginning.
                // Do it once to preserve names when multiple
                // series are added for the same axis, #16135.
                if (
                    oldSeries.xAxis &&
                    oldSeries.xAxis.names &&
                    (
                        drilldownLevelsNumber === 0 ||
                        i === drilldownLevelsNumber - 1
                    )
                ) {
                    oldSeries.xAxis.names.length = 0;
                }

                level.levelSeriesOptions.forEach((el): void => {
                    const addedSeries = addSeries(el, oldSeries);
                    if (addedSeries) {
                        newSeries = addedSeries;
                    }
                });

                fireEvent(chart, 'drillup', {
                    seriesOptions: level.seriesPurgedOptions ||
                        level.seriesOptions
                });

                if (newSeries) {
                    if (newSeries.type === oldSeries.type) {
                        newSeries.drilldownLevel = level;
                        newSeries.options.animation =
                            (chart.options.drilldown as any).animation;
                        // #2919
                        if (oldSeries.animateDrillupFrom && oldSeries.chart) {
                            oldSeries.animateDrillupFrom(level);
                        }
                    }
                    newSeries.options._levelNumber = levelNumber;
                }

                const seriesToRemove = oldSeries;
                // Cannot access variable changed in loop
                if (!chart.mapView) {
                    seriesToRemove.remove(false);
                }

                // Reset the zoom level of the upper series
                if (newSeries && newSeries.xAxis) {
                    oldExtremes = level.oldExtremes;
                    newSeries.xAxis.setExtremes(
                        oldExtremes.xMin,
                        oldExtremes.xMax,
                        false
                    );
                    newSeries.yAxis.setExtremes(
                        oldExtremes.yMin,
                        oldExtremes.yMax,
                        false
                    );
                }

                // We have a resetZoomButton tucked away for this level. Attatch
                // it to the chart and show it.
                if (level.resetZoomButton) {
                    chart.resetZoomButton = level.resetZoomButton;
                }

                if (!chart.mapView) {
                    fireEvent(chart, 'afterDrillUp');
                } else {
                    const shouldAnimate = level.levelNumber === levelNumber &&
                        isMultipleDrillUp,
                        zoomingDrill = chart.options.drilldown &&
                        chart.options.drilldown.animation &&
                        chart.options.drilldown.mapZooming;

                    if (shouldAnimate) {
                        oldSeries.remove(false);
                    } else {
                        // Hide and disable dataLabels
                        if (oldSeries.dataLabelsGroup) {
                            oldSeries.dataLabelsGroup.destroy();
                            delete oldSeries.dataLabelsGroup;
                        }

                        if (chart.mapView && newSeries) {
                            if (zoomingDrill) {
                                // Stop hovering while drilling down
                                oldSeries.isDrilling = true;
                                newSeries.isDrilling = true;
                                chart.redraw(false);
                                // Fit to previous bounds
                                chart.mapView.fitToBounds(
                                    (oldSeries as any).bounds,
                                    void 0,
                                    true,
                                    false
                                );
                            }

                            chart.mapView.allowTransformAnimation = true;

                            fireEvent(chart, 'afterDrillUp', {
                                seriesOptions:
                                    newSeries ? newSeries.userOptions : void 0
                            });

                            if (zoomingDrill) {
                                // Fit to natural bounds
                                chart.mapView.setView(
                                    void 0,
                                    pick(chart.mapView.minZoom, 1),
                                    true,
                                    {
                                        complete: function (): void {
                                            // Fire it only on complete in this
                                            // place (once)
                                            if (
                                                Object.prototype.hasOwnProperty
                                                    .call(this, 'complete')
                                            ) {
                                                removeSeries(oldSeries);
                                            }
                                        }
                                    }
                                );
                            } else {
                                // When user don't want to zoom into region only
                                // fade out
                                chart.mapView.allowTransformAnimation = false;
                                if (oldSeries.group) {
                                    oldSeries.group.animate({
                                        opacity: 0
                                    },
                                    (chart.options.drilldown as any).animation,
                                    (): void => {
                                        removeSeries(oldSeries);
                                        if (chart.mapView) {
                                            chart.mapView
                                                .allowTransformAnimation = true;
                                        }
                                    });
                                } else {
                                    removeSeries(oldSeries);
                                    chart.mapView
                                        .allowTransformAnimation = true;
                                }
                            }

                            newSeries.isDrilling = false;
<<<<<<< HEAD
                            newSeries._hasTracking = false;
                            if (chart.ddDupes) {
                                chart.ddDupes.length = 0; // #3315
                            } // #8324
                            // Fire a once-off event after all series have been
                            // drilled up (#5158)
                            fireEvent(chart, 'drillupall');
=======
>>>>>>> b760ca4f
                        }
                    }
                }
            }
        }

        if (!chart.mapView) {
            chart.redraw();
        }

        if (chart.ddDupes) {
            chart.ddDupes.length = 0; // #3315
        } // #8324
        // Fire a once-off event after all series have been
        // drilled up (#5158)
        fireEvent(chart, 'drillupall');
    }

    /**
     * A function to fade in a group. First, the element is being hidden, then,
     * using `opactiy`, is faded in. Used for example by `dataLabelsGroup` where
     * simple SVGElement.fadeIn() is not enough, because of other features (e.g.
     * InactiveState) using `opacity` to fadeIn/fadeOut.
     *
     * @requires modules/drilldown
     *
     * @private
     * @param {SVGElement} [group]
     *        The SVG element to be faded in.
     */
    public fadeInGroup(
        group?: SVGElement
    ): void {
        const chart = this.chart,
            animationOptions = animObject(
                (chart.options.drilldown as any).animation
            );

        if (group) {
            group.hide();

            syncTimeout(
                (): void => {
                    // Make sure neither group nor chart were destroyed
                    if (group && group.added) {
                        group.fadeIn();
                    }
                },
                Math.max(animationOptions.duration - 50, 0)
            );
        }
    }

    /**
     * Update function to be called internally from Chart.update (#7600, #12855)
     * @private
     */
    public update(
        options: Partial<DrilldownOptions>,
        redraw?: boolean
    ): void {
        const chart = this.chart;

        merge(true, chart.options.drilldown, options);

        if (pick(redraw, true)) {
            chart.redraw();
        }
    }
}

/* *
 *
 *  Composition
 *
 * */

namespace Drilldown {

    /* *
     *
     *  Declarations
     *
     * */

    export declare class ChartComposition extends Chart {
        drilldown?: ChartAdditions;
    }

    export interface EventObject {
        category?: number;
        originalEvent?: Event;
        point: Point;
        points?: Array<(boolean|Point)>;
        preventDefault: Function;
        seriesOptions?: SeriesTypeOptions;
        target: Chart;
        type: 'drilldown';
    }

    export interface LevelObject {
        bBox: (BBoxObject|Record<string, undefined>);
        color?: ColorType;
        colorIndex?: number;
        levelNumber: number;
        levelSeries: Array<Series>;
        levelSeriesOptions: Array<SeriesOptions>;
        lowerSeries: Series;
        lowerSeriesOptions: SeriesOptions;
        oldExtremes: Record<string, (number|undefined)>;
        pointIndex: number;
        pointOptions: (PointOptions|PointShortOptions);
        seriesOptions: SeriesOptions;
        seriesPurgedOptions: SeriesOptions;
        shapeArgs?: SVGAttributes;
        resetZoomButton: SVGElement;
    }

    /* *
     *
     *  Functions
     *
     * */

    /** @private */
    export function compose(
        AxisClass: typeof Axis,
        ChartClass: typeof Chart,
        highchartsDefaultOptions: Options,
        SeriesClass: typeof Series,
        seriesTypes: SeriesTypeRegistry,
        SVGRendererClass: typeof SVGRenderer,
        TickClass: typeof Tick
    ): void {
        DrilldownSeries.compose(SeriesClass, seriesTypes);

        const DrilldownChart = ChartClass as typeof ChartComposition,
            chartProto = DrilldownChart.prototype;

        if (!chartProto.drillUp) {
            const SVGElementClass = SVGRendererClass.prototype.Element,
                addonProto = ChartAdditions.prototype,
                axisProto = AxisClass.prototype,
                elementProto = SVGElementClass.prototype,
                tickProto = TickClass.prototype;

            axisProto.drilldownCategory = axisDrilldownCategory;
            axisProto.getDDPoints = axisGetDDPoints;

            Breadcrumbs.compose(ChartClass, highchartsDefaultOptions);

            addEvent(Breadcrumbs, 'up', onBreadcrumbsUp);

            chartProto.addSeriesAsDrilldown = addonProto.addSeriesAsDrilldown;
            chartProto.addSingleSeriesAsDrilldown =
                addonProto.addSingleSeriesAsDrilldown;
            chartProto.applyDrilldown = addonProto.applyDrilldown;
            chartProto.drillUp = addonProto.drillUp;

            addEvent(DrilldownChart, 'afterDrilldown', onChartAfterDrilldown);
            addEvent(DrilldownChart, 'afterDrillUp', onChartAfterDrillUp);
            addEvent(DrilldownChart, 'afterInit', onChartAfterInit);
            addEvent(DrilldownChart, 'drillup', onChartDrillup);
            addEvent(DrilldownChart, 'drillupall', onChartDrillupall);
            addEvent(DrilldownChart, 'render', onChartRender);
            addEvent(DrilldownChart, 'update', onChartUpdate);

            highchartsDefaultOptions.drilldown = DrilldownDefaults;

            elementProto.fadeIn = svgElementFadeIn;

            tickProto.drillable = tickDrillable;
        }
    }

    /** @private */
    function onBreadcrumbsUp(
        this: Breadcrumbs,
        e: AnyRecord
    ): void {
        const chart = this.chart,
            drillUpsNumber = this.getLevel() - e.newLevel;

        let isMultipleDrillUp = drillUpsNumber > 1;

        for (let i = 0; i < drillUpsNumber; i++) {
            if (i === drillUpsNumber - 1) {
                isMultipleDrillUp = false;
            }
            chart.drillUp(isMultipleDrillUp);
        }

    }

    /** @private */
    function onChartAfterDrilldown(
        this: ChartComposition
    ): void {
        const chart = this,
            drilldownOptions = chart.options.drilldown,
            breadcrumbsOptions =
                drilldownOptions && drilldownOptions.breadcrumbs;

        if (!chart.breadcrumbs) {
            chart.breadcrumbs = new Breadcrumbs(chart, breadcrumbsOptions);
        }

        chart.breadcrumbs.updateProperties(createBreadcrumbsList(chart));

    }

    /** @private */
    function onChartAfterDrillUp(
        this: ChartComposition
    ): void {
        const chart = this;

        if (chart.breadcrumbs) {
            chart.breadcrumbs.updateProperties(createBreadcrumbsList(chart));
        }
    }


    /**
     * Add update function to be called internally from Chart.update (#7600,
     * #12855)
     * @private
     */
    function onChartAfterInit(
        this: ChartComposition
    ): void {
        this.drilldown = new ChartAdditions(this);
    }

    /** @private */
    function onChartDrillup(
        this: ChartComposition
    ): void {
        const chart = this;

        if (chart.resetZoomButton) {
            chart.resetZoomButton = chart.resetZoomButton.destroy();
        }
    }

    /** @private */
    function onChartDrillupall(
        this: ChartComposition
    ): void {
        const chart = this;

        if (chart.resetZoomButton) {
            chart.showResetZoom();
        }
    }

    /** @private */
    function onChartRender(
        this: ChartComposition
    ): void {
        (this.xAxis || []).forEach((axis): void => {
            axis.ddPoints = {};
            axis.series.forEach((series): void => {
                const xData = series.xData || [],
                    points = series.points;

                for (let i = 0, iEnd = xData.length, p; i < iEnd; i++) {
                    p = (series.options.data as any)[i];

                    // The `drilldown` property can only be set on an array or an
                    // object
                    if (typeof p !== 'number') {

                        // Convert array to object (#8008)
                        p = series.pointClass.prototype.optionsToObject
                            .call({ series: series }, p);

                        if (p.drilldown) {
                            if (!(axis.ddPoints as any)[xData[i]]) {
                                (axis.ddPoints as any)[xData[i]] = [];
                            }

                            const index = i - (series.cropStart || 0);

                            (axis.ddPoints as any)[xData[i]].push(
                                points && index >= 0 && index < points.length ?
                                    points[index] :
                                    true
                            );
                        }
                    }
                }
            });

            // Add drillability to ticks, and always keep it drillability
            // updated (#3951)
            objectEach(axis.ticks, (tick): void => tick.drillable());
        });
    }

    /** @private */
    function onChartUpdate(
        this: ChartComposition,
        e: { options: Options }
    ): void {
        const breadcrumbs = this.breadcrumbs,
            breadcrumbOptions =
                e.options.drilldown && e.options.drilldown.breadcrumbs;

        if (breadcrumbs && breadcrumbOptions) {
            breadcrumbs.update(breadcrumbOptions);
        }
    }

    /**
     * A general fadeIn method.
     *
     * @requires modules/drilldown
     *
     * @function Highcharts.SVGElement#fadeIn
     *
     * @param {boolean|Partial<Highcharts.AnimationOptionsObject>} [animation]
     * The animation options for the element fade.
     */
    function svgElementFadeIn(
        this: SVGElement,
        animation?: (boolean|Partial<AnimationOptions>)
    ): void {
        const elem = this;
        elem
            .attr({
                opacity: 0.1,
                visibility: 'inherit'
            })
            .animate({
                opacity: pick(elem.newOpacity, 1) // `newOpacity` used in maps
            }, animation || {
                duration: 250
            });
    }

    /**
     * Make a tick label drillable, or remove drilling on update.
     * @private
     */
    function tickDrillable(
        this: Tick
    ): void {
        const pos = this.pos,
            label = this.label,
            axis = this.axis,
            isDrillable = axis.coll === 'xAxis' && axis.getDDPoints,
            ddPointsX = isDrillable && axis.getDDPoints(pos),
            styledMode = axis.chart.styledMode;

        if (isDrillable) {
            if (label && ddPointsX && ddPointsX.length) {
                label.drillable = true;

                if (!label.basicStyles && !styledMode) {
                    label.basicStyles = merge(label.styles);
                }

                label.addClass('highcharts-drilldown-axis-label');

                // #12656 - avoid duplicate of attach event
                if (label.removeOnDrillableClick) {
                    removeEvent(label.element, 'click');
                }

                label.removeOnDrillableClick = addEvent(
                    label.element,
                    'click',
                    function (e: MouseEvent): void {
                        e.preventDefault();
                        axis.drilldownCategory(pos, e);
                    }
                );

                if (!styledMode && axis.chart.options.drilldown) {
                    label.css(
                        axis.chart.options.drilldown.activeAxisLabelStyle || {}
                    );
                }

            } else if (
                label &&
                label.drillable && label.removeOnDrillableClick
            ) {
                if (!styledMode) {
                    label.styles = {}; // Reset for full overwrite of styles
                    label.element.removeAttribute('style'); // #17933
                    label.css(label.basicStyles);
                }

                label.removeOnDrillableClick(); // #3806
                label.removeClass('highcharts-drilldown-axis-label');
            }
        }
    }

}

/* *
 *
 *  Default Export
 *
 * */

export default Drilldown;

/* *
 *
 *  API Declarations
 *
 * */

/**
 * Gets fired when a drilldown point is clicked, before the new series is added.
 * Note that when clicking a category label to trigger multiple series
 * drilldown, one `drilldown` event is triggered per point in the category.
 *
 * @callback Highcharts.DrilldownCallbackFunction
 *
 * @param {Highcharts.Chart} this
 *        The chart where the event occurs.
 *
 * @param {Highcharts.DrilldownEventObject} e
 *        The drilldown event.
 */

/**
 * The event arguments when a drilldown point is clicked.
 *
 * @interface Highcharts.DrilldownEventObject
 *//**
 * If a category label was clicked, which index.
 * @name Highcharts.DrilldownEventObject#category
 * @type {number|undefined}
 *//**
 * The original browser event (usually click) that triggered the drilldown.
 * @name Highcharts.DrilldownEventObject#originalEvent
 * @type {global.Event|undefined}
 *//**
 * Prevents the default behaviour of the event.
 * @name Highcharts.DrilldownEventObject#preventDefault
 * @type {Function}
 *//**
 * The originating point.
 * @name Highcharts.DrilldownEventObject#point
 * @type {Highcharts.Point}
 *//**
 * If a category label was clicked, this array holds all points corresponding to
 * the category. Otherwise it is set to false.
 * @name Highcharts.DrilldownEventObject#points
 * @type {boolean|Array<Highcharts.Point>|undefined}
 *//**
 * Options for the new series. If the event is utilized for async drilldown, the
 * seriesOptions are not added, but rather loaded async.
 * @name Highcharts.DrilldownEventObject#seriesOptions
 * @type {Highcharts.SeriesOptionsType|undefined}
 *//**
 * The event target.
 * @name Highcharts.DrilldownEventObject#target
 * @type {Highcharts.Chart}
 *//**
 * The event type.
 * @name Highcharts.DrilldownEventObject#type
 * @type {"drilldown"}
 */

/**
 * This gets fired after all the series have been drilled up. This is especially
 * usefull in a chart with multiple drilldown series.
 *
 * @callback Highcharts.DrillupAllCallbackFunction
 *
 * @param {Highcharts.Chart} this
 *        The chart where the event occurs.
 *
 * @param {Highcharts.DrillupAllEventObject} e
 *        The final drillup event.
 */

/**
 * The event arguments when all the series have been drilled up.
 *
 * @interface Highcharts.DrillupAllEventObject
 *//**
 * Prevents the default behaviour of the event.
 * @name Highcharts.DrillupAllEventObject#preventDefault
 * @type {Function}
 *//**
 * The event target.
 * @name Highcharts.DrillupAllEventObject#target
 * @type {Highcharts.Chart}
 *//**
 * The event type.
 * @name Highcharts.DrillupAllEventObject#type
 * @type {"drillupall"}
 */

/**
 * Gets fired when drilling up from a drilldown series.
 *
 * @callback Highcharts.DrillupCallbackFunction
 *
 * @param {Highcharts.Chart} this
 *        The chart where the event occurs.
 *
 * @param {Highcharts.DrillupEventObject} e
 *        The drillup event.
 */

/**
 * The event arguments when drilling up from a drilldown series.
 *
 * @interface Highcharts.DrillupEventObject
 *//**
 * Prevents the default behaviour of the event.
 * @name Highcharts.DrillupEventObject#preventDefault
 * @type {Function}
 *//**
 * Options for the new series.
 * @name Highcharts.DrillupEventObject#seriesOptions
 * @type {Highcharts.SeriesOptionsType|undefined}
 *//**
 * The event target.
 * @name Highcharts.DrillupEventObject#target
 * @type {Highcharts.Chart}
 *//**
 * The event type.
 * @name Highcharts.DrillupEventObject#type
 * @type {"drillup"}
 */

''; // Keeps doclets above in JS file<|MERGE_RESOLUTION|>--- conflicted
+++ resolved
@@ -879,16 +879,7 @@
                             }
 
                             newSeries.isDrilling = false;
-<<<<<<< HEAD
                             newSeries._hasTracking = false;
-                            if (chart.ddDupes) {
-                                chart.ddDupes.length = 0; // #3315
-                            } // #8324
-                            // Fire a once-off event after all series have been
-                            // drilled up (#5158)
-                            fireEvent(chart, 'drillupall');
-=======
->>>>>>> b760ca4f
                         }
                     }
                 }
