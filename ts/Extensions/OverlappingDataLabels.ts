/* *
 *
 *  Highcharts module to hide overlapping data labels.
 *  This module is included in Highcharts.
 *
 *  (c) 2009-2024 Torstein Honsi
 *
 *  License: www.highcharts.com/license
 *
 *  !!!!!!! SOURCE GETS TRANSPILED BY TYPESCRIPT. EDIT TS FILE ONLY. !!!!!!!
 *
 * */

'use strict';

/* *
 *
 *  Imports
 *
 * */

import type BBoxObject from '../Core/Renderer/BBoxObject';
import type Point from '../Core/Series/Point';
import type SVGElement from '../Core/Renderer/SVG/SVGElement';

import Chart from '../Core/Chart/Chart.js';
<<<<<<< HEAD
import GeometryUtilities from '../Core/Geometry/GeometryUtilities.js';
const { pointInPolygon } = GeometryUtilities;
import H from '../Core/Globals.js';
const { composed } = H;
=======
>>>>>>> ec6452ea
import U from '../Core/Utilities.js';

const {
    addEvent,
    fireEvent,
    objectEach,
    pick
} = U;

/* *
 *
 *  Declarations
 *
 * */

declare module '../Core/Chart/ChartLike' {
    interface ChartLike {
        hideOverlappingLabels(labels: Array<SVGElement>): void;
    }
}

declare module '../Core/Renderer/SVG/SVGElementLike' {
    interface SVGElementLike {
        /** @requires modules/overlapping-datalabels */
        absoluteBox?: BBoxObject;
    }
}

/* *
 *
 *  Functions
 *
 * */

/**
 * Hide overlapping labels. Labels are moved and faded in and out on zoom to
 * provide a smooth visual impression.
 *
 * @requires modules/overlapping-datalabels
 *
 * @private
 * @function Highcharts.Chart#hideOverlappingLabels
 * @param {Array<Highcharts.SVGElement>} labels
 *        Rendered data labels
 */
function chartHideOverlappingLabels(
    this: Chart,
    labels: Array<SVGElement>
): void {
    const chart = this,
        len = labels.length,
        isIntersectRect = (
            box1: BBoxObject,
            box2: BBoxObject
        ): boolean => !(
            box2.x >= box1.x + box1.width ||
            box2.x + box2.width <= box1.x ||
            box2.y >= box1.y + box1.height ||
            box2.y + box2.height <= box1.y
        ),
        isPolygonOverlap = (
            box1Poly: [number, number][],
            box2Poly: [number, number][]
        ): boolean => {
            for (const p of box1Poly) {
                if (pointInPolygon({ x: p[0], y: p[1] }, box2Poly)) {
                    return true;
                }
            }
            return false;
        };

    /**
     * Get the box with its position inside the chart, as opposed to getBBox
     * that only reports the position relative to the parent.
     */
    function getAbsoluteBox(label: SVGElement): (BBoxObject|undefined) {
        if (label && (!label.alignAttr || label.placed)) {
            const padding = label.box ? 0 : (label.padding || 0),
                pos = label.alignAttr || {
                    x: label.attr('x'),
                    y: label.attr('y')
                },
                bBox = label.getBBox();

            label.width = bBox.width;
            label.height = bBox.height;

            return {
                x: pos.x + (
                    label.parentGroup?.translateX || 0
                ) + padding,
                y: pos.y + (
                    label.parentGroup?.translateY || 0
                ) + padding,
                width: (label.width || 0) - 2 * padding,
                height: (label.height || 0) - 2 * padding,
                polygon: bBox.polygon
            };
        }
    }

    let label: SVGElement,
        label1: SVGElement,
        label2: SVGElement,
        box1,
        box2,
        isLabelAffected = false;

    for (let i = 0; i < len; i++) {
        label = labels[i];
        if (label) {

            // Mark with initial opacity
            label.oldOpacity = label.opacity;
            label.newOpacity = 1;

            label.absoluteBox = getAbsoluteBox(label);
        }
    }

    // Prevent a situation in a gradually rising slope, that each label will
    // hide the previous one because the previous one always has lower rank.
    labels.sort((a, b): number => (b.labelrank || 0) - (a.labelrank || 0));

    // Detect overlapping labels
    for (let i = 0; i < len; ++i) {
        label1 = labels[i];
        box1 = label1 && label1.absoluteBox;


        for (let j = i + 1; j < len; ++j) {
            label2 = labels[j];
            box2 = label2 && label2.absoluteBox;

            if (
                box1 &&
                box2 &&
                label1 !== label2 && // #6465, polar chart with connectEnds
                label1.newOpacity !== 0 &&
                label2.newOpacity !== 0 &&
                // #15863 dataLabels are no longer hidden by translation
                label1.visibility !== 'hidden' &&
                label2.visibility !== 'hidden'
            ) {
                const [box1Poly, box2Poly] = [box1.polygon, box2.polygon];

                if (
                    isIntersectRect(box1, box2) || (
                        box1Poly &&
                        box2Poly &&
                        box1Poly !== box2Poly &&
                        isPolygonOverlap(box1Poly, box2Poly)
                    )
                ) {
                    const overlappingLabel = (
                            label1.labelrank < label2.labelrank ?
                                label1 :
                                label2
                        ),
                        labelText = overlappingLabel.text;

                    overlappingLabel.newOpacity = 0;

                    if (labelText?.element.querySelector('textPath')) {
                        labelText.hide();
                    }
                }
            }
        }
    }


    // Hide or show
    for (const label of labels) {
        if (hideOrShow(label, chart)) {
            isLabelAffected = true;
        }
    }

    if (isLabelAffected) {
        fireEvent(chart, 'afterHideAllOverlappingLabels');
    }
}

/** @private */
function compose(
    ChartClass: typeof Chart
): void {
    const chartProto = ChartClass.prototype;

    if (!chartProto.hideOverlappingLabels) {
        chartProto.hideOverlappingLabels = chartHideOverlappingLabels;

        addEvent(ChartClass, 'render', onChartRender);
    }

}

/**
 * Hide or show labels based on opacity.
 *
 * @private
 * @function hideOrShow
 * @param {Highcharts.SVGElement} label
 * The label.
 * @param {Highcharts.Chart} chart
 * The chart that contains the label.
 * @return {boolean}
 * Whether label is affected
 */
function hideOrShow(label: SVGElement, chart: Chart): boolean {
    let complete: (Function|undefined),
        newOpacity: number,
        isLabelAffected = false;

    if (label) {
        newOpacity = label.newOpacity;

        if (label.oldOpacity !== newOpacity) {

            // Toggle data labels
            if (label.hasClass('highcharts-data-label')) {

                // Make sure the label is completely hidden to avoid catching
                // clicks (#4362)
                label[
                    newOpacity ? 'removeClass' : 'addClass'
                ]('highcharts-data-label-hidden');
                complete = function (): void {
                    if (!chart.styledMode) {
                        label.css({
                            pointerEvents: newOpacity ? 'auto' : 'none'
                        });
                    }
                };

                isLabelAffected = true;

                // Animate or set the opacity
                label[label.isOld ? 'animate' : 'attr'](
                    { opacity: newOpacity },
                    void 0,
                    complete
                );
                fireEvent(chart, 'afterHideOverlappingLabel');

            // Toggle other labels, tick labels
            } else {
                label.attr({
                    opacity: newOpacity
                });
            }

        }
        label.isOld = true;
    }

    return isLabelAffected;
}

/**
 * Collect potential overlapping data labels. Stack labels probably don't need
 * to be considered because they are usually accompanied by data labels that lie
 * inside the columns.
 * @private
 */
function onChartRender(
    this: Chart
): void {
    const chart = this;

    let labels: Array<SVGElement|undefined> = [];

    // Consider external label collectors
    for (const collector of (chart.labelCollectors || [])) {
        labels = labels.concat(collector());
    }

    for (const yAxis of (chart.yAxis || [])) {
        if (
            yAxis.stacking &&
            yAxis.options.stackLabels &&
            !yAxis.options.stackLabels.allowOverlap
        ) {
            objectEach(yAxis.stacking.stacks, (stack): void => {
                objectEach(stack, (stackItem): void => {
                    if (stackItem.label) {
                        labels.push(stackItem.label);
                    }
                });
            });
        }
    }

    for (const series of (chart.series || [])) {
        if (series.visible && series.hasDataLabels?.()) { // #3866
            const push = (points: Point[]): void => {
                for (const point of points) {
                    if (point.visible) {
                        (point.dataLabels || []).forEach((label): void => {
                            const options = label.options || {};

                            label.labelrank = pick(
                                options.labelrank,
                                (point as any).labelrank,
                                point.shapeArgs?.height
                            ); // #4118

                            // Allow overlap if the option is explicitly true
                            if (
                                // #13449
                                options.allowOverlap ??

                                // Pie labels outside have a separate placement
                                // logic, skip the overlap logic
                                Number(options.distance) > 0
                            ) {
                                label.oldOpacity = label.opacity;
                                label.newOpacity = 1;
                                hideOrShow(label, chart);

                            // Do not allow overlap
                            } else {
                                labels.push(label);
                            }
                        });
                    }
                }
            };

            push(series.nodes || []);
            push(series.points);
        }
    }

    this.hideOverlappingLabels(labels as any);
}

/* *
 *
 *  Default Export
 *
 * */

const OverlappingDataLabels = {
    compose
};

export default OverlappingDataLabels;<|MERGE_RESOLUTION|>--- conflicted
+++ resolved
@@ -24,13 +24,10 @@
 import type SVGElement from '../Core/Renderer/SVG/SVGElement';
 
 import Chart from '../Core/Chart/Chart.js';
-<<<<<<< HEAD
 import GeometryUtilities from '../Core/Geometry/GeometryUtilities.js';
 const { pointInPolygon } = GeometryUtilities;
 import H from '../Core/Globals.js';
 const { composed } = H;
-=======
->>>>>>> ec6452ea
 import U from '../Core/Utilities.js';
 
 const {
