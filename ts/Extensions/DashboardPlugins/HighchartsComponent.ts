--- conflicted
+++ resolved
@@ -251,9 +251,11 @@
         addEvent(hcComponent.chart, 'afterUpdate', function ():void {
             const options = this.options;
 
-            hcComponent.updateComponentOptions({
-                chartOptions: options
-            }, false);
+            if (hcComponent.hasLoaded) {
+                hcComponent.updateComponentOptions({
+                    chartOptions: options
+                }, false);
+            }
         });
         return this;
     }
@@ -348,14 +350,9 @@
     public update(
         options: Partial<HighchartsComponent.ComponentOptions>
     ): this {
-        this.updateComponentOptions(options);
-
-<<<<<<< HEAD
-    public update(options: Partial<HighchartsComponent.ComponentOptions>): this {
-        super.update(options);
+        this.updateComponentOptions(options, false);
         this.setOptions();
-=======
->>>>>>> 741c2944
+
         if (this.chart) {
             this.chart.update(this.options.chartOptions || {});
         }
