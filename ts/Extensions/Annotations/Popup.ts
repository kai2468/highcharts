--- conflicted
+++ resolved
@@ -1077,11 +1077,7 @@
          */
         filterSeries: function (
             this: Highcharts.Popup,
-<<<<<<< HEAD
-            series: (Array<Series>|SeriesTypePlotOptions),
-=======
             series: (Record<string, Series>|SeriesTypePlotOptions),
->>>>>>> 4ef0d8a1
             filter?: string
         ): Array<Highcharts.FilteredSeries> {
             const popup = this,
@@ -1096,11 +1092,7 @@
             let filteredSeries: Highcharts.FilteredSeries;
 
             objectEach(series, (series, value): void => {
-<<<<<<< HEAD
-                const seriesOptions = (series as any).options;
-=======
                 const seriesOptions = series && (series as Series).options;
->>>>>>> 4ef0d8a1
                 // Allow only indicators.
                 if (
                     (series as any).params || seriesOptions &&
