/* *
 *
 *  Popup generator for Stock tools
 *
 *  (c) 2009-2021 Sebastian Bochan
 *
 *  License: www.highcharts.com/license
 *
 *  !!!!!!! SOURCE GETS TRANSPILED BY TYPESCRIPT. EDIT TS FILE ONLY. !!!!!!!
 *
 * */

import type Annotation from './Annotations';
import type Chart from '../../Core/Chart/Chart';
import type { HTMLDOMElement } from '../../Core/Renderer/DOMElementType';
import type Series from '../../Core/Series/Series';
import type { SeriesTypePlotOptions } from '../../Core/Series/SeriesType';
import type SMAIndicator from '../../Stock/Indicators/SMA/SMAIndicator';
import H from '../../Core/Globals.js';
const {
    doc,
    isFirefox
} = H;
import NavigationBindings from './NavigationBindings.js';
import D from '../../Core/DefaultOptions.js';
const { getOptions } = D;
import Pointer from '../../Core/Pointer.js';
import U from '../../Core/Utilities.js';
const {
    addEvent,
    createElement,
    defined,
    fireEvent,
    isArray,
    isObject,
    isString,
    objectEach,
    pick,
    stableSort,
    wrap
} = U;

/**
 * Internal types.
 * @private
 */
declare global {
    namespace Highcharts {
        class Popup {
            public constructor(parentDiv: HTMLDOMElement, iconsURL: string, chart?: Chart);
            public annotations: PopupAnnotationsObject;
            public container: HTMLDOMElement;
            public formType?: string;
            public iconsURL: string;
            public indicators: PopupIndicatorsObject;
            public lang: Record<string, string>;
            public popup: Popup;
            public chart?: Chart;
            public tabs: PopupTabsObject;
            public addButton (
                parentDiv: HTMLDOMElement,
                label: string,
                type: string,
                callback: Function,
                fieldsDiv: HTMLDOMElement
            ): HTMLDOMElement;
            public addCloseBtn(): void;
            public addColsContainer(container: HTMLDOMElement): Record<string, HTMLDOMElement>;
            public addInput(option: string, type: string, parentDiv: HTMLDOMElement, value: string): void;
            public closePopup(): void;
            public deselectAll(): void;
            public getFields(parentDiv: HTMLDOMElement, type: string): PopupFieldsObject;
            public getLangpack(): Record<string, string>;
            public init(parentDiv: HTMLDOMElement, iconsURL: string, chart?: Chart): void;
            public showForm(
                type: string,
                chart: AnnotationChart,
                options: AnnotationsOptions,
                callback: Function
            ): void;
            public showPopup(): void;
        }
        interface PopupAnnotationsObject {
            addForm(
                this: Popup,
                chart: AnnotationChart,
                options: AnnotationsOptions,
                callback: Function,
                isInit?: boolean
            ): void;
            addFormFields(
                this: Popup,
                parentDiv: HTMLDOMElement,
                chart: AnnotationChart,
                parentNode: string,
                options: AnnotationsOptions,
                storage: Array<unknown>,
                isRoot?: boolean
            ): void;
            addToolbar(this: Popup, chart: AnnotationChart, options: AnnotationsOptions, callback: Function): void;
        }
        interface PopupConfigObject {
            annotation: Annotation;
            formType: string;
            onSubmit: Function;
            options: AnnotationsOptions;
        }
        interface PopupFieldsDictionary<T> {
            [key: string]: (T | PopupFieldsDictionary<T>);
        }
        interface DropdownParameters {
            [key: string]: Array<string>;
        }
        interface PopupFieldsObject {
            actionType: string;
            fields: PopupFieldsDictionary<string>;
            linkedTo?: string;
            seriesId?: string;
            type?: string;
        }
        interface PopupIndicatorsObject {
            addForm(this: Popup, chart: AnnotationChart, options: AnnotationsOptions, callback: Function): void;
            addSelection(
                this: Highcharts.Popup,
                type: string,
                optionName: string,
                parentDiv: HTMLDOMElement,
            ): HTMLSelectElement;
            addSelectionOptions(
                this: Highcharts.Popup,
                chart: Highcharts.AnnotationChart,
                optionName: string,
                selectBox: HTMLSelectElement,
                indicatorType?: string,
                paramterName?: string,
                selectedOption?: string
            ): HTMLSelectElement;
            addFormFields(
                this: Popup,
                chart: AnnotationChart,
                series: SMAIndicator,
                seriesType: string,
                rhsColWrapper: HTMLDOMElement
            ): void;
            addIndicatorList(this: Popup, chart: AnnotationChart, parentDiv: HTMLDOMElement, listType: string): void;
            addParamInputs(
                this: Popup,
                chart: AnnotationChart,
                parentNode: string,
                fields: PopupFieldsDictionary<string>,
                type: string,
                parentDiv: HTMLDOMElement
            ): void;
            getAmount(this: Chart): number;
            getNameType(series: SMAIndicator, type: string): Record<string, string>;
            listAllSeries(
                this: Popup,
                indicatorType: string,
                optionName: string,
                chart: AnnotationChart,
                parentDiv: HTMLDOMElement,
<<<<<<< HEAD
                selectedOption?: string
=======
                currentSeries: SMAIndicator,
                selectedOption?: string

>>>>>>> f26b3c1a
            ): void;
        }
        interface PopupTabsObject {
            addContentItem(): HTMLDOMElement;
            addMenuItem(this: Popup, tabName: string, disableTab?: number): HTMLDOMElement;
            deselectAll(this: Popup): void;
            init(this: Popup, chart: AnnotationChart): void;
            selectTab(this: Popup, tab: Element, index: number): void;
            switchTabs(this: Popup, disableTab: number): void;
        }
    }
}

const indexFilter = /\d/g,
    PREFIX = 'highcharts-',
    DIV = 'div',
    INPUT = 'input',
    LABEL = 'label',
    BUTTON = 'button',
    SELECT = 'select',
    OPTION = 'option',
    SPAN = 'span',
    UL = 'ul',
    LI = 'li',
    H3 = 'h3';


/**
 * Enum for properties which should have dropdown list.
 * @private
 */
enum DropdownProperties {
    'params.algorithm'
}

/**
 * List of available algorithms for the specific indicator.
 * @private
 */
const dropdownParameters: Highcharts.DropdownParameters = {
    'algorithm-pivotpoints': ['standard', 'fibonacci', 'camarilla']
};

/* eslint-disable no-invalid-this, valid-jsdoc */

// onContainerMouseDown blocks internal popup events, due to e.preventDefault.
// Related issue #4606

wrap(Pointer.prototype, 'onContainerMouseDown', function (this: Pointer, proceed: Function, e): void {
    // elements is not in popup
    if (!this.inClass(e.target, PREFIX + 'popup')) {
        proceed.apply(this, Array.prototype.slice.call(arguments, 1));
    }
});

H.Popup = function (this: Highcharts.Popup, parentDiv: HTMLDOMElement, iconsURL: string, chart?: Chart): void {
    this.init(parentDiv, iconsURL, chart);
} as any;

H.Popup.prototype = {
    /**
     * Initialize the popup. Create base div and add close button.
     * @private
     * @param {Highcharts.HTMLDOMElement} parentDiv
     * Container where popup should be placed
     * @param {string} iconsURL
     * Icon URL
     */
    init: function (parentDiv: HTMLDOMElement, iconsURL: string, chart?: Chart): void {
        this.chart = chart;

        // create popup div
        this.container = createElement(DIV, {
            className: PREFIX + 'popup highcharts-no-tooltip'
        }, void 0, parentDiv);

        addEvent(this.container, 'mousedown', (): void => {
            const activeAnnotation = chart &&
                chart.navigationBindings &&
                chart.navigationBindings.activeAnnotation;

            if (activeAnnotation) {
                activeAnnotation.cancelClick = true;

                const unbind = addEvent(H.doc, 'click', (): void => {
                    setTimeout((): void => {
                        activeAnnotation.cancelClick = false;
                    }, 0);
                    unbind();
                });
            }
        });

        this.lang = this.getLangpack();
        this.iconsURL = iconsURL;

        // add close button
        this.addCloseBtn();
    },
    /**
     * Create HTML element and attach click event (close popup).
     * @private
     */
    addCloseBtn: function (): void {
        let _self = this,
            closeBtn: HTMLDOMElement;

        const iconsURL = this.iconsURL;

        // create close popup btn
        closeBtn = createElement(DIV, {
            className: PREFIX + 'popup-close'
        }, null as any, this.container);

        closeBtn.style['background-image' as any] = 'url(' +
                (
                    iconsURL.match(/png|svg|jpeg|jpg|gif/ig) ?
                        iconsURL : iconsURL + 'close.svg'
                ) + ')';

        ['click', 'touchstart'].forEach(function (eventName: string): void {
            addEvent(closeBtn, eventName, function (): void {
                if (_self.chart) {
                    fireEvent(_self.chart.navigationBindings, 'closePopup');
                } else {
                    _self.closePopup();
                }
            });
        });
    },
    /**
     * Create two columns (divs) in HTML.
     * @private
     * @param {Highcharts.HTMLDOMElement} container
     * Container of columns
     * @return {Highcharts.Dictionary<Highcharts.HTMLDOMElement>}
     * Reference to two HTML columns (lhsCol, rhsCol)
     */
    addColsContainer: function (
        container: HTMLDOMElement
    ): Record<string, HTMLDOMElement> {
        let rhsCol,
            lhsCol;

        // left column
        lhsCol = createElement(DIV, {
            className: PREFIX + 'popup-lhs-col'
        }, null as any, container);

        // right column
        rhsCol = createElement(DIV, {
            className: PREFIX + 'popup-rhs-col'
        }, null as any, container);

        // wrapper content
        createElement(DIV, {
            className: PREFIX + 'popup-rhs-col-wrapper'
        }, null as any, rhsCol);

        return {
            lhsCol: lhsCol,
            rhsCol: rhsCol
        };
    },
    /**
     * Create input with label.
     * @private
     * @param {string} option
     * Chain of fields i.e params.styles.fontSize
     * @param {string} type
     * Indicator type
     * @param {Highhcharts.HTMLDOMElement}
     * Container where elements should be added
     * @param {string} value
     * Default value of input i.e period value is 14, extracted from
     * defaultOptions (ADD mode) or series options (EDIT mode)
     */
    addInput: function (
        this: Highcharts.Popup,
        option: string,
        type: string,
        parentDiv: HTMLDOMElement,
        value: string
    ): void {
        const optionParamList = option.split('.'),
            optionName = optionParamList[optionParamList.length - 1],
            lang = this.lang,
            inputName = PREFIX + type + '-' + optionName;

        if (!inputName.match(indexFilter)) {
            // add label
            createElement(
                LABEL, {
                    htmlFor: inputName
                },
                void 0,
                parentDiv
            ).appendChild(
                doc.createTextNode(lang[optionName] || optionName)
            );
        }

        // add input
        if (value !== '') {

            createElement(
                INPUT,
                {
                    name: inputName,
                    value: value[0],
                    type: value[1],
                    className: PREFIX + 'popup-field'
                },
                void 0,
                parentDiv
            ).setAttribute(PREFIX + 'data-name', option);
        }
    },
    /**
     * Create button.
     * @private
     * @param {Highcharts.HTMLDOMElement} parentDiv
     * Container where elements should be added
     * @param {string} label
     * Text placed as button label
     * @param {string} type
     * add | edit | remove
     * @param {Function} callback
     * On click callback
     * @param {Highcharts.HTMLDOMElement} fieldsDiv
     * Container where inputs are generated
     * @return {Highcharts.HTMLDOMElement}
     * HTML button
     */
    addButton: function (
        parentDiv: HTMLDOMElement,
        label: string,
        type: string,
        callback: Function,
        fieldsDiv: HTMLDOMElement
    ): HTMLDOMElement {
        let _self = this,
            closePopup = this.closePopup,
            getFields = this.getFields,
            button: HTMLDOMElement;

        button = createElement(BUTTON, void 0, void 0, parentDiv);
        button.appendChild(doc.createTextNode(label));

        ['click', 'touchstart'].forEach(function (eventName: string): void {
            addEvent(button, eventName, function (): void {
                closePopup.call(_self);

                return callback(
                    getFields(fieldsDiv, type)
                );
            });
        });

        return button;
    },
    /**
     * Get values from all inputs and selections then create JSON.
     *
     * @private
     *
     * @param {Highcharts.HTMLDOMElement} parentDiv
     *        The container where inputs and selections are created.
     *
     * @param {string} type
     *         Type of the popup bookmark (add|edit|remove).
     *
     * @return {Highcharts.PopupFieldsObject}
     */
    getFields: function (
        parentDiv: HTMLDOMElement,
        type: string
    ): Highcharts.PopupFieldsObject {
        const inputList = Array.prototype.slice.call(parentDiv.querySelectorAll(INPUT)),
            selectList = Array.prototype.slice.call(parentDiv.querySelectorAll(SELECT)),
            optionSeries = '#' + PREFIX + 'select-series > option:checked',
            optionVolume = '#' + PREFIX + 'select-volume > option:checked',
            linkedTo = parentDiv.querySelectorAll(optionSeries)[0],
            volumeTo = parentDiv.querySelectorAll(optionVolume)[0];
        let fieldsOutput: Highcharts.PopupFieldsObject;

        fieldsOutput = {
            actionType: type,
            linkedTo: linkedTo && linkedTo.getAttribute('value') || '',
            fields: { }
        };

        inputList.forEach(function (input: HTMLInputElement): void {
            const param = input.getAttribute(PREFIX + 'data-name'),
                seriesId = input.getAttribute(PREFIX + 'data-series-id');

            // params
            if (seriesId) {
                fieldsOutput.seriesId = input.value;
            } else if (param) {
                fieldsOutput.fields[param] = input.value;
            } else {
                // type like sma / ema
                fieldsOutput.type = input.value;
            }
        });

        selectList.forEach(function (select: HTMLInputElement): void {
            const id = select.id;

            // Get inputs only for the parameters, not for series and volume.
            if (id !== PREFIX + 'select-series' && id !== PREFIX + 'select-volume') {
                const parameter = id.split('highcharts-select-')[1];

                fieldsOutput.fields[parameter] = select.value;
            }
        });

        if (volumeTo) {
            fieldsOutput.fields['params.volumeSeriesID'] = volumeTo.getAttribute('value') || '';
        }

        return fieldsOutput;
    },
    /**
     * Reset content of the current popup and show.
     * @private
     */
    showPopup: function (): void {

        const popupDiv = this.container,
            toolbarClass = PREFIX + 'annotation-toolbar',
            popupCloseBtn = popupDiv
                .querySelectorAll('.' + PREFIX + 'popup-close')[0];

        this.formType = void 0;

        // reset content
        popupDiv.innerHTML = '';

        // reset toolbar styles if exists
        if (popupDiv.className.indexOf(toolbarClass) >= 0) {
            popupDiv.classList.remove(toolbarClass);

            // reset toolbar inline styles
            popupDiv.removeAttribute('style');
        }

        // add close button
        popupDiv.appendChild(popupCloseBtn);
        popupDiv.style.display = 'block';
        popupDiv.style.height = '';
    },
    /**
     * Hide popup.
     * @private
     */
    closePopup: function (): void {
        const container = pick(
            this.popup && this.popup.container,
            this.container
        );
        container.style.display = 'none';
    },
    /**
     * Create content and show popup.
     * @private
     * @param {string} - type of popup i.e indicators
     * @param {Highcharts.Chart} - chart
     * @param {Highcharts.AnnotationsOptions} - options
     * @param {Function} - on click callback
     */
    showForm: function (
        type: string,
        chart: Highcharts.AnnotationChart,
        options: Highcharts.AnnotationsOptions,
        callback: Function
    ): void {

        if (!chart) {
            return;
        }

        this.popup = chart.navigationBindings.popup;

        // show blank popup
        this.showPopup();

        // indicator form
        if (type === 'indicators') {
            this.indicators.addForm.call(this, chart, options, callback);
        }

        // annotation small toolbar
        if (type === 'annotation-toolbar') {
            this.annotations.addToolbar.call(this, chart, options, callback);
        }

        // annotation edit form
        if (type === 'annotation-edit') {
            this.annotations.addForm.call(this, chart, options, callback);
        }

        // flags form - add / edit
        if (type === 'flag') {
            this.annotations.addForm.call(this, chart, options, callback, true);
        }

        this.formType = type;

        // Explicit height is needed to make inner elements scrollable
        this.container.style.height = this.container.offsetHeight + 'px';
    },
    /**
     * Return lang definitions for popup.
     * @private
     * @return {Highcharts.Dictionary<string>} - elements translations.
     */
    getLangpack: function (this: Highcharts.Popup): Record<string, string> {
        return (getOptions().lang as any).navigation.popup;
    },
    annotations: {
        /**
         * Create annotation simple form. It contains two buttons
         * (edit / remove) and text label.
         * @private
         * @param {Highcharts.Chart} - chart
         * @param {Highcharts.AnnotationsOptions} - options
         * @param {Function} - on click callback
         */
        addToolbar: function (
            this: Highcharts.Popup,
            chart: Highcharts.AnnotationChart,
            options: Highcharts.AnnotationsOptions,
            callback: Function
        ): void {
            let _self = this,
                lang = this.lang,
                popupDiv = this.popup.container,
                showForm = this.showForm,
                toolbarClass = PREFIX + 'annotation-toolbar',
                button;

            // set small size
            if (popupDiv.className.indexOf(toolbarClass) === -1) {
                popupDiv.className += ' ' + toolbarClass;
            }

            // set position
            if (chart) {
                popupDiv.style.top = chart.plotTop + 10 + 'px';
            }

            // create label
            createElement(SPAN, void 0, void 0, popupDiv).appendChild(
                doc.createTextNode(pick(
                    // Advanced annotations:
                    lang[options.langKey as any] || options.langKey,
                    // Basic shapes:
                    options.shapes && options.shapes[0].type
                ))
            );

            // add buttons
            button = this.addButton(
                popupDiv,
                lang.removeButton || 'remove',
                'remove',
                callback,
                popupDiv
            );

            button.className += ' ' + PREFIX + 'annotation-remove-button';
            button.style['background-image' as any] = 'url(' +
                this.iconsURL + 'destroy.svg)';

            button = this.addButton(
                popupDiv,
                lang.editButton || 'edit',
                'edit',
                function (): void {
                    showForm.call(
                        _self,
                        'annotation-edit',
                        chart,
                        options,
                        callback
                    );
                },
                popupDiv
            );

            button.className += ' ' + PREFIX + 'annotation-edit-button';
            button.style['background-image' as any] = 'url(' +
                this.iconsURL + 'edit.svg)';

        },
        /**
         * Create annotation simple form.
         * It contains fields with param names.
         * @private
         * @param {Highcharts.Chart} chart
         * Chart
         * @param {Object} options
         * Options
         * @param {Function} callback
         * On click callback
         * @param {boolean} [isInit]
         * If it is a form declared for init annotation
         */
        addForm: function (
            this: Highcharts.Popup,
            chart: Highcharts.AnnotationChart,
            options: Highcharts.AnnotationsOptions,
            callback: Function,
            isInit?: boolean
        ): void {
            let popupDiv = this.popup.container,
                lang = this.lang,
                bottomRow,
                lhsCol;

            if (!chart) {
                return;
            }

            // create title of annotations
            lhsCol = createElement('h2', {
                className: PREFIX + 'popup-main-title'
            }, void 0, popupDiv);
            lhsCol.appendChild(
                doc.createTextNode(
                    lang[options.langKey as any] || options.langKey || ''
                )
            );

            // left column
            lhsCol = createElement(DIV, {
                className: PREFIX + 'popup-lhs-col ' + PREFIX + 'popup-lhs-full'
            }, null as any, popupDiv);

            bottomRow = createElement(DIV, {
                className: PREFIX + 'popup-bottom-row'
            }, null as any, popupDiv);

            this.annotations.addFormFields.call(
                this,
                lhsCol,
                chart,
                '',
                options,
                [],
                true
            );

            this.addButton(
                bottomRow,
                isInit ?
                    (lang.addButton || 'add') :
                    (lang.saveButton || 'save'),
                isInit ? 'add' : 'save',
                callback,
                popupDiv
            );
        },
        /**
         * Create annotation's form fields.
         * @private
         * @param {Highcharts.HTMLDOMElement} parentDiv
         * Div where inputs are placed
         * @param {Highcharts.Chart} chart
         * Chart
         * @param {string} parentNode
         * Name of parent to create chain of names
         * @param {Highcharts.AnnotationsOptions} options
         * Options
         * @param {Array<unknown>} storage
         * Array where all items are stored
         * @param {boolean} [isRoot]
         * Recursive flag for root
         */
        addFormFields: function (
            this: Highcharts.Popup,
            parentDiv: HTMLDOMElement,
            chart: Highcharts.AnnotationChart,
            parentNode: string,
            options: Highcharts.AnnotationsOptions,
            storage: Array<unknown>,
            isRoot?: boolean
        ): void {
            let _self = this,
                addFormFields = this.annotations.addFormFields,
                addInput = this.addInput,
                lang = this.lang,
                parentFullName,
                titleName;

            if (!chart) {
                return;
            }

            objectEach(options, function (value, option: string): void {

                // create name like params.styles.fontSize
                parentFullName = parentNode !== '' ?
                    parentNode + '.' + option : option;

                if (isObject(value)) {
                    if (
                        // value is object of options
                        !isArray(value) ||
                        // array of objects with params. i.e labels in Fibonacci
                        (isArray(value) && isObject(value[0]))
                    ) {
                        titleName = lang[option] || option;

                        if (!titleName.match(indexFilter)) {
                            storage.push([
                                true,
                                titleName,
                                parentDiv
                            ]);
                        }

                        addFormFields.call(
                            _self,
                            parentDiv,
                            chart,
                            parentFullName,
                            value as any,
                            storage,
                            false
                        );
                    } else {
                        storage.push([
                            _self,
                            parentFullName,
                            'annotation',
                            parentDiv,
                            value
                        ]);
                    }
                }
            });

            if (isRoot) {
                stableSort(storage, function (a: any): number {
                    return a[1].match(/format/g) ? -1 : 1;
                });

                if (isFirefox) {
                    storage.reverse(); // (#14691)
                }

                storage.forEach(function (genInput): void {
                    if ((genInput as any)[0] === true) {
                        createElement(
                            SPAN, {
                                className: PREFIX + 'annotation-title'
                            },
                            void 0,
                            (genInput as any)[2]
                        ).appendChild(doc.createTextNode(
                            (genInput as any)[1]
                        ));

                    } else {
                        addInput.apply((genInput as any)[0], (genInput as any).splice(1));
                    }
                });
            }
        }
    },
    indicators: {
        /**
         * Create indicator's form. It contains two tabs (ADD and EDIT) with
         * content.
         * @private
         */
        addForm: function (
            this: Highcharts.Popup,
            chart: Highcharts.AnnotationChart,
            _options: Highcharts.AnnotationsOptions,
            callback: Function
        ): void {

            let tabsContainers,
                indicators = this.indicators,
                lang = this.lang,
                buttonParentDiv;

            if (!chart) {
                return;
            }

            // add tabs
            this.tabs.init.call(this, chart);

            // get all tabs content divs
            tabsContainers = this.popup.container
                .querySelectorAll('.' + PREFIX + 'tab-item-content');

            // ADD tab
            this.addColsContainer(tabsContainers[0] as any);
            indicators.addIndicatorList.call(
                this,
                chart,
                tabsContainers[0] as any,
                'add'
            );

            buttonParentDiv = tabsContainers[0]
                .querySelectorAll('.' + PREFIX + 'popup-rhs-col')[0];

            this.addButton(
                buttonParentDiv as any,
                lang.addButton || 'add',
                'add',
                callback,
                buttonParentDiv as any
            );

            // EDIT tab
            this.addColsContainer(tabsContainers[1] as any);
            indicators.addIndicatorList.call(
                this,
                chart,
                tabsContainers[1] as any,
                'edit'
            );

            buttonParentDiv = tabsContainers[1]
                .querySelectorAll('.' + PREFIX + 'popup-rhs-col')[0];

            this.addButton(
                buttonParentDiv as any,
                lang.saveButton || 'save',
                'edit',
                callback,
                buttonParentDiv as any
            );
            this.addButton(
                buttonParentDiv as any,
                lang.removeButton || 'remove',
                'remove',
                callback,
                buttonParentDiv as any
            );
        },
        /**
         * Create HTML list of all indicators (ADD mode) or added indicators
         * (EDIT mode).
         * @private
         */
        addIndicatorList: function (
            this: Highcharts.Popup,
            chart: Highcharts.AnnotationChart,
            parentDiv: HTMLDOMElement,
            listType: string
        ): void {
            let _self = this,
                lhsCol = parentDiv.querySelectorAll('.' + PREFIX + 'popup-lhs-col')[0],
                rhsCol = parentDiv.querySelectorAll('.' + PREFIX + 'popup-rhs-col')[0],
                isEdit = listType === 'edit',
                series = (
                    isEdit ?
                        chart.series : // EDIT mode
                        chart.options.plotOptions // ADD mode
                ),
                addFormFields = this.indicators.addFormFields,
                rhsColWrapper: Element,
                indicatorList: HTMLDOMElement,
                item: HTMLDOMElement;

            if (!chart) {
                return;
            }

            // create wrapper for list
            indicatorList = createElement(UL, {
                className: PREFIX + 'indicator-list'
            }, null as any, lhsCol as any);

            rhsColWrapper = rhsCol
                .querySelectorAll('.' + PREFIX + 'popup-rhs-col-wrapper')[0];

            objectEach(series, function (
                serie: (Series|SeriesTypePlotOptions),
                value: string
            ): void {
                const seriesOptions = serie.options;

                if (
                    (serie as any).params ||
                    seriesOptions && (seriesOptions as any).params
                ) {

                    const indicatorNameType = _self.indicators.getNameType(serie as any, value),
                        indicatorType = indicatorNameType.type;

                    item = createElement(LI, {
                        className: PREFIX + 'indicator-list'
                    }, void 0, indicatorList);
                    item.appendChild(doc.createTextNode(
                        indicatorNameType.name
                    ));

                    ['click', 'touchstart'].forEach(function (eventName: string): void {
                        addEvent(item, eventName, function (): void {

                            addFormFields.call(
                                _self,
                                chart,
                                isEdit ? serie : (series as any)[indicatorType],
                                indicatorNameType.type,
                                rhsColWrapper as any
                            );

                            // add hidden input with series.id
                            if (isEdit && serie.options) {
                                createElement(INPUT, {
                                    type: 'hidden',
                                    name: PREFIX + 'id-' + indicatorType,
                                    value: (serie as any).options.id
                                }, null as any, rhsColWrapper as any)
                                    .setAttribute(
                                        PREFIX + 'data-series-id',
                                        (serie as any).options.id
                                    );
                            }
                        });
                    });
                }
            });

            // select first item from the list
            if (indicatorList.childNodes.length > 0) {
                (indicatorList.childNodes[0] as any).click();
            }
        },
        /**
         * Add selection HTML element and its' label.
         *
         * @private
         *
         * @param {string} indicatorType
         *        Type of the indicator i.e. sma, ema...
         *
         * @param {string} [optionName]
         *        Name of the option into which selection is being added.
         *
         * @param {HTMLDOMElement} [parentDiv]
         *        HTML parent element.
         *
         * @return {HTMLSelectElement}
         */
        addSelection: function (
            this: Highcharts.Popup,
            indicatorType: string,
            optionName: string,
            parentDiv: HTMLDOMElement
        ): HTMLSelectElement {
            const optionParamList = optionName.split('.'),
                labelText = optionParamList[optionParamList.length - 1];
            let selectName = PREFIX + optionName + '-type-' + indicatorType,
                lang = this.lang,
                selectBox: HTMLSelectElement;

            // Add a label for the selection box.
            createElement(
                LABEL, {
                    htmlFor: selectName
                },
                null as any,
                parentDiv
            ).appendChild(doc.createTextNode(
                lang[labelText] || optionName
            ));

            // Create a selection box.
            selectBox = createElement(
                SELECT,
                {
                    name: selectName,
                    className: PREFIX + 'popup-field',
                    id: PREFIX + 'select-' + optionName
                },
                null as any,
                parentDiv
            ) as HTMLSelectElement;

            return selectBox;
        },
        /**
         * Get and add selection options.
         *
         * @private
         *
         * @param {Highcharts.AnnotationChart} chart
         *        The chart object.
         *
         * @param {string} [optionName]
         *        Name of the option into which selection is being added.
         *
         * @param {HTMLSelectElement} [selectBox]
         *        HTML select box element to which the options are being added.
         *
         * @param {string|undefined} indicatorType
         *        Type of the indicator i.e. sma, ema...
         *
         * @param {string|undefined} parameterName
         *        Name of the parameter which should be applied.
         *
         * @param {string|undefined} selectedOption
         *        Default value in dropdown.
         *
         * @return {void}
         */
        addSelectionOptions: function (
            this: Highcharts.Popup,
            chart: Highcharts.AnnotationChart,
            optionName: string,
            selectBox: HTMLSelectElement,
            indicatorType?: string,
            parameterName?: string,
            selectedOption?: string
        ): void {
            const popup = this;

            // Get and apply selection options for the possible series.
            if (optionName === 'series' || optionName === 'volume') {
                // List all series which have id - mandatory for indicator.
                chart.series.forEach(function (series): void {
                    const seriesOptions = series.options;

                    if (
                        !(seriesOptions as any).params &&
                        seriesOptions.id &&
                        seriesOptions.id !== PREFIX + 'navigator-series'
                    ) {
                        createElement(
                            OPTION,
                            {
                                value: seriesOptions.id
                            },
                            void 0,
                            selectBox
                        ).appendChild(doc.createTextNode(
                            seriesOptions.name || seriesOptions.id
                        ));
                    }
                });
            } else if (indicatorType && parameterName) {
                // Get and apply options for the possible parameters.
                const dropdownKey = parameterName + '-' + indicatorType,
                    parameterOption = dropdownParameters[dropdownKey];

                parameterOption.forEach(function (element): void {
                    createElement(
                        OPTION,
                        {
                            value: element
                        },
                        void 0,
                        selectBox
                    ).appendChild(doc.createTextNode(element));
                });
            }

            // Add the default dropdown value if defined.
            if (defined(selectedOption)) {
                selectBox.value = selectedOption;
            }
        },
        /**
         * Extract full name and type of requested indicator.
         * @private
         * @param {Highcharts.Series} series
         * Series which name is needed. (EDIT mode - defaultOptions.series, ADD
         * mode - indicator series).
         * @param {string} - indicator type like: sma, ema, etc.
         * @return {Object} - series name and type like: sma, ema, etc.
         */
        getNameType: function (
            series: SMAIndicator,
            type: string
        ): Record<string, string> {
            let options = series.options,
                seriesTypes = H.seriesTypes,
                // add mode
                seriesName = seriesTypes[type] &&
                    (seriesTypes[type].prototype as any).nameBase || type.toUpperCase(),
                seriesType = type;

            // edit
            if (options && options.type) {
                seriesType = series.options.type as any;
                seriesName = series.name;
            }

            return {
                name: seriesName,
                type: seriesType
            };
        },
        /**
         * Create the selection box for the series,
         * add options and apply the default one.
         *
         * @private
         *
         * @param {string} indicatorType
         *        Type of the indicator i.e. sma, ema...
         *
         * @param {string} [optionName]
         *        Name of the option into which selection is being added.
         *
         * @param {Highcharts.AnnotationChart} chart
         *        The chart object.
         *
         * @param {HTMLDOMElement} [parentDiv]
         *        HTML parent element.
         *
         * @param {string|undefined} selectedOption
         *        Default value in dropdown.
         *
         * @return {void}
         */
        listAllSeries: function (
            this: Highcharts.Popup,
            indicatorType: string,
            optionName: string,
            chart: Highcharts.AnnotationChart,
            parentDiv: HTMLDOMElement,
<<<<<<< HEAD
=======
            currentSeries: SMAIndicator,
>>>>>>> f26b3c1a
            selectedOption?: string
        ): void {
            const popup = this,
                indicators = popup.indicators;

            // Won't work without the chart.
            if (!chart) {
                return;
            }

            // Add selection boxes.
            const selectBox = indicators.addSelection.call(popup, indicatorType, optionName, parentDiv);

<<<<<<< HEAD
            // Add possible dropdown options.
            indicators.addSelectionOptions.call(popup, chart, optionName, selectBox);
=======
            // select type
            selectBox = createElement(
                SELECT,
                {
                    name: selectName,
                    className: PREFIX + 'popup-field'
                },
                null as any,
                parentDiv
            ) as any;

            selectBox.setAttribute('id', PREFIX + 'select-' + optionName);

            // list all series which have id - mandatory for creating indicator
            chart.series.forEach(function (series): void {
                seriesOptions = series.options;

                if (
                    seriesOptions.id !== PREFIX + 'navigator-series' &&
                    seriesOptions.id !== (
                        currentSeries && currentSeries.options && currentSeries.options.id
                    )
                ) {
                    const seriesName = seriesOptions.name ||
                        (seriesOptions as any).params ? series.name : seriesOptions.id || '';

                    if (
                        !defined(selectedOption) &&
                        optionName === 'volume' &&
                        series.type === 'column'
                    ) {
                        selectedOption = seriesOptions.id;
                    }

                    createElement(
                        OPTION,
                        {
                            value: seriesOptions.id
                        },
                        null as any,
                        selectBox
                    ).appendChild(doc.createTextNode(seriesName));
                }
            });
>>>>>>> f26b3c1a

            // Add the default dropdown value if defined.
            if (defined(selectedOption)) {
                selectBox.value = selectedOption;
            }
        },
        /**
         * Create typical inputs for chosen indicator. Fields are extracted from
         * defaultOptions (ADD mode) or current indicator (ADD mode). Two extra
         * fields are added:
         * - hidden input - contains indicator type (required for callback)
         * - select - list of series which can be linked with indicator
         * @private
         * @param {Highcharts.Chart} chart
         * Chart
         * @param {Highcharts.Series} series
         * Indicator
         * @param {string} seriesType
         * Indicator type like: sma, ema, etc.
         * @param {Highcharts.HTMLDOMElement} rhsColWrapper
         * Element where created HTML list is added
         */
        addFormFields: function (
            this: Highcharts.Popup,
            chart: Highcharts.AnnotationChart,
            series: SMAIndicator,
            seriesType: string,
            rhsColWrapper: HTMLDOMElement
        ): void {
            const fields = (series as any).params || series.options.params,
                getNameType = this.indicators.getNameType;

            // reset current content
            rhsColWrapper.innerHTML = '';

            // create title (indicator name in the right column)
            createElement(
                H3,
                {
                    className: PREFIX + 'indicator-title'
                },
                void 0,
                rhsColWrapper
            ).appendChild(
                doc.createTextNode(getNameType(series, seriesType).name)
            );

            // input type
            createElement(
                INPUT,
                {
                    type: 'hidden',
                    name: PREFIX + 'type-' + seriesType,
                    value: seriesType
                },
                null as any,
                rhsColWrapper
            );

            // list all series with id
            this.indicators.listAllSeries.call(
                this,
                seriesType,
                'series',
                chart,
                rhsColWrapper,
                series,
                series.linkedParent && series.linkedParent.options.id
            );

            if (fields.volumeSeriesID) {
                this.indicators.listAllSeries.call(
                    this,
                    seriesType,
                    'volume',
                    chart,
                    rhsColWrapper,
                    series,
                    series.linkedParent && fields.volumeSeriesID
                );
            }

            // add param fields
            this.indicators.addParamInputs.call(
                this,
                chart,
                'params',
                fields,
                seriesType,
                rhsColWrapper
            );
        },
        /**
         * Recurent function which lists all fields, from params object and
         * create them as inputs. Each input has unique `data-name` attribute,
         * which keeps chain of fields i.e params.styles.fontSize.
         * @private
         * @param {Highcharts.Chart} chart
         * Chart
         * @param {string} parentNode
         * Name of parent to create chain of names
         * @param {Highcharts.PopupFieldsDictionary<string>} fields
         * Params which are based for input create
         * @param {string} type
         * Indicator type like: sma, ema, etc.
         * @param {Highcharts.HTMLDOMElement} parentDiv
         * Element where created HTML list is added
         */
        addParamInputs: function (
            this: Highcharts.Popup,
            chart: Highcharts.AnnotationChart,
            parentNode: string,
            fields: Highcharts.PopupFieldsDictionary<string>,
            type: string,
            parentDiv: HTMLDOMElement
        ): void {
            const popup = this,
                indicators = popup.indicators;
            let addParamInputs = this.indicators.addParamInputs,
                addInput = this.addInput,
                parentFullName;

            if (!chart) {
                return;
            }

            objectEach(fields, function (value, fieldName): void {
                // create name like params.styles.fontSize
                parentFullName = parentNode + '.' + fieldName;

                if (
                    defined(value) && // skip if field is unnecessary, #15362
                    parentFullName
                ) {
                    if (isObject(value)) {
                        addInput.call( // (15733) 'Periods' has an arrayed value. Label must be created here.
                            popup,
                            parentFullName,
                            type,
                            parentDiv,
                            ''
                        );
                        addParamInputs.call(
                            popup,
                            chart,
                            parentFullName,
                            value as any,
                            type,
                            parentDiv
                        );
                    }

                    // If the option is listed in dropdown enum,
                    // add the selection box for it.
                    if (parentFullName in DropdownProperties) {
                        // Add selection boxes.
                        const selectBox = indicators.addSelection.call(
                            popup,
                            type,
                            parentFullName,
                            parentDiv
                        );

                        // Add possible dropdown options.
                        indicators.addSelectionOptions.call(
                            popup,
                            chart,
                            parentNode,
                            selectBox,
                            type,
                            fieldName,
                            value as any
                        );
                    } else if (
                        // Skip volume field which is created by addFormFields.
                        parentFullName !== 'params.volumeSeriesID' &&
                        !isArray(value) // Skip params declared in array.
                    ) {
                        addInput.call(
                            popup,
                            parentFullName,
                            type,
                            parentDiv,
                            [value, 'text'] as any // all inputs are text type
                        );
                    }
                }
            });
        },
        /**
         * Get amount of indicators added to chart.
         * @private
         * @return {number} - Amount of indicators
         */
        getAmount: function (this: Chart): number {
            let series = this.series,
                counter = 0;

            series.forEach(function (serie): void {
                const seriesOptions = serie.options;

                if (
                    (serie as any).params ||
                    seriesOptions && (seriesOptions as any).params
                ) {
                    counter++;
                }
            });

            return counter;
        }
    },
    tabs: {
        /**
         * Init tabs. Create tab menu items, tabs containers
         * @private
         * @param {Highcharts.Chart} chart
         * Reference to current chart
         */
        init: function (this: Highcharts.Popup, chart: Highcharts.AnnotationChart): void {
            let tabs = this.tabs,
                indicatorsCount = this.indicators.getAmount.call(chart),
                firstTab; // run by default

            if (!chart) {
                return;
            }

            // create menu items
            firstTab = tabs.addMenuItem.call(this, 'add');
            tabs.addMenuItem.call(this, 'edit', indicatorsCount);

            // create tabs containers
            (tabs.addContentItem as any).call(this, 'add');
            (tabs.addContentItem as any).call(this, 'edit');

            tabs.switchTabs.call(this, indicatorsCount);

            // activate first tab
            tabs.selectTab.call(this, firstTab, 0);
        },
        /**
         * Create tab menu item
         * @private
         * @param {string} tabName
         * `add` or `edit`
         * @param {number} [disableTab]
         * Disable tab when 0
         * @return {Highcharts.HTMLDOMElement}
         * Created HTML tab-menu element
         */
        addMenuItem: function (
            this: Highcharts.Popup,
            tabName: string,
            disableTab?: number
        ): HTMLDOMElement {
            let popupDiv = this.popup.container,
                className = PREFIX + 'tab-item',
                lang = this.lang,
                menuItem;

            if (disableTab === 0) {
                className += ' ' + PREFIX + 'tab-disabled';
            }

            // tab 1
            menuItem = createElement(
                SPAN,
                {
                    className
                },
                void 0,
                popupDiv
            );
            menuItem.appendChild(
                doc.createTextNode(lang[tabName + 'Button'] || tabName)
            );

            menuItem.setAttribute(PREFIX + 'data-tab-type', tabName);

            return menuItem;
        },
        /**
         * Create tab content
         * @private
         * @return {HTMLDOMElement} - created HTML tab-content element
         */
        addContentItem: function (this: Highcharts.Popup): HTMLDOMElement {
            const popupDiv = this.popup.container;

            return createElement(
                DIV,
                {
                    className: PREFIX + 'tab-item-content ' + PREFIX + 'no-mousewheel'// #12100
                },
                null as any,
                popupDiv
            );
        },
        /**
         * Add click event to each tab
         * @private
         * @param {number} disableTab
         * Disable tab when 0
         */
        switchTabs: function (this: Highcharts.Popup, disableTab: number): void {
            let _self = this,
                popupDiv = this.popup.container,
                tabs = popupDiv.querySelectorAll('.' + PREFIX + 'tab-item'),
                dataParam;

            tabs.forEach(function (tab: Element, i: number): void {

                dataParam = tab.getAttribute(PREFIX + 'data-tab-type');

                if (dataParam === 'edit' && disableTab === 0) {
                    return;
                }

                ['click', 'touchstart'].forEach(function (eventName: string): void {
                    addEvent(tab, eventName, function (): void {

                        // reset class on other elements
                        _self.tabs.deselectAll.call(_self);
                        _self.tabs.selectTab.call(_self, this, i);
                    });
                });
            });
        },
        /**
         * Set tab as visible
         * @private
         * @param {globals.Element} - current tab
         * @param {number} - Index of tab in menu
         */
        selectTab: function (this: Highcharts.Popup, tab: Element, index: number): void {
            const allTabs = this.popup.container
                .querySelectorAll('.' + PREFIX + 'tab-item-content');

            tab.className += ' ' + PREFIX + 'tab-item-active';
            allTabs[index].className += ' ' + PREFIX + 'tab-item-show';
        },
        /**
         * Set all tabs as invisible.
         * @private
         */
        deselectAll: function (this: Highcharts.Popup): void {
            let popupDiv = this.popup.container,
                tabs = popupDiv
                    .querySelectorAll('.' + PREFIX + 'tab-item'),
                tabsContent = popupDiv
                    .querySelectorAll('.' + PREFIX + 'tab-item-content'),
                i;

            for (i = 0; i < tabs.length; i++) {
                tabs[i].classList.remove(PREFIX + 'tab-item-active');
                tabsContent[i].classList.remove(PREFIX + 'tab-item-show');
            }
        }
    }
} as any;

addEvent(NavigationBindings, 'showPopup', function (
    this: NavigationBindings,
    config: Highcharts.PopupConfigObject
): void {
    if (!this.popup) {
        // Add popup to main container
        this.popup = new H.Popup(
            this.chart.container, (
                this.chart.options.navigation.iconsURL ||
                (
                    this.chart.options.stockTools &&
                    this.chart.options.stockTools.gui.iconsURL
                ) ||
                'https://code.highcharts.com/@product.version@/gfx/stock-icons/'
            ), this.chart
        );
    }

    this.popup.showForm(
        config.formType,
        this.chart,
        config.options,
        config.onSubmit
    );
});

addEvent(NavigationBindings, 'closePopup', function (this: NavigationBindings): void {
    if (this.popup) {
        this.popup.closePopup();
    }
});

export default H.Popup;<|MERGE_RESOLUTION|>--- conflicted
+++ resolved
@@ -133,7 +133,8 @@
                 selectBox: HTMLSelectElement,
                 indicatorType?: string,
                 paramterName?: string,
-                selectedOption?: string
+                selectedOption?: string,
+                currentSeries?: SMAIndicator
             ): HTMLSelectElement;
             addFormFields(
                 this: Popup,
@@ -159,13 +160,8 @@
                 optionName: string,
                 chart: AnnotationChart,
                 parentDiv: HTMLDOMElement,
-<<<<<<< HEAD
-                selectedOption?: string
-=======
                 currentSeries: SMAIndicator,
                 selectedOption?: string
-
->>>>>>> f26b3c1a
             ): void;
         }
         interface PopupTabsObject {
@@ -1091,7 +1087,8 @@
             selectBox: HTMLSelectElement,
             indicatorType?: string,
             parameterName?: string,
-            selectedOption?: string
+            selectedOption?: string,
+            currentSeries?: SMAIndicator
         ): void {
             const popup = this;
 
@@ -1099,13 +1096,24 @@
             if (optionName === 'series' || optionName === 'volume') {
                 // List all series which have id - mandatory for indicator.
                 chart.series.forEach(function (series): void {
-                    const seriesOptions = series.options;
+                    const seriesOptions = series.options,
+                        seriesName = seriesOptions.name ||
+                        (seriesOptions as any).params ? series.name : seriesOptions.id || '';
 
                     if (
-                        !(seriesOptions as any).params &&
-                        seriesOptions.id &&
-                        seriesOptions.id !== PREFIX + 'navigator-series'
+                        seriesOptions.id !== PREFIX + 'navigator-series' &&
+                        seriesOptions.id !== (
+                            currentSeries && currentSeries.options && currentSeries.options.id
+                        )
                     ) {
+                        if (
+                            !defined(selectedOption) &&
+                            optionName === 'volume' &&
+                            series.type === 'column'
+                        ) {
+                            selectedOption = seriesOptions.id;
+                        }
+
                         createElement(
                             OPTION,
                             {
@@ -1113,9 +1121,7 @@
                             },
                             void 0,
                             selectBox
-                        ).appendChild(doc.createTextNode(
-                            seriesOptions.name || seriesOptions.id
-                        ));
+                        ).appendChild(doc.createTextNode(seriesName));
                     }
                 });
             } else if (indicatorType && parameterName) {
@@ -1200,10 +1206,7 @@
             optionName: string,
             chart: Highcharts.AnnotationChart,
             parentDiv: HTMLDOMElement,
-<<<<<<< HEAD
-=======
             currentSeries: SMAIndicator,
->>>>>>> f26b3c1a
             selectedOption?: string
         ): void {
             const popup = this,
@@ -1217,55 +1220,17 @@
             // Add selection boxes.
             const selectBox = indicators.addSelection.call(popup, indicatorType, optionName, parentDiv);
 
-<<<<<<< HEAD
             // Add possible dropdown options.
-            indicators.addSelectionOptions.call(popup, chart, optionName, selectBox);
-=======
-            // select type
-            selectBox = createElement(
-                SELECT,
-                {
-                    name: selectName,
-                    className: PREFIX + 'popup-field'
-                },
-                null as any,
-                parentDiv
-            ) as any;
-
-            selectBox.setAttribute('id', PREFIX + 'select-' + optionName);
-
-            // list all series which have id - mandatory for creating indicator
-            chart.series.forEach(function (series): void {
-                seriesOptions = series.options;
-
-                if (
-                    seriesOptions.id !== PREFIX + 'navigator-series' &&
-                    seriesOptions.id !== (
-                        currentSeries && currentSeries.options && currentSeries.options.id
-                    )
-                ) {
-                    const seriesName = seriesOptions.name ||
-                        (seriesOptions as any).params ? series.name : seriesOptions.id || '';
-
-                    if (
-                        !defined(selectedOption) &&
-                        optionName === 'volume' &&
-                        series.type === 'column'
-                    ) {
-                        selectedOption = seriesOptions.id;
-                    }
-
-                    createElement(
-                        OPTION,
-                        {
-                            value: seriesOptions.id
-                        },
-                        null as any,
-                        selectBox
-                    ).appendChild(doc.createTextNode(seriesName));
-                }
-            });
->>>>>>> f26b3c1a
+            indicators.addSelectionOptions.call(
+                popup,
+                chart,
+                optionName,
+                selectBox,
+                void 0,
+                void 0,
+                void 0,
+                currentSeries
+            );
 
             // Add the default dropdown value if defined.
             if (defined(selectedOption)) {
