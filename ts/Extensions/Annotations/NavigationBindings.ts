--- conflicted
+++ resolved
@@ -232,32 +232,10 @@
                         height: chart.inverted ? width : height
                     }
                 }
-<<<<<<< HEAD
             });
         }
     },
 
-    /**
-     * Get field type according to value
-     *
-     * @private
-     * @function Highcharts.NavigationBindingsUtilsObject.getFieldType
-     *
-     * @param {'boolean'|'number'|'string'} value
-     * Atomic type (one of: string, number, boolean)
-     *
-     * @return {'checkbox'|'number'|'text'}
-     * Field type (one of: text, number, checkbox)
-     */
-    getFieldType: function (value: ('boolean'|'number'|'string')): ('checkbox'|'number'|'text') {
-        return ({
-            'string': 'text',
-            'number': 'number',
-            'boolean': 'checkbox'
-        } as Record<string, ('checkbox'|'number'|'text')>)[
-            typeof value
-        ];
-    },
     /**
      * Returns the first xAxis or yAxis that was clicked with its value.
      *
@@ -287,10 +265,6 @@
                 // don't count navigator axis
                 !coord.axis.options.isInternal;
         })[0]; // If the axes overlap, return the first axis that was found.
-=======
-            }
-        });
->>>>>>> a55cae7d
     }
 };
 
