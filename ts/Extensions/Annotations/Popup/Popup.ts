--- conflicted
+++ resolved
@@ -162,12 +162,7 @@
         super(parentDiv, iconsURL);
 
         this.chart = chart;
-<<<<<<< HEAD
-        this.iconsURL = iconsURL;
         this.lang = (getOptions().lang.navigation || {}).popup as any || {};
-=======
-        this.lang = (getOptions().lang.navigation as any).popup;
->>>>>>> 9b296cae
 
         addEvent(this.container, 'mousedown', (): void => {
             const activeAnnotation = chart &&
