--- conflicted
+++ resolved
@@ -384,15 +384,9 @@
     this: Series,
     proceed: Function
 ): void {
-
-<<<<<<< HEAD
-    var series = this,
-        dataToMeasure = this.options.data;
-=======
-    let series = this,
-        dataToMeasure = this.options.data,
-        firstPoint: (PointOptions|PointShortOptions);
->>>>>>> e06cb2fe
+    const series = this;
+
+    let dataToMeasure = this.options.data;
 
     /**
      * Used twice in this function, first on this.options.data, the second
