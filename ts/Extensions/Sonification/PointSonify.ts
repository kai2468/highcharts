/* *
 *
 *  (c) 2009-2021 Øystein Moseng
 *
 *  Code for sonifying single points.
 *
 *  License: www.highcharts.com/license
 *
 *  !!!!!!! SOURCE GETS TRANSPILED BY TYPESCRIPT. EDIT TS FILE ONLY. !!!!!!!
 *
 * */

'use strict';

/* *
 *
 *  Imports
 *
 * */

import type Point from '../../Core/Series/Point';
import type RangeSelector from '../../Extensions/RangeSelector';
import type SeriesSonify from './SeriesSonify';
import type SignalHandler from './SignalHandler';

import Instrument from './Instrument.js';
import U from '../../Core/Utilities.js';
const {
    error,
    merge,
    pick
} = U;
import SU from './SonificationUtilities.js';

/* *
 *
 *  Declarations
 *
 * */

declare module '../../Core/Series/PointLike' {
    interface PointLike {
        cancelSonify?(fadeOut?: boolean): void;
        sonify?(options: PointSonify.Options): void;
    }
}

/* *
 *
 *  Constants
 *
 * */

const composedClasses: Array<Function> = [];

// Defaults for the instrument options
// NOTE: Also change defaults in Highcharts.PointInstrumentOptionsObject if
//       making changes here.
const defaultInstrumentOptions: PointSonify.PointInstrumentOptions = {
    minDuration: 20,
    maxDuration: 2000,
    minVolume: 0.1,
    maxVolume: 1,
    minPan: -1,
    maxPan: 1,
    minFrequency: 220,
    maxFrequency: 2200
};

/* eslint-disable valid-jsdoc */

/* *
 *
 *  Composition
 *
 * */

/**
 * @private
 */

namespace PointSonify {

    /* *
     *
     * Declarations
     *
     * */

    export declare class Composition extends Point {
        series: SeriesSonify.Composition;
        sonification: SonificationStateObject;
        cancelSonify(fadeOut?: boolean): void;
        sonify(options: Options): void;
    }

    export interface Options {
        dataExtremes?: Record<string, RangeSelector.RangeObject>;
        instruments: Array<PointInstrument>;
        onEnd?: Function;
        masterVolume?: number;
    }

    export interface PointInstrument {
        instrument: (string|Instrument);
        instrumentMapping: PointInstrumentMapping;
        instrumentOptions?: Partial<PointInstrumentOptions>;
        onEnd?: Function;
    }

    export interface PointInstrumentMapping {
        [key: string]: (number|string|Function);
        duration: (number|string|Function);
        frequency: (number|string|Function);
        pan: (number|string|Function);
        volume: (number|string|Function);
    }

    export interface PointInstrumentOptions {
        maxDuration: number;
        minDuration: number;
        maxFrequency: number;
        minFrequency: number;
        maxPan: number;
        minPan: number;
        maxVolume: number;
        minVolume: number;
    }

    export interface SonificationStateObject {
        currentlyPlayingPoint?: Composition;
        instrumentsPlaying?: Record<string, Instrument>;
        signalHandler?: SignalHandler;
    }

    /* *
     *
     *  Functions
     *
     * */

    /**
     * Extends the axis with ordinal support.
     *
     * @private
     *
     * @param PointClass
     * Point class to extend.
     */
    export function compose<T extends typeof Point>(
        PointClass: T
    ): (typeof Composition&T) {

        if (composedClasses.indexOf(PointClass) === -1) {
            composedClasses.push(PointClass);

            const pointProto = PointClass.prototype as Composition;

            pointProto.sonify = pointSonify;
            pointProto.cancelSonify = pointCancelSonify;

        }
        return PointClass as (typeof Composition&T);
    }

    /**
     * Sonify a single point.
     *
     * @sample highcharts/sonification/point-basic/
     *         Click on points to sonify
     * @sample highcharts/sonification/point-advanced/
     *         Sonify bubbles
     *
     * @requires module:modules/sonification
     *
     * @function Highcharts.Point#sonify
     *
     * @param {Highcharts.PointSonifyOptionsObject} options
     * Options for the sonification of the point.
     */
    function pointSonify(
        this: Composition,
        options: Options
    ): void {
        const point = this,
            chart = point.series.chart,
            masterVolume = pick(
                options.masterVolume,
                chart.options.sonification &&
                chart.options.sonification.masterVolume
            ),
            dataExtremes = options.dataExtremes || {},
            // Get the value to pass to instrument.play from the mapping value
            // passed in.
            getMappingValue = function (
                value: (number|string|Function),
                makeFunction: boolean,
                allowedExtremes: RangeSelector.RangeObject
            ): (number|Function) {
                // Function. Return new function if we try to use callback,
                // otherwise call it now and return result.
                if (typeof value === 'function') {
                    return makeFunction ?
                        function (time: any): any {
                            return value(point, dataExtremes, time);
                        } :
                        value(point, dataExtremes);
                }
                // String, this is a data prop. Potentially with negative
                // polarity.
                if (typeof value === 'string') {
                    const hasInvertedPolarity = value.charAt(0) === '-';
<<<<<<< HEAD
                    const dataProp = hasInvertedPolarity ? value.slice(1) : value;
=======
                    const dataProp = hasInvertedPolarity ?
                        value.slice(1) : value;
>>>>>>> e88cb766
                    const pointValue = pick(
                        (point as any)[dataProp],
                        (point.options as any)[dataProp]
                    );

                    // Find data extremes if we don't have them
                    dataExtremes[dataProp] = dataExtremes[dataProp] ||
                        SU.calculateDataExtremes(
                            point.series.chart, dataProp
                        );

                    // Find the value
                    return SU.virtualAxisTranslate(
                        pointValue,
                        dataExtremes[dataProp],
                        allowedExtremes,
                        hasInvertedPolarity
                    );
                }
                // Fixed number or something else weird, just use that
                return value;
            };

        // Register playing point on chart
        chart.sonification.currentlyPlayingPoint = point;

        // Keep track of instruments playing
        point.sonification = point.sonification || {};
        point.sonification.instrumentsPlaying =
            point.sonification.instrumentsPlaying || {};

        // Register signal handler for the point
        const signalHandler = point.sonification.signalHandler =
            point.sonification.signalHandler ||
            new SU.SignalHandler(['onEnd']);

        signalHandler.clearSignalCallbacks();
        signalHandler.registerSignalCallbacks({ onEnd: options.onEnd });

        // If we have a null point or invisible point, just return
        if (point.isNull || !point.visible || !point.series.visible) {
            signalHandler.emitSignal('onEnd');
            return;
        }

        // Go through instruments and play them
        options.instruments.forEach(function (
            instrumentDefinition: PointInstrument
        ): void {
            const instrument = (
                    typeof instrumentDefinition.instrument === 'string'
                ) ?
                    Instrument.definitions[instrumentDefinition.instrument] :
                    instrumentDefinition.instrument,
                mapping = instrumentDefinition.instrumentMapping || {},
                extremes = merge(
                    defaultInstrumentOptions,
                    instrumentDefinition.instrumentOptions
                ),
                id = instrument.id,
                onEnd = function (this: any, cancelled?: boolean): void {
                    // Instrument on end
                    if (instrumentDefinition.onEnd) {
                        instrumentDefinition.onEnd.apply(this, arguments);
                    }

                    // Remove currently playing point reference on chart
                    if (
                        chart.sonification &&
                        chart.sonification.currentlyPlayingPoint
                    ) {
                        delete chart.sonification.currentlyPlayingPoint;
                    }

                    // Remove reference from instruments playing
                    if (
                        point.sonification &&
                        point.sonification.instrumentsPlaying
                    ) {
                        delete point.sonification.instrumentsPlaying[id];

                        // This was the last instrument?
                        if (
                            !Object.keys(
                                point.sonification.instrumentsPlaying
                            ).length
                        ) {
                            signalHandler.emitSignal('onEnd', cancelled);
                        }
                    }
                };

            // Play the note on the instrument
            if (instrument && instrument.play) {
                if (typeof masterVolume !== 'undefined') {
                    instrument.setMasterVolume(masterVolume);
                }

                (point.sonification.instrumentsPlaying as any)[instrument.id] =
                    instrument;
                instrument.play({
                    frequency: getMappingValue(
                        mapping.frequency,
                        true,
                        {
                            min: extremes.minFrequency,
                            max: extremes.maxFrequency
                        }
                    ),
                    duration: getMappingValue(
                        mapping.duration,
                        false,
                        { min: extremes.minDuration, max: extremes.maxDuration }
                    ) as any,
                    pan: getMappingValue(
                        mapping.pan,
                        true,
                        { min: extremes.minPan, max: extremes.maxPan }
                    ),
                    volume: getMappingValue(
                        mapping.volume,
                        true,
                        { min: extremes.minVolume, max: extremes.maxVolume }
                    ),
                    onEnd: onEnd,
                    minFrequency: extremes.minFrequency,
                    maxFrequency: extremes.maxFrequency
                });
            } else {
                error(30);
            }
        });
    }

    /**
     * Cancel sonification of a point. Calls onEnd functions.
     *
     * @requires module:modules/sonification
     *
     * @function Highcharts.Point#cancelSonify
     *
     * @param {boolean} [fadeOut=false]
     *        Whether or not to fade out as we stop. If false, the points are
     *        cancelled synchronously.
     *
     */
    function pointCancelSonify(
        this: Composition,
        fadeOut?: boolean
    ): void {
        const playing = (
                this.sonification && this.sonification.instrumentsPlaying
            ),
            instrIds = playing && Object.keys(playing);

        if (instrIds && instrIds.length) {
            instrIds.forEach(function (instr: string): void {
                (playing as any)[instr].stop(!fadeOut, null, 'cancelled');
            });
            this.sonification.instrumentsPlaying = {};
            (this.sonification.signalHandler as any).emitSignal(
                'onEnd', 'cancelled'
            );
        }
    }
}

/* *
 *
 *  Default Export
 *
 * */

export default PointSonify;

/* *
 *
 *  API Declarations
 *
 * */

/**
 * Define the parameter mapping for an instrument.
 *
 * @requires module:modules/sonification
 *
 * @interface Highcharts.PointInstrumentMappingObject
 *//**
 * Define the volume of the instrument. This can be a string with a data
 * property name, e.g. `'y'`, in which case this data property is used to define
 * the volume relative to the `y`-values of the other points. A higher `y` value
 * would then result in a higher volume. Alternatively, `'-y'` can be used,
 * which inverts the polarity, so that a higher `y` value results in a lower
 * volume. This option can also be a fixed number or a function. If it is a
 * function, this function is called in regular intervals while the note is
 * playing. It receives three arguments: The point, the dataExtremes, and the
 * current relative time - where 0 is the beginning of the note and 1 is the
 * end. The function should return the volume of the note as a number between
 * 0 and 1.
 * @name Highcharts.PointInstrumentMappingObject#volume
 * @type {string|number|Function}
 *//**
 * Define the duration of the notes for this instrument. This can be a string
 * with a data property name, e.g. `'y'`, in which case this data property is
 * used to define the duration relative to the `y`-values of the other points. A
 * higher `y` value would then result in a longer duration. Alternatively,
 * `'-y'` can be used, in which case the polarity is inverted, and a higher
 * `y` value would result in a shorter duration. This option can also be a
 * fixed number or a function. If it is a function, this function is called
 * once before the note starts playing, and should return the duration in
 * milliseconds. It receives two arguments: The point, and the dataExtremes.
 * @name Highcharts.PointInstrumentMappingObject#duration
 * @type {string|number|Function}
 *//**
 * Define the panning of the instrument. This can be a string with a data
 * property name, e.g. `'x'`, in which case this data property is used to define
 * the panning relative to the `x`-values of the other points. A higher `x`
 * value would then result in a higher panning value (panned further to the
 * right). Alternatively, `'-x'` can be used, in which case the polarity is
 * inverted, and a higher `x` value would result in a lower panning value
 * (panned further to the left). This option can also be a fixed number or a
 * function. If it is a function, this function is called in regular intervals
 * while the note is playing. It receives three arguments: The point, the
 * dataExtremes, and the current relative time - where 0 is the beginning of
 * the note and 1 is the end. The function should return the panning of the
 * note as a number between -1 and 1.
 * @name Highcharts.PointInstrumentMappingObject#pan
 * @type {string|number|Function|undefined}
 *//**
 * Define the frequency of the instrument. This can be a string with a data
 * property name, e.g. `'y'`, in which case this data property is used to define
 * the frequency relative to the `y`-values of the other points. A higher `y`
 * value would then result in a higher frequency. Alternatively, `'-y'` can be
 * used, in which case the polarity is inverted, and a higher `y` value would
 * result in a lower frequency. This option can also be a fixed number or a
 * function. If it is a function, this function is called in regular intervals
 * while the note is playing. It receives three arguments: The point, the
 * dataExtremes, and the current relative time - where 0 is the beginning of
 * the note and 1 is the end. The function should return the frequency of the
 * note as a number (in Hz).
 * @name Highcharts.PointInstrumentMappingObject#frequency
 * @type {string|number|Function}
 */


/**
 * @requires module:modules/sonification
 *
 * @interface Highcharts.PointInstrumentOptionsObject
 *//**
 * The minimum duration for a note when using a data property for duration. Can
 * be overridden by using either a fixed number or a function for
 * instrumentMapping.duration. Defaults to 20.
 * @name Highcharts.PointInstrumentOptionsObject#minDuration
 * @type {number|undefined}
 *//**
 * The maximum duration for a note when using a data property for duration. Can
 * be overridden by using either a fixed number or a function for
 * instrumentMapping.duration. Defaults to 2000.
 * @name Highcharts.PointInstrumentOptionsObject#maxDuration
 * @type {number|undefined}
 *//**
 * The minimum pan value for a note when using a data property for panning. Can
 * be overridden by using either a fixed number or a function for
 * instrumentMapping.pan. Defaults to -1 (fully left).
 * @name Highcharts.PointInstrumentOptionsObject#minPan
 * @type {number|undefined}
 *//**
 * The maximum pan value for a note when using a data property for panning. Can
 * be overridden by using either a fixed number or a function for
 * instrumentMapping.pan. Defaults to 1 (fully right).
 * @name Highcharts.PointInstrumentOptionsObject#maxPan
 * @type {number|undefined}
 *//**
 * The minimum volume for a note when using a data property for volume. Can be
 * overridden by using either a fixed number or a function for
 * instrumentMapping.volume. Defaults to 0.1.
 * @name Highcharts.PointInstrumentOptionsObject#minVolume
 * @type {number|undefined}
 *//**
 * The maximum volume for a note when using a data property for volume. Can be
 * overridden by using either a fixed number or a function for
 * instrumentMapping.volume. Defaults to 1.
 * @name Highcharts.PointInstrumentOptionsObject#maxVolume
 * @type {number|undefined}
 *//**
 * The minimum frequency for a note when using a data property for frequency.
 * Can be overridden by using either a fixed number or a function for
 * instrumentMapping.frequency. Defaults to 220.
 * @name Highcharts.PointInstrumentOptionsObject#minFrequency
 * @type {number|undefined}
 *//**
 * The maximum frequency for a note when using a data property for frequency.
 * Can be overridden by using either a fixed number or a function for
 * instrumentMapping.frequency. Defaults to 2200.
 * @name Highcharts.PointInstrumentOptionsObject#maxFrequency
 * @type {number|undefined}
 */


/**
 * An instrument definition for a point, specifying the instrument to play and
 * how to play it.
 *
 * @interface Highcharts.PointInstrumentObject
 *//**
 * An Instrument instance or the name of the instrument in the
 * Highcharts.sonification.instruments map.
 * @name Highcharts.PointInstrumentObject#instrument
 * @type {Highcharts.Instrument|string}
 *//**
 * Mapping of instrument parameters for this instrument.
 * @name Highcharts.PointInstrumentObject#instrumentMapping
 * @type {Highcharts.PointInstrumentMappingObject}
 *//**
 * Options for this instrument.
 * @name Highcharts.PointInstrumentObject#instrumentOptions
 * @type {Highcharts.PointInstrumentOptionsObject|undefined}
 *//**
 * Callback to call when the instrument has stopped playing.
 * @name Highcharts.PointInstrumentObject#onEnd
 * @type {Function|undefined}
 */


/**
 * Options for sonifying a point.
 * @interface Highcharts.PointSonifyOptionsObject
 *//**
 * The instrument definitions for this point.
 * @name Highcharts.PointSonifyOptionsObject#instruments
 * @type {Array<Highcharts.PointInstrumentObject>}
 *//**
 * Optionally provide the minimum/maximum values for the points. If this is not
 * supplied, it is calculated from the points in the chart on demand. This
 * option is supplied in the following format, as a map of point data properties
 * to objects with min/max values:
 *  ```js
 *      dataExtremes: {
 *          y: {
 *              min: 0,
 *              max: 100
 *          },
 *          z: {
 *              min: -10,
 *              max: 10
 *          }
 *          // Properties used and not provided are calculated on demand
 *      }
 *  ```
 * @name Highcharts.PointSonifyOptionsObject#dataExtremes
 * @type {object|undefined}
 *//**
 * Callback called when the sonification has finished.
 * @name Highcharts.PointSonifyOptionsObject#onEnd
 * @type {Function|undefined}
 */
(''); // detach doclets above<|MERGE_RESOLUTION|>--- conflicted
+++ resolved
@@ -210,12 +210,8 @@
                 // polarity.
                 if (typeof value === 'string') {
                     const hasInvertedPolarity = value.charAt(0) === '-';
-<<<<<<< HEAD
-                    const dataProp = hasInvertedPolarity ? value.slice(1) : value;
-=======
                     const dataProp = hasInvertedPolarity ?
                         value.slice(1) : value;
->>>>>>> e88cb766
                     const pointValue = pick(
                         (point as any)[dataProp],
                         (point.options as any)[dataProp]
