/* *
 *
 *  Data module
 *
 *  (c) 2012-2021 Torstein Honsi
 *
 *  License: www.highcharts.com/license
 *
 *  !!!!!!! SOURCE GETS TRANSPILED BY TYPESCRIPT. EDIT TS FILE ONLY. !!!!!!!
 *
 * */

'use strict';

<<<<<<< HEAD
/* *
 *
 *  Imports
 *
 * */

=======
import type Options from '../Core/Options';
>>>>>>> 5173e242
import type SeriesOptions from '../Core/Series/SeriesOptions';

import Ajax from '../Extensions/Ajax.js';
const {
    ajax
} = Ajax;
import Chart from '../Core/Chart/Chart.js';
import CSVParser from '../Data/Parsers/CSVParser.js';
import CSVStore from '../Data/Stores/CSVStore.js';
import DataConverter from '../Data/DataConverter.js';
import DataTable from '../Data/DataTable.js';
import H from '../Core/Globals.js';
import GoogleSheetsParser from '../Data/Parsers/GoogleSheetsParser.js';
import GoogleSheetsStore from '../Data/Stores/GoogleSheetsStore.js';
import HTMLTableParser from '../Data/Parsers/HTMLTableParser.js';
import HTMLTableStore from '../Data/Stores/HTMLTableStore.js';
import Point from '../Core/Series/Point.js';
import SeriesRegistry from '../Core/Series/SeriesRegistry.js';
const { seriesTypes } = SeriesRegistry;
import U from '../Core/Utilities.js';
const {
    addEvent,
    defined,
    extend,
    fireEvent,
    isNumber,
    isString,
    merge,
    objectEach,
    pick,
    splat
} = U;

/* *
 *
<<<<<<< HEAD
 *  Declarations
 *
 * */

=======
 * Declarations
 *
 * */
>>>>>>> 5173e242
declare module '../Core/Chart/ChartLike'{
    interface ChartLike {
        data?: Highcharts.Data;
        hasDataDef?: boolean;
        liveDataURL?: string;
    }
}
declare module '../Core/Options' {
    interface Options {
        data?: Highcharts.DataOptions;
    }
}

/**
 * Internal types
 * @private
 */
declare global {
    namespace Highcharts {
        type DataValueType = (number|string|null);
        interface DataAfterCompleteCallbackFunction {
            (dataOptions?: Partial<Options>): void;
        }
        interface DataBeforeParseCallbackFunction {
            (csv: string): string;
        }
        interface DataCompleteCallbackFunction {
            (chartOptions: Partial<Options>): void;
        }
        interface DataDateFormatCallbackFunction {
            (match: ReturnType<string['match']>): number;
        }
        interface DataDateFormatObject {
            alternative?: string;
            parser: DataDateFormatCallbackFunction;
            regex: RegExp;
        }
        interface DataOptions {
            afterComplete?: DataAfterCompleteCallbackFunction;
            beforeParse?: DataBeforeParseCallbackFunction;
            columns?: Array<Array<DataValueType>>;
            columnsURL?: string;
            columnTypes?: Array<string>;
            complete?: DataCompleteCallbackFunction;
            csv?: string;
            csvURL?: string;
            dataRefreshRate?: number;
            dateFormat?: string;
            dateFormats?: undefined;
            decimalPoint?: string;
            enablePolling?: boolean;
            endColumn?: number;
            endRow?: number;
            error?: Function;
            firstRowAsNames?: boolean;
            googleSpreadsheetKey?: string;
            googleSpreadsheetWorksheet?: string;
            itemDelimiter?: string;
            lineDelimiter?: string;
            parsed?: DataParsedCallbackFunction;
            parseDate?: DataParseDateCallbackFunction;
            rows?: Array<Array<DataValueType>>;
            rowsURL?: string;
            seriesMapping?: Array<Record<string, number>>;
            sort?: boolean;
            startColumn?: number;
            startRow?: number;
            switchRowsAndColumns?: boolean;
            table?: (string|HTMLElement);
        }
        interface DataParseDateCallbackFunction {
            (dateValue: string): number;
        }
        interface DataParsedCallbackFunction {
            (columns: Array<Array<DataValueType>>): (boolean|undefined);
        }
        interface DataValueCountObject {
            global: number;
            globalPointArrayMap: Array<string>;
            individual: Array<number>;
            seriesBuilders: Array<SeriesBuilder>;
            xColumns: Array<number>;
        }
        interface SeriesBuilderReaderObject {
            columnIndex: (number|undefined);
            configName: string;
        }
        class Data {
            public constructor(
                dataOptions: DataOptions,
                chartOptions?: Partial<Options>,
                chart?: Chart
            );
            public alternativeFormat?: string;
            public chart: Chart;
            public dataStore?: (CSVStore|GoogleSheetsStore|HTMLTableStore);
            public chartOptions: Options;
            public columns?: Array<Array<DataValueType>>;
            public dateFormat?: string;
            public dateFormats: Record<string, Highcharts.DataDateFormatObject>;
            public decimalRegex?: RegExp;
            public firstRowAsNames: boolean;
            public liveDataTimeout?: number;
            public rawColumns: Array<Array<string>>;
            public options: DataOptions;
            public valueCount?: DataValueCountObject;
            public complete(): void;
            public dataFound(): void;
            public fetchLiveData(): (boolean|string);
            public getColumnDistribution(): void;
            public getData(): (Array<Array<DataValueType>>|undefined);
            public getFreeIndexes(
                numberOfColumns: number,
                seriesBuilders: Array<SeriesBuilder>
            ): Array<number>;
            public hasURLOption(options: DataOptions): boolean;
            public init(
                options: DataOptions,
                chartOptions?: Options,
                chart?: Chart
            ): void;
            public parseColumn(column: Array<DataValueType>, col: number): void;
            public parseCSV(
                inOptions?: Highcharts.DataOptions
            ): Array<Array<(number|string)>>;
            public parsed(): (boolean|undefined);
            public parseDate(val: string): number;
            public parseGoogleSpreadsheet(): boolean;
            public parseTable(): Array<Array<(number|string)>>;
            public parseTypes(): void;
            public rowsToColumns(
                rows: (Array<Array<DataValueType>>|undefined)
            ): (Array<Array<DataValueType>>|undefined);
            public trim(str: string, inside?: boolean): string;
        }
        class SeriesBuilder {
            public name?: string;
            public readers: Array<SeriesBuilderReaderObject>;
            public pointIsArray: boolean;
            public addColumnReader(
                columnIndex: (number|undefined),
                configName: string
            ): void;
            public getReferencedColumnIndexes(): Array<number>;
            public hasReader(configName: string): (boolean|undefined);
            public populateColumns(freeIndexes: Array<number>): boolean;
            public read<DataItemType>(
                columns: Array<Array<DataItemType>>,
                rowIndex: number
            ): (Array<DataItemType>|Record<string, DataItemType>);
        }
        function data(
            dataOptions: DataOptions,
            chartOptions?: Options,
            chart?: Chart
        ): Data;
    }
}

/**
 * Callback function to modify the CSV before parsing it by the data module.
 *
 * @callback Highcharts.DataBeforeParseCallbackFunction
 *
 * @param {string} csv
 *        The CSV to modify.
 *
 * @return {string}
 *         The CSV to parse.
 */

/**
 * Callback function that gets called after parsing data.
 *
 * @callback Highcharts.DataCompleteCallbackFunction
 *
 * @param {Highcharts.Options} chartOptions
 *        The chart options that were used.
 */

/**
 * Callback function that returns the correspondig Date object to a match.
 *
 * @callback Highcharts.DataDateFormatCallbackFunction
 *
 * @param {Array<number>} match
 *
 * @return {number}
 */

/**
 * Structure for alternative date formats to parse.
 *
 * @interface Highcharts.DataDateFormatObject
 *//**
 * @name Highcharts.DataDateFormatObject#alternative
 * @type {string|undefined}
 *//**
 * @name Highcharts.DataDateFormatObject#parser
 * @type {Highcharts.DataDateFormatCallbackFunction}
 *//**
 * @name Highcharts.DataDateFormatObject#regex
 * @type {global.RegExp}
 */

/**
 * Possible types for a data item in a column or row.
 *
 * @typedef {number|string|null} Highcharts.DataValueType
 */

/**
 * Callback function to parse string representations of dates into
 * JavaScript timestamps (milliseconds since 1.1.1970).
 *
 * @callback Highcharts.DataParseDateCallbackFunction
 *
 * @param {string} dateValue
 *
 * @return {number}
 *         Timestamp (milliseconds since 1.1.1970) as integer for Date class.
 */

/**
 * Callback function to access the parsed columns, the two-dimentional
 * input data array directly, before they are interpreted into series
 * data and categories.
 *
 * @callback Highcharts.DataParsedCallbackFunction
 *
 * @param {Array<Array<*>>} columns
 *        The parsed columns by the data module.
 *
 * @return {boolean|undefined}
 *         Return `false` to stop completion, or call `this.complete()` to
 *         continue async.
 */

/**
 * The Data module provides a simplified interface for adding data to
 * a chart from sources like CVS, HTML tables or grid views. See also
 * the [tutorial article on the Data module](
 * https://www.highcharts.com/docs/working-with-data/data-module).
 *
 * It requires the `modules/data.js` file to be loaded.
 *
 * Please note that the default way of adding data in Highcharts, without
 * the need of a module, is through the [series._type_.data](#series.line.data)
 * option.
 *
 * @sample {highcharts} highcharts/demo/column-parsed/
 *         HTML table
 * @sample {highcharts} highcharts/data/csv/
 *         CSV
 *
 * @since     4.0
 * @requires  modules/data
 * @apioption data
 */

/**
 * A callback function to modify the CSV before parsing it. Return the modified
 * string.
 *
 * @sample {highcharts} highcharts/demo/line-ajax/
 *         Modify CSV before parse
 *
 * @type      {Highcharts.DataBeforeParseCallbackFunction}
 * @since     6.1
 * @apioption data.beforeParse
 */

/**
 * A two-dimensional array representing the input data on tabular form.
 * This input can be used when the data is already parsed, for example
 * from a grid view component. Each cell can be a string or number.
 * If not switchRowsAndColumns is set, the columns are interpreted as
 * series.
 *
 * @see [data.rows](#data.rows)
 *
 * @sample {highcharts} highcharts/data/columns/
 *         Columns
 *
 * @type      {Array<Array<Highcharts.DataValueType>>}
 * @since     4.0
 * @apioption data.columns
 */

/**
 * The callback that is evaluated when the data is finished loading,
 * optionally from an external source, and parsed. The first argument
 * passed is a finished chart options object, containing the series.
 * These options can be extended with additional options and passed
 * directly to the chart constructor.
 *
 * @see [data.parsed](#data.parsed)
 *
 * @sample {highcharts} highcharts/data/complete/
 *         Modify data on complete
 *
 * @type      {Highcharts.DataCompleteCallbackFunction}
 * @since     4.0
 * @apioption data.complete
 */

/**
 * A comma delimited string to be parsed. Related options are [startRow](
 * #data.startRow), [endRow](#data.endRow), [startColumn](#data.startColumn)
 * and [endColumn](#data.endColumn) to delimit what part of the table
 * is used. The [lineDelimiter](#data.lineDelimiter) and [itemDelimiter](
 * #data.itemDelimiter) options define the CSV delimiter formats.
 *
 * The built-in CSV parser doesn't support all flavours of CSV, so in
 * some cases it may be necessary to use an external CSV parser. See
 * [this example](https://jsfiddle.net/highcharts/u59176h4/) of parsing
 * CSV through the MIT licensed [Papa Parse](http://papaparse.com/)
 * library.
 *
 * @sample {highcharts} highcharts/data/csv/
 *         Data from CSV
 *
 * @type      {string}
 * @since     4.0
 * @apioption data.csv
 */

/**
 * Which of the predefined date formats in Date.prototype.dateFormats
 * to use to parse date values. Defaults to a best guess based on what
 * format gives valid and ordered dates. Valid options include: `YYYY/mm/dd`,
 * `dd/mm/YYYY`, `mm/dd/YYYY`, `dd/mm/YY`, `mm/dd/YY`.
 *
 * @see [data.parseDate](#data.parseDate)
 *
 * @sample {highcharts} highcharts/data/dateformat-auto/
 *         Best guess date format
 *
 * @type       {string}
 * @since      4.0
 * @validvalue ["YYYY/mm/dd", "dd/mm/YYYY", "mm/dd/YYYY", "dd/mm/YYYY",
 *             "dd/mm/YY", "mm/dd/YY"]
 * @apioption  data.dateFormat
 */

/**
 * The decimal point used for parsing numbers in the CSV.
 *
 * If both this and data.delimiter is set to `undefined`, the parser will
 * attempt to deduce the decimal point automatically.
 *
 * @sample {highcharts} highcharts/data/delimiters/
 *         Comma as decimal point
 *
 * @type      {string}
 * @default   .
 * @since     4.1.0
 * @apioption data.decimalPoint
 */

/**
 * In tabular input data, the last column (indexed by 0) to use. Defaults
 * to the last column containing data.
 *
 * @sample {highcharts} highcharts/data/start-end/
 *         Limited data
 *
 * @type      {number}
 * @since     4.0
 * @apioption data.endColumn
 */

/**
 * In tabular input data, the last row (indexed by 0) to use. Defaults
 * to the last row containing data.
 *
 * @sample {highcharts} highcharts/data/start-end/
 *         Limited data
 *
 * @type      {number}
 * @since     4.0.4
 * @apioption data.endRow
 */

/**
 * Whether to use the first row in the data set as series names.
 *
 * @sample {highcharts} highcharts/data/start-end/
 *         Don't get series names from the CSV
 * @sample {highstock} highcharts/data/start-end/
 *         Don't get series names from the CSV
 *
 * @type      {boolean}
 * @default   true
 * @since     4.1.0
 * @product   highcharts highstock gantt
 * @apioption data.firstRowAsNames
 */

/**
 * The key for a Google Spreadsheet to load. See [general information
 * on GS](https://developers.google.com/gdata/samples/spreadsheet_sample).
 *
 * @sample {highcharts} highcharts/data/google-spreadsheet/
 *         Load a Google Spreadsheet
 *
 * @type      {string}
 * @since     4.0
 * @apioption data.googleSpreadsheetKey
 */

/**
 * The Google Spreadsheet worksheet to use in combination with
 * [googleSpreadsheetKey](#data.googleSpreadsheetKey). The available id's from
 * your sheet can be read from `https://spreadsheets.google.com/feeds/worksheets/{key}/public/basic`.
 *
 * @sample {highcharts} highcharts/data/google-spreadsheet/
 *         Load a Google Spreadsheet
 *
 * @type      {string}
 * @since     4.0
 * @apioption data.googleSpreadsheetWorksheet
 */

/**
 * Item or cell delimiter for parsing CSV. Defaults to the tab character
 * `\t` if a tab character is found in the CSV string, if not it defaults
 * to `,`.
 *
 * If this is set to false or undefined, the parser will attempt to deduce
 * the delimiter automatically.
 *
 * @sample {highcharts} highcharts/data/delimiters/
 *         Delimiters
 *
 * @type      {string}
 * @since     4.0
 * @apioption data.itemDelimiter
 */

/**
 * Line delimiter for parsing CSV.
 *
 * @sample {highcharts} highcharts/data/delimiters/
 *         Delimiters
 *
 * @type      {string}
 * @default   \n
 * @since     4.0
 * @apioption data.lineDelimiter
 */

/**
 * A callback function to access the parsed columns, the two-dimentional
 * input data array directly, before they are interpreted into series
 * data and categories. Return `false` to stop completion, or call
 * `this.complete()` to continue async.
 *
 * @see [data.complete](#data.complete)
 *
 * @sample {highcharts} highcharts/data/parsed/
 *         Modify data after parse
 *
 * @type      {Highcharts.DataParsedCallbackFunction}
 * @since     4.0
 * @apioption data.parsed
 */

/**
 * A callback function to parse string representations of dates into
 * JavaScript timestamps. Should return an integer timestamp on success.
 *
 * @see [dateFormat](#data.dateFormat)
 *
 * @type      {Highcharts.DataParseDateCallbackFunction}
 * @since     4.0
 * @apioption data.parseDate
 */

/**
 * The same as the columns input option, but defining rows intead of
 * columns.
 *
 * @see [data.columns](#data.columns)
 *
 * @sample {highcharts} highcharts/data/rows/
 *         Data in rows
 *
 * @type      {Array<Array<Highcharts.DataValueType>>}
 * @since     4.0
 * @apioption data.rows
 */

/**
 * An array containing dictionaries for each series. A dictionary exists of
 * Point property names as the key and the CSV column index as the value.
 *
 * @sample {highcharts} highcharts/data/seriesmapping-label/
 *         Label from data set
 *
 * @type      {Array<Highcharts.Dictionary<number>>}
 * @since     4.0.4
 * @apioption data.seriesMapping
 */

/**
 * In tabular input data, the first column (indexed by 0) to use.
 *
 * @sample {highcharts} highcharts/data/start-end/
 *         Limited data
 *
 * @type      {number}
 * @default   0
 * @since     4.0
 * @apioption data.startColumn
 */

/**
 * In tabular input data, the first row (indexed by 0) to use.
 *
 * @sample {highcharts} highcharts/data/start-end/
 *         Limited data
 *
 * @type      {number}
 * @default   0
 * @since     4.0
 * @apioption data.startRow
 */

/**
 * Switch rows and columns of the input data, so that `this.columns`
 * effectively becomes the rows of the data set, and the rows are interpreted
 * as series.
 *
 * @sample {highcharts} highcharts/data/switchrowsandcolumns/
 *         Switch rows and columns
 *
 * @type      {boolean}
 * @default   false
 * @since     4.0
 * @apioption data.switchRowsAndColumns
 */

/**
 * An HTML table or the id of such to be parsed as input data. Related
 * options are `startRow`, `endRow`, `startColumn` and `endColumn` to
 * delimit what part of the table is used.
 *
 * @sample {highcharts} highcharts/demo/column-parsed/
 *         Parsed table
 *
 * @type      {string|global.HTMLElement}
 * @since     4.0
 * @apioption data.table
 */

/**
 * An URL to a remote CSV dataset. Will be fetched when the chart is created
 * using Ajax.
 *
 * @sample highcharts/data/livedata-columns
 *         Categorized bar chart with CSV and live polling
 * @sample highcharts/data/livedata-csv
 *         Time based line chart with CSV and live polling
 *
 * @type      {string}
 * @apioption data.csvURL
 */

/**
 * A URL to a remote JSON dataset, structured as a row array.
 * Will be fetched when the chart is created using Ajax.
 *
 * @sample highcharts/data/livedata-rows
 *         Rows with live polling
 *
 * @type      {string}
 * @apioption data.rowsURL
 */

/**
 * A URL to a remote JSON dataset, structured as a column array.
 * Will be fetched when the chart is created using Ajax.
 *
 * @sample highcharts/data/livedata-columns
 *         Columns with live polling
 *
 * @type      {string}
 * @apioption data.columnsURL
 */

/**
 * Sets the refresh rate for data polling when importing remote dataset by
 * setting [data.csvURL](data.csvURL), [data.rowsURL](data.rowsURL),
 * [data.columnsURL](data.columnsURL), or
 * [data.googleSpreadsheetKey](data.googleSpreadsheetKey).
 *
 * Note that polling must be enabled by setting
 * [data.enablePolling](data.enablePolling) to true.
 *
 * The value is the number of seconds between pollings.
 * It cannot be set to less than 1 second.
 *
 * @sample highcharts/demo/live-data
 *         Live data with user set refresh rate
 *
 * @default   1
 * @type      {number}
 * @apioption data.dataRefreshRate
 */

/**
 * Enables automatic refetching of remote datasets every _n_ seconds (defined by
 * setting [data.dataRefreshRate](data.dataRefreshRate)).
 *
 * Only works when either [data.csvURL](data.csvURL),
 * [data.rowsURL](data.rowsURL), [data.columnsURL](data.columnsURL), or
 * [data.googleSpreadsheetKey](data.googleSpreadsheetKey).
 *
 * @sample highcharts/demo/live-data
 *         Live data
 * @sample highcharts/data/livedata-columns
 *         Categorized bar chart with CSV and live polling
 *
 * @type      {boolean}
 * @default   false
 * @apioption data.enablePolling
 */

/* eslint-disable valid-jsdoc */

/**
 * The Data class
 *
 * @requires module:modules/data
 *
 * @class
 * @name Highcharts.Data
 *
 * @param {Highcharts.DataOptions} dataOptions
 *
 * @param {Highcharts.Options} [chartOptions]
 *
 * @param {Highcharts.Chart} [chart]
 */
class Data {

    /* *
     *
     *  Constructors
     *
     * */

    public constructor(
        dataOptions: Highcharts.DataOptions,
        chartOptions?: Options,
        chart?: Chart
    ) {
        this.init(dataOptions, chartOptions, chart);
    }

    /* *
     *
     *  Properties
     *
     * */

    public alternativeFormat?: string;
    public chart: Chart = void 0 as any;
<<<<<<< HEAD
    public dataStore?: (CSVStore|GoogleSheetsStore|HTMLTableStore);
    public chartOptions: Highcharts.Options = void 0 as any;
=======
    public chartOptions: Options = void 0 as any;
>>>>>>> 5173e242
    public columns?: Array<Array<Highcharts.DataValueType>>;
    public dateFormat?: string;
    public decimalRegex?: RegExp;
    public firstRowAsNames: boolean = void 0 as any;
    public liveDataTimeout?: number;
    public rawColumns: Array<Array<string>> = void 0 as any;
    public options: Highcharts.DataOptions= void 0 as any;
    public valueCount?: Highcharts.DataValueCountObject;

    /* *
     *
     *  Functions
     *
     * */

    /**
     * Initialize the Data object with the given options
     *
     * @private
     * @function Highcharts.Data#init
     * @param {Highcharts.DataOptions} options
     * @param {Highcharts.Options} [chartOptions]
     * @param {Highcharts.Chart} [chart]
     */
    public init(
        options: Highcharts.DataOptions,
        chartOptions?: Options,
        chart?: Chart
    ): void {

        let decimalPoint = options.decimalPoint,
            hasData;

        if (chartOptions) {
            this.chartOptions = chartOptions;
        }
        if (chart) {
            this.chart = chart;
        }

        if (decimalPoint !== '.' && decimalPoint !== ',') {
            decimalPoint = void 0;
        }

        this.options = options;
        this.columns = (
            options.columns ||
            this.rowsToColumns(options.rows) ||
            []
        );

        this.firstRowAsNames = pick(
            options.firstRowAsNames,
            this.firstRowAsNames,
            true
        );

        this.decimalRegex = (
            decimalPoint &&
            new RegExp('^(-?[0-9]+)' + decimalPoint + '([0-9]+)$')
        );

        // This is a two-dimensional array holding the raw, trimmed string
        // values with the same organisation as the columns array. It makes it
        // possible for example to revert from interpreted timestamps to
        // string-based categories.
        this.rawColumns = [];

        // No need to parse or interpret anything
        if (this.columns.length) {
            this.dataFound();
            hasData = true;
        }

        if (this.hasURLOption(options)) {
            clearTimeout(this.liveDataTimeout);
            hasData = false;
        }

        if (!hasData) {
            // Fetch live data
            hasData = this.fetchLiveData();
        }

        if (!hasData) {
            // Parse a CSV string if options.csv is given. The parseCSV function
            // returns a columns array, if it has no length, we have no data
            hasData = Boolean(this.parseCSV().length);
        }

        if (!hasData) {
            // Parse a HTML table if options.table is given
            hasData = Boolean(this.parseTable().length);
        }

        if (!hasData) {
            // Parse a Google Spreadsheet
            hasData = this.parseGoogleSpreadsheet();
        }

        if (!hasData && options.afterComplete) {
            options.afterComplete();
        }
    }

    public hasURLOption(options: Highcharts.DataOptions): boolean {
        return Boolean(
            options &&
            (options.rowsURL || options.csvURL || options.columnsURL)
        );
    }

    /**
     * Get the column distribution. For example, a line series takes a single
     * column for Y values. A range series takes two columns for low and high
     * values respectively, and an OHLC series takes four columns.
     *
     * @function Highcharts.Data#getColumnDistribution
     */
    public getColumnDistribution(): void {
        let chartOptions = this.chartOptions,
            options = this.options,
            xColumns: Array<number> = [],
            getValueCount = function (type: string): number {
                return (
                    seriesTypes[type || 'line'].prototype.pointArrayMap || [0]
                ).length;
            },
            getPointArrayMap = function (
                type: string
            ): (Array<string>|undefined) {
                return seriesTypes[type || 'line'].prototype.pointArrayMap;
            },
            globalType: string = (
                chartOptions &&
                chartOptions.chart &&
                chartOptions.chart.type
            ) as any,
            individualCounts: Array<number> = [],
            seriesBuilders: Array<Highcharts.SeriesBuilder> = [],
            seriesIndex = 0,

            // If no series mapping is defined, check if the series array is
            // defined with types.
            seriesMapping = (
                (options && options.seriesMapping) ||
                (
                    chartOptions &&
                    chartOptions.series &&
                    chartOptions.series.map(function (
                    ): Record<string, number> {
                        return { x: 0 };
                    })
                ) ||
                []
            ),
            i;

        ((chartOptions && chartOptions.series) || []).forEach(
            function (series): void {
                individualCounts.push(getValueCount(series.type || globalType));
            }
        );

        // Collect the x-column indexes from seriesMapping
        seriesMapping.forEach(function (
            mapping: Record<string, number>
        ): void {
            xColumns.push(mapping.x || 0);
        });

        // If there are no defined series with x-columns, use the first column
        // as x column
        if (xColumns.length === 0) {
            xColumns.push(0);
        }

        // Loop all seriesMappings and constructs SeriesBuilders from
        // the mapping options.
        seriesMapping.forEach(function (
            mapping: Record<string, number>
        ): void {
            const builder = new SeriesBuilder(),
                numberOfValueColumnsNeeded = individualCounts[seriesIndex] ||
                    getValueCount(globalType),
                seriesArr = (chartOptions && chartOptions.series) || [],
                series = seriesArr[seriesIndex] || {},
                defaultPointArrayMap = getPointArrayMap(
                    series.type || globalType
                ),
                pointArrayMap = defaultPointArrayMap || ['y'];

            if (
                // User-defined x.mapping
                defined(mapping.x) ||
                // All non cartesian don't need 'x'
                (series as any).isCartesian ||
                // Except pie series:
                !defaultPointArrayMap
            ) {
                // Add an x reader from the x property or from an undefined
                // column if the property is not set. It will then be auto
                // populated later.
                builder.addColumnReader(mapping.x, 'x');
            }

            // Add all column mappings
            objectEach(mapping, function (val: number, name: string): void {
                if (name !== 'x') {
                    builder.addColumnReader(val, name);
                }
            });

            // Add missing columns
            for (i = 0; i < numberOfValueColumnsNeeded; i++) {
                if (!builder.hasReader(pointArrayMap[i])) {
                    // Create and add a column reader for the next free column
                    // index
                    builder.addColumnReader(void 0, pointArrayMap[i]);
                }
            }

            seriesBuilders.push(builder);
            seriesIndex++;
        });

        let globalPointArrayMap = getPointArrayMap(globalType);

        if (typeof globalPointArrayMap === 'undefined') {
            globalPointArrayMap = ['y'];
        }

        this.valueCount = {
            global: getValueCount(globalType as any),
            xColumns: xColumns,
            individual: individualCounts,
            seriesBuilders: seriesBuilders,
            globalPointArrayMap: globalPointArrayMap
        };
    }

    /**
     * When the data is parsed into columns, either by CSV, table, GS or direct
     * input, continue with other operations.
     *
     * @private
     * @function Highcharts.Data#dataFound
     */
    public dataFound(): void {
        if (this.options.switchRowsAndColumns) {
            this.columns = this.rowsToColumns(this.columns);
        }

        // Interpret the info about series and columns
        this.getColumnDistribution();

        // Interpret the values into right types
        this.parseTypes();

        // Handle columns if a handleColumns callback is given
        if (this.parsed() !== false) {

            // Complete if a complete callback is given
            this.complete();
        }

    }

    /**
     * Handle a CSV input string
     *
     * @function Highcharts.Data#parseCSV
     *
     * @param {Highcharts.DataOptions} [inOptions]
     *
     * @return {Array<Array<Highcharts.DataValueType>>}
     */
    public parseCSV(inOptions?: Highcharts.DataOptions): Array<Array<Highcharts.DataValueType>> {
        const self = this,
            options = inOptions || this.options,
            csv = options.csv,
            startRow = (
                typeof options.startRow !== 'undefined' && options.startRow ?
                    options.startRow :
                    0
            ),
            endRow = options.endRow || Number.MAX_VALUE,
            startColumn = (
                typeof options.startColumn !== 'undefined' &&
                options.startColumn
            ) ? options.startColumn : 0,
            endColumn = options.endColumn || Number.MAX_VALUE,
            rowIt = 0,
            // activeRowNo = 0,
            dataTypes: Array<Array<string>> = [],
            // We count potential delimiters in the prepass, and use the
            // result as the basis of half-intelligent guesses.
            potDelimiters: Record<string, number> = {
                ',': 0,
                ';': 0,
                '\t': 0
            };

        let columns: Array<Array<Highcharts.DataValueType>> = this.columns = [],
            itemDelimiter: string,
            lines;

        /*
            This implementation is quite verbose. It will be shortened once
            it's stable and passes all the test.

            It's also not written with speed in mind, instead everything is
            very seggregated, and there a several redundant loops.
            This is to make it easier to stabilize the code initially.

            We do a pre-pass on the first 4 rows to make some intelligent
            guesses on the set. Guessed delimiters are in this pass counted.

            Auto detecting delimiters
                - If we meet a quoted string, the next symbol afterwards
                  (that's not \s, \t) is the delimiter
                - If we meet a date, the next symbol afterwards is the delimiter

            Date formats
                - If we meet a column with date formats, check all of them to
                  see if one of the potential months crossing 12. If it does,
                  we now know the format

            It would make things easier to guess the delimiter before
            doing the actual parsing.

            General rules:
                - Quoting is allowed, e.g: "Col 1",123,321
                - Quoting is optional, e.g.: Col1,123,321
                - Doubble quoting is escaping, e.g. "Col ""Hello world""",123
                - Spaces are considered part of the data: Col1 ,123
                - New line is always the row delimiter
                - Potential column delimiters are , ; \t
                - First row may optionally contain headers
                - The last row may or may not have a row delimiter
                - Comments are optionally supported, in which case the comment
                  must start at the first column, and the rest of the line will
                  be ignored
        */

        /**
         * Parse a single row.
         * @private
         */
        function parseRow(
            columnStr: string,
            rowNumber: number,
            noAdd?: boolean,
            callbacks?: Record<string, Function>
        ): void {
            let i = 0,
                c = '',
                cl = '',
                cn = '',
                token = '',
                actualColumn = 0,
                column = 0;

            /**
             * @private
             */
            function read(j: number): void {
                c = columnStr[j];
                cl = columnStr[j - 1];
                cn = columnStr[j + 1];
            }

            /**
             * @private
             */
            function pushType(type: string): void {
                if (dataTypes.length < column + 1) {
                    dataTypes.push([type]);
                }
                if (dataTypes[column][dataTypes[column].length - 1] !== type) {
                    dataTypes[column].push(type);
                }
            }

            /**
             * @private
             */
            function push(): void {
                if (startColumn > actualColumn || actualColumn > endColumn) {
                    // Skip this column, but increment the column count (#7272)
                    ++actualColumn;
                    token = '';
                    return;
                }

                if (!isNaN(parseFloat(token)) && isFinite(token as any)) {
                    token = parseFloat(token) as any;
                    pushType('number');
                } else if (!isNaN(Date.parse(token))) {
                    token = token.replace(/\//g, '-');
                    pushType('date');
                } else {
                    pushType('string');
                }

                if (columns.length < column + 1) {
                    columns.push([]);
                }

                if (!noAdd) {
                    // Don't push - if there's a varrying amount of columns
                    // for each row, pushing will skew everything down n slots
                    columns[column][rowNumber] = token;
                }

                token = '';
                ++column;
                ++actualColumn;
            }

            if (!columnStr.trim().length) {
                return;
            }

            if (columnStr.trim()[0] === '#') {
                return;
            }

            for (; i < columnStr.length; i++) {
                read(i);

                if (c === '#') {
                    // If there are hexvalues remaining (#13283)
                    if (!/^#[0-F]{3,3}|[0-F]{6,6}/i.test(columnStr.substr(i))) {
                        // The rest of the row is a comment
                        push();
                        return;
                    }

                // Quoted string
                } else if (c === '"') {
                    read(++i);

                    while (i < columnStr.length) {
                        if (c === '"' && cl !== '"' && cn !== '"') {
                            break;
                        }

                        if (c !== '"' || (c === '"' && cl !== '"')) {
                            token += c;
                        }

                        read(++i);
                    }

                // Perform "plugin" handling
                } else if (callbacks && callbacks[c]) {
                    if (callbacks[c](c, token)) {
                        push();
                    }

                // Delimiter - push current token
                } else if (c === itemDelimiter) {
                    push();

                // Actual column data
                } else {
                    token += c;
                }
            }

            push();

        }

        /**
         * Attempt to guess the delimiter. We do a separate parse pass here
         * because we need to count potential delimiters softly without making
         * any assumptions.
         * @private
         */
        function guessDelimiter(lines: Array<string>): string {
            let points = 0,
                commas = 0,
                guessed: string = false as any;

            lines.some(function (
                columnStr: string,
                i: number
            ): (boolean|undefined) {
                let inStr = false,
                    c,
                    cn,
                    cl,
                    token = '';


                // We should be able to detect dateformats within 13 rows
                if (i > 13) {
                    return true;
                }

                for (let j = 0; j < columnStr.length; j++) {
                    c = columnStr[j];
                    cn = columnStr[j + 1];
                    cl = columnStr[j - 1];

                    if (c === '#') {
                        // Skip the rest of the line - it's a comment
                        return;
                    }

                    if (c === '"') {
                        if (inStr) {
                            if (cl !== '"' && cn !== '"') {
                                while (cn === ' ' && j < columnStr.length) {
                                    cn = columnStr[++j];
                                }

                                // After parsing a string, the next non-blank
                                // should be a delimiter if the CSV is properly
                                // formed.

                                if (typeof potDelimiters[cn] !== 'undefined') {
                                    potDelimiters[cn]++;
                                }

                                inStr = false;
                            }
                        } else {
                            inStr = true;
                        }
                    } else if (typeof potDelimiters[c] !== 'undefined') {

                        token = token.trim();

                        if (!isNaN(Date.parse(token))) {
                            potDelimiters[c]++;
                        } else if (
                            isNaN(token as any) ||
                            !isFinite(token as any)
                        ) {
                            potDelimiters[c]++;
                        }

                        token = '';

                    } else {
                        token += c;
                    }

                    if (c === ',') {
                        commas++;
                    }

                    if (c === '.') {
                        points++;
                    }
                }
            } as any);

            // Count the potential delimiters.
            // This could be improved by checking if the number of delimiters
            // equals the number of columns - 1

            if (potDelimiters[';'] > potDelimiters[',']) {
                guessed = ';';
            } else if (potDelimiters[','] > potDelimiters[';']) {
                guessed = ',';
            } else {
                // No good guess could be made..
                guessed = ',';
            }

            // Try to deduce the decimal point if it's not explicitly set.
            // If both commas or points is > 0 there is likely an issue
            if (!options.decimalPoint) {
                if (points > commas) {
                    options.decimalPoint = '.';
                } else {
                    options.decimalPoint = ',';
                }

                // Apply a new decimal regex based on the presumed decimal sep.
                self.decimalRegex = new RegExp(
                    '^(-?[0-9]+)' +
                    options.decimalPoint +
                    '([0-9]+)$'
                );
            }

            return guessed;
        }

        /**
         * Tries to guess the date format
         *  - Check if either month candidate exceeds 12
         *  - Check if year is missing (use current year)
         *  - Check if a shortened year format is used (e.g. 1/1/99)
         *  - If no guess can be made, the user must be prompted
         * data is the data to deduce a format based on
         * @private
         */
        function deduceDateFormat(data: Array<string>, limit?: number): string {
            let format = 'YYYY/mm/dd',
                thing: Array<Highcharts.DataValueType>,
                guessedFormat: Array<string> = [],
                calculatedFormat: string,
                i = 0,
                madeDeduction = false,
                // candidates = {},
                stable = [],
                max: Array<number> = [],
                j;

            if (!limit || limit > data.length) {
                limit = data.length;
            }

            for (; i < limit; i++) {
                if (
                    typeof data[i] !== 'undefined' &&
                    data[i] && data[i].length
                ) {
                    thing = data[i]
                        .trim()
                        .replace(/\//g, ' ')
                        .replace(/\-/g, ' ')
                        .replace(/\./g, ' ')
                        .split(' ');

                    guessedFormat = [
                        '',
                        '',
                        ''
                    ];


                    for (j = 0; j < thing.length; j++) {
                        if (j < guessedFormat.length) {
                            thing[j] = parseInt(thing[j] as any, 10);

                            if (thing[j]) {

                                max[j] = (
                                    !max[j] || max[j] < (thing[j] as any)
                                ) ?
                                    (thing[j] as any) :
                                    max[j];

                                if (typeof stable[j] !== 'undefined') {
                                    if (stable[j] !== thing[j]) {
                                        stable[j] = false;
                                    }
                                } else {
                                    stable[j] = thing[j];
                                }

                                if ((thing[j] as any) > 31) {
                                    if ((thing[j] as any) < 100) {
                                        guessedFormat[j] = 'YY';
                                    } else {
                                        guessedFormat[j] = 'YYYY';
                                    }
                                    // madeDeduction = true;
                                } else if (
                                    (thing[j] as any) > 12 &&
                                    (thing[j] as any) <= 31
                                ) {
                                    guessedFormat[j] = 'dd';
                                    madeDeduction = true;
                                } else if (!guessedFormat[j].length) {
                                    guessedFormat[j] = 'mm';
                                }
                            }
                        }
                    }
                }
            }

            if (madeDeduction) {

                // This handles a few edge cases with hard to guess dates
                for (j = 0; j < stable.length; j++) {
                    if (stable[j] !== false) {
                        if (
                            max[j] > 12 &&
                            guessedFormat[j] !== 'YY' &&
                            guessedFormat[j] !== 'YYYY'
                        ) {
                            guessedFormat[j] = 'YY';
                        }
                    } else if (max[j] > 12 && guessedFormat[j] === 'mm') {
                        guessedFormat[j] = 'dd';
                    }
                }

                // If the middle one is dd, and the last one is dd,
                // the last should likely be year.
                if (guessedFormat.length === 3 &&
                    guessedFormat[1] === 'dd' &&
                    guessedFormat[2] === 'dd') {
                    guessedFormat[2] = 'YY';
                }

                calculatedFormat = guessedFormat.join('/');

                // If the caculated format is not valid, we need to present an
                // error.

                if (
                    !(options.dateFormats || self.dateFormats)[calculatedFormat]
                ) {
                    // This should emit an event instead
                    (fireEvent as any)('deduceDateFailed');
                    return format;
                }

                return calculatedFormat;
            }

            return format;
        }

        let csvStore;

        if (csv) {
            csvStore = this.dataStore = new CSVStore(
                new DataTable(),
                {
                    csv: csv,
                    csvURL: options.csvURL,
                    enablePolling: options.enablePolling,
                    dataRefreshRate: options.dataRefreshRate
                },
                new CSVParser({
                    csv: csv,
                    startRow: options.startRow,
                    endRow: options.endRow,
                    startColumn: options.startColumn,
                    endColumn: options.endColumn,
                    firstRowAsNames: options.firstRowAsNames,
                    switchRowsAndColumns: options.switchRowsAndColumns,
                    decimalPoint: options.decimalPoint,
                    itemDelimiter: options.itemDelimiter,
                    lineDelimiter: options.lineDelimiter
                    // beforeParse: options.beforeParse
                }, new DataConverter({}, options.parseDate))
            );

            csvStore.load();
            columns = this.columns = this.getDataColumnsFromDataTable(csvStore.table);

            this.dataFound();
        }

        return columns;
    }

    /**
     * Parse a HTML table
     *
     * @function Highcharts.Data#parseTable
     *
     * @return {Array<Array<Highcharts.DataValueType>>}
     */
    public parseTable(): Array<Array<Highcharts.DataValueType>> {
        const options = this.options,
            table = options.table,
            startRow = options.startRow || 0,
            endRow = options.endRow || Number.MAX_VALUE,
            startColumn = options.startColumn || 0,
            endColumn = options.endColumn || Number.MAX_VALUE;

        let columns: Array<Array<Highcharts.DataValueType>> = [],
            htmlStore;

        if (table) {
            htmlStore = this.dataStore = new HTMLTableStore(
                new DataTable(),
                {
                    table: typeof table === 'string' ? table : table.id || ''
                },
                new HTMLTableParser({
                    startRow: startRow,
                    endRow: endRow,
                    startColumn: startColumn,
                    endColumn: endColumn,
                    firstRowAsNames: options.firstRowAsNames,
                    switchRowsAndColumns: options.switchRowsAndColumns
                }, null, new DataConverter({
                    decimalPoint: options.decimalPoint
                }, options.parseDate))
            );

            htmlStore.load();
            columns = this.columns = this.getDataColumnsFromDataTable(htmlStore.table);

            this.dataFound();
        }

        return columns;
    }

    /**
     * Fetch or refetch live data
     *
     * @function Highcharts.Data#fetchLiveData
     *
     * @return {boolean}
     *         The URLs that were tried can be found in the options
     */
    public fetchLiveData(): boolean {
        let data = this,
            chart = this.chart,
            options = this.options,
            maxRetries = 3,
            currentRetries = 0,
            pollingEnabled = options.enablePolling,
            updateIntervalMs = (options.dataRefreshRate || 2) * 1000,
            originalOptions = merge(options);

        if (!this.hasURLOption(options)) {
            return false;
        }

        // Do not allow polling more than once a second
        if (updateIntervalMs < 1000) {
            updateIntervalMs = 1000;
        }

        delete options.csvURL;
        delete options.rowsURL;
        delete options.columnsURL;

        /**
         * @private
         */
        function performFetch(initialFetch?: boolean): void {

            /**
             * Helper function for doing the data fetch + polling.
             * @private
             */
            function request(
                url: (string|undefined),
                done: Function,
                tp?: string
            ): boolean {
                if (
                    !url ||
                    !/^(http|\/|\.\/|\.\.\/)/.test(url)
                ) {
                    if (url && options.error) {
                        options.error('Invalid URL');
                    }
                    return false;
                }

                if (initialFetch) {
                    clearTimeout(data.liveDataTimeout);
                    chart.liveDataURL = url;
                }

                /**
                 * @private
                 */
                function poll(): void {
                    // Poll
                    if (pollingEnabled && chart.liveDataURL === url) {
                        // We need to stop doing this if the URL has changed
                        data.liveDataTimeout =
                            setTimeout(performFetch, updateIntervalMs);
                    }
                }

                ajax({
                    url: url,
                    dataType: tp || 'json',
                    success: function (
                        res: (string|Highcharts.JSONType)
                    ): void {
                        if (chart && chart.series) {
                            done(res);
                        }

                        poll();

                    },
                    error: function (
                        xhr: XMLHttpRequest,
                        text: (string|Error)
                    ): void {
                        if (++currentRetries < maxRetries) {
                            poll();
                        }

                        return options.error && options.error(text, xhr);
                    }
                });

                return true;
            }

            if (!request(
                originalOptions.csvURL,
                function (
                    res: (string|Highcharts.JSONType)
                ): void {
                    chart.update({
                        data: {
                            csv: res
                        }
                    });
                },
                'text'
            )) {
                if (!request(originalOptions.rowsURL, function (
                    res: (string|Highcharts.JSONType)
                ): void {
                    chart.update({
                        data: {
                            rows: res
                        }
                    });
                })) {
                    request(originalOptions.columnsURL, function (
                        res: (string|Highcharts.JSONType)
                    ): void {
                        chart.update({
                            data: {
                                columns: res
                            }
                        });
                    });
                }
            }
        }

        performFetch(true);

        return this.hasURLOption(options);
    }

    /**
     * Get data columns from the data table.
     * @private
     *
     * @function Highcharts.Data#getDataColumnsFromDataTable
     *
     * @param {DataTable} [table]
     *
     * @return {Array<Array<Highcharts.DataValueType>>}
     */
    public getDataColumnsFromDataTable(
        table: DataTable
    ): Array<Array<Highcharts.DataValueType>> {
        const columns: Array<Array<Highcharts.DataValueType>> = [];

        let column: Array<Highcharts.DataValueType>,
            element;

        objectEach(table.getColumns(), function (elemArr, key): void {
            if (key !== 'id') {
                column = [];

                for (let i = 0, iEnd = elemArr.length; i < iEnd; ++i) {
                    element = elemArr[i];

                    if (element instanceof Date) {
                        column.push(element.toString());
                    } else if (isNumber(element) || isString(element)) {
                        column.push(element);
                    } else {
                        column.push(null);
                    }
                }

                if (column.length) {
                    columns.push(column);
                }
            }
        });

        return columns;
    }

    /**
     * Parse a Google spreadsheet.
     *
     * @function Highcharts.Data#parseGoogleSpreadsheet
     *
     * @return {boolean}
     *         Always returns false, because it is an intermediate fetch.
     */
    public parseGoogleSpreadsheet(): boolean {
        const chart = this.chart,
            options = this.options,
            googleSpreadsheetKey = options.googleSpreadsheetKey,
            startRow = options.startRow || 0,
            endRow = options.endRow || Number.MAX_VALUE,
            startColumn = options.startColumn || 0,
            endColumn = options.endColumn || Number.MAX_VALUE;

        let columns: Array<Array<Highcharts.DataValueType>> = [],
            store: GoogleSheetsStore;

        if (googleSpreadsheetKey) {
            store = this.dataStore = new GoogleSheetsStore(
                new DataTable(),
                {
                    googleSpreadsheetKey: googleSpreadsheetKey,
                    enablePolling: options.enablePolling,
                    dataRefreshRate: options.dataRefreshRate
                },
                new GoogleSheetsParser(
                    {
                        startRow: startRow,
                        endRow: endRow,
                        startColumn: startColumn,
                        endColumn: endColumn,
                        firstRowAsNames: false
                    },
                    new DataConverter({
                        decimalPoint: options.decimalPoint
                    }, options.parseDate)
                )
            );

            store.on('afterLoad', (): void => {
                columns = this.getDataColumnsFromDataTable(store.table);

                if (columns.length > 0) {
                    if (chart && chart.series) {
                        chart.update({
                            data: {
                                columns: columns
                            }
                        });
                    } else { // #8245
                        this.columns = columns;
                        this.dataFound();
                    }
                }
            });

            store.load();
        }

        // This is an intermediate fetch, so always return false.
        return false;
    }

    /**
     * Trim a string from whitespaces.
     *
     * @function Highcharts.Data#trim
     *
     * @param {string} str
     *        String to trim
     *
     * @param {boolean} [inside=false]
     *        Remove all spaces between numbers.
     *
     * @return {string}
     *         Trimed string
     */
    public trim(
        str: string,
        inside?: boolean
    ): string {
        if (typeof str === 'string') {
            str = str.replace(/^\s+|\s+$/g, '');

            // Clear white space insdie the string, like thousands separators
            if (inside && /^[0-9\s]+$/.test(str)) {
                str = str.replace(/\s/g, '');
            }

            if (this.decimalRegex) {
                str = str.replace(this.decimalRegex, '$1.$2');
            }
        }
        return str;
    }

    /**
     * Parse numeric cells in to number types and date types in to true dates.
     *
     * @function Highcharts.Data#parseTypes
     */
    public parseTypes(): void {
        let columns = this.columns,
            col = (columns as any).length;

        while (col--) {
            this.parseColumn((columns as any)[col], col);
        }

    }

    /**
     * Parse a single column. Set properties like .isDatetime and .isNumeric.
     *
     * @function Highcharts.Data#parseColumn
     *
     * @param {Array<Highcharts.DataValueType>} column
     *        Column to parse
     *
     * @param {number} col
     *        Column index
     */
    public parseColumn(
        column: Array<Highcharts.DataValueType>,
        col: number
    ): void {
        let rawColumns = this.rawColumns,
            columns = this.columns,
            row = column.length,
            val: Highcharts.DataValueType,
            floatVal,
            trimVal,
            trimInsideVal,
            firstRowAsNames = this.firstRowAsNames,
            isXColumn = (this.valueCount as any).xColumns.indexOf(col) !== -1,
            dateVal,
            backup: Array<Highcharts.DataValueType> = [],
            diff,
            chartOptions = this.chartOptions,
            descending,
            columnTypes = this.options.columnTypes || [],
            columnType = columnTypes[col],
            forceCategory = isXColumn && ((
                chartOptions &&
                chartOptions.xAxis &&
                splat(chartOptions.xAxis)[0].type === 'category'
            ) || columnType === 'string');

        if (!rawColumns[col]) {
            rawColumns[col] = [];
        }
        while (row--) {
            val = backup[row] || column[row];

            trimVal = this.trim(val as any);
            trimInsideVal = this.trim(val as any, true);
            floatVal = parseFloat(trimInsideVal);

            // Set it the first time
            if (typeof rawColumns[col][row] === 'undefined') {
                rawColumns[col][row] = trimVal;
            }

            // Disable number or date parsing by setting the X axis type to
            // category
            if (forceCategory || (row === 0 && firstRowAsNames)) {
                column[row] = '' + trimVal;

            } else if (+trimInsideVal === floatVal) { // is numeric

                column[row] = floatVal;

                // If the number is greater than milliseconds in a year, assume
                // datetime
                if (
                    floatVal > 365 * 24 * 3600 * 1000 &&
                    columnType !== 'float'
                ) {
                    (column as any).isDatetime = true;
                } else {
                    (column as any).isNumeric = true;
                }

                if (typeof column[row + 1] !== 'undefined') {
                    descending = floatVal > (column[row + 1] as any);
                }

            // String, continue to determine if it is a date string or really a
            // string
            } else {
                if (trimVal && trimVal.length) {
                    dateVal = this.parseDate(val as any);
                }

                // Only allow parsing of dates if this column is an x-column
                if (isXColumn && isNumber(dateVal) && columnType !== 'float') {
                    backup[row] = val;
                    column[row] = dateVal;
                    (column as any).isDatetime = true;

                    // Check if the dates are uniformly descending or ascending.
                    // If they are not, chances are that they are a different
                    // time format, so check for alternative.
                    if (typeof column[row + 1] !== 'undefined') {
                        diff = dateVal > (column[row + 1] as any);
                        if (
                            diff !== descending &&
                            typeof descending !== 'undefined'
                        ) {
                            if (this.alternativeFormat) {
                                this.dateFormat = this.alternativeFormat;
                                row = column.length;
                                this.alternativeFormat =
                                    this.dateFormats[this.dateFormat]
                                        .alternative;
                            } else {
                                (column as any).unsorted = true;
                            }
                        }
                        descending = diff;
                    }

                } else { // string
                    column[row] = trimVal === '' ? null : trimVal;
                    if (
                        row !== 0 &&
                        (
                            (column as any).isDatetime ||
                            (column as any).isNumeric
                        )
                    ) {
                        (column as any).mixed = true;
                    }
                }
            }
        }

        // If strings are intermixed with numbers or dates in a parsed column,
        // it is an indication that parsing went wrong or the data was not
        // intended to display as numbers or dates and parsing is too
        // aggressive. Fall back to categories. Demonstrated in the
        // highcharts/demo/column-drilldown sample.
        if (isXColumn && (column as any).mixed) {
            (columns as any)[col] = rawColumns[col];
        }

        // If the 0 column is date or number and descending, reverse all
        // columns.
        if (isXColumn && descending && this.options.sort) {
            for (col = 0; col < (columns as any).length; col++) {
                (columns as any)[col].reverse();
                if (firstRowAsNames) {
                    (columns as any)[col].unshift((columns as any)[col].pop());
                }
            }
        }
    }

    /**
     * A collection of available date formats, extendable from the outside to
     * support custom date formats.
     *
     * @name Highcharts.Data#dateFormats
     * @type {Highcharts.Dictionary<Highcharts.DataDateFormatObject>}
     */
    public dateFormats: Record<string, Highcharts.DataDateFormatObject> = {
        'YYYY/mm/dd': {
            regex: /^([0-9]{4})[\-\/\.]([0-9]{1,2})[\-\/\.]([0-9]{1,2})$/,
            parser: function (match: (RegExpMatchArray|null)): number {
                return (
                    match ?
                        Date.UTC(+match[1], (match[2] as any) - 1, +match[3]) :
                        NaN
                );
            }
        },
        'dd/mm/YYYY': {
            regex: /^([0-9]{1,2})[\-\/\.]([0-9]{1,2})[\-\/\.]([0-9]{4})$/,
            parser: function (match: (RegExpMatchArray|null)): number {
                return (
                    match ?
                        Date.UTC(+match[3], (match[2] as any) - 1, +match[1]) :
                        NaN
                );
            },
            alternative: 'mm/dd/YYYY' // different format with the same regex
        },
        'mm/dd/YYYY': {
            regex: /^([0-9]{1,2})[\-\/\.]([0-9]{1,2})[\-\/\.]([0-9]{4})$/,
            parser: function (match: (RegExpMatchArray|null)): number {
                return (
                    match ?
                        Date.UTC(+match[3], (match[1] as any) - 1, +match[2]) :
                        NaN
                );
            }
        },
        'dd/mm/YY': {
            regex: /^([0-9]{1,2})[\-\/\.]([0-9]{1,2})[\-\/\.]([0-9]{2})$/,
            parser: function (match: (RegExpMatchArray|null)): number {
                if (!match) {
                    return NaN;
                }
                let year = +match[3],
                    d = new Date();

                if (year > (d.getFullYear() - 2000)) {
                    year += 1900;
                } else {
                    year += 2000;
                }

                return Date.UTC(year, (match[2] as any) - 1, +match[1]);
            },
            alternative: 'mm/dd/YY' // different format with the same regex
        },
        'mm/dd/YY': {
            regex: /^([0-9]{1,2})[\-\/\.]([0-9]{1,2})[\-\/\.]([0-9]{2})$/,
            parser: function (match: (RegExpMatchArray|null)): number {
                return (
                    match ?
                        Date.UTC(+match[3] + 2000, (match[1] as any) - 1, +match[2]) :
                        NaN
                );
            }
        }
    };

    /**
     * Parse a date and return it as a number. Overridable through
     * `options.parseDate`.
     *
     * @function Highcharts.Data#parseDate
     *
     * @param {string} val
     *
     * @return {number}
     */
    public parseDate(val: string): number {
        const parseDate = this.options.parseDate;

        let ret,
            key,
            format,
            dateFormat = this.options.dateFormat || this.dateFormat,
            match;

        if (parseDate) {
            ret = parseDate(val);

        } else if (typeof val === 'string') {
            // Auto-detect the date format the first time
            if (!dateFormat) {
                for (key in this.dateFormats) { // eslint-disable-line guard-for-in
                    format = this.dateFormats[key];
                    match = val.match(format.regex);
                    if (match) {
                        this.dateFormat = dateFormat = key;
                        this.alternativeFormat = format.alternative;
                        ret = format.parser(match);
                        break;
                    }
                }
            // Next time, use the one previously found
            } else {
                format = this.dateFormats[dateFormat];


                if (!format) {
                    // The selected format is invalid
                    format = this.dateFormats['YYYY/mm/dd'];
                }

                match = val.match(format.regex);
                if (match) {
                    ret = format.parser(match);
                }

            }
            // Fall back to Date.parse
            if (!match) {
                if (val.match(/:.+(GMT|UTC|[Z+-])/)) {
                    val = val
                        .replace(/\s*(?:GMT|UTC)?([+-])(\d\d)(\d\d)$/, '$1$2:$3')
                        .replace(/(?:\s+|GMT|UTC)([+-])/, '$1')
                        .replace(/(\d)\s*(?:GMT|UTC|Z)$/, '$1+00:00');
                }
                match = Date.parse(val);
                // External tools like Date.js and MooTools extend Date object
                // and return a date.
                if (
                    typeof match === 'object' &&
                    match !== null &&
                    (match as Date).getTime
                ) {
                    ret = (
                        (match as Date).getTime()
                    );

                // Timestamp
                } else if (isNumber(match)) {
                    ret = match;
                }
            }
        }
        return ret as any;
    }

    /**
     * Reorganize rows into columns.
     *
     * @function Highcharts.Data#rowsToColumns
     *
     * @param {Array<Array<Highcharts.DataValueType>>} rows
     *
     * @return {Array<Array<Highcharts.DataValueType>>|undefined}
     */
    public rowsToColumns(rows: (Array<Array<Highcharts.DataValueType>>|undefined)
    ): (Array<Array<Highcharts.DataValueType>>|undefined) {
        let row,
            rowsLength,
            col,
            colsLength,
            columns: (Array<Array<Highcharts.DataValueType>>|undefined);

        if (rows) {
            columns = [];
            rowsLength = rows.length;
            for (row = 0; row < rowsLength; row++) {
                colsLength = rows[row].length;
                for (col = 0; col < colsLength; col++) {
                    if (!columns[col]) {
                        columns[col] = [];
                    }
                    columns[col][row] = rows[row][col];
                }
            }
        }
        return columns;
    }

    /**
     * Get the parsed data in a form that we can apply directly to the
     * `series.data` config. Array positions can be mapped using the
     * `series.keys` option.
     *
     * @example
     * const data = Highcharts.data({
     *   csv: document.getElementById('data').innerHTML
     * }).getData();
     *
     * @function Highcharts.Data#getData
     *
     * @return {Array<Array<(number|string)>>|undefined} Data rows
     */
    public getData(): (Array<Array<(number|string)>>|undefined) {
        if (this.columns) {
            return (this.rowsToColumns(this.columns) as any).slice(1);
        }
    }

    /**
     * A hook for working directly on the parsed columns
     *
     * @function Highcharts.Data#parsed
     *
     * @return {boolean|undefined}
     */
    public parsed(): (boolean|undefined) {
        if (this.options.parsed) {
            return this.options.parsed.call(this, this.columns as any);
        }
    }

    /**
     * @private
     * @function Highcharts.Data#getFreeIndexes
     */
    public getFreeIndexes(
        numberOfColumns: number,
        seriesBuilders: Array<Highcharts.SeriesBuilder>
    ): Array<number> {
        let s,
            i,
            freeIndexes: Array<boolean> = [],
            freeIndexValues: Array<number> = [],
            referencedIndexes;

        // Add all columns as free
        for (i = 0; i < numberOfColumns; i = i + 1) {
            freeIndexes.push(true);
        }

        // Loop all defined builders and remove their referenced columns
        for (s = 0; s < seriesBuilders.length; s = s + 1) {
            referencedIndexes = seriesBuilders[s].getReferencedColumnIndexes();

            for (i = 0; i < referencedIndexes.length; i = i + 1) {
                freeIndexes[referencedIndexes[i]] = false;
            }
        }

        // Collect the values for the free indexes
        for (i = 0; i < freeIndexes.length; i = i + 1) {
            if (freeIndexes[i]) {
                freeIndexValues.push(i);
            }
        }

        return freeIndexValues;
    }

    /**
     * If a complete callback function is provided in the options, interpret the
     * columns into a Highcharts options object.
     *
     * @function Highcharts.Data#complete
     */
    public complete(): void {

        let columns = this.columns,
            xColumns = [],
            type,
            options = this.options,
            series: Array<SeriesOptions>,
            data,
            i: number,
            j: number,
            r: number,
            seriesIndex,
            chartOptions: Partial<Options>,
            allSeriesBuilders = [],
            builder,
            freeIndexes,
            typeCol,
            index: number;

        xColumns.length = (columns as any).length;
        if (options.complete || options.afterComplete) {

            // Get the names and shift the top row
            if (this.firstRowAsNames) {
                for (i = 0; i < (columns as any).length; i++) {
                    (columns as any)[i].name = (columns as any)[i].shift();
                }
            }

            // Use the next columns for series
            series = [];
            freeIndexes = this.getFreeIndexes(
                (columns as any).length,
                (this.valueCount as any).seriesBuilders
            );

            // Populate defined series
            for (
                seriesIndex = 0;
                seriesIndex < (this.valueCount as any).seriesBuilders.length;
                seriesIndex++
            ) {
                builder = (this.valueCount as any).seriesBuilders[seriesIndex];

                // If the builder can be populated with remaining columns, then
                // add it to allBuilders
                if (builder.populateColumns(freeIndexes)) {
                    allSeriesBuilders.push(builder);
                }
            }

            // Populate dynamic series
            while (freeIndexes.length > 0) {
                builder = new SeriesBuilder();
                builder.addColumnReader(0, 'x');

                // Mark index as used (not free)
                index = freeIndexes.indexOf(0);
                if (index !== -1) {
                    freeIndexes.splice(index, 1);
                }

                for (i = 0; i < (this.valueCount as any).global; i++) {
                    // Create and add a column reader for the next free column
                    // index
                    builder.addColumnReader(
                        void 0,
                        (this.valueCount as any).globalPointArrayMap[i]
                    );
                }

                // If the builder can be populated with remaining columns, then
                // add it to allBuilders
                if (builder.populateColumns(freeIndexes)) {
                    allSeriesBuilders.push(builder);
                }
            }

            // Get the data-type from the first series x column
            if (
                allSeriesBuilders.length > 0 &&
                allSeriesBuilders[0].readers.length > 0
            ) {
                typeCol = (columns as any)[
                    allSeriesBuilders[0].readers[0].columnIndex
                ];
                if (typeof typeCol !== 'undefined') {
                    if (typeCol.isDatetime) {
                        type = 'datetime';
                    } else if (!typeCol.isNumeric) {
                        type = 'category';
                    }
                }
            }
            // Axis type is category, then the "x" column should be called
            // "name"
            if (type === 'category') {
                for (
                    seriesIndex = 0;
                    seriesIndex < allSeriesBuilders.length;
                    seriesIndex++
                ) {
                    builder = allSeriesBuilders[seriesIndex];
                    for (r = 0; r < builder.readers.length; r++) {
                        if (builder.readers[r].configName === 'x') {
                            builder.readers[r].configName = 'name';
                        }
                    }
                }
            }

            // Read data for all builders
            for (
                seriesIndex = 0;
                seriesIndex < allSeriesBuilders.length;
                seriesIndex++
            ) {
                builder = allSeriesBuilders[seriesIndex];

                // Iterate down the cells of each column and add data to the
                // series
                data = [];
                for (j = 0; j < (columns as any)[0].length; j++) {
                    data[j] = builder.read(columns as any, j);
                }

                // Add the series
                series[seriesIndex] = {
                    data: data
                };
                if (builder.name) {
                    series[seriesIndex].name = builder.name;
                }
                if (type === 'category') {
                    series[seriesIndex].turboThreshold = 0;
                }
            }


            // Do the callback
            chartOptions = {
                series: series
            };
            if (type) {
                chartOptions.xAxis = {
                    type: type
                } as any;
                if (type === 'category') {
                    (chartOptions.xAxis as any).uniqueNames = false;
                }
            }

            if (options.complete) {
                options.complete(chartOptions);
            }

            // The afterComplete hook is used internally to avoid conflict with
            // the externally available complete option.
            if (options.afterComplete) {
                options.afterComplete(chartOptions);
            }
        }

    }

    /**
     * Updates the chart with new data options.
     *
     * @function Highcharts.Data#update
     *
     * @param {Highcharts.DataOptions} options
     *
     * @param {boolean} [redraw=true]
     */
    public update(
        options: Highcharts.DataOptions,
        redraw?: boolean
    ): void {
        const chart = this.chart;

        if (options) {
            // Set the complete handler
            options.afterComplete = function (
                dataOptions?: Partial<Options>
            ): void {
                // Avoid setting axis options unless the type changes. Running
                // Axis.update will cause the whole structure to be destroyed
                // and rebuilt, and animation is lost.
                if (dataOptions) {
                    if (
                        dataOptions.xAxis &&
                        chart.xAxis[0] &&
                        (dataOptions.xAxis as any).type ===
                        chart.xAxis[0].options.type
                    ) {
                        delete dataOptions.xAxis;
                    }

                    // @todo looks not right:
                    chart.update(dataOptions as any, redraw, true);
                }
            };
            // Apply it
            merge(true, chart.options.data, options);
            this.init(chart.options.data as any);
        }
    }
}

// Register the Data prototype and data function on Highcharts
// Highcharts.Data = Data as any;

/**
 * Creates a data object to parse data for a chart.
 *
 * @function Highcharts.data
 *
 * @param {Highcharts.DataOptions} dataOptions
 *
 * @param {Highcharts.Options} [chartOptions]
 *
 * @param {Highcharts.Chart} [chart]
 *
 * @return {Highcharts.Data}
 */
H.data = function (
    dataOptions: Highcharts.DataOptions,
    chartOptions?: Options,
    chart?: Chart
): Highcharts.Data {
    return new H.Data(dataOptions, chartOptions, chart);
};

// Extend Chart.init so that the Chart constructor accepts a new configuration
// option group, data.
addEvent(
    Chart,
    'init',
    function (
        e: Event & {
            args: [
                (Partial<Options>|undefined),
                (Chart.CallbackFunction|undefined)
            ];
        }
    ): void {
        let chart = this, // eslint-disable-line no-invalid-this
            userOptions: Partial<Options> = (e.args[0] || {}),
            callback = e.args[1];

        if (userOptions && userOptions.data && !chart.hasDataDef) {
            chart.hasDataDef = true;
            /**
             * The data parser for this chart.
             *
             * @name Highcharts.Chart#data
             * @type {Highcharts.Data|undefined}
             */
            chart.data = new H.Data(extend(userOptions.data, {

                afterComplete: function (
                    dataOptions?: Partial<Options>
                ): void {
                    let i, series;

                    // Merge series configs
                    if (
                        Object.hasOwnProperty.call(
                            userOptions,
                            'series'
                        )
                    ) {
                        if (typeof userOptions.series === 'object') {
                            i = Math.max(
                                userOptions.series.length,
                                dataOptions && dataOptions.series ?
                                    dataOptions.series.length :
                                    0
                            );
                            while (i--) {
                                series = userOptions.series[i] || {};
                                userOptions.series[i] = merge(
                                    series,
                                    dataOptions && dataOptions.series ?
                                        dataOptions.series[i] :
                                        {}
                                );
                            }
                        } else { // Allow merging in dataOptions.series (#2856)
                            delete userOptions.series;
                        }
                    }

                    // Do the merge
                    userOptions = merge(dataOptions, userOptions);

                    // Run chart.init again
                    chart.init(userOptions, callback);
                }
            }), userOptions, chart);

            e.preventDefault();
        }
    }
);

/**
 * Creates a new SeriesBuilder. A SeriesBuilder consists of a number
 * of ColumnReaders that reads columns and give them a name.
 * Ex: A series builder can be constructed to read column 3 as 'x' and
 * column 7 and 8 as 'y1' and 'y2'.
 * The output would then be points/rows of the form {x: 11, y1: 22, y2: 33}
 *
 * The name of the builder is taken from the second column. In the above
 * example it would be the column with index 7.
 *
 * @private
 * @class
 * @name SeriesBuilder
 */
class SeriesBuilder {
    /* eslint-disable no-invalid-this */
    public readers: Array<Highcharts.SeriesBuilderReaderObject> = [];
    public pointIsArray: boolean = true;
    /* eslint-enable no-invalid-this */

    public name?: string = void 0 as any;

    /**
     * Populates readers with column indexes. A reader can be added without
     * a specific index and for those readers the index is taken sequentially
     * from the free columns (this is handled by the ColumnCursor instance).
     *
     * @function SeriesBuilder#populateColumns
     *
     * @param {Array<number>} freeIndexes
     *
     * @returns {boolean}
     */
    public populateColumns(freeIndexes: Array<number>): boolean {
        let builder = this,
            enoughColumns = true;

        // Loop each reader and give it an index if its missing.
        // The freeIndexes.shift() will return undefined if there
        // are no more columns.
        builder.readers.forEach(function (
            reader: Highcharts.SeriesBuilderReaderObject
        ): void {
            if (typeof reader.columnIndex === 'undefined') {
                reader.columnIndex = freeIndexes.shift();
            }
        });

        // Now, all readers should have columns mapped. If not
        // then return false to signal that this series should
        // not be added.
        builder.readers.forEach(function (
            reader: Highcharts.SeriesBuilderReaderObject
        ): void {
            if (typeof reader.columnIndex === 'undefined') {
                enoughColumns = false;
            }
        });

        return enoughColumns;
    }

    /**
     * Reads a row from the dataset and returns a point or array depending
     * on the names of the readers.
     *
     * @function SeriesBuilder#read<T>
     *
     * @param {Array<Array<T>>} columns
     *
     * @param {number} rowIndex
     *
     * @returns {Array<T>|Highcharts.Dictionary<T>}
     */
    public read <T>(
        columns: Array<Array<T>>,
        rowIndex: number
    ): (Array<T>|Record<string, T>) {
        let builder = this,
            pointIsArray = builder.pointIsArray,
            point =
                pointIsArray ? [] as Array<T> : {} as Record<string, T>,
            columnIndexes;

        // Loop each reader and ask it to read its value.
        // Then, build an array or point based on the readers names.
        builder.readers.forEach(function (
            reader: Highcharts.SeriesBuilderReaderObject
        ): void {
            const value = columns[reader.columnIndex as any][rowIndex];

            if (pointIsArray) {
                (point as any).push(value);
            } else {
                if (reader.configName.indexOf('.') > 0) {
                    // Handle nested property names
                    Point.prototype.setNestedProperty(
                        point, value, reader.configName
                    );
                } else {
                    (point as any)[reader.configName] = value;
                }
            }
        });

        // The name comes from the first column (excluding the x column)
        if (typeof this.name === 'undefined' && builder.readers.length >= 2) {
            columnIndexes = builder.getReferencedColumnIndexes();
            if (columnIndexes.length >= 2) {
                // remove the first one (x col)
                columnIndexes.shift();

                // Sort the remaining
                columnIndexes.sort(function (a: number, b: number): number {
                    return a - b;
                });

                // Now use the lowest index as name column
                this.name = (columns[columnIndexes.shift() as any] as any).name;
            }
        }

        return point;
    }

    /**
     * Creates and adds ColumnReader from the given columnIndex and configName.
     * ColumnIndex can be undefined and in that case the reader will be given
     * an index when columns are populated.
     *
     * @function SeriesBuilder#addColumnReader
     *
     * @param {number} columnIndex
     *
     * @param {string} configName
     */
    public addColumnReader(
        columnIndex: (number|undefined),
        configName: string
    ): void {
        this.readers.push({
            columnIndex: columnIndex,
            configName: configName
        });

        if (!(
            configName === 'x' ||
            configName === 'y' ||
            typeof configName === 'undefined'
        )) {
            this.pointIsArray = false;
        }
    }

    /**
     * Returns an array of column indexes that the builder will use when
     * reading data.
     *
     * @function SeriesBuilder#getReferencedColumnIndexes
     *
     * @returns {Array<number>}
     */
    public getReferencedColumnIndexes(): Array<number> {
        let i,
            referencedColumnIndexes = [],
            columnReader;

        for (i = 0; i < this.readers.length; i = i + 1) {
            columnReader = this.readers[i];
            if (typeof columnReader.columnIndex !== 'undefined') {
                referencedColumnIndexes.push(columnReader.columnIndex);
            }
        }

        return referencedColumnIndexes;
    }

    /**
     * Returns true if the builder has a reader for the given configName.
     *
     * @function SeriesBuider#hasReader
     *
     * @param {string} configName
     *
     * @returns {boolean|undefined}
     */
    public hasReader(configName: string): (boolean|undefined) {
        let i, columnReader;

        for (i = 0; i < this.readers.length; i = i + 1) {
            columnReader = this.readers[i];
            if (columnReader.configName === configName) {
                return true;
            }
        }
        // Else return undefined
    }
}

H.Data = Data as any;
export default H.Data;<|MERGE_RESOLUTION|>--- conflicted
+++ resolved
@@ -12,16 +12,13 @@
 
 'use strict';
 
-<<<<<<< HEAD
 /* *
  *
  *  Imports
  *
  * */
 
-=======
 import type Options from '../Core/Options';
->>>>>>> 5173e242
 import type SeriesOptions from '../Core/Series/SeriesOptions';
 
 import Ajax from '../Extensions/Ajax.js';
@@ -57,16 +54,10 @@
 
 /* *
  *
-<<<<<<< HEAD
  *  Declarations
  *
  * */
 
-=======
- * Declarations
- *
- * */
->>>>>>> 5173e242
 declare module '../Core/Chart/ChartLike'{
     interface ChartLike {
         data?: Highcharts.Data;
@@ -736,13 +727,9 @@
 
     public alternativeFormat?: string;
     public chart: Chart = void 0 as any;
-<<<<<<< HEAD
+    public chartOptions: Options = void 0 as any;
+    public columns?: Array<Array<Highcharts.DataValueType>>;
     public dataStore?: (CSVStore|GoogleSheetsStore|HTMLTableStore);
-    public chartOptions: Highcharts.Options = void 0 as any;
-=======
-    public chartOptions: Options = void 0 as any;
->>>>>>> 5173e242
-    public columns?: Array<Array<Highcharts.DataValueType>>;
     public dateFormat?: string;
     public decimalRegex?: RegExp;
     public firstRowAsNames: boolean = void 0 as any;
