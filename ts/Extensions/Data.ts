--- conflicted
+++ resolved
@@ -1744,11 +1744,7 @@
                         endRow: endRow,
                         startColumn: startColumn,
                         endColumn: endColumn,
-<<<<<<< HEAD
-                        firstRowAsNames: false // Handled elsewhere
-=======
                         firstRowAsNames: false
->>>>>>> bf86b0de
                     },
                     new DataConverter({
                         decimalPoint: options.decimalPoint
