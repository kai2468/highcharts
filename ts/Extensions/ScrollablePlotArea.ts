--- conflicted
+++ resolved
@@ -21,7 +21,6 @@
 import type Axis from '../Core/Axis/Axis';
 import type BBoxObject from '../Core/Renderer/BBoxObject';
 import type Chart from '../Core/Chart/Chart';
-import type ChartOptions from '../Core/Chart/ChartOptions';
 import type CSSObject from '../Core/Renderer/CSSObject';
 import type {
     DOMElementType,
@@ -34,6 +33,8 @@
 
 import A from '../Core/Animation/AnimationUtilities.js';
 const { stop } = A;
+import H from '../Core/Globals.js';
+const { composed } = H;
 import RendererRegistry from '../Core/Renderer/RendererRegistry.js';
 import U from '../Core/Utilities.js';
 const {
@@ -41,9 +42,8 @@
     createElement,
     css,
     defined,
-    extend,
     merge,
-    pick
+    pushUnique
 } = U;
 
 /* *
@@ -213,18 +213,6 @@
             styles.overflowY = 'auto';
         }
 
-<<<<<<< HEAD
-/** @private */
-function compose(
-    AxisClass: typeof Axis,
-    ChartClass: typeof Chart,
-    SeriesClass: typeof Series
-): void {
-    const chartProto = ChartClass.prototype;
-
-    if (!chartProto.setUpScrolling) {
-        addEvent(AxisClass, 'afterInit', onAxisAfterInit);
-=======
         this.chart = chart;
 
         // Insert a container with relative position that scrolling and fixed
@@ -283,7 +271,6 @@
             })
             .addClass('highcharts-scrollable-mask')
             .add();
->>>>>>> 02641f2e
 
         scrollingContainer.parentNode.insertBefore(
             fixedDiv,
