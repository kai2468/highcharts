/* *
 *
 *  (c) 2010-2024 Torstein Honsi
 *
 *  License: www.highcharts.com/license
 *
 *  !!!!!!! SOURCE GETS TRANSPILED BY TYPESCRIPT. EDIT TS FILE ONLY. !!!!!!!
 *
 * */

'use strict';

/* *
 *
 *  Imports
 *
 * */

import type {
    ApproximationArray,
    ApproximationKeyValue
} from './ApproximationType';
import type Axis from '../../Core/Axis/Axis';
import type DataGroupingOptions from './DataGroupingOptions';
import type IndicatorLike from '../../Stock/Indicators/IndicatorLike';
import type Point from '../../Core/Series/Point';
import type {
    PointOptions,
    PointShortOptions
} from '../../Core/Series/PointOptions';
import type Series from '../../Core/Series/Series';
import type {
    DataTableLight,
    DataTableLightModified
} from '../../Core/Series/Series';
import type TimeTicksInfoObject from '../../Core/Axis/TimeTicksInfoObject';
import type { SeriesTypeOptions } from '../../Core/Series/SeriesType';
import type { TypedArray } from '../../Core/Series/SeriesOptions';

import ApproximationRegistry from './ApproximationRegistry.js';
import DataGroupingDefaults from './DataGroupingDefaults.js';
import DataTable from '../../Data/DataTable.js';
import DateTimeAxis from '../../Core/Axis/DateTimeAxis.js';
import D from '../../Core/Defaults.js';
import SeriesRegistry from '../../Core/Series/SeriesRegistry.js';
const {
    series: {
        prototype: seriesProto
    }
} = SeriesRegistry;
import U from '../../Core/Utilities.js';
const {
    addEvent,
    defined,
    error,
    extend,
    isNumber,
    merge,
    pick,
    splat
} = U;

/* *
 *
 *  Declarations
 *
 * */

declare module '../../Core/Axis/TimeTicksInfoObject' {
    interface TimeTicksInfoObject {
        gapSize?: number;
    }
}

declare module '../../Core/Series/PointLike' {
    interface PointLike {
        dataGroup?: DataGroupingInfoObject;
    }
}

declare module '../../Core/Series/SeriesLike' {
    interface SeriesLike {
        allGroupedData?: (
            Array<(number|null|undefined)>|
            Array<Array<(number|null|undefined)>>|
            TypedArray
        );
        allGroupedTable?: DataTableLightModified;
        cropStart?: number;
        currentDataGrouping?: TimeTicksInfoObject;
        dataGroupInfo?: DataGroupingInfoObject;
        forceCrop?: boolean;
        groupedData?: (Array<Point>|null);
        groupMap?: Array<DataGroupingInfoObject>;
        groupPixelWidth?: number;
        hasGroupedData?: boolean;
        hasProcessed?: boolean;
        preventGraphAnimation?: boolean;
        applyGrouping(hasExtremesChanged: boolean): void;
        destroyGroupedData(): void;
        generatePoints(): void;
        getDGApproximation(): ApproximationKeyValue;
        groupData(
            xData: Array<number>|TypedArray,
            yData: (Array<number>|Array<Array<number>>),
            groupPosition: Array<number>,
            approximation: (string|Function),
            table: DataTableLight
        ): DataGroupingResultObject;
    }
}

export type AnchorChoiceType = Record<string, number>;

export interface DataGroupingInfoObject {
    length?: number;
    options?: (PointOptions|PointShortOptions|SeriesTypeOptions);
    start?: number;
    groupStart?: number
}

export interface DataGroupingResultObject {
    groupedXData: Array<number>|TypedArray;
    groupedYData: (
        Array<(number|null|undefined)>|
        Array<Array<(number|null|undefined)>>|
        TypedArray
    );
    modified: DataTableLightModified;
    groupMap: Array<DataGroupingInfoObject>;
}

/* *
 *
 *  Constants
 *
 * */

const baseGeneratePoints = seriesProto.generatePoints;

/* *
 *
 *  Functions
 *
 * */

/**
 * @private
 */
function adjustExtremes(
    xAxis: Axis,
    groupedXData: Array<number>|TypedArray
): void {
    // Make sure the X axis extends to show the first group (#2533)
    // But only for visible series (#5493, #6393)
    if (
        defined(groupedXData[0]) &&
        isNumber(xAxis.min) &&
        isNumber(xAxis.dataMin) &&
        groupedXData[0] < xAxis.min
    ) {
        if (
            (
                !defined(xAxis.options.min) &&
                xAxis.min <= xAxis.dataMin
            ) ||
            xAxis.min === xAxis.dataMin
        ) {
            xAxis.min = Math.min(groupedXData[0], xAxis.min);
        }

        xAxis.dataMin = Math.min(
            groupedXData[0],
            xAxis.dataMin
        );
    }

    // When the last anchor set, change the extremes that
    // the last point is visible (#12455).
    if (
        defined(groupedXData[groupedXData.length - 1]) &&
        isNumber(xAxis.max) &&
        isNumber(xAxis.dataMax) &&
        groupedXData[groupedXData.length - 1] > xAxis.max
    ) {

        if (
            (
                !defined(xAxis.options.max) &&
                isNumber(xAxis.dataMax) &&
                xAxis.max >= xAxis.dataMax
            ) || xAxis.max === xAxis.dataMax
        ) {
            xAxis.max = Math.max(
                groupedXData[groupedXData.length - 1],
                xAxis.max
            );
        }
        xAxis.dataMax = Math.max(
            groupedXData[groupedXData.length - 1],
            xAxis.dataMax
        );
    }
}

/**
 * @private
 */
function anchorPoints(
    series: Series,
    groupedXData: Array<number>|TypedArray,
    xMax: number
): void {
    const options = series.options,
        dataGroupingOptions = options.dataGrouping,
        totalRange = (
            series.currentDataGrouping && series.currentDataGrouping.gapSize
        ),
        xData = series.getColumn('x');

    if (!(
        dataGroupingOptions &&
        xData.length &&
        totalRange &&
        series.groupMap
    )) {
        return;
    }

    const groupedDataLastIndex = groupedXData.length - 1,
        anchor = dataGroupingOptions.anchor,
        firstAnchor = dataGroupingOptions.firstAnchor,
        lastAnchor = dataGroupingOptions.lastAnchor;
    let anchorIndexIterator = groupedXData.length - 1,
        anchorFirstIndex = 0;

    // Change the first point position, but only when it is
    // the first point in the data set not in the current zoom.
    if (firstAnchor && xData[0] >= groupedXData[0]) {
        anchorFirstIndex++;
        const groupStart = series.groupMap[0].start,
            groupLength = series.groupMap[0].length;
        let firstGroupEnd;

        if (isNumber(groupStart) && isNumber(groupLength)) {
            firstGroupEnd = groupStart + (groupLength - 1);
        }

        groupedXData[0] = ({
            start: groupedXData[0],
            middle: groupedXData[0] + 0.5 * totalRange,
            end: groupedXData[0] + totalRange,
            firstPoint: xData[0],
            lastPoint: firstGroupEnd && xData[firstGroupEnd]
        } as AnchorChoiceType)[firstAnchor];
    }

    // Change the last point position but only when it is
    // the last point in the data set not in the current zoom,
    // or if it is not the 1st point simultaneously.
    if (
        groupedDataLastIndex > 0 &&
            lastAnchor &&
            totalRange &&
            groupedXData[groupedDataLastIndex] >= xMax - totalRange
    ) {
        anchorIndexIterator--;
        const lastGroupStart = series.groupMap[
            series.groupMap.length - 1
        ].start;

        groupedXData[groupedDataLastIndex] = ({
            start: groupedXData[groupedDataLastIndex],
            middle: groupedXData[groupedDataLastIndex] + 0.5 * totalRange,
            end: groupedXData[groupedDataLastIndex] + totalRange,
            firstPoint: lastGroupStart && xData[lastGroupStart],
            lastPoint: xData[xData.length - 1]
        } as AnchorChoiceType)[lastAnchor];
    }

    if (anchor && anchor !== 'start') {
        const shiftInterval: number = (
            totalRange *
                ({ middle: 0.5, end: 1 } as AnchorChoiceType)[anchor]
        );

        // Anchor the rest of the points apart from the ones, that were
        // previously moved.
        while (anchorIndexIterator >= anchorFirstIndex) {
            groupedXData[anchorIndexIterator] += shiftInterval;
            anchorIndexIterator--;
        }
    }
}


/**
 * For the processed data, calculate the grouped data if needed.
 *
 * @private
 * @function Highcharts.Series#applyGrouping
 */
function applyGrouping(
    this: Series,
    hasExtremesChanged: boolean
): void {
    const series = this,
        chart = series.chart,
        options = series.options,
        dataGroupingOptions = options.dataGrouping,
        groupingEnabled = series.allowDG !== false && dataGroupingOptions &&
            pick(dataGroupingOptions.enabled, chart.options.isStock),
        reserveSpace = series.reserveSpace(),
        lastDataGrouping = this.currentDataGrouping;

    let currentDataGrouping,
        croppedData,
        revertRequireSorting = false;

    // Data needs to be sorted for dataGrouping
    if (groupingEnabled && !series.requireSorting) {
        series.requireSorting = revertRequireSorting = true;
    }

    // Skip if skipDataGrouping method returns false or if grouping is disabled
    // (in that order).
    const skip = skipDataGrouping(
        series,
        hasExtremesChanged
    ) === false || !groupingEnabled;

    // Revert original requireSorting value if changed
    if (revertRequireSorting) {
        series.requireSorting = false;
    }

    if (skip) {
        return;
    }
    series.destroyGroupedData();

    const table = dataGroupingOptions.groupAll ?
            series.table :
            series.table.modified || series.table,
        processedXData = series.getColumn('x', !dataGroupingOptions.groupAll),
        processedYData = series.getColumn('y', !dataGroupingOptions.groupAll),
        xData = processedXData,
        plotSizeX = chart.plotSizeX,
        xAxis = series.xAxis,
        ordinal = xAxis.options.ordinal,
        groupPixelWidth = series.groupPixelWidth;

    let i, hasGroupedData;

    // Execute grouping if the amount of points is greater than the limit
    // defined in groupPixelWidth
    if (
        groupPixelWidth &&
        xData &&
        table.rowCount &&
        plotSizeX
    ) {
        hasGroupedData = true;

        // Force recreation of point instances in series.translate, #5699
        series.isDirty = true;
        series.points = null as any; // #6709

        const extremes = xAxis.getExtremes(),
            xMin = extremes.min,
            xMax = extremes.max,
            groupIntervalFactor = (
                ordinal &&
                xAxis.ordinal &&
                xAxis.ordinal.getGroupIntervalFactor(xMin, xMax, series)
            ) || 1,
            interval =
            (groupPixelWidth * (xMax - xMin) / plotSizeX) *
                groupIntervalFactor,
            groupPositions = xAxis.getTimeTicks(
                DateTimeAxis.Additions.prototype.normalizeTimeTickInterval(
                    interval,
                    (dataGroupingOptions as any).units ||
                        DataGroupingDefaults.units
                ),
                // Processed data may extend beyond axis (#4907)
                Math.min(xMin, xData[0]),
                Math.max(
                    xMax,
                    xData[xData.length - 1]
                ),
                xAxis.options.startOfWeek,
                processedXData,
                series.closestPointRange
            ),
            groupedData = seriesProto.groupData.apply(
                series,
                [
                    xData,
                    processedYData,
                    groupPositions,
                    (dataGroupingOptions as any).approximation,
                    table
                ]
            );

        let modified = groupedData.modified,
            groupedXData = modified.getColumn('x', true) as
                Array<number>|TypedArray,
            groupedYData = modified.getColumn('y', true) as
                Array<number>|TypedArray,
            gapSize = 0;

        // The smoothed option is deprecated, instead, there is a fallback
        // to the new anchoring mechanism. #12455.
        if (
            dataGroupingOptions?.smoothed &&
            modified.rowCount
        ) {
            dataGroupingOptions.firstAnchor = 'firstPoint';
            dataGroupingOptions.anchor = 'middle';
            dataGroupingOptions.lastAnchor = 'lastPoint';

            error(32, false, chart, {
                'dataGrouping.smoothed': 'use dataGrouping.anchor'
            });
        }

        // Record what data grouping values were used
        for (i = 1; i < groupPositions.length; i++) {
            // The grouped gapSize needs to be the largest distance between
            // the group to capture varying group sizes like months or DST
            // crossing (#10000). Also check that the gap is not at the
            // start of a segment.
            if (
                !(groupPositions.info as any).segmentStarts ||
                (groupPositions.info as any).segmentStarts.indexOf(i) === -1
            ) {
                gapSize = Math.max(
                    groupPositions[i] - groupPositions[i - 1],
                    gapSize
                );
            }
        }
        currentDataGrouping = groupPositions.info;
        (currentDataGrouping as any).gapSize = gapSize;
        series.closestPointRange = (groupPositions.info as any).totalRange;
        series.groupMap = groupedData.groupMap;
        series.currentDataGrouping = currentDataGrouping;

        anchorPoints(series, groupedXData || [], xMax);

        if (reserveSpace && groupedXData) {
            adjustExtremes(xAxis, groupedXData);
        }

        // We calculated all group positions but we should render only the ones
        // within the visible range
        if (dataGroupingOptions.groupAll) {
            // Keep the reference to all grouped points for further calculation
            if (series.is('heikinashi') || series.is('hollowcandlestick')) {
                series.allGroupedData = groupedYData;
                series.allGroupedTable = modified;
            }

            croppedData = series.cropData(
                groupedXData as any,
                groupedYData as any,
                xAxis.min as any,
                xAxis.max as any,
                1,
                modified
            );
            groupedXData = croppedData.xData;
            groupedYData = croppedData.yData as any;
            if (croppedData.modified) {
                modified = croppedData.modified;
            }
            series.cropStart = croppedData.start; // #15005
        }
        // Set the modified table
        series.table.modified = modified;
    } else {
<<<<<<< HEAD
        series.groupMap = void 0;
=======
        series.groupMap = null as any;
        series.currentDataGrouping = void 0;
>>>>>>> 8be16804
    }
    series.hasGroupedData = hasGroupedData;

    series.preventGraphAnimation =
        (lastDataGrouping && lastDataGrouping.totalRange) !==
            (currentDataGrouping && currentDataGrouping.totalRange);

}

/**
 * @private
 */
function compose(
    SeriesClass: typeof Series
): void {
    const seriesProto = SeriesClass.prototype;


    if (!seriesProto.applyGrouping) {
        const PointClass = SeriesClass.prototype.pointClass;

        // Override point prototype to throw a warning when trying to update
        // grouped points.
        addEvent(PointClass, 'update', function (): (boolean|undefined) {
            if (this.dataGroup) {
                error(24, false, this.series.chart);
                return false;
            }
        });

        addEvent(SeriesClass, 'afterSetOptions', onAfterSetOptions);
        addEvent(SeriesClass, 'destroy', destroyGroupedData);

        extend(seriesProto, {
            applyGrouping,
            destroyGroupedData,
            generatePoints,
            getDGApproximation,
            groupData
        });
    }

}

/**
 * Destroy the grouped data points. #622, #740
 * @private
 */
function destroyGroupedData(
    this: Series
): void {
    // Clear previous groups
    if (this.groupedData) {
        this.groupedData.forEach(function (
            point: Point,
            i: number
        ): void {
            if (point) {
                (this.groupedData as any)[i] = point.destroy ?
                    point.destroy() : null;
            }
        }, this);

        // Clears all:
        // - `this.groupedData`
        // - `this.points`
        // - `preserve` object in series.update()
        this.groupedData.length = 0;
        delete this.allGroupedData; // #19892
        delete this.allGroupedTable;
    }
}

/**
 * Override the generatePoints method by adding a reference to grouped data
 * @private
 */
function generatePoints(
    this: Series
): void {

    baseGeneratePoints.apply(this);

    // Record grouped data in order to let it be destroyed the next time
    // processData runs
    this.destroyGroupedData(); // #622
    this.groupedData = this.hasGroupedData ? this.points : null;
}

/**
 * Set default approximations to the prototypes if present. Properties are
 * inherited down. Can be overridden for individual series types.
 * @private
 */
function getDGApproximation(
    this: Series
): ApproximationKeyValue {
    if (this.is('arearange')) {
        return 'range';
    }
    if (this.is('ohlc')) {
        return 'ohlc';
    }
    if (this.is('hlc')) {
        return 'hlc';
    }
    if (
        // #18974, default approximation for cumulative
        // should be `sum` when `dataGrouping` is enabled
        this.is('column') ||
        this.options.cumulative
    ) {
        return 'sum';
    }
    return 'average';
}

/**
 * Highcharts Stock only. Takes parallel arrays of x and y data and groups the
 * data into intervals defined by groupPositions, a collection of starting x
 * values for each group.
 *
 * @product highstock
 *
 * @function Highcharts.Series#groupData
 * @param {Array<number>} xData
 *        Parallel array of x data.
 * @param {Array<(number|null|undefined)>|Array<Array<(number|null|undefined)>>} yData
 *        Parallel array of y data.
 * @param {Array<number>} groupPositions
 *        Group positions.
 * @param {string|Function} [approximation]
 *        Approximation to use.
 * @return {Highcharts.DataGroupingResultObject}
 *         Mapped groups.
 */
function groupData(
    this: Series,
    xData: Array<number>|TypedArray,
    yData: (
        Array<(number|null|undefined)>|
        Array<Array<(number|null|undefined)>>|
        TypedArray
    ),
    groupPositions: Array<number>,
    approximation: (ApproximationKeyValue|Function),
    table: DataTableLight
): DataGroupingResultObject {
    xData = table.getColumn('x', true) as Array<number> || [];
    yData = table.getColumn('y', true) as Array<number>;

    const series = this,
        data = series.data,
        dataOptions = series.options && series.options.data,
        groupedXData = [],
        groupedYData = [],
        modified = new DataTable(),
        groupMap = [],
        dataLength = table.rowCount,
        // When grouping the fake extended axis for panning, we don't need to
        // consider y
        handleYData = !!yData,
        values = [] as Array<ApproximationArray>,
        pointArrayMap = series.pointArrayMap,
        pointArrayMapLength = pointArrayMap && pointArrayMap.length,
        extendedPointArrayMap = ['x'].concat(pointArrayMap || ['y']),
        // Data columns to be applied to the modified data table at the end
        valueColumns = (pointArrayMap || ['y']).map((): Array<number> => []),
        groupAll = (
            this.options.dataGrouping &&
            this.options.dataGrouping.groupAll
        );

    let pointX,
        pointY,
        groupedY,
        pos = 0,
        start = 0;

    const approximationFn = (
        typeof approximation === 'function' ?
            approximation :
            approximation && ApproximationRegistry[approximation] ?
                ApproximationRegistry[approximation] :
                ApproximationRegistry[(
                    series.getDGApproximation && series.getDGApproximation() ||
                    'average'
                )]
    );

    // Calculate values array size from pointArrayMap length
    if (pointArrayMapLength) {
        let len = pointArrayMap.length;
        while (len--) {
            values.push([]);
        }
    } else {
        values.push([]);
    }

    const valuesLen = pointArrayMapLength || 1;

    for (let i = 0; i <= dataLength; i++) {

        // Start with the first point within the X axis range (#2696)
        if (xData[i] < groupPositions[0]) {
            continue; // With next point
        }

        // When a new group is entered, summarize and initialize
        // the previous group
        while (
            (
                typeof groupPositions[pos + 1] !== 'undefined' &&
                xData[i] >= groupPositions[pos + 1]
            ) ||
            i === dataLength
        ) { // Get the last group

            // get group x and y
            pointX = groupPositions[pos];
            series.dataGroupInfo = {
                start: groupAll ? start : ((series.cropStart as any) + start),
                length: values[0].length,
                groupStart: pointX
            };
            groupedY = approximationFn.apply(series, values);

            // By default, let options of the first grouped point be passed over
            // to the grouped point. This allows preserving properties like
            // `name` and `color` or custom properties. Implementers can
            // override this from the approximation function, where they can
            // write custom options to `this.dataGroupInfo.options`.
            if (series.pointClass && !defined(series.dataGroupInfo.options)) {
                // Convert numbers and arrays into objects
                series.dataGroupInfo.options = merge(
                    series.pointClass.prototype
                        .optionsToObject.call(
                            { series: series },
                            (series.options.data as any)[
                                (series.cropStart as any) + start
                            ]
                        )
                );

                // Make sure the raw data (x, y, open, high etc) is not copied
                // over and overwriting approximated data.
                extendedPointArrayMap.forEach(function (key: string): void {
                    delete ((series.dataGroupInfo as any).options as any)[key];
                });
            }

            // Push the grouped data
            if (typeof groupedY !== 'undefined') {
                groupedXData.push(pointX);
                groupedYData.push(groupedY);

                // Push the grouped values to the parallel columns
                const groupedValuesArr = splat(groupedY);
                for (let j = 0; j < groupedValuesArr.length; j++) {
                    valueColumns[j].push(groupedValuesArr[j]);
                }
                groupMap.push(series.dataGroupInfo);
            }

            // Reset the aggregate arrays
            start = i;
            for (let j = 0; j < valuesLen; j++) {
                values[j].length = 0; // Faster than values[j] = []
                values[j].hasNulls = false;
            }

            // Advance on the group positions
            pos += 1;

            // Don't loop beyond the last group
            if (i === dataLength) {
                break;
            }
        }

        // Break out
        if (i === dataLength) {
            break;
        }

        // For each raw data point, push it to an array that contains all values
        // for this specific group
        if (pointArrayMap) {
            const index = (
                    series.options.dataGrouping &&
                    series.options.dataGrouping.groupAll ?
                        i : (series.cropStart as any) + i
                ),
                point = (data && data[index]) ||
                    series.pointClass.prototype.applyOptions.apply({
                        series: series
                    }, [(dataOptions as any)[index]]);

            let val;

            for (let j = 0; j < (pointArrayMapLength as any); j++) {
                val = (point as any)[pointArrayMap[j]];
                if (isNumber(val)) {
                    values[j].push(val);
                } else if (val === null) {
                    values[j].hasNulls = true;
                }
            }

        } else {
            pointY = handleYData ? yData[i] : null;

            if (isNumber(pointY)) {
                values[0].push(pointY as any);
            } else if (pointY === null) {
                values[0].hasNulls = true;
            }
        }
    }

    const columns: DataTable.ColumnCollection = {
        x: groupedXData
    };
    (pointArrayMap || ['y']).forEach((key, i): void => {
        columns[key] = valueColumns[i];
    });
    modified.setColumns(columns);

    return {
        groupedXData,
        groupedYData,
        groupMap,
        modified
    };
}

/**
 * Handle default options for data grouping. This must be set at runtime because
 * some series types are defined after this.
 * @private
 */
function onAfterSetOptions(
    this: Series,
    e: { options: SeriesTypeOptions }
): void {
    const options = e.options,
        type = this.type,
        plotOptions = this.chart.options.plotOptions,
        // External series, for example technical indicators should also inherit
        // commonOptions which are not available outside this module
        baseOptions = (
            (this as IndicatorLike).useCommonDataGrouping &&
            DataGroupingDefaults.common
        ),
        seriesSpecific = DataGroupingDefaults.seriesSpecific;

    let defaultOptions: DataGroupingOptions =
            (D.defaultOptions.plotOptions as any)[type].dataGrouping;

    if (plotOptions && (seriesSpecific[type] || baseOptions)) { // #1284
        const rangeSelector = this.chart.rangeSelector;

        if (!defaultOptions) {
            defaultOptions = merge(
                DataGroupingDefaults.common,
                seriesSpecific[type]
            );
        }

        options.dataGrouping = merge(
            baseOptions as any,
            defaultOptions,
            plotOptions.series && plotOptions.series.dataGrouping, // #1228
            // Set by the StockChart constructor:
            (plotOptions[type] as any).dataGrouping,
            this.userOptions.dataGrouping,
            !options.isInternal &&
                rangeSelector &&
                isNumber(rangeSelector.selected) &&
                rangeSelector.buttonOptions[rangeSelector.selected].dataGrouping
        );
    }
}

/**
 * @private
 */
function skipDataGrouping(series: Series, force: boolean): boolean {
    return !(series.isCartesian &&
        !series.isDirty &&
        !series.xAxis.isDirty &&
        !series.yAxis.isDirty &&
        !force);
}

/* *
 *
 *  Default Export
 *
 * */

const DataGroupingSeriesComposition = {
    compose,
    groupData
};

export default DataGroupingSeriesComposition;<|MERGE_RESOLUTION|>--- conflicted
+++ resolved
@@ -481,12 +481,8 @@
         // Set the modified table
         series.table.modified = modified;
     } else {
-<<<<<<< HEAD
         series.groupMap = void 0;
-=======
-        series.groupMap = null as any;
         series.currentDataGrouping = void 0;
->>>>>>> 8be16804
     }
     series.hasGroupedData = hasGroupedData;
 
