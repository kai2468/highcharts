--- conflicted
+++ resolved
@@ -167,7 +167,6 @@
      * @internal
      * */
     public a11y: DashboardsAccessibility;
-<<<<<<< HEAD
 
     /**
      * The container referenced by the `renderTo` option when creating the
@@ -183,13 +182,14 @@
     public container: HTMLElement = void 0 as any;
 
     /**
+     * The data cursor instance used for interacting with the data.
+     * @internal
+     * */
+    public cursor: DataCursor;
+
+    /**
      * The edit mode instance. Used to handle editing the dashboard.
      * */
-=======
-    public boardWrapper: globalThis.HTMLElement = void 0 as any;
-    public container: globalThis.HTMLElement = void 0 as any;
-    public cursor: DataCursor;
->>>>>>> 926186fc
     public editMode?: EditMode;
 
     /**
@@ -234,14 +234,6 @@
      * The options for the dashboard.
      * */
     public options: Board.Options;
-<<<<<<< HEAD
-
-    /**
-     * The data states instance used to handle data.
-     * */
-    public states: DataStates;
-=======
->>>>>>> 926186fc
 
     /* *
      *
@@ -509,14 +501,8 @@
                 guiEnabled: board.guiEnabled,
                 layouts: layouts,
                 componentOptions: board.options.componentOptions,
-<<<<<<< HEAD
                 responsiveBreakpoints: board.options.responsiveBreakpoints
-            },
-            states: DataStatesHelper.toJSON(board.states)
-=======
-                respoBreakpoints: board.options.respoBreakpoints
             }
->>>>>>> 926186fc
         };
     }
 
@@ -628,19 +614,16 @@
         layouts: Array<Layout.Options>;
     }
 
+    /** @internal */
     export interface JSON extends Serializable.JSON<'Board'> {
         /**
          * Serialized options to configure the board.
          **/
         options: OptionsJSON;
-<<<<<<< HEAD
-        /**
-         * Serialized states of the board.
-         **/
-        states: DataStatesHelper.JSON;
-=======
+        /**
+         * Serialized cursor of the board.
+         **/
         cursor: DataCursorHelper.JSON;
->>>>>>> 926186fc
     }
 
     /* *
