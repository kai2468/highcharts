--- conflicted
+++ resolved
@@ -217,14 +217,10 @@
             this.syncHandlers
         );
 
-<<<<<<< HEAD
-        this.dataGridOptions = this.options.dataGridOptions || ({} as BaseDataGridOptions);
-=======
         this.dataGridOptions = (
             this.options.dataGridOptions ||
             ({} as BaseDataGridOptions)
         );
->>>>>>> d8c6c6af
 
         this.innerResizeTimeouts = [];
 
@@ -251,49 +247,30 @@
      * @param connector
      * Attached connector
      */
-<<<<<<< HEAD
-    private disableEditingModifiedColumns(connector: DataConnectorType) {
-=======
     private disableEditingModifiedColumns(connector: DataConnectorType): void {
->>>>>>> d8c6c6af
         const modifierOptions = connector.options.dataModifier;
 
         if (!modifierOptions || modifierOptions.type !== 'Math') {
             return;
         }
-<<<<<<< HEAD
-        const modifierColumns = (modifierOptions as MathModifierOptions).columnFormulas;
+
+        const modifierColumns =
+            (modifierOptions as MathModifierOptions).columnFormulas;
+
         if (!modifierColumns) {
             return;
         }
-=======
-
-        const modifierColumns =
-            (modifierOptions as MathModifierOptions).columnFormulas;
-
-        if (!modifierColumns) {
-            return;
-        }
-
->>>>>>> d8c6c6af
+
         const options = {} as Record<string, ColumnOptions>;
 
         for (let i = 0, iEnd = modifierColumns.length; i < iEnd; ++i) {
             const columnName = modifierColumns[i].column;
             options[columnName] = {
                 editable: false
-<<<<<<< HEAD
-            }
-        }
-        this.dataGrid?.update({ columns: options })
-
-
-=======
             };
         }
 
         this.dataGrid?.update({ columns: options });
->>>>>>> d8c6c6af
     }
 
     /* *
