--- conflicted
+++ resolved
@@ -28,18 +28,13 @@
 import Component from '../Components/Component.js';
 import DataConnector from '../../Data/Connectors/DataConnector.js';
 import DataConverter from '../../Data/Converters/DataConverter.js';
-<<<<<<< HEAD
-=======
+import DataGridSyncHandlers from './DataGridSyncHandlers.js';
 import U from '../../Core/Utilities.js';
 const {
+    diffObjects,
     merge,
-    uniqueKey,
-    diffObjects
-} = U;
->>>>>>> cdde6867
-import DataGridSyncHandlers from './DataGridSyncHandlers.js';
-import U from '../../Core/Utilities.js';
-const { merge, uniqueKey } = U;
+    uniqueKey
+    } = U;
 
 /* *
  *
