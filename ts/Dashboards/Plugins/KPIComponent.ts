--- conflicted
+++ resolved
@@ -309,12 +309,8 @@
         );
         super(cell, options);
 
-<<<<<<< HEAD
-        this.options = options as KPIComponent.ComponentOptions;
+        this.options = options as KPIComponent.Options;
         this.standardizeSyncOptions();
-=======
-        this.options = options as KPIComponent.Options;
->>>>>>> 659273de
 
         this.type = 'KPI';
         this.sync = new KPIComponent.Sync(
