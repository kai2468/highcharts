/* *
 *
 *  (c) 2009 - 2023 Highsoft AS
 *
 *  License: www.highcharts.com/license
 *
 *  !!!!!!! SOURCE GETS TRANSPILED BY TYPESCRIPT. EDIT TS FILE ONLY. !!!!!!!
 *
 *  Authors:
 *  - Sebastian Bochan
 *  - Wojciech Chmiel
 *  - Gøran Slettemark
 *  - Sophie Bremer
 *
 * */

'use strict';

/* *
 *
 *  Imports
 *
 * */

import type Cell from '../Layout/Cell';
import type CSSObject from '../../Core/Renderer/CSSObject';
import type {
    Chart,
    Options as ChartOptions,
    Highcharts as H
} from './HighchartsTypes';
<<<<<<< HEAD
import type Sync from '../Components/Sync/Sync';
=======
import type SidebarPopup from '../EditMode/SidebarPopup';
>>>>>>> d0f396a1
import type TextOptions from '../Components/TextOptions';
import type Types from '../../Shared/Types';

import AST from '../../Core/Renderer/HTML/AST.js';
import Component from '../Components/Component.js';
import KPISyncHandlers from './KPISyncHandlers.js';
import Templating from '../../Core/Templating.js';
const {
    format
} = Templating;
import U from '../../Core/Utilities.js';
const {
    createElement,
    css,
    defined,
    diffObjects,
    isArray,
    isNumber,
    merge
} = U;

/* *
 *
 *  Class
 *
 * */

/**
 *
 * Class that represents a KPI component.
 *
 */
class KPIComponent extends Component {

    /* *
     *
     *  Static functions
     *
     * */

    public static syncHandlers = KPISyncHandlers;
    /**
     * Creates component from JSON.
     *
     * @param json
     * Set of component options, used for creating the KPI component.
     *
     * @param cell
     * Instance of cell, where component is attached.
     *
     * @returns
     * KPI component based on config from JSON.
     *
     * @internal
     */
    public static fromJSON(
        json: KPIComponent.ClassJSON,
        cell: Cell
    ): KPIComponent {
        const options = json.options;
        const chartOptions =
            options.chartOptions && JSON.parse(options.chartOptions);
        const subtitle = JSON.parse(options.subtitle || '{}');
        const title = options.title && JSON.parse(options.title);

        return new KPIComponent(
            cell,
            merge(options as any, {
                chartOptions,
                title,
                subtitle
            })
        );
    }

    /* *
     *
     *  Static properties
     *
     * */

    /** @internal */
    public static charter?: H;
    /**
     * Default options of the KPI component.
     */
    public static defaultOptions = merge(
        Component.defaultOptions,
        {
            type: 'KPI',
            className: [
                Component.defaultOptions.className,
                `${Component.defaultOptions.className}-kpi`
            ].join(' '),
            minFontSize: 20,
            syncHandlers: KPISyncHandlers,
            thresholdColors: ['#f45b5b', '#90ed7d'],
            editableOptions:
                (Component.defaultOptions.editableOptions || []).concat(
                    [{
                        name: 'Value',
                        type: 'input',
                        propertyPath: ['value']
                    }, {
                        name: 'Column name',
                        type: 'input',
                        propertyPath: ['columnName']
                    }, {
                        name: 'Value format',
                        type: 'input',
                        propertyPath: ['valueFormat']
                    }]
                ),
            linkedValueTo: {
                enabled: true,
                seriesIndex: 0,
                pointIndex: 0
            }
        }
    );

    /* *
     *
     *  Static functions
     *
     * */

    /**
     * Default options of the KPI component.
     */
    public static defaultChartOptions: Types.DeepPartial<ChartOptions> = {
        chart: {
            type: 'spline',
            styledMode: true,
            zooming: {
                mouseWheel: {
                    enabled: false
                }
            }
        },
        title: {
            text: void 0
        },
        xAxis: {
            visible: false
        } as Types.DeepPartial<ChartOptions['xAxis']>,
        yAxis: {
            visible: false,
            title: {
                text: null
            }
        } as Types.DeepPartial<ChartOptions['yAxis']>,
        legend: {
            enabled: false
        },
        credits: {
            enabled: false
        },
        tooltip: {
            outside: true
        },
        plotOptions: {
            series: {
                marker: {
                    enabled: false
                }
            }
        }
    };

    /* *
     *
     *  Properties
     *
     * */

    /**
     * KPI component's options.
     */
    public options: KPIComponent.ComponentOptions;
    /**
     * HTML element where the value is created.
     *
     * @internal
     */
    public value: HTMLElement;
    /**
     * The HTML element where the subtitle is created.
     */
    public subtitle: HTMLElement;
    /**
     * HTML element where the chart is created.
     */
    public chartContainer?: HTMLElement;
    /**
     * Reference to the chart.
     */
    public chart?: Chart;
    /**
     * Reference to sync component that allows to sync.
     *
     * @internal
     */
    public sync: Component['sync'];

    /**
     * Previous value of KPI.
     *
     * @internal
     */
    private prevValue?: number;

    /* *
     *
     *  Constructor
     *
     * */

    /**
     * Creates a KPI component in the cell.
     *
     * @param cell
     * Instance of cell, where component is attached.
     *
     * @param options
     * The options for the component.
     */
    constructor(
        cell: Cell,
        options: Partial<KPIComponent.ComponentOptions>
    ) {
        options = merge(
            KPIComponent.defaultOptions,
            options
        );
        super(cell, options);

        this.options = options as KPIComponent.ComponentOptions;
        this.standardizeSyncOptions();

        this.type = 'KPI';
        this.sync = new KPIComponent.Sync(
            this,
            this.syncHandlers
        );

        this.value = createElement(
            'span',
            {
                className: `${options.className}-value`
            },
            {},
            this.contentElement
        );
        this.subtitle = createElement(
            'span',
            {
                className: this.getSubtitleClassName()
            },
            {},
            this.contentElement
        );
    }

    /* *
     *
     *  Functions
     *
     * */

    /** @internal */
    public async load(): Promise<this> {
        await super.load();

        this.contentElement.style.display = 'flex';
        this.contentElement.style.flexDirection = 'column';

        this.linkValueToChart();

        return this;
    }

    public resize(
        width?: number | string | null,
        height?: number | string | null
    ): this {
        super.resize(width, height);

        if (this.chart) {
            this.chart.reflow();
        }

        return this;
    }


    public render(): this {
        super.render();
        this.updateElements();

        const charter = KPIComponent.charter?.Chart;

        if (
            charter &&
            this.options.chartOptions &&
            !this.chart
        ) {
            if (!this.chartContainer) {
                this.chartContainer = createElement(
                    'div',
                    {
                        className: `${this.options.className}-chart-container`
                    }, {
                        height: '100%'
                    },
                    this.contentElement
                );

                if (!this.cell.container.style.height) {
                    // If the cell height is specified, clear dimensions to make
                    // the container to adjust to the chart height.
                    this.contentElement.style.height = '100%';
                    super.resize(null, null);
                }
            }

            this.chart = charter.chart(
                this.chartContainer,
                merge(
                    KPIComponent.defaultChartOptions,
                    this.options.chartOptions
                ) as Partial<ChartOptions>
            );
        } else if (
            this.chart &&
            !this.options.chartOptions &&
            'chartOptions' in this.options
        ) {
            this.chart.destroy();
            this.chart = void 0;
        }

        this.sync.start();
        this.emit({ type: 'afterRender' });
        return this;
    }

    /**
     * Internal method for handling option updates.
     *
     * @private
     */
    private setOptions(): void {
        this.filterAndAssignSyncOptions(KPISyncHandlers);
    }
    /**
     * Handles updating via options.
     * @param options
     * The options to apply.
     */
    public async update(
        options: Partial<KPIComponent.ComponentOptions>,
        shouldRerender: boolean = true
    ): Promise<void> {
        await super.update(options);
        this.setOptions();
        if (options.chartOptions && this.chart) {
            this.chart.update(options.chartOptions);
        }

        shouldRerender && this.render();
    }

    /**
     * @internal
     */
    public onTableChanged(): void {
        this.setValue();
    }

    /**
     * Gets the default value that should be displayed in the KPI.
     *
     * @returns
     * The value that should be displayed in the KPI.
     */
    private getValue(): string|number|undefined {
        if (defined(this.options.value)) {
            return this.options.value;
        }

        if (this.connector && this.options.columnName) {
            const table = this.connector?.table.modified,
                column = table.getColumn(this.options.columnName),
                length = column?.length || 0;

            return table.getCellAsString(this.options.columnName, length - 1);
        }
    }

    /**
     * Sets the value that should be displayed in the KPI.
     * @param value
     * The value to display in the KPI.
     */
    public setValue(value: number|string|undefined = this.getValue()): void {
        const {
            valueFormat,
            valueFormatter
        } = this.options;

        if (defined(value)) {
            let prevValue: number | undefined;
            if (isNumber(+value)) {
                prevValue = +value;
            }

            if (valueFormatter) {
                value = valueFormatter.call(this, value);
            } else if (valueFormat) {
                value = format(valueFormat, { value });
            } else if (isNumber(value)) {
                value = value.toLocaleString();
            }

            AST.setElementHTML(this.value, '' + value);
            this.linkValueToChart(prevValue);

            this.prevValue = prevValue;
        }
    }

    /**
     * Handles updating chart point value.
     *
     * @internal
     */
    public linkValueToChart(
        value: number|string|undefined = this.getValue()
    ): void {
        const chart = this.chart;
        const linkedValueTo = this.options.linkedValueTo;

        if (
            !chart || !linkedValueTo.enabled ||
            !defined(value) || !isNumber(+value)
        ) {
            return;
        }

        value = +value;

        const targetSeries = chart.series[linkedValueTo.seriesIndex ?? 0],
            targetPoint = targetSeries?.points[linkedValueTo.pointIndex ?? 0];

        if (targetSeries) {
            if (targetPoint) {
                targetPoint.update({
                    y: value
                });
                return;
            }

            targetSeries.addPoint({
                y: value
            });
            return;
        }

        chart.addSeries({
            data: [{
                y: value
            }]
        });
    }

    /**
     * Handles updating elements via options
     *
     * @internal
     */
    private updateElements(): void {
        const {
            style,
            subtitle
        } = this.options;

        this.setValue();

        AST.setElementHTML(this.subtitle, this.getSubtitle());
        if (style) {
            css(this.element, style);
        }
        if (typeof subtitle === 'object') {
            if (subtitle.style) {
                css(this.subtitle, subtitle.style);
            }
            this.subtitle.className = this.getSubtitleClassName();
        }

        if (this.chartContainer) {
            this.chartContainer.style.flex =
                this.options.chartOptions ? '1' : '0';
        }

        if (this.chart) {
            this.chart.reflow();
        }

        this.value.style.color = this.getValueColor();
    }

    /**
     * Gets KPI subtitle text.
     *
     * @returns
     * The subtitle's text.
     *
     * @internal
     */
    private getSubtitle(): string {
        const {
            subtitle,
            value
        } = this.options;

        if (typeof subtitle === 'string') {
            return subtitle;
        }

        if (subtitle) {
            if (isNumber(this.prevValue) && isNumber(value)) {
                const diff = value - this.prevValue;
                let prefix = '';

                if (diff > 0) {
                    prefix = '<span style="color:green">&#9650;</span> +';
                } else if (diff < 0) {
                    prefix = '<span style="color:red">&#9660;</span> ';
                } else {
                    return this.subtitle.innerHTML;
                }

                if (subtitle.type === 'diff') {
                    return prefix + diff.toLocaleString();
                }
                if (subtitle.type === 'diffpercent') {
                    return prefix + format('{v:,.2f}%', {
                        v: diff / this.prevValue * 100
                    });
                }
            }
            return subtitle.text || '';
        }
        return '';
    }

    /**
     * Gets CSS class name of the KPI subtitle.
     *
     * @returns
     * The name of class.
     *
     * @internal
     */
    private getSubtitleClassName(): string {
        const { subtitle } = this.options;
        return `${Component.defaultOptions.className}-subtitle` +
            ((typeof subtitle === 'object' && subtitle.className) || '');
    }

    /**
     * Applies title's color according to the threshold.
     *
     * @returns
     * Hex of color.
     *
     * @internal
     */
    private getValueColor(): string {
        const {
            threshold,
            thresholdColors,
            value
        } = this.options;

        if (thresholdColors && threshold && isNumber(value)) {
            if (isArray(threshold)) {
                for (let i = threshold.length - 1; i >= 0; i--) {
                    if (value >= threshold[i]) {
                        if (i + 1 < thresholdColors.length) {
                            return thresholdColors[i + 1];
                        }
                        return thresholdColors[thresholdColors.length - 1];
                    }
                }
            } else if (value >= threshold) {
                return thresholdColors[1];
            }
            return thresholdColors[0];
        }
        return '';
    }

    public getOptionsOnDrop(sidebar: SidebarPopup): Partial<KPIComponent.ComponentOptions> {
        const connectorsIds =
            sidebar.editMode.board.dataPool.getConnectorIds();
        let options: Partial<KPIComponent.ComponentOptions> = {
            cell: '',
            type: 'KPI'
        };

        if (connectorsIds.length) {
            options = {
                ...options,
                connector: {
                    id: connectorsIds[0]
                }
            };
        }

        return options;
    }

    /**
     * Converts the class instance to a class JSON.
     *
     * @returns
     * Class JSON of this Component instance.
     *
     * @internal
     */
    public toJSON(): KPIComponent.ClassJSON {
        const base = super.toJSON();
        const json: KPIComponent.ClassJSON = {
            ...base,
            type: 'KPI',
            options: {
                ...base.options,
                type: 'KPI',
                value: this.options.value,
                subtitle: JSON.stringify(this.options.subtitle),
                title: JSON.stringify(this.options.title),
                threshold: this.options.threshold,
                thresholdColors: this.options.thresholdColors,
                chartOptions: JSON.stringify(this.options.chartOptions),
                valueFormat: this.options.valueFormat
            }
        };

        this.emit({ type: 'toJSON', json: base });

        return json;
    }

    /**
     * Get the KPI component's options.
     * @returns
     * The JSON of KPI component's options.
     *
     * @internal
     *
     */
    public getOptions(): Partial<KPIComponent.ComponentOptions> {
        return {
            ...diffObjects(this.options, KPIComponent.defaultOptions),
            type: 'KPI'
        };
    }
}

/* *
 *
 *  Class Namespace
 *
 * */

namespace KPIComponent {

    /* *
    *
    *  Declarations
    *
    * */

    /** @internal */
    export type ComponentType = KPIComponent;
    /** @internal */
    export interface ClassJSON extends Component.JSON {
        options: ComponentJSONOptions;
    }
    /** @internal */
    export interface ComponentJSONOptions extends Component.ComponentOptionsJSON {
        title?: string;
        chartOptions?: string;
        threshold?: number|Array<number>;
        thresholdColors?: Array<string>;
        type: 'KPI';
        value?: number|string;
        subtitle?: string;
        valueFormat?: string;
    }
    export interface ComponentOptions extends Component.ComponentOptions {
        columnName: string;
        /**
         * A full set of chart options applied into KPI chart that is displayed
         * below the value.
         *
         * [Highcharts API](https://api.highcharts.com/highcharts/)
         */
        chartOptions?: ChartOptions;
        style?: CSSObject;
        /**
         * The threshold declares the value when color is applied
         * (according to the `thresholdColors`).
         *
         * Try it:
         *
         * {@link https://jsfiddle.net/gh/get/library/pure/highcharts/highcharts/tree/master/samples/dashboards/kpi-component/threshold/ | Set a threshold}
         *
         */
        threshold?: number|Array<number>;
        /**
         * Array of two colors strings that are applied when threshold is
         * achieved.
         *
         * Try it:
         *
         * {@link https://jsfiddle.net/gh/get/library/pure/highcharts/highcharts/tree/master/samples/dashboards/kpi-component/threshold/ | Threshold colors}
         *
         */
        thresholdColors?: Array<string>;
        type: 'KPI';
        /**
         * The value that is displayed in KPI component.
         */
        value?: number|string;
        /**
         * The minimal value of the font size, that KPI component should have.
         */
        minFontSize: number;
        /**
         * The KPI's component subtitle. This can be used both to display
         * a subtitle below the main title.
         */
        subtitle?: string|SubtitleOptions;
        /**
         * A format string for the value text.
         *
         * Try it:
         *
         * {@link https://jsfiddle.net/gh/get/library/pure/highcharts/highcharts/tree/master/samples/dashboards/kpi-component/value-format/ | Add a value format}
         *
         */
        valueFormat?: string;
        /**
         * Callback function to format the text of the value from scratch.
         */
        valueFormatter?: ValueFormatterCallbackFunction;
        /**
         * This option allows user to toggle the KPI value connection with the
         * chart and set the specific point for the connection.
         *
         * Linking is enabled by default for the first point of the first
         * series.
         *
         * Try it:
         *
         * {@link https://jsfiddle.net/gh/get/library/pure/highcharts/highcharts/tree/master/samples/dashboards/kpi-component/linked-value-to | Linking KPI value to a specific point}
         *
         * @example
         * ```js
         * linkedValueTo: {
         *     seriesIndex: 1,
         *     pointIndex: 2
         * }
         * ```
         */
        linkedValueTo: LinkedValueToOptions;
        /**
         * Defines which elements should be synced.
         * ```
         * Example:
         * {
         *     extremes: true
         * }
         * ```
         * Try it:
         *
         * {@link https://jsfiddle.net/gh/get/library/pure/highcharts/highcharts/tree/master/samples/dashboards/demo/sync-extremes/ | Extremes Sync }
         *
         */
        sync: SyncOptions;
    }

    /**
     * Sync options available for the KPI component.
     *
     * Example:
     * ```
     * {
     *     extremes: true
     * }
     * ```
     */
    export interface SyncOptions extends Sync.RawOptionsRecord {
        /**
         * Extremes sync is available for Highcharts, KPI, DataGrid and
         * Navigator components. Sets a common range of displayed data. For the
         * KPI Component sets the last value.
         *
         * Try it:
         *
         * {@link https://jsfiddle.net/gh/get/library/pure/highcharts/highcharts/tree/master/samples/dashboards/demo/sync-extremes/ | Extremes Sync }
         *
         * @default false
         */
        extremes?: boolean|Sync.OptionsEntry;
    }

    /** @internal */
    export interface SubtitleOptions extends TextOptions {
        type?: SubtitleType;
    }

    /** @internal */
    export type SubtitleType = 'text' | 'diff' | 'diffpercent';
    /** @internal */
    export interface ValueFormatterCallbackFunction {
        (
            this: KPIComponent,
            value: (number|string)
        ): string;
    }

    /**
     * Options for linking KPI value to the chart point.
     *
     * Try it:
     *
     * {@link https://jsfiddle.net/gh/get/library/pure/highcharts/highcharts/tree/master/samples/dashboards/kpi-component/linked-value-to | Linking KPI value to a specific point}
     */
    export interface LinkedValueToOptions {
        /**
         * Enable or disable linking KPI value to a point on the chart.
         *
         * @default true
         */
        enabled?: boolean;
        /**
         * Index of the point that is to receiving the KPI value as its Y.
         *
         * @default 0
         */
        pointIndex?: number;
        /**
         * Index of the series with the point receiving the KPI value.
         *
         * @default 0
         */
        seriesIndex?: number;
    }
}

/* *
 *
 *  Default Export
 *
 * */

export default KPIComponent;<|MERGE_RESOLUTION|>--- conflicted
+++ resolved
@@ -29,11 +29,8 @@
     Options as ChartOptions,
     Highcharts as H
 } from './HighchartsTypes';
-<<<<<<< HEAD
+import type SidebarPopup from '../EditMode/SidebarPopup';
 import type Sync from '../Components/Sync/Sync';
-=======
-import type SidebarPopup from '../EditMode/SidebarPopup';
->>>>>>> d0f396a1
 import type TextOptions from '../Components/TextOptions';
 import type Types from '../../Shared/Types';
 
@@ -826,7 +823,7 @@
          * {@link https://jsfiddle.net/gh/get/library/pure/highcharts/highcharts/tree/master/samples/dashboards/demo/sync-extremes/ | Extremes Sync }
          *
          */
-        sync: SyncOptions;
+        sync?: SyncOptions;
     }
 
     /**
