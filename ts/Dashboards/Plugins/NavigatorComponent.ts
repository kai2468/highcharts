--- conflicted
+++ resolved
@@ -863,14 +863,10 @@
         }
     }
 
-<<<<<<< HEAD
     public getOptionsOnDrop(
         // eslint-disable-next-line @typescript-eslint/no-unused-vars
         sidebar: SidebarPopup
-    ): Partial<NavigatorComponentOptions> {
-=======
-    public getOptionsOnDrop(sidebar: SidebarPopup): Partial<Options> {
->>>>>>> 659273de
+    ): Partial<Options> {
         return {};
     }
 }
