--- conflicted
+++ resolved
@@ -88,11 +88,10 @@
                 dataCursor.emitCursor(
                     table,
                     {
-<<<<<<< HEAD
                         type: 'position',
                         column: filterColumn,
                         row: table.getRowIndexBy(filterColumn, min),
-                        state: 'xAxis.extremes.min'
+                        state: 'crossfilter' + groupKey
                     },
                     extremes as unknown as Event
                 );
@@ -103,14 +102,7 @@
                         type: 'position',
                         column: filterColumn,
                         row: table.getRowIndexBy(filterColumn, max),
-                        state: 'xAxis.extremes.max'
-=======
-                        type: 'range',
-                        columns: [filterColumn],
-                        firstRow: 0,
-                        lastRow: table.getRowCount() - 1,
                         state: 'crossfilter' + groupKey
->>>>>>> b3f009b8
                     },
                     extremes as unknown as Event
                 );
