/* *
 *
 *  (c) 2009-2024 Highsoft AS
 *
 *  License: www.highcharts.com/license
 *
 *  !!!!!!! SOURCE GETS TRANSPILED BY TYPESCRIPT. EDIT TS FILE ONLY. !!!!!!!
 *
 *  Authors:
 *  - Sebastian Bochan
 *  - Wojciech Chmiel
 *  - Gøran Slettemark
 *  - Sophie Bremer
 *
 * */

'use strict';

/* *
 *
 *  Imports
 *
 * */

import type Board from '../Board';
import type Cell from '../Layout/Cell';
import type { ComponentConnectorOptions } from './ComponentOptions';
<<<<<<< HEAD
import type { ComponentType, ComponentTypeRegistry } from './ComponentType';
=======
import type {
    ComponentType,
    ComponentTypeRegistry
} from './ComponentType';
// eslint-disable-next-line @typescript-eslint/no-unused-vars
>>>>>>> 1a1e49dd
import type JSON from '../JSON';
import type Serializable from '../Serializable';
import type DataModifier from '../../Data/Modifiers/DataModifier';
import type TextOptions from './TextOptions';
import type Row from '../Layout/Row';
import type SidebarPopup from '../EditMode/SidebarPopup';

import CallbackRegistry from '../CallbackRegistry.js';
import ComponentGroup from './ComponentGroup.js';
import DataConnector from '../../Data/Connectors/DataConnector.js';
import DataTable from '../../Data/DataTable.js';
import EditableOptions from './EditableOptions.js';
import Sync from './Sync/Sync.js';

import Globals from '../Globals.js';
const { classNamePrefix } = Globals;

import U from '../../Core/Utilities.js';
const {
    createElement,
    isArray,
    merge,
    fireEvent,
    addEvent,
    objectEach,
    isFunction,
    isObject,
    getStyle,
    relativeLength,
    diffObjects
} = U;

import CU from './ComponentUtilities.js';
const {
    getMargins,
    getPaddings
} = CU;

import DU from '../Utilities.js';
const { uniqueKey } = DU;

/* *
 *
 *  Class
 *
 * */

/**
 *
 * Abstract Class of component.
 *
 * @internal
 *
 */

/**
 * Abstract Class of component.
 * @internal
 */
abstract class Component {

    /* *
     *
     *  Static Functions
     *
     * */

    /**
     *
     * Creates HTML text element like header or title
     *
     * @param tagName
     * HTML tag name used as wrapper of text like `h2` or `p`.
     * @param elementName
     * Name of element
     * @param textOptions
     * The options for the component
     * @returns
     * HTML object when title is created, otherwise undefined
     *
     * @internal
     */
    public static createTextElement(
        tagName: string,
        elementName: string,
        textOptions: Component.TextOptionsType
    ): HTMLElement | undefined {
        if (typeof textOptions === 'object') {
            const { className, text, style } = textOptions;
            return createElement(
                tagName,
                {
                    className: className || `${classNamePrefix}component-${elementName}`,
                    textContent: text
                },
                style
            );
        }

        if (typeof textOptions === 'string') {
            return createElement(
                tagName,
                {
                    className: `${classNamePrefix}component-${elementName}`,
                    textContent: textOptions
                },
                {}
            );
        }
    }

    /* *
     *
     *  Properties
     *
     * */

    /** @internal */
    public static Sync = Sync;
    /**
     * Default options of the component.
     */
    public static defaultOptions: Partial<Component.Options> = {
        className: `${classNamePrefix}component`,
        id: '',
        title: false,
        caption: false,
        sync: Sync.defaultHandlers,
        editableOptions: [{
            name: 'connectorName',
            propertyPath: ['connector', 'id'],
            type: 'select'
        }, {
            name: 'title',
            propertyPath: ['title'],
            type: 'input'
        }, {
            name: 'caption',
            propertyPath: ['caption'],
            type: 'input'
        }]
    };
    /**
     * The HTML element or id of HTML element that is used for appending
     * a component.
     *
     * @internal
     */
    public parentElement: HTMLElement;
    /**
     * Instance of cell, where component is attached.
     *
     * @internal
     */
    public cell: Cell;
    /**
     * Default sync Handlers.
     */
    public static syncHandlers: Sync.OptionsRecord = {};
    /**
     * Connector that allows you to load data via URL or from a local source.
     */
    public connector?: Component.ConnectorTypes;
    /**
     * The id of the connector in the data pool to use.
     */
    protected connectorId?: string;
    /**
     * @internal
     * The board the component belongs to
     * */
    public board: Board;
    /**
     * Size of the component (width and height).
     */
    protected dimensions: { width: number | null; height: number | null };
    /**
     * The HTML element where the component is.
     *
     * @internal
     */
    public element: HTMLElement;
    /**
     * The HTML element where the title is.
     */
    public titleElement?: HTMLElement;
    /**
     * The HTML element where the caption is.
     */
    public captionElement?: HTMLElement;
    /**
     * The HTML element where the component's content is.
     *
     * @internal
     */
    public contentElement: HTMLElement;
    /**
     * The options for the component.
     * */
    public options: Component.Options;
    /**
     * Sets an ID for the component's `div`.
     */
    public id: string;
    /**
     * An array of options marked as editable by the UI.
     *
     */
    public editableOptions: EditableOptions;
    /**
     * Registry of callbacks registered on the component. Used in the Highcharts
     * component to keep track of chart events.
     *
     * @internal
     */
    public callbackRegistry = new CallbackRegistry();
    /**
     * The interval for rendering the component on data changes.
     * @internal
     */
    private tableEventTimeout?: number;
    /**
     * Event listeners tied to the current DataTable. Used for rerendering the
     * component on data changes.
     *
     * @internal
     */
    private tableEvents: Function[] = [];
    /**
     * Event listeners tied to the parent cell. Used for rendering/resizing the
     * component on interactions.
     *
     * @internal
     */
    private cellListeners: Function[] = [];

    /**
     * Reference to ResizeObserver, which allows running 'unobserve'.
     * @internal
     */
    private resizeObserver?: ResizeObserver;

    /**
     * @internal
     */
    protected syncHandlers?: Sync.OptionsRecord;

    /**
     * DataModifier that is applied on top of modifiers set on the DataStore.
     *
     * @internal
     */
    public presentationModifier?: DataModifier;
    /**
     * The table being presented, either a result of the above or a way to
     * modify the table via events.
     *
     * @internal
     */
    public presentationTable?: DataTable;

    /**
     * The active group of the component. Used for sync.
     *
     * @internal
     */
    public activeGroup: ComponentGroup | undefined;

    /** @internal */
    public abstract sync: Sync;

    /**
     * Timeouts for calls to `Component.resizeTo()`.
     *
     * @internal
    /* *
     */
    protected resizeTimeouts: number[] = [];

    /**
     * Timeouts for resizing the content. I.e. `chart.setSize()`.
     *
     * @internal
     * */
    protected innerResizeTimeouts: number[] = [];

    /* *
     *
     *  Constructor
     *
     * */

    /**
     * Creates a component in the cell.
     *
     * @param cell
     * Instance of cell, where component is attached.
     *
     * @param options
     * The options for the component.
     */
    constructor(
        cell: Cell,
        options: Partial<Component.Options>,
        board?: Board
    ) {
        const renderTo = options.renderTo || options.cell;
        this.board = board || cell?.row?.layout?.board || {};
        this.parentElement =
            cell?.container || document.querySelector('#' + renderTo);
        this.cell = cell;

        this.options = merge(
            Component.defaultOptions as Required<Component.Options>,
            options
        );

        this.id = this.options.id && this.options.id.length ?
            this.options.id :
            uniqueKey();

        this.editableOptions =
            new EditableOptions(this, options.editableOptionsBindings);

        this.presentationModifier = this.options.presentationModifier;

        this.dimensions = {
            width: null,
            height: null
        };

        this.element = createElement(
            'div',
            {
                className: this.options.className
            },
            {},
            this.parentElement
        );

        this.contentElement = createElement(
            'div', {
                className: `${this.options.className}-content`
            }, {
                height: '100%'
            },
            this.element,
            true
        );

        this.standardizeSyncOptions();
        this.filterAndAssignSyncOptions();
        this.setupEventListeners();

        if (cell) {
            this.attachCellListeners();

            this.on('tableChanged', (): void => {
                this.onTableChanged();
            });

            this.on('update', (): void => {
                this.cell.setLoadingState();
            });

            this.on('afterRender', (): void => {
                this.cell.setLoadingState(false);
            });
        }
    }

    /**
     * Function fired when component's `tableChanged` event is fired.
     * @internal
     */
    public abstract onTableChanged(e?: Component.EventTypes): void;


    /**
     * Returns the component's options when it is dropped from the sidebar.
     *
     * @param sidebar
     * The sidebar popup.
     */
    public getOptionsOnDrop(
<<<<<<< HEAD
=======
        // eslint-disable-next-line @typescript-eslint/no-unused-vars
>>>>>>> 1a1e49dd
        sidebar: SidebarPopup
    ): Partial<ComponentType['options']> {
        return {};
    }

    /* *
     *
     *  Functions
     *
     * */

    /**
     * Inits connectors for the component and rerenders it.
     *
     * @returns
     * Promise resolving to the component.
     */
    public async initConnector(): Promise<this> {
        const connectorId = this.options.connector?.id,
            dataPool = this.board.dataPool;

        if (
            connectorId &&
            (
                this.connectorId !== connectorId ||
                dataPool.isNewConnector(connectorId)
            )
        ) {
            this.cell?.setLoadingState();

            const connector = await dataPool.getConnector(connectorId);
            this.setConnector(connector);
        }

        return this;
    }
    /**
    * Filter the sync options that are declared in the component options.
    * Assigns the sync options to the component and to the sync instance.
    *
    * @param defaultHandlers
    * Sync handlers on component.
    *
    * @internal
    */
    protected filterAndAssignSyncOptions(
        defaultHandlers: typeof Sync.defaultHandlers = (
            this.constructor as typeof Component
        ).syncHandlers
    ): void {
        const sync = this.options.sync || {};
        const syncHandlers = Object.keys(sync).reduce((
            carry: Sync.OptionsRecord,
            handlerName
        ): Sync.OptionsRecord => {
            if (handlerName) {
                const defaultHandler = defaultHandlers[handlerName];
                const handler = sync[handlerName];

                if (defaultHandler) {
                    if (isObject(handler) && handler.enabled) {
                        const keys: (keyof Sync.OptionsEntry)[] = [
                            'emitter', 'handler'
                        ];

                        carry[handlerName] = {};
                        for (const key of keys) {
                            if (
                                handler[key] === true ||
                                handler[key] === void 0
                            ) {
                                carry[handlerName][key] =
                                    defaultHandler[key] as any;
                            }
                        }
                    }
                }
            }

            return carry;
        }, {});

        this.sync ? this.sync.syncConfig = syncHandlers : void 0;
        this.syncHandlers = syncHandlers;
    }

    /**
     * Setup listeners on cell/other things up the chain
     *
     * @internal
     */
    private attachCellListeners(): void {
        // remove old listeners
        while (this.cellListeners.length) {
            const destroy = this.cellListeners.pop();
            if (destroy) {
                destroy();
            }
        }

        if (this.cell && Object.keys(this.cell).length) {
            const board = this.cell.row.layout.board;
            this.cellListeners.push(
                // Listen for resize on dashboard
                addEvent(board, 'cellResize', (): void => {
                    this.resizeTo(this.parentElement);
                }),
                // Listen for changed parent
                addEvent(
                    this.cell.row,
                    'cellChange',
                    (e: { row: Row }): void => {
                        const { row } = e;
                        if (row && this.cell) {
                            const hasLeftTheRow =
                                row.getCellIndex(this.cell) === void 0;
                            if (hasLeftTheRow) {
                                if (this.cell) {
                                    this.setCell(this.cell);
                                }
                            }
                        }
                    }
                )
            );

        }
    }

    /**
     * Set a parent cell.
     * @param cell
     * Instance of a cell.
     * @param resize
     * Flag that allow to resize the component.
     *
     * @internal
     */
    public setCell(cell: Cell, resize = false): void {
        this.cell = cell;
        if (cell.container) {
            this.parentElement = cell.container;
        }
        this.attachCellListeners();
        if (resize) {
            this.resizeTo(this.parentElement);
        }
    }

    /**
     * Adds event listeners to data table.
     * @param table
     * Data table that is source of data.
     * @internal
     */
    private setupTableListeners(table: DataTable): void {
        const connector = this.connector;

        if (connector) {
            if (table) {
                [
                    'afterDeleteColumns',
                    'afterDeleteRows',
                    'afterSetCell',
                    'afterSetConnector',
                    'afterSetColumns',
                    'afterSetRows'
                ].forEach((event: any): void => {
                    this.tableEvents.push((table)
                        .on(event, (e: any): void => {
                            clearInterval(this.tableEventTimeout);
                            this.tableEventTimeout = Globals.win.setTimeout(
                                (): void => {
                                    this.emit({
                                        ...e,
                                        type: 'tableChanged'
                                    });
                                    this.tableEventTimeout = void 0;
                                },
                                0
                            );
                        }));
                });
            }

            this.tableEvents.push(connector.on('afterLoad', (): void => {
                this.emit({
                    target: this,
                    type: 'tableChanged'
                });
            }));
        }
    }

    /**
     * Remove event listeners in data table.
     * @internal
     */
    private clearTableListeners(): void {
        const connector = this.connector,
            tableEvents = this.tableEvents;

        if (tableEvents.length) {
            tableEvents.forEach(
                (removeEventCallback): void => removeEventCallback()
            );
        }

        if (connector) {
            tableEvents.push(connector.table.on(
                'afterSetModifier',
                (e): void => {
                    if (e.type === 'afterSetModifier') {
                        this.emit({
                            ...e,
                            type: 'tableChanged'
                        });
                    }
                }
            ));
        }
    }

    /**
     * Attaches data store to the component.
     * @param connector
     * Connector of data.
     *
     * @returns
     * Component which can be used in chaining.
     *
     * @internal
     */
    public setConnector(connector: Component.ConnectorTypes | undefined): this {

        fireEvent(this, 'setConnector', { connector });

        // Clean up old event listeners
        while (this.tableEvents.length) {
            const eventCallback = this.tableEvents.pop();
            if (typeof eventCallback === 'function') {
                eventCallback();
            }
        }

        this.connector = connector;

        if (connector) {
            // Set up event listeners
            this.clearTableListeners();
            this.setupTableListeners(connector.table);

            // re-setup if modifier changes
            connector.table.on(
                'setModifier',
                (): void => this.clearTableListeners()
            );
            connector.table.on(
                'afterSetModifier',
                (e: DataTable.SetModifierEvent): void => {
                    if (e.type === 'afterSetModifier' && e.modified) {
                        this.setupTableListeners(e.modified);
                    }
                }
            );


            // Add the component to a group based on the
            // connector table id by default
            // TODO: make this configurable
            const tableID = connector.table.id;

            if (!ComponentGroup.getComponentGroup(tableID)) {
                ComponentGroup.addComponentGroup(new ComponentGroup(tableID));
            }

            const group = ComponentGroup.getComponentGroup(tableID);
            if (group) {
                group.addComponents([this.id]);
                this.activeGroup = group;
            }
        }

        fireEvent(this, 'afterSetConnector', { connector });

        return this;
    }

    /** @internal */
    setActiveGroup(group: ComponentGroup | string | null): void {
        if (typeof group === 'string') {
            group = ComponentGroup.getComponentGroup(group) || null;
        }
        if (group instanceof ComponentGroup) {
            this.activeGroup = group;
        }
        if (group === null) {
            this.activeGroup = void 0;
        }
        if (this.activeGroup) {
            this.activeGroup.addComponents([this.id]);
        }
    }
    /**
     * Gets height of the component's content.
     *
     * @returns
     * Current height as number.
     * @internal
     */
    private getContentHeight(): number {
        const parentHeight =
            this.dimensions.height || Number(getStyle(this.element, 'height'));
        const titleHeight = this.titleElement ?
            this.titleElement.clientHeight + getMargins(this.titleElement).y :
            0;
        const captionHeight = this.captionElement ?
            this.captionElement.clientHeight +
            getMargins(this.captionElement).y :
            0;

        return parentHeight - titleHeight - captionHeight;
    }

    /**
     * Resize the component
     * @param width
     * The width to set the component to.
     * Can be pixels, a percentage string or null.
     * Null will unset the style
     * @param height
     * The height to set the component to.
     * Can be pixels, a percentage string or null.
     * Null will unset the style.
     */
    public resize(
        width?: number | string | null,
        height?: number | string | null
    ): void {
        if (height) {
            // Get offset for border, padding
            const pad =
                getPaddings(this.element).y + getMargins(this.element).y;

            this.dimensions.height = relativeLength(
                height, Number(getStyle(this.parentElement, 'height'))
            ) - pad;
            this.element.style.height = this.dimensions.height + 'px';
            this.contentElement.style.height = this.getContentHeight() + 'px';
        }

        if (height === null) {
            this.dimensions.height = null;
            this.element.style.removeProperty('height');
        }

        fireEvent(this, 'resize', {
            width,
            height
        });
    }

    /**
     * Adjusts size of component to parent's cell size when animation is done.
     * @param element
     * HTML element that is resized.
     */
    public resizeTo(element: HTMLElement): void {
        while (this.resizeTimeouts.length) {
            const timeout = this.resizeTimeouts.pop();
            if (timeout) {
                cancelAnimationFrame(timeout);
            }
        }
        const timeoutID = requestAnimationFrame((): void => {
            const { width, height } = element.getBoundingClientRect();
            const padding = getPaddings(element);
            const margins = getMargins(element);

            this.resize(
                width - padding.x - margins.x,
                height - padding.y - margins.y
            );
        });

        this.resizeTimeouts.push(timeoutID);
    }

    /**
     * Handles updating via options.
     * @param newOptions
     * The options to apply.
     *
     * @param shouldRerender
     * Set to true if the update should rerender the component.
     */
    public async update(
        newOptions: Partial<Component.Options>,
        shouldRerender: boolean = true
    ): Promise<void> {
        const eventObject = {
            options: newOptions,
            shouldForceRerender: false
        };

        // Update options
        fireEvent(this, 'update', eventObject);

        this.options = merge(this.options, newOptions);

        if (
            this.options.connector?.id &&
            this.connectorId !== this.options.connector.id
        ) {
            const connector = await this.board.dataPool
                .getConnector(this.options.connector.id);

            this.setConnector(connector);
        }

        this.options = merge(this.options, newOptions);
        this.standardizeSyncOptions();


        if (shouldRerender || eventObject.shouldForceRerender) {
            this.render();
        }

    }

    /**
     * Standardizes the sync options to be always an object.
     *
     * @internal
     */
    protected standardizeSyncOptions(): void {
        const sync = this.options.sync || {};
        Object.keys(sync).forEach((handlerName): void => {
            const handler = sync[handlerName];
            const defaultOptions = Sync.defaultSyncOptions[handlerName];

            sync[handlerName] = merge(
                defaultOptions || {},
                { enabled: isObject(handler) ? handler.enabled : handler },
                isObject(handler) ? handler : {}
            );
        });
    }

    /**
     * Private method which sets up event listeners for the component.
     *
     * @internal
     */
    private setupEventListeners(): void {
        const events = this.options.events;

        if (events) {
            Object.keys(events).forEach((key): void => {
                const eventCallback = (events as any)[key];

                if (eventCallback) {
                    this.callbackRegistry.addCallback(key, {
                        type: 'component',
                        func: eventCallback
                    });
                }
            });
            objectEach(events, (eventCallback, eventType): void => {
                if (isFunction(eventCallback)) {
                    this.on(eventType as any, eventCallback as any);
                }
            });
        }
        const resizeObserverCallback = (): void => {
            this.resizeTo(this.parentElement);
        };

        if (typeof ResizeObserver === 'function') {
            this.resizeObserver = new ResizeObserver(resizeObserverCallback);
            this.resizeObserver.observe(this.element);
        } else {
            const unbind = addEvent(window, 'resize', resizeObserverCallback);
            addEvent(this, 'destroy', unbind);
        }
    }

    /**
     * Adds title at the top of component's container.
     *
     * @param titleOptions
     * The options for the title.
     */
    public setTitle(titleOptions: Component.TextOptionsType): void {
        const titleElement = this.titleElement,
            shouldExist =
                titleOptions &&
                (typeof titleOptions === 'string' || titleOptions.text);

        if (shouldExist) {
            const newTitle = Component.createTextElement(
                'h2',
                'title',
                titleOptions
            );

            if (newTitle) {
                if (!titleElement) {
                    this.element.insertBefore(
                        newTitle,
                        this.element.firstChild
                    );
                } else {
                    titleElement.replaceWith(newTitle);
                }
                this.titleElement = newTitle;
            }
        } else {
            if (titleElement) {
                titleElement.remove();
                delete this.titleElement;

                return;
            }
        }
    }

    /**
     * Adds caption at the bottom of component's container.
     *
     * @param captionOptions
     * The options for the caption.
     */
    public setCaption(captionOptions: Component.TextOptionsType): void {
        const captionElement = this.captionElement,
            shouldExist =
                captionOptions &&
                (typeof captionOptions === 'string' || captionOptions.text);

        if (shouldExist) {
            const newCaption = Component.createTextElement(
                'div',
                'caption',
                captionOptions
            );

            if (newCaption) {
                if (!captionElement) {
                    this.element.appendChild(newCaption);
                } else {
                    captionElement.replaceWith(newCaption);
                }
                this.titleElement = newCaption;
            }
        } else {
            if (captionElement) {
                captionElement.remove();
                delete this.captionElement;

                return;
            }
        }
    }

    /**
     * Handles setting things up on initial render.
     *
     * @returns
     * The component for chaining.
     *
     * @internal
     */
    public async load(): Promise<this> {

        await this.initConnector();
        this.render();

        return this;
    }

    /**
     * Renders the component.
     *
     * @returns
     * The component for chaining.
     *
     * @internal
     */
    public render(): this {
        this.emit({ type: 'render' });
        this.resizeTo(this.parentElement);
        this.setTitle(this.options.title);
        this.setCaption(this.options.caption);

        return this;
    }

    /**
     * Destroys the component.
     */
    public destroy(): void {
        /**
         * TODO: Should perhaps set an `isActive` flag to false.
         */

        while (this.element.firstChild) {
            this.element.firstChild.remove();
        }

        // call unmount
        fireEvent(this, 'unmount');

        // Unregister events
        this.tableEvents.forEach((eventCallback): void => eventCallback());
        this.element.remove();

    }

    /** @internal */
    public on<TEvent extends Component.EventTypes>(
        type: TEvent['type'],
        callback: (this: this, e: TEvent) => void
    ): Function {
        return addEvent(this, type, callback);
    }

    /** @internal */
    public emit<TEvent extends Component.EventTypes>(
        e: TEvent
    ): void {
        if (!e.target) {
            e.target = this;
        }
        fireEvent(this, e.type, e);
    }

    /**
     * Converts the class instance to a class JSON.
     * @internal
     *
     * @returns
     * Class JSON of this Component instance.
     *
     * @internal
     */
    public toJSON(): Component.JSON {
        const dimensions: Record<'width' | 'height', number> = {
            width: 0,
            height: 0
        };
        objectEach(this.dimensions, function (value, key): void {
            if (value === null) {
                return;
            }
            dimensions[key] = value;
        });

        const json: Component.JSON = {
            $class: this.options.type,
            options: {
                renderTo: this.options.renderTo,
                parentElement: this.parentElement.id,
                dimensions,
                id: this.id,
                type: this.type
            }
        };

        return json;
    }

    /**
     * Get the component's options.
     * @returns
     * The JSON of component's options.
     *
     * @internal
     *
     */
    public getOptions(): Partial<Component.Options> {
        return diffObjects(this.options, Component.defaultOptions);
    }

    public getEditableOptions(): Component.Options {
        const component = this;
        return merge(component.options);
    }


    public getEditableOptionValue(
        propertyPath?: string[]
    ): number | boolean | undefined | string {
        const component = this;
        if (!propertyPath) {
            return;
        }

        let result = component.getEditableOptions() as any;

        for (let i = 0, end = propertyPath.length; i < end; i++) {
            if (isArray(result)) {
                result = result[0];
            }

            if (!result) {
                return;
            }

            result = result[propertyPath[i]];
        }

        return result;
    }
}

/* *
 *
 *  Class Prototype
 *
 * */

interface Component {
    type: keyof ComponentTypeRegistry;
}

/* *
 *
 *  Class Namespace
 *
 * */

namespace Component {

    /* *
    *
    *  Declarations
    *
    * */
    /** @internal */
    export interface JSON extends Serializable.JSON<string> {
        options: ComponentOptionsJSON;
    }

    /**
     * The basic events
     */
    /** @internal */
    export type EventTypes =
        SetConnectorEvent |
        ResizeEvent |
        UpdateEvent |
        TableChangedEvent |
        LoadEvent |
        RenderEvent |
        JSONEvent |
        PresentationModifierEvent;

    export type SetConnectorEvent =
        Event<'setConnector'|'afterSetConnector', {}>;

    /** @internal */
    export type ResizeEvent = Event<'resize', {
        readonly type: 'resize';
        width?: number;
        height?: number;
    }>;

    /** @internal */
    export type UpdateEvent = Event<'update' | 'afterUpdate', {
        options?: Options;
    }>;

    /** @internal */
    export type LoadEvent = Event<'load' | 'afterLoad', {}>;
    /** @internal */
    export type RenderEvent = Event<'render' | 'afterRender', {}>;

    /** @internal */
    export type JSONEvent = Event<'toJSON' | 'fromJSON', {
        json: Serializable.JSON<string>;
    }>;
    /** @internal */
    export type TableChangedEvent = Event<'tableChanged', {}>;
    /** @internal */
    export type PresentationModifierEvent =
        Component.Event<'afterPresentationModifier', { table: DataTable }>;

    /** @internal */
    export type Event<
        EventType extends string,
        EventRecord extends Record<string, any>> = {
            readonly type: EventType;
            target?: Component;
            detail?: Globals.AnyRecord;
        } & EventRecord;

    export interface Options {

        /**
         * Cell id, where component is attached.
         *
         * @deprecated
         */
        cell?: string;

        /**
         * Cell id, where component is attached.
         *
         * @deprecated
         */
        renderTo?: string;

        /**
         * The name of class that is applied to the component's container.
         */
        className?: string;

        /**
         * The type of component like: `HTML`, `KPI`, `Highcharts`, `DataGrid`,
         * `Navigator`.
         */
        type: keyof ComponentTypeRegistry;

        /**
         * Allow overwriting gui elements.
         * @internal
         */
        navigationBindings?: Array<Globals.AnyRecord>;
        /**
         * Events attached to the component : `mount`, `unmount`, `resize`, `update`.
         *
         * Try it:
         *
         * {@link https://jsfiddle.net/gh/get/library/pure/highcharts/highcharts/tree/master/samples/dashboards/component-options/events/ | Mount event }
         */
        events?: Record<string, Function>;
        /**
         * Set of options that are available for editing through sidebar.
         */
        editableOptions?: Array<EditableOptions.Options>;
        /** @internal */
        editableOptionsBindings?: EditableOptions.OptionsBindings;
        /** @internal */
        presentationModifier?: DataModifier;
        /** @internal */
        sync?: Sync.RawOptionsRecord;
        /**
         * Connector options
         */
        connector?: ComponentConnectorOptions;
        /**
         * Sets an ID for the component's container.
         */
        id?: string;
        /**
         * The component's title, which will render at the top.
         *
         * Try it:
         *
         * {@link https://jsfiddle.net/gh/get/library/pure/highcharts/highcharts/tree/master/samples/dashboards/component-options/title/ | Changed captions }
         */
        title?: TextOptionsType;
        /**
         * The component's caption, which will render at the bottom.
         *
         * Try it:
         *
         * {@link https://jsfiddle.net/gh/get/library/pure/highcharts/highcharts/tree/master/samples/dashboards/component-options/caption/ | Changed captions }
         */
        caption?: TextOptionsType;
    }

    /**
     * JSON compatible options for export
     * @internal
     *  */
    export interface ComponentOptionsJSON extends JSON.Object {
        caption?: string;
        className?: string;
        renderTo?: string;
        editableOptions?: JSON.Array<string>;
        editableOptionsBindings?: EditableOptions.OptionsBindings&JSON.Object;
        id: string;
        parentCell?: Cell.JSON;
        parentElement?: string; // ID?
        style?: {};
        sync?: Sync.RawOptionsRecord&JSON.Object;
        title?: string;
        type: keyof ComponentTypeRegistry;
    }

    /** @internal */
    export type ConnectorTypes = DataConnector;

    /**
     * Allowed types for the text.
    */
    export type TextOptionsType = string | false | TextOptions | undefined;

}

export default Component;<|MERGE_RESOLUTION|>--- conflicted
+++ resolved
@@ -25,15 +25,11 @@
 import type Board from '../Board';
 import type Cell from '../Layout/Cell';
 import type { ComponentConnectorOptions } from './ComponentOptions';
-<<<<<<< HEAD
-import type { ComponentType, ComponentTypeRegistry } from './ComponentType';
-=======
 import type {
     ComponentType,
     ComponentTypeRegistry
 } from './ComponentType';
 // eslint-disable-next-line @typescript-eslint/no-unused-vars
->>>>>>> 1a1e49dd
 import type JSON from '../JSON';
 import type Serializable from '../Serializable';
 import type DataModifier from '../../Data/Modifiers/DataModifier';
@@ -419,10 +415,7 @@
      * The sidebar popup.
      */
     public getOptionsOnDrop(
-<<<<<<< HEAD
-=======
         // eslint-disable-next-line @typescript-eslint/no-unused-vars
->>>>>>> 1a1e49dd
         sidebar: SidebarPopup
     ): Partial<ComponentType['options']> {
         return {};
