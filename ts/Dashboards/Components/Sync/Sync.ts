/* *
 *
 *  (c) 2009 - 2023 Highsoft AS
 *
 *  License: www.highcharts.com/license
 *
 *  !!!!!!! SOURCE GETS TRANSPILED BY TYPESCRIPT. EDIT TS FILE ONLY. !!!!!!!
 *
 *  Authors:
 *  - Sebastian Bochan
 *  - Wojciech Chmiel
 *  - Gøran Slettemark
 *  - Sophie Bremer
 *
 * */

<<<<<<< HEAD
import type ComponentType from '../ComponentType';
=======
'use strict';

/* *
 *
 * Imports
 *
 * */
import type ComponentTypes from '../ComponentType';
>>>>>>> 692f30ff

import SyncEmitter from './Emitter.js';
import SyncHandler from './Handler.js';

namespace Sync {
    export type EventType = 'visibility' | 'selection' | 'tooltip' | 'panning';

    export type EmitterConfig = [
        SyncEmitter['id'],
        SyncEmitter['func']
    ] | SyncEmitter['func'];
    export type HandlerConfig = [
        SyncHandler['id'],
        SyncHandler['presentationStateTrigger'],
        SyncHandler['func']
    ] | SyncHandler['func'];
    export interface OptionsEntry {
        /**
         * Responsible for communicating to the component group that the action
         * has been triggered on the component.
         *
         * If `true` the default emitter will be used, if `false` or `null` it
         * will be disabled
         */
        emitter?: EmitterConfig | null | boolean;
        /**
         * Responsible for _handling_ incoming action from the synced component
         * group.
         *
         * If `true` the default handler will be used, if `false` or `null` it
         * will be disabled
         */
        handler?: HandlerConfig | null | boolean;
    }

    export type OptionsRecord = (
        Record<(SyncEmitter['id'] | SyncHandler['id']), OptionsEntry>
    );
}
/* *
 *
 * Class responsible for handling the setup of component sync.
 *
 * */
class Sync {

    /**
     * Default handlers for the sync class. This property is extended by
     * different Components, where default syncs are added. Allows overwriting
     * the configuration before creating the dashboard.
     */
    public static defaultHandlers: Record<string, Sync.OptionsEntry> = {};

    /**
     * Add new emmiter to the registered emitters.
     * @param emitter
     The emitter to register.
     */
    public registerSyncEmitter(emitter: SyncEmitter): void {
        const { id } = emitter;
        this.registeredSyncEmitters[id] = emitter;
    }

    /**
     * Method that checks if the emitter is registered.
     *
     * @param id
     * The id of the emitter to check.
     *
     * @returns
     * Whether the emitter is registered.
     */
    public isRegisteredEmitter(id: string): boolean {
        return Boolean(this.registeredSyncEmitters[id]);
    }
    /**
     * Register new handler to the registered handlers.
     *
     * @param handler
     * The handler to register.
     */
    public registerSyncHandler(handler: SyncHandler): void {
        const { id } = handler;
        this.registeredSyncHandlers[id] = handler;
    }

    /**
     * Method that checks if the handler is registered.
     *
     * @param handlerID
     * The id of the handler to check.
     *
     * @returns
     * Whether the handler is registered.
     */
    public isRegisteredHandler(handlerID: string): boolean {
        return Boolean(this.registeredSyncHandlers[handlerID]);
    }

    /**
     * Registry for the sync handlers used within the component.
     */
    private registeredSyncHandlers: Record<SyncHandler['id'], SyncHandler>;
    /**
     * Registry for the sync emitters used within the component.
     */
    private registeredSyncEmitters: Record<SyncEmitter['id'], SyncEmitter>;

    /**
     * The component to which the emitters and handlers are attached.
     */
    public component: ComponentType;


    /**
     * The emitters and handlers to use for each event
     */
    public syncConfig: Sync.OptionsRecord;

    /**
     * Whether the component is currently syncing.
     */
    public isSyncing: boolean;

    /**
     * Creates an instance of the sync class.
     *
     * @param component
     * The component to which the emitters and handlers are attached.
     *
     * @param syncHandlers
     * The emitters and handlers to use for each event.
     */
    constructor(
        component: ComponentType,
        syncHandlers: Sync.OptionsRecord = Sync.defaultHandlers
    ) {
        this.component = component;
        this.syncConfig = syncHandlers;
        this.registeredSyncHandlers = {};
        this.registeredSyncEmitters = {};
        this.isSyncing = false;
    }

    /**
     * Registers the handlers and emitters on the component
     */
    public start(): void {
        const { syncConfig, component } = this;
        Object.keys(syncConfig)
            .forEach((id): void => {
                let {
                    emitter: emitterConfig,
                    handler: handlerConfig
                } = syncConfig[id];
                if (handlerConfig) {
                    // Avoid registering the same handler multiple times
                    // i.e. panning and selection uses the same handler
                    if (typeof handlerConfig === 'boolean') {
                        handlerConfig =
                            Sync.defaultHandlers[id]
                                .handler as Sync.HandlerConfig;
                    }

                    // TODO: should rework the SyncHandler constructor when
                    // all handlers are updated
                    if (typeof handlerConfig === 'function') {
                        handlerConfig = [id, void 0, handlerConfig];
                    }

                    const handler = new SyncHandler(...handlerConfig);
                    if (!this.isRegisteredHandler(handler.id)) {
                        this.registerSyncHandler(handler);

                        // TODO: workaround for now
                        // we should only use register in the future
                        if (handlerConfig[1] !== void 0) {
                            handler.create(component);
                        } else {
                            handler.register(component);
                        }

                    }
                }

                if (emitterConfig) {
                    if (typeof emitterConfig === 'boolean') {
                        emitterConfig =
                            Sync.defaultHandlers[id]
                                .emitter as Sync.EmitterConfig;
                    }

                    // TODO: should rework the SyncHandler constructor when
                    // all handlers are updated
                    if (typeof emitterConfig === 'function') {
                        emitterConfig = [id, emitterConfig];
                    }

                    const emitter = new SyncEmitter(...emitterConfig);
                    if (!this.isRegisteredEmitter(emitter.id)) {
                        this.registerSyncEmitter(emitter);
                        emitter.create(component);
                    }
                }

            });
        this.isSyncing = true;
    }

    /**
     * Removes the handlers and emitters from the component.
     */
    public stop(): void {
        const {
            registeredSyncHandlers,
            registeredSyncEmitters
        } = this;

        Object.keys(registeredSyncHandlers).forEach((id): void => {
            registeredSyncHandlers[id].remove();
            delete registeredSyncHandlers[id];

        });
        Object.keys(registeredSyncEmitters).forEach((id): void => {
            registeredSyncEmitters[id].remove();
            delete registeredSyncEmitters[id];
        });

        this.isSyncing = false;
    }

}

export default Sync;<|MERGE_RESOLUTION|>--- conflicted
+++ resolved
@@ -14,21 +14,24 @@
  *
  * */
 
-<<<<<<< HEAD
+'use strict';
+
+/* *
+ *
+ * Imports
+ *
+ * */
+
 import type ComponentType from '../ComponentType';
-=======
-'use strict';
-
-/* *
- *
- * Imports
- *
- * */
-import type ComponentTypes from '../ComponentType';
->>>>>>> 692f30ff
 
 import SyncEmitter from './Emitter.js';
 import SyncHandler from './Handler.js';
+
+/* *
+ *
+ *  Class Namespace
+ *
+ * */
 
 namespace Sync {
     export type EventType = 'visibility' | 'selection' | 'tooltip' | 'panning';
@@ -259,4 +262,10 @@
 
 }
 
+/* *
+ *
+ *  Default Export
+ *
+ * */
+
 export default Sync;