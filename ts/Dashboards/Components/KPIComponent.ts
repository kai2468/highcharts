--- conflicted
+++ resolved
@@ -557,9 +557,6 @@
         return '';
     }
 
-<<<<<<< HEAD
-    /** @internal */
-=======
     /**
      * Converts the class instance to a class JSON.
      *
@@ -568,7 +565,6 @@
      *
      * @internal
      */
->>>>>>> 70358275
     public toJSON(): KPIComponent.ClassJSON {
         const base = super.toJSON();
         const json = {
@@ -590,36 +586,6 @@
 
         return json;
     }
-<<<<<<< HEAD
-
-    /** @internal */
-    public static fromJSON(json: KPIComponent.ClassJSON): KPIComponent {
-        const options = json.options;
-        const chartOptions =
-            options.chartOptions && JSON.parse(options.chartOptions);
-        const subtitle = JSON.parse(options.subtitle || '{}');
-        const title = options.title && JSON.parse(options.title);
-        const style = JSON.parse(options.style || '{}');
-        const thresholdColors = options.thresholdColors;
-        const value = options.value;
-        const threshold = options.threshold;
-        const valueFormat = options.valueFormat;
-
-        return new KPIComponent(
-            merge(options, {
-                chartOptions,
-                title,
-                subtitle,
-                style,
-                thresholdColors,
-                value,
-                threshold,
-                valueFormat
-            })
-        );
-    }
-=======
->>>>>>> 70358275
 }
 
 /* *
@@ -630,8 +596,6 @@
 
 namespace KPIComponent {
 
-<<<<<<< HEAD
-=======
     /* *
     *
     *  Declarations
@@ -639,16 +603,11 @@
     * */
 
     export type ComponentType = KPIComponent;
->>>>>>> 70358275
     /** @internal */
     export interface ClassJSON extends Component.JSON {
         options: ComponentJSONOptions;
 
     }
-<<<<<<< HEAD
-
-=======
->>>>>>> 70358275
     /** @internal */
     export interface ComponentJSONOptions extends Component.ComponentOptionsJSON {
         title?: string;
