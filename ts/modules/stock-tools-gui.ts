/* *
 *
 *  GUI generator for Stock tools
 *
 *  (c) 2009-2017 Sebastian Bochan
 *
 *  License: www.highcharts.com/license
 *
 *  !!!!!!! SOURCE GETS TRANSPILED BY TYPESCRIPT. EDIT TS FILE ONLY. !!!!!!!
 *
 * */

'use strict';
import H from '../parts/Globals.js';

/**
 * Internal types
 * @private
 */
declare global {
    namespace Highcharts {
        interface Chart {
            stockTools?: Toolbar;
            /** @requires modules/stock-tools */
            setStockTools(options?: StockToolsOptions): void;
        }
        interface LangOptions {
            stockTools?: LangStockToolsOptions;
        }
        interface LangStockToolsOptions {
            gui?: Dictionary<string>;
        }
        interface Options {
            stockTools?: StockToolsOptions;
        }
        interface StockToolsGuiDefinitionsButtonOptions {
            symbol?: string;
        }
        interface StockToolsGuiDefinitionsButtonsOptions {
            [key: string]: (Array<string>|StockToolsGuiDefinitionsButtonOptions);
            items: Array<string>;
        }
        interface StockToolsGuiDefinitionsOptions {
            [key: string]: (
                StockToolsGuiDefinitionsButtonOptions|
                StockToolsGuiDefinitionsButtonsOptions
            );
            advanced: StockToolsGuiDefinitionsButtonsOptions;
            crookedLines: StockToolsGuiDefinitionsButtonsOptions;
            currentPriceIndicator: StockToolsGuiDefinitionsButtonOptions;
            flags: StockToolsGuiDefinitionsButtonsOptions;
            fullScreen: StockToolsGuiDefinitionsButtonOptions;
            indicators: StockToolsGuiDefinitionsButtonOptions;
            lines: StockToolsGuiDefinitionsButtonsOptions;
            measure: StockToolsGuiDefinitionsButtonsOptions;
            separator: StockToolsGuiDefinitionsButtonOptions;
            toggleAnnotations: StockToolsGuiDefinitionsButtonOptions;
            saveChart: StockToolsGuiDefinitionsButtonOptions;
            simpleShapes: StockToolsGuiDefinitionsButtonsOptions;
            typeChange: StockToolsGuiDefinitionsButtonsOptions;
            verticalLabels: StockToolsGuiDefinitionsButtonsOptions;
            zoomChange: StockToolsGuiDefinitionsButtonsOptions;
        }
        interface StockToolsGuiOptions {
            buttons?: Array<string>;
            className?: string;
            definitions?: StockToolsGuiDefinitionsOptions;
            enabled?: boolean;
            iconsURL?: string;
            placed?: boolean;
            toolbarClassName?: string;
            visible?: boolean;
        }
        interface StockToolsOptions {
            gui: StockToolsGuiOptions;
        }
        class Toolbar {
            public constructor(
                options: StockToolsGuiOptions,
                langOptions: (Dictionary<string>|undefined),
                chart: Chart
            );
            public arrowDown: HTMLDOMElement;
            public arrowUp: HTMLDOMElement;
            public arrowWrapper: HTMLDOMElement;
            public chart: Chart;
            public classMapping: Dictionary<string>;
            public eventsToUnbind: Array<Function>;
            public guiEnabled: (boolean|undefined);
            public iconsURL: string;
            public lang: (Dictionary<string>|undefined);
            public listWrapper: HTMLDOMElement;
            public options: StockToolsGuiOptions;
            public placed: boolean;
            public showhideBtn: HTMLDOMElement;
            public submenu: HTMLDOMElement;
            public toolbar: HTMLDOMElement;
            public visible: boolean;
            public wrapper: HTMLDOMElement;
            public addButton(
                target: HTMLDOMElement,
                options: (
                    StockToolsGuiDefinitionsButtonsOptions|
                    StockToolsGuiDefinitionsOptions
                ),
                btnName: string,
                lang: Dictionary<string>
            ): Dictionary<HTMLDOMElement>;
            public addNavigation(): void;
            public addSubmenu(
                parentBtn: Dictionary<HTMLDOMElement>,
                button: StockToolsGuiDefinitionsButtonsOptions
            ): void;
            public addSubmenuItems(
                buttonWrapper: HTMLDOMElement,
                button: StockToolsGuiDefinitionsButtonsOptions
            ): void;
            public createHTML(): void;
            public destroy(): void;
            public eraseActiveButtons(
                buttons: NodeListOf<HTMLDOMElement>,
                currentButton: HTMLDOMElement,
                submenuItems?: NodeListOf<HTMLDOMElement>
            ): void;
            public getIconsURL(): string;
            public init(): void;
            public redraw(): void;
            public scrollButtons(): void;
            public selectButton(button: HTMLDOMElement): void;
            public showHideNavigatorion(): void;
            public showHideToolbar(): void;
            public switchSymbol(button: HTMLDOMElement, redraw?: boolean): void;
            public unselectAllButtons(button: HTMLDOMElement): void;
            public update(options: StockToolsOptions): void;
        }
    }
}

import U from '../parts/Utilities.js';
const {
    addEvent,
    createElement,
    css,
    extend,
    fireEvent,
    getStyle,
    isArray,
    merge,
    pick
} = U;

var win = H.win,
    DIV = 'div',
    SPAN = 'span',
    UL = 'ul',
    LI = 'li',
    PREFIX = 'highcharts-',
    activeClass = PREFIX + 'active';

H.setOptions({
    /**
     * @optionparent lang
     */
    lang: {
        /**
         * Configure the stockTools GUI titles(hints) in the chart. Requires
         * the `stock-tools.js` module to be loaded.
         *
         * @product highstock
         * @since   7.0.0
         */
        stockTools: {
            gui: {
                // Main buttons:
                simpleShapes: 'Simple shapes',
                lines: 'Lines',
                crookedLines: 'Crooked lines',
                measure: 'Measure',
                advanced: 'Advanced',
                toggleAnnotations: 'Toggle annotations',
                verticalLabels: 'Vertical labels',
                flags: 'Flags',
                zoomChange: 'Zoom change',
                typeChange: 'Type change',
                saveChart: 'Save chart',
                indicators: 'Indicators',
                currentPriceIndicator: 'Current Price Indicators',

                // Other features:
                zoomX: 'Zoom X',
                zoomY: 'Zoom Y',
                zoomXY: 'Zooom XY',
                fullScreen: 'Fullscreen',
                typeOHLC: 'OHLC',
                typeLine: 'Line',
                typeCandlestick: 'Candlestick',

                // Basic shapes:
                circle: 'Circle',
                label: 'Label',
                rectangle: 'Rectangle',

                // Flags:
                flagCirclepin: 'Flag circle',
                flagDiamondpin: 'Flag diamond',
                flagSquarepin: 'Flag square',
                flagSimplepin: 'Flag simple',

                // Measures:
                measureXY: 'Measure XY',
                measureX: 'Measure X',
                measureY: 'Measure Y',

                // Segment, ray and line:
                segment: 'Segment',
                arrowSegment: 'Arrow segment',
                ray: 'Ray',
                arrowRay: 'Arrow ray',
                line: 'Line',
                arrowLine: 'Arrow line',
                horizontalLine: 'Horizontal line',
                verticalLine: 'Vertical line',
                infinityLine: 'Infinity line',

                // Crooked lines:
                crooked3: 'Crooked 3 line',
                crooked5: 'Crooked 5 line',
                elliott3: 'Elliott 3 line',
                elliott5: 'Elliott 5 line',

                // Counters:
                verticalCounter: 'Vertical counter',
                verticalLabel: 'Vertical label',
                verticalArrow: 'Vertical arrow',

                // Advanced:
                fibonacci: 'Fibonacci',
                pitchfork: 'Pitchfork',
                parallelChannel: 'Parallel channel'
            }
        },
        navigation: {
            popup: {
                // Annotations:
                circle: 'Circle',
                rectangle: 'Rectangle',
                label: 'Label',
                segment: 'Segment',
                arrowSegment: 'Arrow segment',
                ray: 'Ray',
                arrowRay: 'Arrow ray',
                line: 'Line',
                arrowLine: 'Arrow line',
                horizontalLine: 'Horizontal line',
                verticalLine: 'Vertical line',
                crooked3: 'Crooked 3 line',
                crooked5: 'Crooked 5 line',
                elliott3: 'Elliott 3 line',
                elliott5: 'Elliott 5 line',
                verticalCounter: 'Vertical counter',
                verticalLabel: 'Vertical label',
                verticalArrow: 'Vertical arrow',
                fibonacci: 'Fibonacci',
                pitchfork: 'Pitchfork',
                parallelChannel: 'Parallel channel',
                infinityLine: 'Infinity line',
                measure: 'Measure',
                measureXY: 'Measure XY',
                measureX: 'Measure X',
                measureY: 'Measure Y',

                // Flags:
                flags: 'Flags',

                // GUI elements:
                addButton: 'add',
                saveButton: 'save',
                editButton: 'edit',
                removeButton: 'remove',
                series: 'Series',
                volume: 'Volume',
                connector: 'Connector',

                // Field names:
                innerBackground: 'Inner background',
                outerBackground: 'Outer background',
                crosshairX: 'Crosshair X',
                crosshairY: 'Crosshair Y',
                tunnel: 'Tunnel',
                background: 'Background'
            }
        }
    },
    /**
     * Configure the stockTools gui strings in the chart. Requires the
     * [stockTools module]() to be loaded. For a description of the module
     * and information on its features, see [Highcharts StockTools]().
     *
     * @product highstock
     *
     * @sample stock/demo/stock-tools-gui Stock Tools GUI
     *
     * @sample stock/demo/stock-tools-custom-gui Stock Tools customized GUI
     *
     * @since        7.0.0
     * @optionparent stockTools
     */
    stockTools: {
        /**
         * Definitions of buttons in Stock Tools GUI.
         */
        gui: {
            /**
             * Path where Highcharts will look for icons. Change this to use
             * icons from a different server.
             *
             * Since 7.1.3 use [iconsURL](#navigation.iconsURL) for popup and
             * stock tools.
             *
             * @deprecated
             * @apioption stockTools.gui.iconsURL
             *
             */
            /**
             * Enable or disable the stockTools gui.
             */
            enabled: true,
            /**
             * A CSS class name to apply to the stocktools' div,
             * allowing unique CSS styling for each chart.
             */
            className: 'highcharts-bindings-wrapper',
            /**
             * A CSS class name to apply to the container of buttons,
             * allowing unique CSS styling for each chart.
             */
            toolbarClassName: 'stocktools-toolbar',
            /**
             * A collection of strings pointing to config options for the
             * toolbar items. Each name refers to unique key from definitions
             * object.
             *
             * @default [
             *   'indicators',
             *   'separator',
             *   'simpleShapes',
             *   'lines',
             *   'crookedLines',
             *   'measure',
             *   'advanced',
             *   'toggleAnnotations',
             *   'separator',
             *   'verticalLabels',
             *   'flags',
             *   'separator',
             *   'zoomChange',
             *   'fullScreen',
             *   'typeChange',
             *   'separator',
             *   'currentPriceIndicator',
             *   'saveChart'
             * ]
             */
            buttons: [
                'indicators',
                'separator',
                'simpleShapes',
                'lines',
                'crookedLines',
                'measure',
                'advanced',
                'toggleAnnotations',
                'separator',
                'verticalLabels',
                'flags',
                'separator',
                'zoomChange',
                'fullScreen',
                'typeChange',
                'separator',
                'currentPriceIndicator',
                'saveChart'
            ],
            /**
             * An options object of the buttons definitions. Each name refers to
             * unique key from buttons array.
             */
            definitions: {
                separator: {
                    /**
                     * A predefined background symbol for the button.
                     */
                    symbol: 'separator.svg'
                },
                simpleShapes: {
                    /**
                     * A collection of strings pointing to config options for
                     * the items.
                     *
                     * @type {array}
                     * @default [
                     *   'label',
                     *   'circle',
                     *   'rectangle'
                     * ]
                     *
                     */
                    items: [
                        'label',
                        'circle',
                        'rectangle'
                    ],
                    circle: {
                        /**
                         * A predefined background symbol for the button.
                         *
                         * @type   {string}
                         *
                         */
                        symbol: 'circle.svg'
                    },
                    rectangle: {
                        /**
                         * A predefined background symbol for the button.
                         *
                         * @type   {string}
                         *
                         */
                        symbol: 'rectangle.svg'
                    },
                    label: {
                        /**
                         * A predefined background symbol for the button.
                         *
                         * @type   {string}
                         *
                         */
                        symbol: 'label.svg'
                    }
                },
                flags: {
                    /**
                     * A collection of strings pointing to config options for
                     * the items.
                     *
                     * @type {array}
                     * @default [
                     *   'flagCirclepin',
                     *   'flagDiamondpin',
                     *   'flagSquarepin',
                     *   'flagSimplepin'
                     * ]
                     *
                     */
                    items: [
                        'flagCirclepin',
                        'flagDiamondpin',
                        'flagSquarepin',
                        'flagSimplepin'
                    ],
                    flagSimplepin: {
                        /**
                         * A predefined background symbol for the button.
                         *
                         * @type   {string}
                         *
                         */
                        symbol: 'flag-basic.svg'
                    },
                    flagDiamondpin: {
                        /**
                         * A predefined background symbol for the button.
                         *
                         * @type   {string}
                         *
                         */
                        symbol: 'flag-diamond.svg'
                    },
                    flagSquarepin: {
                        /**
                         * A predefined background symbol for the button.
                         *
                         * @type   {string}
                         */
                        symbol: 'flag-trapeze.svg'
                    },
                    flagCirclepin: {
                        /**
                         * A predefined background symbol for the button.
                         *
                         * @type   {string}
                         */
                        symbol: 'flag-elipse.svg'
                    }
                },
                lines: {
                    /**
                     * A collection of strings pointing to config options for
                     * the items.
                     *
                     * @type {array}
                     * @default [
                     *   'segment',
                     *   'arrowSegment',
                     *   'ray',
                     *   'arrowRay',
                     *   'line',
                     *   'arrowLine',
                     *   'horizontalLine',
                     *   'verticalLine'
                     * ]
                     */
                    items: [
                        'segment',
                        'arrowSegment',
                        'ray',
                        'arrowRay',
                        'line',
                        'arrowLine',
                        'horizontalLine',
                        'verticalLine'
                    ],
                    segment: {
                        /**
                         * A predefined background symbol for the button.
                         *
                         * @type   {string}
                         */
                        symbol: 'segment.svg'
                    },
                    arrowSegment: {
                        /**
                         * A predefined background symbol for the button.
                         *
                         * @type   {string}
                         */
                        symbol: 'arrow-segment.svg'
                    },
                    ray: {
                        /**
                         * A predefined background symbol for the button.
                         *
                         * @type   {string}
                         */
                        symbol: 'ray.svg'
                    },
                    arrowRay: {
                        /**
                         * A predefined background symbol for the button.
                         *
                         * @type   {string}
                         */
                        symbol: 'arrow-ray.svg'
                    },
                    line: {
                        /**
                         * A predefined background symbol for the button.
                         *
                         * @type   {string}
                         */
                        symbol: 'line.svg'
                    },
                    arrowLine: {
                        /**
                         * A predefined background symbol for the button.
                         *
                         * @type   {string}
                         */
                        symbol: 'arrow-line.svg'
                    },
                    verticalLine: {
                        /**
                         * A predefined background symbol for the button.
                         *
                         * @type   {string}
                         */
                        symbol: 'vertical-line.svg'
                    },
                    horizontalLine: {
                        /**
                         * A predefined background symbol for the button.
                         *
                         * @type   {string}
                         */
                        symbol: 'horizontal-line.svg'
                    }
                },
                crookedLines: {
                    /**
                     * A collection of strings pointing to config options for
                     * the items.
                     *
                     * @type {array}
                     * @default [
                     *   'elliott3',
                     *   'elliott5',
                     *   'crooked3',
                     *   'crooked5'
                     * ]
                     *
                     */
                    items: [
                        'elliott3',
                        'elliott5',
                        'crooked3',
                        'crooked5'
                    ],
                    crooked3: {
                        /**
                         * A predefined background symbol for the button.
                         *
                         * @type   {string}
                         */
                        symbol: 'crooked-3.svg'
                    },
                    crooked5: {
                        /**
                         * A predefined background symbol for the button.
                         *
                         * @type   {string}
                         */
                        symbol: 'crooked-5.svg'
                    },
                    elliott3: {
                        /**
                         * A predefined background symbol for the button.
                         *
                         * @type   {string}
                         */
                        symbol: 'elliott-3.svg'
                    },
                    elliott5: {
                        /**
                         * A predefined background symbol for the button.
                         *
                         * @type   {string}
                         */
                        symbol: 'elliott-5.svg'
                    }
                },
                verticalLabels: {
                    /**
                     * A collection of strings pointing to config options for
                     * the items.
                     *
                     * @type {array}
                     * @default [
                     *   'verticalCounter',
                     *   'verticalLabel',
                     *   'verticalArrow'
                     * ]
                     */
                    items: [
                        'verticalCounter',
                        'verticalLabel',
                        'verticalArrow'
                    ],
                    verticalCounter: {
                        /**
                         * A predefined background symbol for the button.
                         *
                         * @type   {string}
                         */
                        symbol: 'vertical-counter.svg'
                    },
                    verticalLabel: {
                        /**
                         * A predefined background symbol for the button.
                         *
                         * @type   {string}
                         */
                        symbol: 'vertical-label.svg'
                    },
                    verticalArrow: {
                        /**
                         * A predefined background symbol for the button.
                         *
                         * @type   {string}
                         */
                        symbol: 'vertical-arrow.svg'
                    }
                },
                advanced: {
                    /**
                     * A collection of strings pointing to config options for
                     * the items.
                     *
                     * @type {array}
                     * @default [
                     *   'fibonacci',
                     *   'pitchfork',
                     *   'parallelChannel'
                     * ]
                     */
                    items: [
                        'fibonacci',
                        'pitchfork',
                        'parallelChannel'
                    ],
                    pitchfork: {
                        /**
                         * A predefined background symbol for the button.
                         *
                         * @type   {string}
                         */
                        symbol: 'pitchfork.svg'
                    },
                    fibonacci: {
                        /**
                         * A predefined background symbol for the button.
                         *
                         * @type   {string}
                         */
                        symbol: 'fibonacci.svg'
                    },
                    parallelChannel: {
                        /**
                         * A predefined background symbol for the button.
                         *
                         * @type   {string}
                         */
                        symbol: 'parallel-channel.svg'
                    }
                },
                measure: {
                    /**
                     * A collection of strings pointing to config options for
                     * the items.
                     *
                     * @type {array}
                     * @default [
                     *   'measureXY',
                     *   'measureX',
                     *   'measureY'
                     * ]
                     */
                    items: [
                        'measureXY',
                        'measureX',
                        'measureY'
                    ],
                    measureX: {
                        /**
                         * A predefined background symbol for the button.
                         *
                         * @type   {string}
                         */
                        symbol: 'measure-x.svg'
                    },
                    measureY: {
                        /**
                         * A predefined background symbol for the button.
                         *
                         * @type   {string}
                         */
                        symbol: 'measure-y.svg'
                    },
                    measureXY: {
                        /**
                         * A predefined background symbol for the button.
                         *
                         * @type   {string}
                         */
                        symbol: 'measure-xy.svg'
                    }
                },
                toggleAnnotations: {
                    /**
                     * A predefined background symbol for the button.
                     *
                     * @type   {string}
                     */
                    symbol: 'annotations-visible.svg'
                },
                currentPriceIndicator: {
                    /**
                     * A predefined background symbol for the button.
                     *
                     * @type   {string}
                     */
                    symbol: 'current-price-show.svg'
                },
                indicators: {
                    /**
                     * A predefined background symbol for the button.
                     *
                     * @type   {string}
                     */
                    symbol: 'indicators.svg'
                },
                zoomChange: {
                    /**
                     * A collection of strings pointing to config options for
                     * the items.
                     *
                     * @type {array}
                     * @default [
                     *   'zoomX',
                     *   'zoomY',
                     *   'zoomXY'
                     * ]
                     */
                    items: [
                        'zoomX',
                        'zoomY',
                        'zoomXY'
                    ],
                    zoomX: {
                        /**
                         * A predefined background symbol for the button.
                         *
                         * @type   {string}
                         */
                        symbol: 'zoom-x.svg'
                    },
                    zoomY: {
                        /**
                         * A predefined background symbol for the button.
                         *
                         * @type   {string}
                         */
                        symbol: 'zoom-y.svg'
                    },
                    zoomXY: {
                        /**
                         * A predefined background symbol for the button.
                         *
                         * @type   {string}
                         */
                        symbol: 'zoom-xy.svg'
                    }
                },
                typeChange: {
                    /**
                     * A collection of strings pointing to config options for
                     * the items.
                     *
                     * @type {array}
                     * @default [
                     *   'typeOHLC',
                     *   'typeLine',
                     *   'typeCandlestick'
                     * ]
                     */
                    items: [
                        'typeOHLC',
                        'typeLine',
                        'typeCandlestick'
                    ],
                    typeOHLC: {
                        /**
                         * A predefined background symbol for the button.
                         *
                         * @type   {string}
                         */
                        symbol: 'series-ohlc.svg'
                    },
                    typeLine: {
                        /**
                         * A predefined background symbol for the button.
                         *
                         * @type   {string}
                         */
                        symbol: 'series-line.svg'
                    },
                    typeCandlestick: {
                        /**
                         * A predefined background symbol for the button.
                         *
                         * @type   {string}
                         */
                        symbol: 'series-candlestick.svg'
                    }
                },
                fullScreen: {
                    /**
                     * A predefined background symbol for the button.
                     *
                     * @type   {string}
                     */
                    symbol: 'fullscreen.svg'
                },
                saveChart: {
                    /**
                     * A predefined background symbol for the button.
                     *
                     * @type   {string}
                     */
                    symbol: 'save-chart.svg'
                }
            }
        }
    }
});

/* eslint-disable no-invalid-this, valid-jsdoc */

// Run HTML generator
addEvent(H.Chart, 'afterGetContainer', function (): void {
    this.setStockTools();
});

addEvent(H.Chart, 'getMargins', function (): void {
    var listWrapper = this.stockTools && this.stockTools.listWrapper,
        offsetWidth = listWrapper && (
            (
                (listWrapper as any).startWidth +
                getStyle(listWrapper, 'padding-left') +
                getStyle(listWrapper, 'padding-right')
            ) || listWrapper.offsetWidth
        );

    if (offsetWidth && offsetWidth < this.plotWidth) {
        this.plotLeft += offsetWidth;
    }
});

addEvent(H.Chart, 'destroy', function (): void {
    if (this.stockTools) {
        this.stockTools.destroy();
    }
});

addEvent(H.Chart, 'redraw', function (): void {
    if (this.stockTools && this.stockTools.guiEnabled) {
        this.stockTools.redraw();
    }
});

/**
 * Toolbar Class
 * @private
 * @constructor
 * @param {Object} - options of toolbar
 * @param {Chart} - Reference to chart
 */

class Toolbar {
    public constructor(
        options: Highcharts.StockToolsGuiOptions,
        langOptions: (Highcharts.Dictionary<string>|undefined),
        chart: Highcharts.Chart
    ) {
        this.chart = chart;
        this.options = options;
        this.lang = langOptions;
        // set url for icons.
        this.iconsURL = this.getIconsURL();
        this.guiEnabled = options.enabled;
        this.visible = pick(options.visible, true);
        this.placed = pick(options.placed, false);

        // General events collection which should be removed upon
        // destroy/update:
        this.eventsToUnbind = [];

        if (this.guiEnabled) {
            this.createHTML();

            this.init();

            this.showHideNavigatorion();
        }

        fireEvent(this, 'afterInit');
    }

    public arrowDown: Highcharts.HTMLDOMElement = void 0 as any;
    public arrowUp: Highcharts.HTMLDOMElement = void 0 as any;
    public arrowWrapper: Highcharts.HTMLDOMElement = void 0 as any;
    public chart: Highcharts.Chart;
    public eventsToUnbind: Array<Function>;
    public guiEnabled: (boolean|undefined);
    public iconsURL: string;
    public lang: (Highcharts.Dictionary<string>|undefined);
    public listWrapper: Highcharts.HTMLDOMElement = void 0 as any;
    public options: Highcharts.StockToolsGuiOptions;
    public placed: boolean;
    public showhideBtn: Highcharts.HTMLDOMElement = void 0 as any;
    public submenu: Highcharts.HTMLDOMElement = void 0 as any;
    public toolbar: Highcharts.HTMLDOMElement = void 0 as any;
    public visible: boolean;
    public wrapper: Highcharts.HTMLDOMElement = void 0 as any;

    /**
     * Initialize the toolbar. Create buttons and submenu for each option
     * defined in `stockTools.gui`.
     * @private
     */
    public init(): void {
        var _self = this,
            lang = this.lang,
            guiOptions = this.options,
            toolbar = this.toolbar,
            addSubmenu = _self.addSubmenu,
            buttons: Array<string> = guiOptions.buttons as any,
            defs: Highcharts.StockToolsGuiDefinitionsOptions =
                guiOptions.definitions as any,
            allButtons = toolbar.childNodes,
            button: (
                Highcharts.Dictionary<Highcharts.HTMLDOMElement>|undefined
            );

        // create buttons
        buttons.forEach(function (btnName: string): void {

            button = _self.addButton(toolbar, defs, btnName, lang);

            _self.eventsToUnbind.push(
                addEvent(
                    (button as any).buttonWrapper,
                    'click',
                    function (): void {
                        _self.eraseActiveButtons(
                            allButtons as any,
                            (button as any).buttonWrapper
                        );
                    }
                )
            );

            if (isArray((defs as any)[btnName].items)) {
                // create submenu buttons
                addSubmenu.call(_self, button, (defs as any)[btnName]);
            }
        });
    }
    /**
     * Create submenu (list of buttons) for the option. In example main button
     * is Line, in submenu will be buttons with types of lines.
     * @private
     * @param {Highcharts.Dictionary<Highcharts.HTMLDOMElement>}
     * button which has submenu
     * @param {Highcharts.StockToolsGuiDefinitionsButtonsOptions}
     * list of all buttons
     */
    public addSubmenu(
        parentBtn: Highcharts.Dictionary<Highcharts.HTMLDOMElement>,
        button: Highcharts.StockToolsGuiDefinitionsButtonsOptions
    ): void {
        var _self = this,
            submenuArrow = parentBtn.submenuArrow,
            buttonWrapper = parentBtn.buttonWrapper,
            buttonWidth: number = getStyle(buttonWrapper, 'width') as any,
            wrapper = this.wrapper,
            menuWrapper = this.listWrapper,
            allButtons = this.toolbar.childNodes,
            topMargin = 0,
            submenuWrapper: (Highcharts.HTMLDOMElement|undefined);

        // create submenu container
        this.submenu = submenuWrapper = createElement(UL, {
            className: PREFIX + 'submenu-wrapper'
        }, null as any, buttonWrapper);

        // create submenu buttons and select the first one
        this.addSubmenuItems(buttonWrapper, button);

        // show / hide submenu
        _self.eventsToUnbind.push(
            addEvent(submenuArrow, 'click', function (e: Event): void {

                e.stopPropagation();
                // Erase active class on all other buttons
                _self.eraseActiveButtons(allButtons as any, buttonWrapper);

                // hide menu
                if (buttonWrapper.className.indexOf(PREFIX + 'current') >= 0) {
                    menuWrapper.style.width =
                        (menuWrapper as any).startWidth + 'px';
                    buttonWrapper.classList.remove(PREFIX + 'current');
                    (submenuWrapper as any).style.display = 'none';
                } else {
                    // show menu
                    // to calculate height of element
                    (submenuWrapper as any).style.display = 'block';

                    topMargin = (submenuWrapper as any).offsetHeight -
                                buttonWrapper.offsetHeight - 3;

                    // calculate position of submenu in the box
                    // if submenu is inside, reset top margin
                    if (
                        // cut on the bottom
                        !((submenuWrapper as any).offsetHeight +
                            buttonWrapper.offsetTop >
                        wrapper.offsetHeight &&
                        // cut on the top
                        buttonWrapper.offsetTop > topMargin)
                    ) {
                        topMargin = 0;
                    }

                    // apply calculated styles
                    css((submenuWrapper as any), {
                        top: -topMargin + 'px',
                        left: buttonWidth + 3 + 'px'
                    });

                    buttonWrapper.className += ' ' + PREFIX + 'current';
                    (menuWrapper as any).startWidth = wrapper.offsetWidth;
                    menuWrapper.style.width = (menuWrapper as any).startWidth +
                        getStyle(menuWrapper, 'padding-left') +
                        (submenuWrapper as any).offsetWidth + 3 + 'px';
                }
            })
        );
    }
    /**
     * Create buttons in submenu
     * @private
     * @param {Highcharts.HTMLDOMElement}
     * button where submenu is placed
     * @param {Highcharts.StockToolsGuiDefinitionsButtonsOptions}
     * list of all buttons options
     *
     */
    public addSubmenuItems(
        buttonWrapper: Highcharts.HTMLDOMElement,
        button: Highcharts.StockToolsGuiDefinitionsButtonsOptions
    ): void {
        var _self = this,
            submenuWrapper = this.submenu,
            lang = this.lang,
            menuWrapper = this.listWrapper,
            items = button.items,
            firstSubmenuItem: Highcharts.HTMLDOMElement,
            submenuBtn: (
                Highcharts.Dictionary<Highcharts.HTMLDOMElement>|undefined
            );

        // add items to submenu
        items.forEach(function (btnName: string): void {
            // add buttons to submenu
            submenuBtn = _self.addButton(
                submenuWrapper,
                button,
                btnName,
                lang
            );

            _self.eventsToUnbind.push(
                addEvent(
                    (submenuBtn as any).mainButton,
                    'click',
                    function (): void {
                        (_self.switchSymbol as any)(this, buttonWrapper, true);
                        menuWrapper.style.width =
                            (menuWrapper as any).startWidth + 'px';
                        submenuWrapper.style.display = 'none';
                    }
                )
            );
        });

        // select first submenu item
        firstSubmenuItem = submenuWrapper
            .querySelectorAll<Highcharts.HTMLDOMElement>('li > .' + PREFIX + 'menu-item-btn')[0];

        // replace current symbol, in main button, with submenu's button style
        _self.switchSymbol(firstSubmenuItem, false);
    }
    /*
     * Erase active class on all other buttons.
     *
     * @param {Array} - Array of HTML buttons
     * @param {HTMLDOMElement} - Current HTML button
     *
     */
    public eraseActiveButtons(
        buttons: NodeListOf<Highcharts.HTMLDOMElement>,
        currentButton: Highcharts.HTMLDOMElement,
        submenuItems?: NodeListOf<Highcharts.HTMLDOMElement>
    ): void {
        [].forEach.call(buttons, function (
            btn: Highcharts.HTMLDOMElement
        ): void {
            if (btn !== currentButton) {
                btn.classList.remove(PREFIX + 'current');
                btn.classList.remove(PREFIX + 'active');
                submenuItems =
                    btn.querySelectorAll('.' + PREFIX + 'submenu-wrapper');

                // hide submenu
                if (submenuItems.length > 0) {
                    submenuItems[0].style.display = 'none';
                }
            }
        });
    }
    /**
     * Create single button. Consist of HTML elements `li`, `span`, and (if
     * exists) submenu container.
     * @private
     * @param {Highcharts.HTMLDOMElement} target
     * HTML reference, where button should be added
     * @param {Highcharts.StockToolsGuiDefinitionsButtonsOptions|Highcharts.StockToolsGuiDefinitionsOptions} options
     * All options, by btnName refer to particular button
     * @param {string} btnName
     * of functionality mapped for specific class
     * @param {Highcharts.Dictionary<string>} lang
     * All titles, by btnName refer to particular button
     * @return {Object} - references to all created HTML elements
     */
    public addButton(
        target: Highcharts.HTMLDOMElement,
        options: (
            Highcharts.StockToolsGuiDefinitionsButtonsOptions|
            Highcharts.StockToolsGuiDefinitionsOptions
        ),
        btnName: string,
        lang: Highcharts.Dictionary<string> = {}
    ): Highcharts.Dictionary<Highcharts.HTMLDOMElement> {
        var btnOptions: Highcharts.StockToolsGuiDefinitionsButtonsOptions =
                options[btnName] as any,
            items = btnOptions.items,
            classMapping = Toolbar.prototype.classMapping,
            userClassName = btnOptions.className || '',
            mainButton: (Highcharts.HTMLDOMElement|undefined),
            submenuArrow: (Highcharts.HTMLDOMElement|undefined),
            buttonWrapper: (Highcharts.HTMLDOMElement|undefined);

        // main button wrapper
        buttonWrapper = createElement(LI, {
            className: pick(classMapping[btnName], '') + ' ' + userClassName,
            title: lang[btnName] || btnName
        }, null as any, target);

        // single button
        mainButton = createElement(SPAN, {
            className: PREFIX + 'menu-item-btn'
        }, null as any, buttonWrapper);


        // submenu
        if (items && items.length) {

            // arrow is a hook to show / hide submenu
            submenuArrow = createElement(SPAN, {
                className: PREFIX + 'submenu-item-arrow ' +
                    PREFIX + 'arrow-right'
            }, null as any, buttonWrapper);

            (submenuArrow.style as any)['background-image'] = 'url(' +
                this.iconsURL + 'arrow-bottom.svg)';
        } else {
            (mainButton.style as any)['background-image'] = 'url(' +
                this.iconsURL + btnOptions.symbol + ')';
        }

        return {
            buttonWrapper: buttonWrapper,
            mainButton: mainButton,
            submenuArrow: submenuArrow as any
        };
    }
    /*
     * Create navigation's HTML elements: container and arrows.
     *
     */
    public addNavigation(): void {
        var stockToolbar = this,
            wrapper = stockToolbar.wrapper;

        // arrow wrapper
        stockToolbar.arrowWrapper = createElement(DIV, {
            className: PREFIX + 'arrow-wrapper'
        });

        stockToolbar.arrowUp = createElement(DIV, {
            className: PREFIX + 'arrow-up'
        }, null as any, stockToolbar.arrowWrapper);

        (stockToolbar.arrowUp.style as any)['background-image'] =
            'url(' + this.iconsURL + 'arrow-right.svg)';

        stockToolbar.arrowDown = createElement(DIV, {
            className: PREFIX + 'arrow-down'
        }, null as any, stockToolbar.arrowWrapper);

        (stockToolbar.arrowDown.style as any)['background-image'] =
            'url(' + this.iconsURL + 'arrow-right.svg)';

        wrapper.insertBefore(
            stockToolbar.arrowWrapper,
            wrapper.childNodes[0]
        );

        // attach scroll events
        stockToolbar.scrollButtons();
    }
    /*
     * Add events to navigation (two arrows) which allows user to scroll
     * top/down GUI buttons, if container's height is not enough.
     *
     */
    public scrollButtons(): void {
        var targetY = 0,
            _self = this,
            wrapper = _self.wrapper,
            toolbar = _self.toolbar,
            step = 0.1 * wrapper.offsetHeight; // 0.1 = 10%

        _self.eventsToUnbind.push(
            addEvent(_self.arrowUp, 'click', function (): void {
                if (targetY > 0) {
                    targetY -= step;
                    (toolbar.style as any)['margin-top'] = -targetY + 'px';
                }
            })
        );

        _self.eventsToUnbind.push(
            addEvent(_self.arrowDown, 'click', function (): void {
                if (
                    wrapper.offsetHeight + targetY <=
                    toolbar.offsetHeight + step
                ) {
                    targetY += step;
                    (toolbar.style as any)['margin-top'] = -targetY + 'px';
                }
            })
        );
    }
    /*
     * Create stockTools HTML main elements.
     *
     */
    public createHTML(): void {
        var stockToolbar = this,
            chart = stockToolbar.chart,
            guiOptions = stockToolbar.options,
            container = chart.container,
            navigation = chart.options.navigation,
            bindingsClassName = navigation && navigation.bindingsClassName,
            listWrapper,
            toolbar,
            wrapper;

        // create main container
        stockToolbar.wrapper = wrapper = createElement(DIV, {
            className: PREFIX + 'stocktools-wrapper ' +
                guiOptions.className + ' ' + bindingsClassName
        });
        (container.parentNode as any).insertBefore(wrapper, container);

        // toolbar
        stockToolbar.toolbar = toolbar = createElement(UL, {
            className: PREFIX + 'stocktools-toolbar ' +
                    guiOptions.toolbarClassName
        });

        // add container for list of buttons
        stockToolbar.listWrapper = listWrapper = createElement(DIV, {
            className: PREFIX + 'menu-wrapper'
        });

        wrapper.insertBefore(listWrapper, wrapper.childNodes[0]);
        listWrapper.insertBefore(toolbar, listWrapper.childNodes[0]);

        stockToolbar.showHideToolbar();

        // add navigation which allows user to scroll down / top GUI buttons
        stockToolbar.addNavigation();
    }
    /**
     * Function called in redraw verifies if the navigation should be visible.
     * @private
     */
    public showHideNavigatorion(): void {
        // arrows
        // 50px space for arrows
        if (
            this.visible &&
            this.toolbar.offsetHeight > (this.wrapper.offsetHeight - 50)
        ) {
            this.arrowWrapper.style.display = 'block';
        } else {
            // reset margin if whole toolbar is visible
            this.toolbar.style.marginTop = '0px';

            // hide arrows
            this.arrowWrapper.style.display = 'none';
        }
    }
    /**
     * Create button which shows or hides GUI toolbar.
     * @private
     */
    public showHideToolbar(): void {
        var stockToolbar = this,
            chart = this.chart,
            wrapper = stockToolbar.wrapper,
            toolbar = this.listWrapper,
            submenu = this.submenu,
            visible = this.visible,
            showhideBtn: (Highcharts.HTMLDOMElement|undefined);

        // Show hide toolbar
        this.showhideBtn = showhideBtn = createElement(DIV, {
            className: PREFIX + 'toggle-toolbar ' + PREFIX + 'arrow-left'
        }, null as any, wrapper);

        (showhideBtn.style as any)['background-image'] =
            'url(' + this.iconsURL + 'arrow-right.svg)';

        if (!visible) {
            // hide
            if (submenu) {
                submenu.style.display = 'none';
            }
            showhideBtn.style.left = '0px';
            stockToolbar.visible = visible = false;
            toolbar.classList.add(PREFIX + 'hide');
            showhideBtn.classList.toggle(PREFIX + 'arrow-right');
            wrapper.style.height = showhideBtn.offsetHeight + 'px';
        } else {
            wrapper.style.height = '100%';
            showhideBtn.style.top = getStyle(toolbar, 'padding-top') + 'px';
            showhideBtn.style.left = (
                wrapper.offsetWidth +
                (getStyle(toolbar, 'padding-left') as any)
            ) + 'px';
        }

        // Toggle menu
        stockToolbar.eventsToUnbind.push(
            addEvent(showhideBtn, 'click', function (): void {
                chart.update({
                    stockTools: {
                        gui: {
                            visible: !visible,
                            placed: true
                        }
                    }
                });
            })
        );
    }
    /*
     * In main GUI button, replace icon and class with submenu button's
     * class / symbol.
     *
     * @param {HTMLDOMElement} - submenu button
     * @param {Boolean} - true or false
     *
     */
    public switchSymbol(
        button: Highcharts.HTMLDOMElement,
        redraw?: boolean
    ): void {
        var buttonWrapper = button.parentNode,
            buttonWrapperClass = (buttonWrapper as any).classList.value,
            // main button in first level og GUI
            mainNavButton = (buttonWrapper as any).parentNode.parentNode;

        // set class
        mainNavButton.className = '';
        if (buttonWrapperClass) {
            mainNavButton.classList.add(buttonWrapperClass.trim());
        }

        // set icon
        mainNavButton
            .querySelectorAll('.' + PREFIX + 'menu-item-btn')[0]
            .style['background-image'] =
            (button.style as any)['background-image'];

        // set active class
        if (redraw) {
            this.selectButton(mainNavButton);
        }
    }
    /*
     * Set select state (active class) on button.
     *
     * @param {HTMLDOMElement} - button
     *
     */
    public selectButton(button: Highcharts.HTMLDOMElement): void {
        if (button.className.indexOf(activeClass) >= 0) {
            button.classList.remove(activeClass);
        } else {
            button.classList.add(activeClass);
        }
    }
    /*
     * Remove active class from all buttons except defined.
     *
     * @param {HTMLDOMElement} - button which should not be deactivated
     *
     */
    public unselectAllButtons(button: Highcharts.HTMLDOMElement): void {
        var activeButtons = (button.parentNode as any)
            .querySelectorAll('.' + activeClass);

        [].forEach.call(activeButtons, function (
            activeBtn: Highcharts.HTMLDOMElement
        ): void {
            if (activeBtn !== button) {
                activeBtn.classList.remove(activeClass);
            }
        });
    }
    /*
<<<<<<< HEAD
=======
     * Verify if chart is in iframe.
     *
     * @return {Object} - elements translations.
     */
    public inIframe(): boolean {
        try {
            return win.self !== win.top;
        } catch (e) {
            return true;
        }
    }
    /*
>>>>>>> 2eec6839
     * Update GUI with given options.
     *
     * @param {Object} - general options for Stock Tools
     */
    public update(options: Highcharts.StockToolsOptions): void {
        merge(true, this.chart.options.stockTools, options);
        this.destroy();
        this.chart.setStockTools(options);

        // If Stock Tools are updated, then bindings should be updated too:
        if (this.chart.navigationBindings) {
            this.chart.navigationBindings.update();
        }
    }
    /**
     * Destroy all HTML GUI elements.
     * @private
     */
    public destroy(): void {
        var stockToolsDiv = this.wrapper,
            parent = stockToolsDiv && stockToolsDiv.parentNode;

        this.eventsToUnbind.forEach(function (unbinder: Function): void {
            unbinder();
        });

        // Remove the empty element
        if (parent) {
            parent.removeChild(stockToolsDiv);
        }

        // redraw
        this.chart.isDirtyBox = true;
        this.chart.redraw();
    }
    /**
     * Redraw, GUI requires to verify if the navigation should be visible.
     * @private
     */
    public redraw(): void {
        this.showHideNavigatorion();
    }

    public getIconsURL(): string {
        return (this.chart.options.navigation as any).iconsURL ||
            this.options.iconsURL ||
            'https://code.highcharts.com/@product.version@/gfx/stock-icons/';
    }
}

interface Toolbar {
    classMapping: Record<string, string>;
}

/**
 * Mapping JSON fields to CSS classes.
 * @private
 */
Toolbar.prototype.classMapping = {
    circle: PREFIX + 'circle-annotation',
    rectangle: PREFIX + 'rectangle-annotation',
    label: PREFIX + 'label-annotation',
    segment: PREFIX + 'segment',
    arrowSegment: PREFIX + 'arrow-segment',
    ray: PREFIX + 'ray',
    arrowRay: PREFIX + 'arrow-ray',
    line: PREFIX + 'infinity-line',
    arrowLine: PREFIX + 'arrow-infinity-line',
    verticalLine: PREFIX + 'vertical-line',
    horizontalLine: PREFIX + 'horizontal-line',
    crooked3: PREFIX + 'crooked3',
    crooked5: PREFIX + 'crooked5',
    elliott3: PREFIX + 'elliott3',
    elliott5: PREFIX + 'elliott5',
    pitchfork: PREFIX + 'pitchfork',
    fibonacci: PREFIX + 'fibonacci',
    parallelChannel: PREFIX + 'parallel-channel',
    measureX: PREFIX + 'measure-x',
    measureY: PREFIX + 'measure-y',
    measureXY: PREFIX + 'measure-xy',
    verticalCounter: PREFIX + 'vertical-counter',
    verticalLabel: PREFIX + 'vertical-label',
    verticalArrow: PREFIX + 'vertical-arrow',
    currentPriceIndicator: PREFIX + 'current-price-indicator',
    indicators: PREFIX + 'indicators',
    flagCirclepin: PREFIX + 'flag-circlepin',
    flagDiamondpin: PREFIX + 'flag-diamondpin',
    flagSquarepin: PREFIX + 'flag-squarepin',
    flagSimplepin: PREFIX + 'flag-simplepin',
    zoomX: PREFIX + 'zoom-x',
    zoomY: PREFIX + 'zoom-y',
    zoomXY: PREFIX + 'zoom-xy',
    typeLine: PREFIX + 'series-type-line',
    typeOHLC: PREFIX + 'series-type-ohlc',
    typeCandlestick: PREFIX + 'series-type-candlestick',
    fullScreen: PREFIX + 'full-screen',
    toggleAnnotations: PREFIX + 'toggle-annotations',
    saveChart: PREFIX + 'save-chart',
    separator: PREFIX + 'separator'
};

extend(H.Chart.prototype, {
    /**
     * Verify if Toolbar should be added.
     * @private
     * @param {Highcharts.StockToolsOptions} - chart options
     * @return {void}
     */
    setStockTools: function (
        this: Highcharts.Chart,
        options?: Highcharts.StockToolsOptions
    ): void {
        var chartOptions: Highcharts.Options = this.options,
            lang: Highcharts.LangOptions = chartOptions.lang as any,
            guiOptions = merge(
                chartOptions.stockTools && chartOptions.stockTools.gui,
                options && options.gui
            ),
            langOptions = lang.stockTools && lang.stockTools.gui;

        this.stockTools = new H.Toolbar(guiOptions, langOptions, this);

        if ((this.stockTools as any).guiEnabled) {
            this.isDirtyBox = true;
        }
    }
});

// Comunication with bindings:
addEvent(H.NavigationBindings, 'selectButton', function (
    event: Highcharts.Dictionary<Highcharts.HTMLDOMElement>
): void {
    var button = event.button,
        className = PREFIX + 'submenu-wrapper',
        gui = this.chart.stockTools;

    if (gui && gui.guiEnabled) {
        // Unslect other active buttons
        gui.unselectAllButtons(event.button);

        // If clicked on a submenu, select state for it's parent
        if ((button.parentNode as any).className.indexOf(className) >= 0) {
            button = (button.parentNode as any).parentNode;
        }
        // Set active class on the current button
        gui.selectButton(button);
    }
});

addEvent(H.NavigationBindings, 'deselectButton', function (
    event: Highcharts.Dictionary<Highcharts.HTMLDOMElement>
): void {
    var button = event.button,
        className = PREFIX + 'submenu-wrapper',
        gui = this.chart.stockTools;

    if (gui && gui.guiEnabled) {
        // If deselecting a button from a submenu, select state for it's parent
        if ((button.parentNode as any).className.indexOf(className) >= 0) {
            button = (button.parentNode as any).parentNode;
        }
        gui.selectButton(button);
    }
});

H.Toolbar = Toolbar as any;
export default H.Toolbar;<|MERGE_RESOLUTION|>--- conflicted
+++ resolved
@@ -1503,21 +1503,6 @@
         });
     }
     /*
-<<<<<<< HEAD
-=======
-     * Verify if chart is in iframe.
-     *
-     * @return {Object} - elements translations.
-     */
-    public inIframe(): boolean {
-        try {
-            return win.self !== win.top;
-        } catch (e) {
-            return true;
-        }
-    }
-    /*
->>>>>>> 2eec6839
      * Update GUI with given options.
      *
      * @param {Object} - general options for Stock Tools
