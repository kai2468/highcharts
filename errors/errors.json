--- conflicted
+++ resolved
@@ -93,12 +93,7 @@
 		"text": "<h1>Deprecated function or property</h1><p>This error occurs when using a deprecated function or property. Consult the <a href=\"https://api.highcharts.com/\">API documentation</a> for alternatives, if no replacement is mentioned by the error itself.</p>"
 	},
 	"33": {
-<<<<<<< HEAD
-		"title": "Can't find gui.js library",
-		"text": "<h1>Can't find gui.js library</h1><p>Using the gui.enabled option requires the gui.js library to be loaded.</p>"
-=======
 		"title": "Invalid attribute or tagName",
 		"text": "<h1>Invalid attribute or tagName</h1><p>This error occurs if HTML in the chart configuration contains unknown tag names or attributes. Unknown tag names or attributes are those not present in the _allow lists_.</p><p>To fix the error, consider</p><ul><li>Is your tag name or attribute spelled correctly? For example, <code>lineargradient</code></li></ul><p> would be blocked as it is a misspelling for <code>linearGradient</code>.</p><ul><li>Is it allowed in Highcharts? For example, <code>onclick</code> attributes are blocked as</li></ul><p> they pose a real security threat.</p><p>This error occurs because attributes and tag names are sanitized of potentially harmful content from the chart configuration before being added to the DOM. Consult the <a href=\"https://www.highcharts.com/docs/chart-concepts/security\">security documentation</a> for more information.</p>"
->>>>>>> 6c2952ee
 	}
 }