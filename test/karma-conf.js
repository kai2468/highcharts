--- conflicted
+++ resolved
@@ -235,27 +235,6 @@
 
     // Get the files
     let files = require('./karma-files.json');
-<<<<<<< HEAD
-    if (argv.oldie) {
-        files = files.filter(f =>
-            f.indexOf('vendor/jquery') !== 0 &&
-            f.indexOf('vendor/moment') !== 0 &&
-            f.indexOf('vendor/proj4') !== 0 &&
-            f.indexOf('vendor/rgbcolor') !== 0 &&
-            f.indexOf('node_modules/lolex') !== 0 &&
-            f.indexOf('topojson-client') === -1 &&
-
-            // Complains on chart.renderer.addPattern
-            f.indexOf('code/modules/pattern-fill.src.js') !== 0 &&
-            // Uses classList extensively
-            f.indexOf('code/modules/stock-tools.src.js') !== 0 &&
-            f.indexOf('code/dashboard.src.js') !== 0
-        );
-        files.splice(0, 0, 'code/modules/oldie-polyfills.src.js');
-        files.splice(2, 0, 'code/modules/oldie.src.js');
-    }
-=======
->>>>>>> df9b7029
 
     let options = {
         basePath: '../', // Root relative to this file
