--- conflicted
+++ resolved
@@ -23,12 +23,14 @@
             .trigger('mousemove', { clientY: 300 })
             .trigger('mouseup');
 
-<<<<<<< HEAD
-    it.skip('should be the same state after export-delete-import of dashboard', () => {
-        clickElementInContextMenu('Export dashboard');
-        clickElementInContextMenu('Delete current dashboard');
-        clickElementInContextMenu('Import saved dashboard');
-   });
+        cy.board().then((board) => {
+            const json = board.toJSON();
+            const cellOptions = json.options.layouts[0].options.rows[0].options.cells[0].options;
+
+            expect(cellOptions.width).to.match(/%/);
+            expect(cellOptions.height).to.match(/px/);
+        });
+    });
 
 
    it('should save state after dragging.', () => {
@@ -49,14 +51,4 @@
             );
         });
    });
-=======
-        cy.board().then((board) => {
-            const json = board.toJSON();
-            const cellOptions = json.options.layouts[0].options.rows[0].options.cells[0].options;
-
-            expect(cellOptions.width).to.match(/%/);
-            expect(cellOptions.height).to.match(/px/);
-        });
-    });
->>>>>>> 01ebb9ac
 });