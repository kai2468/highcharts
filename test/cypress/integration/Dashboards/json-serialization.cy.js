
function clickElementInContextMenu(elemName) {
    cy.get('.highcharts-dashboards-edit-context-menu-btn').click();
    cy.get('div.highcharts-dashboards-edit-context-menu-item').contains(elemName).click();
}
describe('JSON serialization test', () => {
    beforeEach(() => {
        cy.visit('cypress/dashboards/dashboard-layout');
    });

    it('Resize component', () => {
        cy.viewport(1200, 1000);
        cy.toggleEditMode();
        cy.get('.highcharts-dashboards-component').first().click();

        cy.get('.highcharts-dashboards-edit-resize-snap-x').first()
            .trigger('mousedown')
            .trigger('mousemove', { clientX: 300 })
            .trigger('mouseup');

        cy.get('.highcharts-dashboards-edit-resize-snap-y').first()
            .trigger('mousedown')
            .trigger('mousemove', { clientY: 300 })
            .trigger('mouseup');

        cy.board().then((board) => {
            const json = board.toJSON();
            const cellOptions = json.options.layouts[0].options.rows[0].options.cells[0].options;

            expect(cellOptions.width).to.match(/%/);
            expect(cellOptions.height).to.match(/px/);
        });
    });

<<<<<<< HEAD
    it.skip('Component\'s state should be updated, after actions in sidebar', () => {
        const newChartOptions = {
            chart: {
                type: 'column'
            },
            credits: {
                text: 'column',
                href: 'http://column.com'
            },
            legend: {
                enabled: true,
                align: 'left'
            },
            plotOptions: {
                series: {
                    dataLabels: {
                        enabled: true,
                        align: 'left'
                    }
                }
            },
            subtitle: {
                text: 'column subtitle'
            },
            title: {
                text: 'column title'
            },
            tooltip: {
                enabled: true,
                split: true
            },
            xAxis: {
                title: { text: 'column xAxis title' },
                type: 'linear'
            },
            yAxis: {
                title: { text: 'column yAxis title' },
                type: 'linear'
            }
        };

        cy.toggleEditMode();

        cy.get('.highcharts-dashboards-component').first().click();
        cy.get('.highcharts-dashboards-edit-toolbar-cell > .highcharts-dashboards-edit-toolbar-item:nth-child(2)').click();

        // type new value
        cy.get('.highcharts-dashboards-edit-accordion')
            .contains('Chart options')
            .click();

        cy.get('.highcharts-dashboards-edit-accordion-content .highcharts-dashboards-edit-accordion-header')
            .each((item) => {
                cy.wrap(item).click().then(() => {
                    const currentOption = item.find('span').text();
                    const detailsContent = item.siblings('.highcharts-dashboards-edit-accordion-content').eq(0);
                    const toggleInput = item.find('input');
                    const dropdown = detailsContent.find('button.highcharts-dashboards-edit-dropdown-button');

                    if (currentOption.match(/chart/ig)) {
                        cy.wrap(detailsContent.find('input[name="title"]')).clear().type(newChartOptions.title.text);
                        cy.wrap(detailsContent.find('input[name="subtitle"]')).clear().type(newChartOptions.subtitle.text);
                    }

                    if (currentOption.match(/credits/ig)) {
                        cy.wrap(detailsContent.find('input[name="url"]'))
                            .clear().type(newChartOptions.credits.href);
                        cy.wrap(detailsContent.find('input[name="name"]'))
                            .clear().type(newChartOptions.credits.text);
                    }

                    if (currentOption.match(/xaxis/ig)) {
                        cy.wrap(detailsContent.find('input[name="title"]'))
                            .clear().type(newChartOptions.xAxis.title.text);
                    }

                    if (currentOption.match(/yaxis/ig)) {
                        cy.wrap(detailsContent.find('input[name="title"]'))
                            .clear().type(newChartOptions.yAxis.title.text);
                    }

                    if (toggleInput.length > 0) {
                        item.find('.highcharts-dashboards-edit-toggle-wrapper').click();
                    }

                    // tooltip
                    if (currentOption.match(/tooltip/ig)) {
                        detailsContent.find('.highcharts-dashboards-edit-toggle-wrapper').click()
                    }

                    // select
                    if (dropdown.length > 0) {
                        cy.wrap(dropdown).click().parent().find('li').eq(0).click();
                    }
                });
            });

        // call update
        cy.contains('Confirm').click();
        cy.board().then((board) => {
            const json = board.toJSON();
            const component = board.mountedComponents[0].component;
            const componentJSON = json.options.layouts[0].options.rows[0].options.cells[0].options.mountedComponentJSON;

            assert.equal(
                componentJSON.chart.type,
                component.chart.type,
                'New chart options are applied on chart.'
            );

            assert.equal(
                componentJSON.title,
                component.title,
                'New title options are applied on chart.'
            );

            assert.equal(
                componentJSON.subtitle,
                component.subtitle,
                'New subtitle options are applied on chart.'
            );

            assert.deepEqual(
                componentJSON.legend,
                component.legend,
                'New legend options are applied on chart.'
            );

            assert.deepEqual(
                componentJSON.xAxis[0],
                component.xAxis,
                'New xAxis options are applied on chart.'
            );

            assert.deepEqual(
                componentJSON.yAxis[0],
                component.yAxis,
                'New yAxis options are applied on chart.'
            );

            assert.deepEqual(
                componentJSON.plotOptions,
                component.plotOptions,
                'New data labels options are applied on chart.'
            );

            assert.deepEqual(
                componentJSON.tooltip,
                component.tooltip,
                'New tooltip options are applied on chart.'
            );
        });
    });
=======

   it('should save state after dragging.', () => {
        cy.toggleEditMode();
        cy.get('#cell-1').click();
        cy.get('.highcharts-dashboards-edit-toolbar-cell').children()
            .first()
            .trigger('mousedown');
        cy.get('#cell-2').first().trigger('mousemove', 'bottom');
        cy.get('#cell-2').first().trigger('mouseup', 'bottom');
        cy.board().then((board) => {
            const json = board.toJSON();

            assert.equal(
                json.options.layouts[0].options.rows.length,
                2,
                'Two rows should be present.'
            );
        });
   });
>>>>>>> 0ddfd1b6
});<|MERGE_RESOLUTION|>--- conflicted
+++ resolved
@@ -32,7 +32,6 @@
         });
     });
 
-<<<<<<< HEAD
     it.skip('Component\'s state should be updated, after actions in sidebar', () => {
         const newChartOptions = {
             chart: {
@@ -186,9 +185,8 @@
             );
         });
     });
-=======
-
-   it('should save state after dragging.', () => {
+
+    it('should save state after dragging.', () => {
         cy.toggleEditMode();
         cy.get('#cell-1').click();
         cy.get('.highcharts-dashboards-edit-toolbar-cell').children()
@@ -205,6 +203,5 @@
                 'Two rows should be present.'
             );
         });
-   });
->>>>>>> 0ddfd1b6
+    });
 });