describe('Stock Tools', () => {
    beforeEach(() => {
        cy.viewport(1000, 500);
    });

    before(() => {
        cy.visit('/stock/demo/stock-tools-gui');
    });

    it('#15730: Should close popup after hiding annotation', () => {
        cy.get('.highcharts-label-annotation').first().click();
        cy.get('.highcharts-container').click();
        cy.chart().should(chart =>
            assert.strictEqual(chart.annotations.length, 1)
        );
        cy.get('.highcharts-annotation').click();
        cy.get('.highcharts-popup').should('be.visible');
        cy.get('.highcharts-toggle-annotations').click();
        cy.get('.highcharts-popup').should('be.hidden');
        cy.get('.highcharts-toggle-annotations').click();
    });

    it('#15729: Should keep annotation selected after dragging', () => {
        cy.get('.highcharts-annotation')
            .click()
            .dragTo('.highcharts-container', 300, 100);
        cy.get('.highcharts-popup').should('be.visible');
    });

    it('#15729: Should keep annotation selected after dragging control point', () => {
        cy.get('.highcharts-control-points')
            .children()
            .first()
            .dragTo('.highcharts-container', 600, 200);
        cy.get('.highcharts-popup').should('be.visible');
    });

    it('#15725: Should use the same axis for all points in multi-step annotation', () => {
        cy.get('.highcharts-elliott3').first().click();
        cy.get('.highcharts-container')
            .click(100, 210)
            .click(120, 260)
            .click(140, 210)
            .click(160, 260);
        cy.chart().should(chart =>
            chart.annotations[1].points.forEach(point =>
                assert.ok(point.y > -50 && point.y < 50)
            )
        );
    });
<<<<<<< HEAD
});

describe('An indicator on indicator, #15696.', () => {
    beforeEach(() => {
        cy.viewport(1000, 800);
=======

    it('#16158: Should use correct default series in popup', () => {
        cy.get('.highcharts-indicators').click();
        cy.get('.highcharts-indicator-list').contains('Accumulation').click();
        cy.get('.highcharts-tab-item-show #highcharts-select-series').should('have.value', 'aapl-ohlc');
        cy.get('.highcharts-tab-item-show #highcharts-select-volume').should('have.value', 'aapl-volume');
        cy.get('.highcharts-popup-rhs-col button').contains('add').click();

        cy.get('.highcharts-indicators').click();
        cy.get('.highcharts-tab-item').contains('edit').click();
        cy.get('.highcharts-tab-item-show #highcharts-select-series').should('have.value', 'aapl-ohlc');
        cy.get('.highcharts-tab-item-show #highcharts-select-volume').should('have.value', 'aapl-volume');
        cy.get('.highcharts-popup-rhs-col button').contains('save').click();
    });
});

describe('Adding custom indicator on a separate axis through indicator popup, #15804.', () => {
    beforeEach(() => {
        cy.viewport(1000, 500);
>>>>>>> 13a24d48
    });

    before(() => {
        cy.visit('/stock/demo/stock-tools-gui');
    });

<<<<<<< HEAD
    it('There should be a possibility to add indicators based on other indicator, #15696.', () => {
        cy.openIndicators();

        cy.addIndicator(); // Add SMA indicator.

        cy.openIndicators();

        cy.get('#highcharts-select-series')
            .contains('SMA (14)')
        
        cy.get('#highcharts-select-series')
            .select('SMA (14)')

        cy.get('input[name="highcharts-sma-period"]')
            .eq(0)
            .clear()
            .type('20');

        cy.addIndicator(); // Add SMA indicator with period 20.

        cy.chart().then((chart) => {
            // Select the first 3m period.
            chart.xAxis[0].setExtremes(1565098200000, 1565098200000 + 36e5 *24 *90);
        });

        cy.chart().should(chart =>
            // Select the first 3m period.
            assert.strictEqual(
                chart.series[2].processedXData.length - chart.series[3].processedXData.length,
                19,
                `The second SMA indicator which is based on the previous SMA indicator
                should be shifted by period (19) thus data should have 19 fewer points.`
            )
        );

        cy.openIndicators();

        cy.get('#highcharts-select-series')
            .contains('SMA (20)')

        cy.get('.highcharts-tab-item')
            .eq(1)
            .click(); // Open EDIT bookmark.

        cy.get('#highcharts-select-series')
            .contains('SMA (20)')
            .should('not.contain', 'SMA (14)')
=======
    it('#15730: Should close popup after hiding annotation', () => {
        // Add custom indicator which should use another axis.
        cy.window().then((win) => {
            const H = win.Highcharts,
                bindingsUtils = H._modules['Extensions/Annotations/NavigationBindings.js'].prototype.utils;
            
            H.seriesType(
                'customIndicatorBasedOnRSI',
                'rsi', {
                name: 'Custom Indicator',
                color: 'red'
                }, {

                }
            );
            bindingsUtils.indicatorsWithAxes.push('customIndicatorBasedOnRSI');
        });

        cy.get('.highcharts-indicators')
            .click();

        cy.get('.highcharts-indicator-list')
            .contains('CUSTOMINDICATORBASEDONRSI')
            .click();

        cy.get('.highcharts-popup-rhs-col')
            .children('.highcharts-popup button')
            .eq(0)
            .click(); // Add indicator.
        cy.chart().should(chart =>
            assert.strictEqual(
                chart.yAxis.length,
                4,
                `After adding a custom indicator that is based on other oscillators,
                another axis should be added.`
            )
        );
>>>>>>> 13a24d48
    });
});<|MERGE_RESOLUTION|>--- conflicted
+++ resolved
@@ -48,13 +48,6 @@
             )
         );
     });
-<<<<<<< HEAD
-});
-
-describe('An indicator on indicator, #15696.', () => {
-    beforeEach(() => {
-        cy.viewport(1000, 800);
-=======
 
     it('#16158: Should use correct default series in popup', () => {
         cy.get('.highcharts-indicators').click();
@@ -74,14 +67,61 @@
 describe('Adding custom indicator on a separate axis through indicator popup, #15804.', () => {
     beforeEach(() => {
         cy.viewport(1000, 500);
->>>>>>> 13a24d48
     });
 
     before(() => {
         cy.visit('/stock/demo/stock-tools-gui');
     });
 
-<<<<<<< HEAD
+    it('#15730: Should close popup after hiding annotation', () => {
+        // Add custom indicator which should use another axis.
+        cy.window().then((win) => {
+            const H = win.Highcharts,
+                bindingsUtils = H._modules['Extensions/Annotations/NavigationBindings.js'].prototype.utils;
+            
+            H.seriesType(
+                'customIndicatorBasedOnRSI',
+                'rsi', {
+                name: 'Custom Indicator',
+                color: 'red'
+                }, {
+
+                }
+            );
+            bindingsUtils.indicatorsWithAxes.push('customIndicatorBasedOnRSI');
+        });
+
+        cy.get('.highcharts-indicators')
+            .click();
+
+        cy.get('.highcharts-indicator-list')
+            .contains('CUSTOMINDICATORBASEDONRSI')
+            .click();
+
+        cy.get('.highcharts-popup-rhs-col')
+            .children('.highcharts-popup button')
+            .eq(0)
+            .click(); // Add indicator.
+        cy.chart().should(chart =>
+            assert.strictEqual(
+                chart.yAxis.length,
+                4,
+                `After adding a custom indicator that is based on other oscillators,
+                another axis should be added.`
+            )
+        );
+    });
+});
+
+describe('An indicator on indicator, #15696.', () => {
+    beforeEach(() => {
+        cy.viewport(1000, 800);
+    });
+
+    before(() => {
+        cy.visit('/stock/demo/stock-tools-gui');
+    });
+
     it('There should be a possibility to add indicators based on other indicator, #15696.', () => {
         cy.openIndicators();
 
@@ -129,44 +169,5 @@
         cy.get('#highcharts-select-series')
             .contains('SMA (20)')
             .should('not.contain', 'SMA (14)')
-=======
-    it('#15730: Should close popup after hiding annotation', () => {
-        // Add custom indicator which should use another axis.
-        cy.window().then((win) => {
-            const H = win.Highcharts,
-                bindingsUtils = H._modules['Extensions/Annotations/NavigationBindings.js'].prototype.utils;
-            
-            H.seriesType(
-                'customIndicatorBasedOnRSI',
-                'rsi', {
-                name: 'Custom Indicator',
-                color: 'red'
-                }, {
-
-                }
-            );
-            bindingsUtils.indicatorsWithAxes.push('customIndicatorBasedOnRSI');
-        });
-
-        cy.get('.highcharts-indicators')
-            .click();
-
-        cy.get('.highcharts-indicator-list')
-            .contains('CUSTOMINDICATORBASEDONRSI')
-            .click();
-
-        cy.get('.highcharts-popup-rhs-col')
-            .children('.highcharts-popup button')
-            .eq(0)
-            .click(); // Add indicator.
-        cy.chart().should(chart =>
-            assert.strictEqual(
-                chart.yAxis.length,
-                4,
-                `After adding a custom indicator that is based on other oscillators,
-                another axis should be added.`
-            )
-        );
->>>>>>> 13a24d48
     });
 });