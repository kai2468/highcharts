describe('Stock Tools annotation popup, #15725', () => {
    beforeEach(() => {
        cy.viewport(1000, 500);
    });

    before(() => {
        cy.visit('/stock/demo/stock-tools-gui');
    });

    it('Adding annotation after deselecting the button should not be allowed, #16485.', () => {
        cy.get('.highcharts-label-annotation')
            .first()
            .click();
        cy.get('.highcharts-label-annotation')
            .first()
            .click();
        cy.get('.highcharts-container')
            .click(100, 210)

    cy.chart().should(chart =>
            assert.notOk(
                chart.annotations.length,
                'Annotation should not be added.'
            )
        );
    });

    it('#15730: Should close popup after hiding annotation', () => {
        cy.get('.highcharts-label-annotation').first().click();
        cy.get('.highcharts-container').click();
        cy.chart().should(chart =>
            assert.strictEqual(chart.annotations.length, 1)
        );
        cy.get('.highcharts-annotation').click();
        cy.get('.highcharts-popup').should('be.visible');
        cy.get('.highcharts-toggle-annotations').click();
        cy.get('.highcharts-popup').should('be.hidden');
        cy.get('.highcharts-toggle-annotations').click();
    });

    it('#15729: Should keep annotation selected after dragging', () => {
        cy.get('.highcharts-annotation')
            .click()
            .dragTo('.highcharts-container', 300, 100);
        cy.get('.highcharts-popup').should('be.visible');
    });

    it('#15729: Should keep annotation selected after dragging control point', () => {
        cy.get('.highcharts-control-points')
            .children()
            .first()
            .dragTo('.highcharts-container', 600, 200);
        cy.get('.highcharts-popup').should('be.visible');
    });

    it('#15727: Should keep popup open after dragging from input to outside popup', () => {
        cy.get('.highcharts-annotation-edit-button').click();
        cy.get('.highcharts-popup input')
            .first()
            .dragTo('.highcharts-container', 100, 200);
        cy.get('.highcharts-popup').should('be.visible');
    });

    it('#15725: Should use the same axis for all points in multi-step annotation', () => {
        cy.get('.highcharts-elliott3').first().click();
        cy.get('.highcharts-container')
            .click(100, 210)
            .click(120, 260)
            .click(140, 210)
            .click(160, 260);
        cy.chart().should(chart =>
            chart.annotations[1].points.forEach(point =>
                assert.ok(point.y > -50 && point.y < 50)
            )
        );
    });

    it('#16158: Should use correct default series in popup', () => {
        cy.get('.highcharts-indicators').click();
        cy.get('.highcharts-indicator-list').contains('Accumulation').click();
        cy.get('.highcharts-tab-item-show #highcharts-select-series').should('have.value', 'aapl-ohlc');
        cy.get('.highcharts-tab-item-show #highcharts-select-volume').should('have.value', 'aapl-volume');
        cy.addIndicator();

        cy.get('.highcharts-indicators').click();
        cy.get('.highcharts-tab-item').contains('edit').click();
        cy.get('.highcharts-tab-item-show #highcharts-select-series').should('have.value', 'aapl-ohlc');
        cy.get('.highcharts-tab-item-show #highcharts-select-volume').should('have.value', 'aapl-volume');
        cy.get('.highcharts-popup-rhs-col button').contains('save').click();
    });

    it('For some indicators params, there should be a dropdown with options in popup, #16159.', () => {
        cy.openIndicators();
        cy.get('.highcharts-indicator-list')
            .contains('Disparity Index')
            .click();

        cy.get('#highcharts-select-params\\.average')
            .select('ema')
        cy.addIndicator();
    });
<<<<<<< HEAD
=======
});

describe('Measure annotation, #15696.', () => {
    beforeEach(() => {
        cy.viewport(1000, 800);
    });

    before(() => {
        cy.visit('/stock/demo/stock-tools-gui');
    });
    it('#15725: Should use the same axis for all points in multi-step annotation', () => {
        cy.get('.highcharts-range-selector-group')
            .contains('3m')
            .click()

        cy.get('.highcharts-measure-xy')
            .children()
            .eq(1)
            .click();
        cy.get('.highcharts-measure-y')
            .click();

        cy.get('.highcharts-container')
            .click(250, 200, { force: true })
            .click(350, 100, { force: true })

        cy.chart().then(chart =>
            assert.ok(
                chart.annotations[0].startXMax,
                'The startXMax property should be calculated.'
            )
        );
    });
});

describe('Indicator popup searchbox, #16019.', () => {
    beforeEach(() => {
        cy.viewport(1000, 800);
    });

    before(() => {
        cy.visit('/stock/demo/stock-tools-gui');
    });

    it('Search indicator input should filter and sort the list, #16019.', () => {
        cy.openIndicators();

        // Test if searching works.
        cy.get('input[name="highcharts-input-search-indicators"]')
            .click()
            .type('ac');
        cy.get('.highcharts-indicator-list').should(($p) => {
            expect($p).to.have.length(5)
        })

        // Test the sorting.
        cy.get('input[name="highcharts-input-search-indicators"]')
            .type('c');
        cy.get('.highcharts-indicator-list li:first')
            .should('contain.text', 'Acceleration Bands');

        // Test if regex works.
        cy.get('input[name="highcharts-input-search-indicators"]')
            .clear();
        cy.get('input[name="highcharts-input-search-indicators"]')
            .type('cd');
        cy.get('.highcharts-indicator-list li:first')
            .should('contain.text', 'MACD');
    });

    it('Clicking the reset button should reset the indicator list, #16019.', () => {
        cy.get('.clear-filter-button')
            .click();

        cy.get('input[name="highcharts-input-search-indicators"]')
            .should('have.value', '')

        cy.get('.highcharts-indicator-list')
            .should('have.length', 50)
    });

    it('Indicators should be accessible through aliases, #16019.', () => {
        cy.get('input[name="highcharts-input-search-indicators"]')
            .type('boll');

        cy.get('.highcharts-indicator-list li:first')
            .should('contain.text', 'BB');
    });


    it('Popup should warn when no items are found using the filter, #16019.', () => {
        cy.get('input[name="highcharts-input-search-indicators"]')
            .type('dada');

        cy.get('.highcharts-popup-rhs-col-wrapper')
            .should('contain.text', 'No match');

        cy.get('.clear-filter-button')
            .click();

        cy.get('.highcharts-indicator-list li:first')
            .should('contain.text', 'Acceleration Bands');
    });
>>>>>>> d116c34b
});<|MERGE_RESOLUTION|>--- conflicted
+++ resolved
@@ -99,41 +99,6 @@
             .select('ema')
         cy.addIndicator();
     });
-<<<<<<< HEAD
-=======
-});
-
-describe('Measure annotation, #15696.', () => {
-    beforeEach(() => {
-        cy.viewport(1000, 800);
-    });
-
-    before(() => {
-        cy.visit('/stock/demo/stock-tools-gui');
-    });
-    it('#15725: Should use the same axis for all points in multi-step annotation', () => {
-        cy.get('.highcharts-range-selector-group')
-            .contains('3m')
-            .click()
-
-        cy.get('.highcharts-measure-xy')
-            .children()
-            .eq(1)
-            .click();
-        cy.get('.highcharts-measure-y')
-            .click();
-
-        cy.get('.highcharts-container')
-            .click(250, 200, { force: true })
-            .click(350, 100, { force: true })
-
-        cy.chart().then(chart =>
-            assert.ok(
-                chart.annotations[0].startXMax,
-                'The startXMax property should be calculated.'
-            )
-        );
-    });
 });
 
 describe('Indicator popup searchbox, #16019.', () => {
@@ -204,5 +169,4 @@
         cy.get('.highcharts-indicator-list li:first')
             .should('contain.text', 'Acceleration Bands');
     });
->>>>>>> d116c34b
 });