#container {
<<<<<<< HEAD
	height: 400px;
	max-width: 800px;
	margin: 0 auto;
}
¨
=======
    height: 400px;
    max-width: 800px;
    margin: 0 auto;
}
>>>>>>> 0a71bf0a
<|MERGE_RESOLUTION|>--- conflicted
+++ resolved
@@ -1,13 +1,5 @@
 #container {
-<<<<<<< HEAD
-	height: 400px;
-	max-width: 800px;
-	margin: 0 auto;
-}
-¨
-=======
     height: 400px;
     max-width: 800px;
     margin: 0 auto;
-}
->>>>>>> 0a71bf0a
+}