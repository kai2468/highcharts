/**
 * Experimental pictorial series type
 *
 * To do
 * - Stroke width must be scaled in to the objectBoundingBox content units
 * - Paths should be relative to the stack box or column height. Currently
 *   simplified to yAxis.len.
 * - Option to toggle fixed aspect ratio. Currently the path scales to width and
 *   height independently. When fixed, the width of the stack or point should
 *   be dictated by the path's aspect ratio.
 */

<<<<<<< HEAD
=======
Highcharts.seriesType(
    'pictorial',
    'column',
    {
        borderWidth: 0
    },
    {
        pointAttribs: function (point, selected) {
            const pointAttribs = Highcharts.Series.types.column.prototype
                .pointAttribs.call(this, point, selected);

            pointAttribs.fill = {
                pattern: {
                    path: {
                        d: point.series.options.paths[
                            point.index % point.series.options.paths.length
                        ],
                        fill: pointAttribs.fill,
                        strokeWidth: 0,
                        stroke: pointAttribs.stroke
                    },
                    x: point.shapeArgs.x,
                    y: 0,
                    width: point.shapeArgs.width,
                    height: point.series.yAxis.len,
                    patternContentUnits: 'objectBoundingBox',
                    backgroundColor: 'none'
                }
            };

            delete pointAttribs.stroke;
            delete pointAttribs.strokeWidth;

            return pointAttribs;
        }
    }
);

Highcharts.addEvent(Highcharts.Series, 'afterRender', function () {
    if (this instanceof Highcharts.Series.types.pictorial) {
        this.points.forEach(point => {
            const fill = point.graphic && point.graphic.attr('fill');
            const match = fill && fill.match(/url\(([^)]+)\)/u);
            if (match) {
                const patternPath = document.querySelector(`${match[1]} path`);
                if (patternPath) {
                    const bBox = patternPath.getBBox();
                    const scaleX = 1 / bBox.width;
                    const scaleY = this.yAxis.len /
                        point.shapeArgs.height /
                        bBox.height;

                    patternPath.setAttribute(
                        'transform',
                        `scale(${scaleX} ${scaleY}) ` +
                        `translate(${-bBox.x}, ${-bBox.y})`
                    );
                }
            }

        });
    }
});
>>>>>>> a0f343a7

Highcharts.chart('container', {
    chart: {
        type: 'pictorial'
    },
    title: {
        text: 'Pictorial chart'
    },
    xAxis: {
        categories: ['Men', 'Women'],
        lineWidth: 0
    },
    yAxis: {
        visible: false
    },
    plotOptions: {
        pictorial: {
            stacking: 'percent',

            /*
            Icon paths from font-awesome, https://fontawesome.com/license,
            translated using http://jsfiddle.net/highcharts/a0jrvxch/
            */
            paths: [
                'M96 0c35.346 0 64 28.654 64 64s-28.654 64-64 64-64-28.654-64-64S60.654 0 96 0m48 144h-11.36c-22.711 10.443-49.59 10.894-73.28 0H48c-26.51 0-48 21.49-48 48v136c0 13.255 10.745 24 24 24h16v136c0 13.255 10.745 24 24 24h64c13.255 0 24-10.745 24-24V352h16c13.255 0 24-10.745 24-24V192c0-26.51-21.49-48-48-48z',
                'M128 0c35.346 0 64 28.654 64 64s-28.654 64-64 64c-35.346 0-64-28.654-64-64S92.654 0 128 0m119.283 354.179l-48-192A24 24 0 0 0 176 144h-11.36c-22.711 10.443-49.59 10.894-73.28 0H80a24 24 0 0 0-23.283 18.179l-48 192C4.935 369.305 16.383 384 32 384h56v104c0 13.255 10.745 24 24 24h32c13.255 0 24-10.745 24-24V384h56c15.591 0 27.071-14.671 23.283-29.821z'
            ],
            pointPadding: 0
        }
    },
    legend: {
        align: 'right',
        verticalAlign: 'middle',
        layout: 'vertical'
    },
    series: [{
        data: [10, 20],
        name: 'Quality A'
    }, {
        data: [20, 50],
        name: 'Quality B'
    }, {
        data: [70, 30],
        name: 'Quality C'
    }],
    responsive: {
        rules: [{
            condition: {
                maxWidth: 500
            },
            chartOptions: {
                legend: {
                    layout: 'horizontal',
                    align: 'center',
                    verticalAlign: 'top'
                }
            }
        }]

    }
});<|MERGE_RESOLUTION|>--- conflicted
+++ resolved
@@ -10,8 +10,6 @@
  *   be dictated by the path's aspect ratio.
  */
 
-<<<<<<< HEAD
-=======
 Highcharts.seriesType(
     'pictorial',
     'column',
@@ -75,7 +73,6 @@
         });
     }
 });
->>>>>>> a0f343a7
 
 Highcharts.chart('container', {
     chart: {
