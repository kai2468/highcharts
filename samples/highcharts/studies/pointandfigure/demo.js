--- conflicted
+++ resolved
@@ -144,28 +144,19 @@
             });
         });
 
-<<<<<<< HEAD
-    return {
-        groupedXData,
-        groupedYData,
-        groupMap,
-        modified: {
-            columns: {
-                x: groupedXData,
-                y: groupedYData
-            },
-            rowCount: groupedXData.length
-        }
-    };
-}
-=======
         return {
             groupedXData,
             groupedYData,
-            groupMap
+            groupMap,
+	        modified: {
+	            columns: {
+	                x: groupedXData,
+	                y: groupedYData
+	            },
+	            rowCount: groupedXData.length
+	        }
         };
     }
->>>>>>> 67ac3f4a
 
     Highcharts.wrap(Highcharts.Axis.prototype, 'getClosest', function (proceed) {
         let ret = proceed.apply(this, Array.prototype.slice.call(arguments, 1));
