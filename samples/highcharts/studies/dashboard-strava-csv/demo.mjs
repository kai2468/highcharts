--- conflicted
+++ resolved
@@ -225,12 +225,7 @@
         cell: 'datasource',
         type: 'html',
         connector,
-<<<<<<< HEAD
-        title: 'Datasource',
-        scaleElements: false,
-=======
         title: "Datasource",
->>>>>>> f378da09
         elements: [
             {
                 tagName: 'label',
@@ -264,12 +259,7 @@
         cell: 'selectors',
         type: 'html',
         connector,
-<<<<<<< HEAD
-        title: 'Filters',
-        scaleElements: false,
-=======
         title: "Filters",
->>>>>>> f378da09
         elements: [
             ...generateChecks(),
             { tagName: 'br' },
