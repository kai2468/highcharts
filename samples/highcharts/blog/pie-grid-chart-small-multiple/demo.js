--- conflicted
+++ resolved
@@ -1,13 +1,4 @@
 /* Colors */
-<<<<<<< HEAD
-const liberal = '#EE696B',
-    conservative = '#5A98EA',
-    newDemocratic = '#F8A166',
-    blocQuebecios = '#80D0F8',
-    green = '#99C85F',
-    titleStyle = '10px',
-    heightChart = 100,
-=======
 var liberal = '#EE696B',
     conservative = '#5A98EA',
     newDemocratic = '#F8A166',
@@ -15,7 +6,6 @@
     green = '#99C85F';
 var titleStyle = '10px';
 const heightChart = 100,
->>>>>>> 6b6543fd
     titleMargin = 0,
     borderWidth = 1;
 
