--- conflicted
+++ resolved
@@ -94,7 +94,6 @@
         }
     });
 
-<<<<<<< HEAD
     // Use a common reset-zoom button
     Highcharts.addEvent(Highcharts.Chart, 'beforeShowResetZoom', () => {
         const btn = document.getElementById('reset-zoom');
@@ -105,23 +104,6 @@
                 alignToUnionDataExtremes();
                 btn.classList.remove('visible');
             });
-=======
-    Highcharts.addEvent(Highcharts.Chart, 'load', () => {
-        const mainChart = Highcharts.charts[0];
-
-        if (
-            mainChart.options.chart.otherChartsFollowAxes &&
-            Highcharts.lastChartRender
-        ) {
-            mainChart.xAxis[0].setExtremes(
-                mainChart.xAxis[0].min,
-                mainChart.xAxis[0].max
-            );
-            mainChart.yAxis[0].setExtremes(
-                mainChart.yAxis[0].min,
-                mainChart.yAxis[0].max
-            );
->>>>>>> 65f21ce4
         }
         btn.classList.add('initialized');
 
@@ -194,14 +176,10 @@
 
 Highcharts.chart('container-world', {
     chart: {
-<<<<<<< HEAD
-        zoomType: 'x'
-=======
         otherChartsFollowAxes: true,
         zooming: {
             type: 'xy'
         }
->>>>>>> 65f21ce4
     },
     title: {
         text: 'Polio (Pol3) immunization coverage among 1-year-olds (%) '
