const { Component, ComponentRegistry } = Dashboards;

class Slider extends Component {
    constructor(cell, options) {
        super(cell, options);
        this.type = 'Slider';
        this.createDOMStructure();
        this.xColumn = [];
        this.sync = new Component.Sync(
            this,
            this.syncHandlers
        );
        return this;
    }

    createDOMStructure() {
        const H = Highcharts;

        const leftSliderSide = H.createElement('div', {
            className: 'sc-slider-side'
        }, {}, this.contentElement);

        this.slider = H.createElement('input', {
            className: 'sc-slider',
            type: 'range',
            orient: 'vertical'
        }, {}, this.contentElement);

        const rightSliderSide = H.createElement('div', {
            className: 'sc-slider-side'
        }, {}, this.contentElement);

        this.maxSliderLabel = H.createElement('span', {
            className: 'sc-tick-slider-label sc-max-slider-label'
        }, {}, leftSliderSide);

        this.minSliderLabel = H.createElement('span', {
            className: 'sc-tick-slider-label sc-min-slider-label'
        }, {}, leftSliderSide);

        this.middleSliderLabel = H.createElement('span', {
            className: 'sc-tick-slider-label sc-middle-slider-label'
        }, {}, leftSliderSide);

        this.handleLabel = H.createElement('span', {
            className: 'sc-handle-label'
        }, {}, rightSliderSide);

        this.contentElement.classList.add('sc-container');
    }

    async load() {
        await super.load();
        this.sync.start();

        this.slider.addEventListener('input', event => {
            this.onSliderValueChange(event.target.value);
        });

        this.onSliderValueChange(this.slider.value);

        const valueFormatter = this.options.valueFormatter || (value => value);
        this.minSliderLabel.innerHTML = valueFormatter(this.xColumn[0]);
        this.middleSliderLabel.innerHTML =
            valueFormatter(this.xColumn[Math.round(this.xColumn.length / 2)]);
        this.maxSliderLabel.innerHTML =
            valueFormatter(this.xColumn[this.xColumn.length - 1]);

        return this;
    }

    onSliderValueChange(value) {
        const rowIndex = Math.round((this.xColumn.length - 1) * value * 0.01);
        const xValue = this.xValue = this.xColumn[rowIndex];
        const valueFormatter = this.options.valueFormatter;
        const formattedXValue =
            valueFormatter ? valueFormatter(xValue) : xValue;

        this.handleLabel.innerHTML = formattedXValue;
        const lOffset = this.handleLabel.offsetHeight * (100 - value) * 0.01;
        this.handleLabel.style.top = `calc(${100 - value}% - ${lOffset}px`;

        // Emit event when slider value changes
        this.emit({
            target: this,
            type: 'sliderValueChanged',
            rowIndex: rowIndex
        });
    }

    setConnector(connector) {
        super.setConnector(connector);
        const valuesColumnName = this.options.connector?.valuesColumn;
        const table = connector && connector.table && connector.table.modified;

        if (table && valuesColumnName) {
            this.xColumn = table.columns[valuesColumnName] || [];
        }

        this.cell.setLoadingState(false);
    }
}

ComponentRegistry.registerComponent('Slider', Slider);

const formatBigNumber = value => {
    if (value >= 1e9) {
        return Math.round(value / 1e6) / 1e3 + 'B';
    }
    if (value >= 1e6) {
        return Math.round(value / 1e5) / 10 + 'M';
    }
    if (value >= 1e3) {
        return Math.round(value / 1e3) + 'K';
    }
    return value;
};

Highcharts.setOptions({
    lang: {
        numericSymbols: ['K', 'M', 'B', 'T', 'P', 'E']
    }
});

Dashboards.board('container', {
    gui: {
        layouts: [{
            id: 'layout-1',
            rows: [{
                cells: [{
                    id: 'chart-cell'
                }, {
                    id: 'slider-cell'
                }]
            }]
        }]
    },
    dataPool: {
        connectors: [{
            id: 'data',
            type: 'CSV',
            options: {
                csv: document.getElementById('csv').innerHTML
            }
        }]
    },
    components: [{
        renderTo: 'slider-cell',
        type: 'Slider',
        title: {
            text: 'Population'
        },
        connector: {
            id: 'data',
            valuesColumn: 'Population'
        },
        valueFormatter: value => formatBigNumber(value),
        sync: {
            customSync: {
                enabled: true,
                emitter: function () {
                    const { board } = this;
                    const { dataCursor: cursor } = board;

                    if (
                        !board ||
                        !this.sync.syncConfig.customSync.enabled
                    ) {
                        return;
                    }

                    return this.on('sliderValueChanged', e => {
                        const table = this.connector && this.connector.table;
                        if (table) {
                            // Emit cursor event when slider value changes
                            cursor.emitCursor(table, {
                                type: 'position',
                                row: e.rowIndex,
                                target: this,
                                state: 'sliderComponent.move'
                            });
                        }
                    });
                }
            }
        }
    }, {
        renderTo: 'chart-cell',
        type: 'Highcharts',
        connector: {
<<<<<<< HEAD
            id: 'data',
            columnAssignment: [{
                seriesId: 'happiness-vs-population',
                data: {
                    x: 'Population',
                    y: 'Happiness',
                    name: 'Country'
                }
            }]
=======
            id: 'data'
        },
        columnAssignment: {
            Population: 'x',
            'Happiness Score vs Population': {
                y: 'Happiness Score',
                name: 'Country'
            }
>>>>>>> b260079a
        },
        chartOptions: {
            chart: {
                marginRight: 50
            },
            xAxis: {
                type: 'logarithmic',
                title: {
                    text: 'Population'
                }
            },
            yAxis: {
                title: {
                    text: 'Happiness Score'
                }
            },
            title: {
                text: 'Happiness Score vs Population 2022'
            },
            subtitle: {
                text: 'Showing average happiness score below and above the chosen population.'
            },
            credits: {
                text: 'worldhappiness.report',
                href: 'https://worldhappiness.report/'
            },
            legend: {
                enabled: false
            },
            series: [{
                type: 'scatter',
<<<<<<< HEAD
                name: 'Happiness vs Population',
                id: 'happiness-vs-population'
=======
                name: 'Happiness Score vs Population'
>>>>>>> b260079a
            }],
            tooltip: {
                formatter: function () {
                    const point = this.point;
                    return `
                        <b>${point.name}</b><br>
                        Population: <b>${formatBigNumber(point.x)}</b><br>
                        Happiness Score: <b>${point.y}</b>
                    `;
                }
            }
        },
        sync: {
            customSync: {
                enabled: true,
                syncedColumn: 'Happiness Score',
                handler: function () {
                    const { board } = this;
                    const { dataCursor: cursor } = board;
                    const table = this.connector && this.connector.table;
                    const chart = this.chart;
                    const syncedColumnName =
                        this.sync.syncConfig.customSync.syncedColumn;

                    if (
                        !table || !board || !chart ||
                        !this.sync.syncConfig.customSync.enabled
                    ) {
                        return;
                    }

                    let xValue,
                        leftAverage,
                        rightAverage;

                    const drawLines = () => {
                        const xAxis = chart.xAxis[0];
                        const yAxis = chart.yAxis[0];
                        const bandXPos = xAxis.toPixels(xValue);
                        const leftYPos = yAxis.toPixels(leftAverage);
                        const rightYPos = yAxis.toPixels(rightAverage);

                        const mirrorBandD = [
                            'M', xAxis.toPixels(xValue), xAxis.top,
                            'l', 0, xAxis.height
                        ];

                        const leftBandD = [
                            'M', xAxis.left, leftYPos,
                            'L', bandXPos, leftYPos
                        ];

                        const rightBandD = [
                            'M', bandXPos, rightYPos,
                            'L', xAxis.width + xAxis.left, rightYPos
                        ];

                        if (!xAxis.mirrorBand) {
                            xAxis.mirrorBand = chart.renderer.path().attr({
                                stroke: '#9a9a9a',
                                zIndex: 3,
                                'stroke-dasharray': 5
                            }).add();

                            xAxis.leftBand = chart.renderer.path().attr({
                                stroke: '#f25',
                                zIndex: 3,
                                'stroke-width': 2
                            }).add();

                            xAxis.rigthBand = chart.renderer.path().attr({
                                stroke: '#f25',
                                zIndex: 3,
                                'stroke-width': 2
                            }).add();

                            xAxis.leftLabel = chart.renderer.text().attr({
                                text: leftAverage,
                                align: 'right',
                                fill: '#f25'
                            }).addClass('chart-custom-label').add().toFront();

                            xAxis.rightLabel = chart.renderer.text().attr({
                                text: rightAverage,
                                fill: '#f25'
                            }).addClass('chart-custom-label').add().toFront();
                        }

                        xAxis.mirrorBand.attr({ d: mirrorBandD });
                        xAxis.leftBand.attr({ d: leftBandD });
                        xAxis.rigthBand.attr({ d: rightBandD });
                        xAxis.leftLabel.attr({
                            text: leftAverage,
                            x: bandXPos - 10,
                            y: leftYPos - 8
                        });
                        xAxis.rightLabel.attr({
                            text: rightAverage,
                            x: bandXPos + 10,
                            y: rightYPos - 8
                        });
                    };

                    const handleCursor = e => {
                        const target = e.cursor.target;
                        const rowIndex = e.cursor.row;
                        const yColumn = e.table.columns[syncedColumnName];

                        const averages = [
                            yColumn.slice(0, rowIndex + 1),
                            yColumn.slice(rowIndex, yColumn.length)
                        ].map(side => Math.round(
                            side.reduce(
                                (acc, current) => acc + current, 0) /
                                side.length * 100
                        ) / 100);

                        xValue = target.xValue;
                        leftAverage = averages[0];
                        rightAverage = averages[1];

                        drawLines();
                    };

                    cursor.addListener(
                        table.id,
                        'sliderComponent.move',
                        handleCursor
                    );
                    const removeRedrawListener =
                        Highcharts.addEvent(chart, 'redraw', drawLines);

                    // Remove listeners when the component is destroyed
                    return () => {
                        removeRedrawListener();
                        cursor.removeListenerr(
                            table.id,
                            'sliderComponent.move',
                            handleCursor
                        );
                    };
                }
            }
        }
    }]
});<|MERGE_RESOLUTION|>--- conflicted
+++ resolved
@@ -188,26 +188,15 @@
         renderTo: 'chart-cell',
         type: 'Highcharts',
         connector: {
-<<<<<<< HEAD
             id: 'data',
             columnAssignment: [{
                 seriesId: 'happiness-vs-population',
                 data: {
                     x: 'Population',
-                    y: 'Happiness',
+                    y: 'Happiness Score',
                     name: 'Country'
                 }
             }]
-=======
-            id: 'data'
-        },
-        columnAssignment: {
-            Population: 'x',
-            'Happiness Score vs Population': {
-                y: 'Happiness Score',
-                name: 'Country'
-            }
->>>>>>> b260079a
         },
         chartOptions: {
             chart: {
@@ -239,12 +228,8 @@
             },
             series: [{
                 type: 'scatter',
-<<<<<<< HEAD
-                name: 'Happiness vs Population',
+                name: 'Happiness Score vs Population',
                 id: 'happiness-vs-population'
-=======
-                name: 'Happiness Score vs Population'
->>>>>>> b260079a
             }],
             tooltip: {
                 formatter: function () {
