--- conflicted
+++ resolved
@@ -3,11 +3,6 @@
 const chartOptions = {
     xAxis: {
         type: 'category'
-    },
-    yAxis: {
-        title: {
-            text: null
-        }
     },
     chart: {
         animation: false,
@@ -17,19 +12,15 @@
         enabled: false
     },
     title: {
-<<<<<<< HEAD
-        align: 'left'
+        text: 'allowConnectorUpdate: true'
+    },
+    subtitle: {
+        text: 'Drag points to update the data grid'
     },
     yAxis: {
         title: {
             text: ''
         }
-=======
-        text: 'allowConnectorUpdate: true'
-    },
-    subtitle: {
-        text: 'Drag points to update the data grid'
->>>>>>> a2ec2896
     },
     legend: {
         enabled: false
@@ -40,8 +31,7 @@
             dragDrop: {
                 draggableY: true,
                 dragPrecisionY: 1
-            },
-            colorByPoint: true
+            }
         }
     }
 };
@@ -94,18 +84,7 @@
                 Food: 'x',
                 'Vitamin A': 'y'
             },
-<<<<<<< HEAD
-            chartOptions: Highcharts.merge(chartOptions, {
-                title: {
-                    text: 'Drag points to update all'
-                }
-            })
-=======
-            title: {
-                text: 'Vitamin A'
-            },
-            chartOptions
->>>>>>> a2ec2896
+            chartOptions: chartOptions
         }, {
             cell: 'dashboard-col-1',
             connector: {
@@ -119,29 +98,16 @@
                 Food: 'x',
                 'Vitamin A': 'y'
             },
-<<<<<<< HEAD
             allowConnectorUpdate: false,
             chartOptions: Highcharts.merge(chartOptions, {
                 title: {
                     text: 'Dragging points does not affect other components'
-                }
-            })
-=======
-            title: {
-                text: 'Vitamin A'
-            },
-            allowConnectorUpdate: false,
-            chartOptions: {
-                ...chartOptions,
-                title: {
-                    text: 'allowConnectorUpdate: false'
                 },
                 subtitle: {
                     useHTML: true,
                     text: 'Dragging points <em>will not update</em> the grid'
                 }
-            }
->>>>>>> a2ec2896
+            })
         }, {
             cell: 'dashboard-col-2',
             connector: {
