// Set global chart options.
Highcharts.setOptions({
    chart: {
        spacingTop: 20,
        spacingBottom: 20,
        height: 300,
        type: 'area',
        zoomType: 'xy'
    },
    legend: {
        enabled: false
    },
    tooltip: {
        valueSuffix: '%'
    },
    yAxis: {
        max: 100,
        title: {
            text: null
        },
        labels: {
            format: '{value}%'
        }
    },
    xAxis: {
        type: 'datetime'
    }
});

const csvData = document.getElementById('csv').innerText;

Dashboards.board('container', {
    editMode: {
        enabled: true,
        contextMenu: {
            enabled: true,
            items: ['editMode']
        }
    },
    dataPool: {
        connectors: [{
            id: 'connector-1',
            type: 'CSV',
            options: {
                csv: csvData
            }
        }, {
            id: 'connector-2',
            type: 'CSV',
            options: {
                csv: csvData
            }
        }]
    },
    gui: {
        layouts: [{
            id: 'layout-1',
            rows: [{
                cells: [{
                    id: 'title'
                }]
            }, {
                cells: [{
                    id: 'dashboard-col-1'
                }]
            }, {
                cells: [{
                    id: 'dashboard-col-2'
                }]
            }, {
                cells: [{
                    id: 'dashboard-col-3'
                }, {
                    id: 'dashboard-col-4'
                }]
            }]
        }]
    },
    components: [
        {
            cell: 'title',
            type: 'HTML',
            elements: [{
                tagName: 'h1',
                textContent: 'Polio (Pol3) immunization coverage'
            },
            {
                tagName: 'p',
                textContent: ' Among 1-year-olds (%) | Source: https://apps.who.int/gho/data/'
            }]
        },
        {
            cell: 'dashboard-col-1',
            type: 'Highcharts',
            connector: {
                id: 'connector-1'
            },
            sync: {
                extremes: true,
                highlight: true
            },
            columnAssignment: {
                x: 'x',
                Europe: null,
                Africa: null,
                'South-East Asia': null
            },
            chartOptions: {
                chart: {
                    zoomType: 'x'
                },
                title: {
                    text: 'Global'
                },
                subtitle: {
                    text: ''
                },
                legend: {
                    enabled: false
                },
                credits: {
                    enabled: false
                }
            }
        }, {
            cell: 'dashboard-col-2',
            type: 'Highcharts',
            connector: {
                id: 'connector-1'
            },
            sync: {
                extremes: true,
                highlight: true
            },
            columnAssignment: {
                x: 'x',
                Global: null,
                Europe: null,
                Africa: null
            },
            chartOptions: {
                chart: {
                    zoomType: 'x'
                },
                title: {
                    text: 'South-East Asia'
                },
<<<<<<< HEAD
                plotOptions: {
                    series: {
                        colorIndex: 1
                    }
=======
                legend: {
                    enabled: false
                },
                credits: {
                    enabled: false
>>>>>>> a2ec2896
                }
            }
        }, {
            cell: 'dashboard-col-3',
            type: 'Highcharts',
            connector: {
                id: 'connector-2'
            },
            sync: {
                extremes: true,
                highlight: true
            },
            columnAssignment: {
                x: 'x',
                Global: null,
                Europe: null,
                'South-East Asia': null
            },
            chartOptions: {
                chart: {
                    zoomType: 'y'
                },
                title: {
                    text: 'Africa'
                },
<<<<<<< HEAD
                plotOptions: {
                    series: {
                        colorIndex: 2
                    }
=======
                legend: {
                    enabled: false
                },
                credits: {
                    enabled: false
>>>>>>> a2ec2896
                }
            }
        }, {
            cell: 'dashboard-col-4',
            type: 'Highcharts',
            connector: {
                id: 'connector-2'
            },
            sync: {
                extremes: true,
                highlight: true
            },
            columnAssignment: {
                x: 'x',
                Global: null,
                Africa: null,
                'South-East Asia': null
            },
            chartOptions: {
                chart: {
                    zoomType: 'y'
                },
                title: {
                    text: 'Europe'
                },
<<<<<<< HEAD
                plotOptions: {
                    series: {
                        colorIndex: 3
                    }
=======
                legend: {
                    enabled: false
                },
                credits: {
                    enabled: false
>>>>>>> a2ec2896
                }
            }
        }
    ]
}, true);<|MERGE_RESOLUTION|>--- conflicted
+++ resolved
@@ -145,18 +145,16 @@
                 title: {
                     text: 'South-East Asia'
                 },
-<<<<<<< HEAD
+                legend: {
+                    enabled: false
+                },
+                credits: {
+                    enabled: false
+                },
                 plotOptions: {
                     series: {
                         colorIndex: 1
                     }
-=======
-                legend: {
-                    enabled: false
-                },
-                credits: {
-                    enabled: false
->>>>>>> a2ec2896
                 }
             }
         }, {
@@ -182,18 +180,16 @@
                 title: {
                     text: 'Africa'
                 },
-<<<<<<< HEAD
                 plotOptions: {
                     series: {
                         colorIndex: 2
                     }
-=======
+                },
                 legend: {
                     enabled: false
                 },
                 credits: {
                     enabled: false
->>>>>>> a2ec2896
                 }
             }
         }, {
@@ -219,18 +215,10 @@
                 title: {
                     text: 'Europe'
                 },
-<<<<<<< HEAD
                 plotOptions: {
                     series: {
                         colorIndex: 3
                     }
-=======
-                legend: {
-                    enabled: false
-                },
-                credits: {
-                    enabled: false
->>>>>>> a2ec2896
                 }
             }
         }
