--- conflicted
+++ resolved
@@ -1,11 +1,7 @@
 #container {
     height: 500px;
-<<<<<<< HEAD
     min-width: 360px;
     max-width: 800px;
-=======
-    width: 800px;
->>>>>>> 8674e1c7
     margin: 0 auto;
 }
 
