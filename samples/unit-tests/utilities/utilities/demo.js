/* eslint func-style:0, object-curly-spacing: 0 */


var dateFormat = Highcharts.dateFormat,
    extend = Highcharts.extend,
    format = Highcharts.format,
    numberFormat = Highcharts.numberFormat,
    pInt = Highcharts.pInt,
    setOptions = Highcharts.setOptions,
    splat = Highcharts.splat;

/**
 * Wrapper because of fast migration from earlier system
 */
function assertEquals(assert, message, actual, expected) {
    assert.equal(expected, actual, message);
}

function countMembers(obj) {
    var count = 0;
    for (var member in obj) {
        if (obj.hasOwnProperty(member)) {
            count++;
        }
    }

    return count;
}

QUnit.test('Extend', function (assert) {
    var empty = {};
    var extra = {key1: "k1", key2: "k2"};
    var extra2 = {key3: "k3", key4: "k4"};
    var result;

    // test extend of undefined
    result = extend(undefined, extra);
    assertEquals(assert, "Extended undefined", 2, countMembers(result));

    // test extend of null
    result = extend(null, extra);
    assertEquals(assert, "Extended null", 2, countMembers(result));

    // test extend of empty
    result = extend(empty, extra);
    assertEquals(assert, "Extended empty object", 2, countMembers(result));

    // test extend of same object
    result = extend(extra, extra);
    assertEquals(assert, "Extended object with object", 2, countMembers(result));

    // test extend of another object
    result = extend(extra, extra2);
    assertEquals(assert, "Extended object with object2", 4, countMembers(result));
});

QUnit.test('PInt', function (assert) {
    // test without a base defined
    assertEquals(assert, "base not defined", 15, pInt("15"));

    // test with base 10
    assertEquals(assert, "base 10", 15, pInt("15", 10));

    // test with base 16
    assertEquals(assert, "base 16", 15, pInt("F", 16));
});

/*
QUnit.test('IsString', function (assert) {
    // test with undefined
    assertEquals(assert, "IsString undefined", false, isString(undefined));

    // test with null
    assertEquals(assert, "IsString null", false, isString(null));

    // test with empty object
    assertEquals(assert, "IsString {}", false, isString({}));

    // test with number
    assertEquals(assert, "IsString number", false, isString(15));

    // test with empty string
    assertEquals(assert, "IsString empty", true, isString(""));

    // test with string
    assertEquals(assert, "IsString string", true, isString("this is a string"));
});
*/

QUnit.test('IsObject', function (assert) {
    var isObject = Highcharts.isObject;

    // test with undefined
    assert.notOk(isObject(undefined), "IsObject undefined");

    // test with null, surprise!!
    assert.notOk(isObject(null), "IsObject null");

    // test with number
    assertEquals(assert, "IsObject number", false, isObject(15));

    // test with string
    assertEquals(assert, "IsObject string", false, isObject("this is a string"));

    // test with object
    assertEquals(assert, "IsObject object", true, isObject({}));

    // test with object and strict
    assertEquals(assert, "IsObject strict object", true, isObject({}, true));

    // test with array
    assertEquals(assert, "IsObject array", true, isObject([]));

    // test with array and strict
    assertEquals(assert, "IsObject strict array", false, isObject([], true));
});

/*
QUnit.test('IsArray', function (assert) {
    // test with undefined
    assertEquals(assert, "isArray undefined", false, isArray(undefined));

    // test with null
    assertEquals(assert, "isArray null", false, isArray(null));

    // test with number
    assertEquals(assert, "isArray number", false, isArray(15));

    // test with string
    assertEquals(assert, "isArray string", false, isArray("this is a string"));

    // test with object
    assertEquals(assert, "isArray object", false, isArray({}));

    // test with array
    assertEquals(assert, "isArray array", true, isArray([]));

});
*/
/*
QUnit.test('IsNumber', function (assert) {
    // test with undefined
    assertEquals(assert, "IsNumber undefined", false, isNumber(undefined));

    // test with null
    assertEquals(assert, "IsNumber null", false, isNumber(null));

    // test with number
    assertEquals(assert, "IsNumber number", true, isNumber(15));

    // test with string
    assertEquals(assert, "IsNumber string", false, isNumber("this is a string"));

    // test with object
    assertEquals(assert, "IsNumber object", false, isNumber({}));
});
*/
QUnit.test('Splat', function (assert) {

    // test with undefined
    assertEquals(assert, "splat undefined", 1, splat(undefined).length);

    // test with null
    assertEquals(assert, "splat null", 1, splat(null).length);

    // test with false
    assertEquals(assert, "splat false", 1, splat(false).length);

    // test with 0
    assertEquals(assert, "splat 0", 1, splat(0).length);

    // test with ""
    assertEquals(assert, "splat 0", 1, splat("").length);

    // test with object
    assertEquals(assert, "splat object", 1, splat({}).length);

    // test with array
    assertEquals(assert, "splat array", 3, splat([1, 2, 3]).length);
});

/*
QUnit.test('StableSort', function (assert) {
    // Initialize the array, it needs to be a certain size to trigger the unstable quicksort algorithm.
    // These 11 items fails in Chrome due to its unstable sort.
    var arr = [
            {a: 1, b: 'F'},
            {a: 2, b: 'H'},
            {a: 1, b: 'G'},
            {a: 0, b: 'A'},
            {a: 0, b: 'B'},
            {a: 3, b: 'J'},
            {a: 0, b: 'C'},
            {a: 0, b: 'D'},
            {a: 0, b: 'E'},
            {a: 2, b: 'I'},
            {a: 3, b: 'K'}
        ],
        result = [];

    // Do the sort
    stableSort(arr, function (a, b) {
        return a.a - b.a;
    });

    // Collect the result
    for (var i = 0; i < arr.length; i++) {
        result.push(arr[i].b);
    }

    assertEquals(assert, 'Stable sort in action', 'ABCDEFGHIJK', result.join(''));
    assertUndefined(assert, 'Stable sort index should not be there', arr[0].ss_i);
});
*/

/**
 * Tests that destroyObjectProperties calls the destroy method on properties before delete.
 * /
QUnit.test('DestroyObjectProperties', function (assert) {
    var testObject = {}, // Test object with the properties to destroy
        destroyCount = 0; // Number of destroy calls made

    function DummyWithDestroy() {}

    DummyWithDestroy.prototype.destroy = function () {
        destroyCount++;
        return null;
    };

    // Setup three properties with destroy methods
    testObject.rect = new DummyWithDestroy();
    testObject.line = new DummyWithDestroy();
    testObject.label = new DummyWithDestroy();

    // And one without
    testObject.noDestroy = {};

    // Destroy them all
    destroyObjectProperties(testObject);

    assertEquals(assert, 'Number of destroyed elements', 3, destroyCount);
    assertUndefined(assert, 'Property should be undefined', testObject.rect);
    assertUndefined(assert, 'Property should be undefined', testObject.line);
    assertUndefined(assert, 'Property should be undefined', testObject.label);
    assertUndefined(assert, 'Property should be undefined', testObject.noDestroy);
});*/

/**
 * Test number formatting
 */
QUnit.test('NumberFormat', function (assert) {

    assertEquals(assert, 'Integer with decimals', "1.00", numberFormat(1, 2));
    assertEquals(assert, 'Integer with decimal point', "1,0", numberFormat(1, 1, ','));
    assertEquals(assert, 'Integer with thousands sep', "1 000", numberFormat(1000, null, null, ' '));

    // auto decimals
    assertEquals(assert, 'Auto decimals', "1.234", numberFormat(1.234, -1));
    assertEquals(assert, 'Auto decimals on string', "0", numberFormat("String", -1));
    assertEquals(assert, 'Auto decimals on integer', "10", numberFormat(10, -1));
    assertEquals(assert, 'Auto decimals on undefined', "0", numberFormat(undefined, -1));
    assertEquals(assert, 'Auto decimals on null', "0", numberFormat(null, -1));

    // issues
    assertEquals(assert, 'Rounding', "29.12", numberFormat(29.115, 2));
    assertEquals(assert, 'Rounding', "29.1150", numberFormat(29.115, 4));
    assertEquals(assert, 'Rounding negative (#4573)', "-342 000.00", numberFormat(-342000, 2));
    assertEquals(assert, 'String decimal count', "2 016", numberFormat(2016, '0'));
    assertEquals(assert, 'Rounding', "2.0", numberFormat(1.96, 1));
    assertEquals(assert, 'Rounding', "1.00", numberFormat(0.995, 2));
    assertEquals(assert, 'Rounding', "-1.00", numberFormat(-0.995, 2));
});


QUnit.test('Format', function (assert) {

    // Arrange
    var point = {
        key: 'January',
        value: Math.PI,
        long: 12345.6789,
        date: Date.UTC(2012, 0, 1),
        deep: {
            deeper: 123
        }
    };

    assertEquals(assert, 'Basic replacement', Math.PI, format("{point.value}", { point: point }));

    assertEquals(assert, 'Replacement with two decimals', '3.14', format("{point.value:.2f}", { point: point }));


    // localized thousands separator and decimal point
    setOptions({
        lang: {
            decimalPoint: ',',
            thousandsSep: ' '
        }
    });
    assertEquals(assert, 'Localized format', "12 345,68", format("{point.long:,.2f}", { point: point }));


    // default thousands separator and decimal point
    setOptions({
        lang: {
            decimalPoint: '.',
            thousandsSep: ','
        }
    });
    assertEquals(assert, 'Thousands separator format', '12,345.68', format("{point.long:,.2f}", { point: point }));


    // Date format with colon
    assertEquals(assert, 'Date format with colon', '00:00:00', format("{point.date:%H:%M:%S}", { point: point }));

    // Deep access
    assertEquals(assert, 'Deep access format', '123', format("{point.deep.deeper}", { point: point }));

    // Shallow access
    assertEquals(assert, 'Shallow access format', '123', format("{value}", { value: 123 }));

    // Formatted shallow access
    assertEquals(assert, 'Shallow access format with decimals', '123.00', format("{value:.2f}", { value: 123 }));

    // Six decimals by default
    assertEquals(assert, 'Keep decimals by default', '12345.567', format("{value:f}", { value: 12345.567 }));

    // Complicated string format
    assertEquals(assert,
        'Complex string format',
        "Key: January, value: 3.14, date: 2012-01-01.",
        format("Key: {point.key}, value: {point.value:.2f}, date: {point.date:%Y-%m-%d}.", { point: point })
    );
});


/**
 * Test date formatting
 */
QUnit.test('DateFormat', function (assert) {

    // Issue #953
    assertEquals(assert, 'Two occurences of a pattern', '2012-01-01, 00:00 - 00:59',
        dateFormat('%Y-%m-%d, %H:00 - %H:59', Date.UTC(2012, 0, 1, 0, 0, 0)));

    assertEquals(assert, 'Hours in 24 hours format', '5:55', dateFormat('%k:%M',
        Date.UTC(2015, 0, 1, 5, 55, 0)));

    // Issue #5060
    assertEquals(
        assert,
        'Issue #5060, %e padding',
        'Jan,  1',
        dateFormat('%b, %e', Date.UTC(2015, 0, 1))
    );

    // Issue #5302
    assertEquals(
        assert,
        'Issue #5302, Date argument',
        '2016-05-07',
        dateFormat('%Y-%m-%d', new Date('Sat May 07 2016 20:45:00 GMT+0200 (W. Europe Daylight Time)'))
    );
});


QUnit.test('isNumber', function (assert) {
    var isNumber = Highcharts.isNumber;
    assert.strictEqual(
        isNumber(NaN),
        false,
        'NaN returns false'
    );
    assert.strictEqual(
        isNumber(undefined),
        false,
        'undefined returns false'
    );
    assert.strictEqual(
        isNumber(null),
        false,
        'null returns false'
    );
    assert.strictEqual(
        isNumber({}),
        false,
        'object returns false'
    );
    assert.strictEqual(
        isNumber('0'),
        false,
        'single quoted number (\'0\') returns false'
    );
    assert.strictEqual(
        isNumber("0"),
        false,
        'double quoted number ("0") returns false'
    );
    assert.strictEqual(
        isNumber([1]),
        false,
        'array with number [1] returns false'
    );
    assert.strictEqual(
        isNumber(0),
        true,
        '0 returns true'
    );
    assert.strictEqual(
        isNumber(0.12),
        true,
        'number with decimals (0.12) returns true'
    );
    assert.strictEqual(
        isNumber(0.12),
        true,
        'number with only decimals (.12) returns true'
    );
    assert.strictEqual(
        isNumber(-1),
        true,
        'negative number (-1) returns true'
    );
    assert.strictEqual(
        isNumber(-1.123),
        true,
        'negative number with decimals (-1.123) returns true'
    );
});

QUnit.test('wrap', function (assert) {
    var Person = function (name) {
        this.name = name;
    };
    Person.prototype.setName = function (name) {
        this.name = name;
    };

    var person = new Person('Torstein');
    assert.strictEqual(
        person.name,
        'Torstein',
        'Initial value'
    );

    person.setName('Torstein Honsi');
    assert.strictEqual(
        person.name,
        'Torstein Honsi',
        'Initial value'
    );

    Highcharts.wrap(Person.prototype, 'setName', function (proceed) {
        proceed.apply(this, Array.prototype.slice.call(arguments, 1));
        this.name += ' Extended';
    });
    person.setName('Torstein');

    assert.strictEqual(
        person.name,
        'Torstein Extended',
        'Wrapped'
    );

    // Wrap using this.proceed() with no arguments
    Person.prototype.setAge = function (age) {
        this.age = age;
    };
    person.setAge(42);
    assert.strictEqual(
        person.age,
        42,
        'Initial age'
    );

    Highcharts.wrap(Person.prototype, 'setAge', function () {
        this.proceed();
        this.age += 1;
    });
    person.setAge(43);
    assert.strictEqual(
        person.age,
        44,
        'Wrapped age'
    );


    // Wrap with this.proceed() with modified arguments
    Person.prototype.setHeight = function (height) {
        this.height = height;
    };
    person.setHeight(188);
    assert.strictEqual(
        person.height,
        188,
        'Initial height'
    );

    Highcharts.wrap(Person.prototype, 'setHeight', function (proceed, height) {
        this.proceed(height + 1);
    });
    person.setHeight(189);
    assert.strictEqual(
        person.height,
        190,
        'Wrapped height'
    );
});

QUnit.test('find', function (assert) {

    assert.strictEqual(
        Highcharts.find([1, 2, 3, 4, 5], function (item) {
            return item >= 3;
        }),
        3,
        'Returns first item'
    );

    assert.deepEqual(
        Highcharts.find([1, 2, { id: 'findMe' }, 4, 5], function (item) {
            return item && item.id === 'findMe';
        }),
        { id: 'findMe' },
        'Returns first item'
    );
});

<<<<<<< HEAD

QUnit.test('datePropsToTimestamps', function (assert) {
    var date = new Date(2017, 0, 0),
        actual = {
            date1: date,
            date2: +date,
            object: {
                date3: date,
                date4: +date
            },
            array: [
                date,
                +date
            ]
        },
        expectedTimestamp = date.getTime(),
        expected = {
            date1: expectedTimestamp,
            date2: expectedTimestamp,
            object: {
                date3: expectedTimestamp,
                date4: expectedTimestamp
            },
            array: [
                expectedTimestamp,
                expectedTimestamp
            ]
        };

    Highcharts.datePropsToTimestamps(actual);

    assert.equal(
        actual.date1,
        expectedTimestamp,
        'Date object converted to timeStamp'
    );

    assert.equal(
        actual.date2,
        expectedTimestamp,
        'Timestamp left as is'
    );

    assert.equal(
        actual.object.date3,
        expectedTimestamp,
        'Date object inside object, inside another object is converted'
    );

    assert.equal(
        actual.array[0],
        expectedTimestamp,
        'Date object inside array, inside another object is converted'
    );

    assert.deepEqual(
        actual,
        expected,
        'All date objects inside object are recursively converted'
    );
=======
QUnit.test('objectEach', function (assert) {
    var objectEach = Highcharts.objectEach,
        obj1 = {
            '1': 1,
            '2': '2',
            3: '3'
        },
        obj1Expected = {
            '1': 1,
            '2': '2',
            '3': '3'
        },
        obj1Actual = {},
        testFunction = function () {
            return 2;
        },
        TestObj = function () {
            this.one = 1;
            this.two = testFunction;
        },
        obj2,
        obj2Expected = {
            'one': 1,
            'two': testFunction
        },
        obj2Actual = {},
        arr1 = ['1', '2', '3'],
        arr1Expected = {
            '0': '1',
            '1': '2',
            '2': '3'
        },
        arr1Actual = {},
        obj3 = {
            'one': 'one'
        },
        obj3This = {
            'ctx': 'ctx'
        };

    TestObj.prototype.three = 3;
    TestObj.prototype.four = function () {
        return 4;
    };
    obj2 = new TestObj();

    objectEach(obj1, function (val, key) {
        obj1Actual[key] = val;
    });

    assert.deepEqual(
        obj1Actual,
        obj1Expected,
        'Order of callback params is [val, key]'
    );

    objectEach(obj2, function (val, key) {
        obj2Actual[key] = val;
    });

    assert.deepEqual(
        obj2Actual,
        obj2Expected,
        'Prototype properties are not included'
    );

    objectEach(arr1, function (val, key) {
        arr1Actual[key] = val;
    });

    assert.deepEqual(
        arr1Actual,
        arr1Expected,
        'Supports arrays'
    );

    objectEach(obj3, function (val, key, ctx) {
        assert.equal(
            this,
            obj3This,
            '3rd param injects context to use with `this`'
        );

        assert.equal(
            ctx,
            obj3,
            '3rd param in callback is the object being iterated over'
        );
    }, obj3This);
>>>>>>> 7c883198
});<|MERGE_RESOLUTION|>--- conflicted
+++ resolved
@@ -526,7 +526,96 @@
     );
 });
 
-<<<<<<< HEAD
+QUnit.test('objectEach', function (assert) {
+    var objectEach = Highcharts.objectEach,
+        obj1 = {
+            '1': 1,
+            '2': '2',
+            3: '3'
+        },
+        obj1Expected = {
+            '1': 1,
+            '2': '2',
+            '3': '3'
+        },
+        obj1Actual = {},
+        testFunction = function () {
+            return 2;
+        },
+        TestObj = function () {
+            this.one = 1;
+            this.two = testFunction;
+        },
+        obj2,
+        obj2Expected = {
+            'one': 1,
+            'two': testFunction
+        },
+        obj2Actual = {},
+        arr1 = ['1', '2', '3'],
+        arr1Expected = {
+            '0': '1',
+            '1': '2',
+            '2': '3'
+        },
+        arr1Actual = {},
+        obj3 = {
+            'one': 'one'
+        },
+        obj3This = {
+            'ctx': 'ctx'
+        };
+
+    TestObj.prototype.three = 3;
+    TestObj.prototype.four = function () {
+        return 4;
+    };
+    obj2 = new TestObj();
+
+    objectEach(obj1, function (val, key) {
+        obj1Actual[key] = val;
+    });
+
+    assert.deepEqual(
+        obj1Actual,
+        obj1Expected,
+        'Order of callback params is [val, key]'
+    );
+
+    objectEach(obj2, function (val, key) {
+        obj2Actual[key] = val;
+    });
+
+    assert.deepEqual(
+        obj2Actual,
+        obj2Expected,
+        'Prototype properties are not included'
+    );
+
+    objectEach(arr1, function (val, key) {
+        arr1Actual[key] = val;
+    });
+
+    assert.deepEqual(
+        arr1Actual,
+        arr1Expected,
+        'Supports arrays'
+    );
+
+    objectEach(obj3, function (val, key, ctx) {
+        assert.equal(
+            this,
+            obj3This,
+            '3rd param injects context to use with `this`'
+        );
+
+        assert.equal(
+            ctx,
+            obj3,
+            '3rd param in callback is the object being iterated over'
+        );
+    }, obj3This);
+});
 
 QUnit.test('datePropsToTimestamps', function (assert) {
     var date = new Date(2017, 0, 0),
@@ -587,95 +676,4 @@
         expected,
         'All date objects inside object are recursively converted'
     );
-=======
-QUnit.test('objectEach', function (assert) {
-    var objectEach = Highcharts.objectEach,
-        obj1 = {
-            '1': 1,
-            '2': '2',
-            3: '3'
-        },
-        obj1Expected = {
-            '1': 1,
-            '2': '2',
-            '3': '3'
-        },
-        obj1Actual = {},
-        testFunction = function () {
-            return 2;
-        },
-        TestObj = function () {
-            this.one = 1;
-            this.two = testFunction;
-        },
-        obj2,
-        obj2Expected = {
-            'one': 1,
-            'two': testFunction
-        },
-        obj2Actual = {},
-        arr1 = ['1', '2', '3'],
-        arr1Expected = {
-            '0': '1',
-            '1': '2',
-            '2': '3'
-        },
-        arr1Actual = {},
-        obj3 = {
-            'one': 'one'
-        },
-        obj3This = {
-            'ctx': 'ctx'
-        };
-
-    TestObj.prototype.three = 3;
-    TestObj.prototype.four = function () {
-        return 4;
-    };
-    obj2 = new TestObj();
-
-    objectEach(obj1, function (val, key) {
-        obj1Actual[key] = val;
-    });
-
-    assert.deepEqual(
-        obj1Actual,
-        obj1Expected,
-        'Order of callback params is [val, key]'
-    );
-
-    objectEach(obj2, function (val, key) {
-        obj2Actual[key] = val;
-    });
-
-    assert.deepEqual(
-        obj2Actual,
-        obj2Expected,
-        'Prototype properties are not included'
-    );
-
-    objectEach(arr1, function (val, key) {
-        arr1Actual[key] = val;
-    });
-
-    assert.deepEqual(
-        arr1Actual,
-        arr1Expected,
-        'Supports arrays'
-    );
-
-    objectEach(obj3, function (val, key, ctx) {
-        assert.equal(
-            this,
-            obj3This,
-            '3rd param injects context to use with `this`'
-        );
-
-        assert.equal(
-            ctx,
-            obj3,
-            '3rd param in callback is the object being iterated over'
-        );
-    }, obj3This);
->>>>>>> 7c883198
 });