--- conflicted
+++ resolved
@@ -449,16 +449,10 @@
     });
 
     assert.strictEqual(
-<<<<<<< HEAD
         chart.series[0].getColumn('x', true)[0],
         chart.series[1].getColumn('x', true)[0],
-        'Navigator by default should start at the parent series starting point, #17212.'
-=======
-        chart.series[0].processedXData[0],
-        chart.series[1].processedXData[0],
         'Navigator by default should start at the parent series starting ' +
-        'point, #17212.'
->>>>>>> c6dd9db9
+            'point, #17212.'
     );
 
     navigator.handlesMousedown(
