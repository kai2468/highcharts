--- conflicted
+++ resolved
@@ -833,21 +833,6 @@
             );
         });
 
-<<<<<<< HEAD
-    QUnit.skip('When groupAll: true, group point should have the same start regardless of axis extremes, #15005.', function (assert) {
-        const chart = Highcharts.stockChart('container', {
-                chart: {
-                    type: 'column'
-                },
-                plotOptions: {
-                    series: {
-                        dataGrouping: {
-                            enabled: true,
-                            forced: true,
-                            units: [
-                                ['millisecond', [5]]
-                            ]
-=======
     QUnit.test(
         'When groupAll: true, group point should have the same start ' +
         'regardless of axis extremes, #15005.',
@@ -865,7 +850,6 @@
                                     ['millisecond', [5]]
                                 ]
                             }
->>>>>>> c69ed7cd
                         }
                     },
                     series: [{
@@ -980,24 +964,6 @@
                     the point should have the same start.`
             );
 
-<<<<<<< HEAD
-    QUnit.skip('Panning with dataGrouping and ordinal axis, #3825.', function (assert) {
-        const chart = Highcharts.stockChart('container', {
-            xAxis: {
-                ordinal: true
-            },
-            rangeSelector: {
-                selected: 3
-            },
-            series: [{
-                data: usdeur,
-                dataGrouping: {
-                    forced: true,
-                    groupAll: true,
-                    units: [['day', [1]]]
-                }
-            }]
-=======
             chart.xAxis[0].setExtremes(1610033040000);
             assert.strictEqual(
                 chart.series[0].points[9].dataGroup.start,
@@ -1006,7 +972,6 @@
                 other point x, the groups should not change the start
                 property.`
             );
->>>>>>> c69ed7cd
         });
 
     QUnit.test(
@@ -1142,20 +1107,6 @@
                 }]
             });
 
-<<<<<<< HEAD
-        chart.xAxis[0].setExtremes(200, 220);
-        assert.notOk(
-            chart.series[0].hasGroupedData,
-            `After zooming to a point where groupinng is no longer needed, it
-            should not be applied.`
-        );
-        assert.notOk(
-            chart.series[1].hasGroupedData,
-            `After zooming to a point where groupinng is no longer needed, it
-            should not be applied.`
-        );
-    });
-=======
             chart.xAxis[0].setExtremes(200, 220);
             assert.notOk(
                 chart.series[0].hasGroupedData,
@@ -1168,5 +1119,4 @@
                 it should not be applied.`
             );
         });
->>>>>>> c69ed7cd
 })();