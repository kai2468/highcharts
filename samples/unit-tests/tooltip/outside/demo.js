--- conflicted
+++ resolved
@@ -82,7 +82,6 @@
     );
 });
 
-<<<<<<< HEAD
 QUnit.test('Tooltip with default positioner and set outside true on correct position (#16944)', assert => {
     const chart = Highcharts.chart('container', {
             chart: {
@@ -127,7 +126,9 @@
         Math.round(tooltipAbsolute),
         Math.round(pointX),
         'Tooltip position should appear at point with outside true'
-=======
+    );
+});
+
 QUnit.test('Tooltip when markers are outside, #17929.', function (assert) {
     const chart =  Highcharts.chart('container', {
             chart: {
@@ -159,6 +160,5 @@
         chart.tooltip.isHidden,
         `When hovering over a marker that is partially outside the plot area,
         the tooltip still should be shown, #17929.`
->>>>>>> 458d2431
     );
 });