--- conflicted
+++ resolved
@@ -37,38 +37,20 @@
     }
 );
 QUnit.test('Axis.isBroken', function (assert) {
-<<<<<<< HEAD
     var chart = Highcharts.chart('container', {
         series: [{
-            data: [1, 2, 3, 4, 5, 6, 7, 8]
+            data: [1, 2, 3, 4]
         }]
     });
 
-=======
-
-    var chart;
-
-    chart = Highcharts.chart('container', {
-        series: [{
-            data: [1, 3, 2, 4]
-        }]
-    });
->>>>>>> 80fb71a2
     assert.strictEqual(
         chart.xAxis[0].isBroken,
         false,
         'Axis.breaks: undefined results in Axis.isBroken: false.'
     );
 
-<<<<<<< HEAD
-    chart.update({
-        xAxis: {
-            breaks: []
-        }
-=======
     chart.xAxis[0].update({
         breaks: []
->>>>>>> 80fb71a2
     });
     assert.strictEqual(
         chart.xAxis[0].isBroken,
@@ -76,18 +58,9 @@
         'Axis.breaks: [] results in Axis.isBroken: false.'
     );
 
-<<<<<<< HEAD
-    chart.update({
-        xAxis: {
-            breaks: [{}]
-        }
-    });
-
-=======
     chart.xAxis[0].update({
         breaks: [{}]
     });
->>>>>>> 80fb71a2
     assert.strictEqual(
         chart.xAxis[0].isBroken,
         true,
