<<<<<<< HEAD
QUnit.test('Auto rotation and useHTML(#4443)', function (assert) {

    $('#container').highcharts({

        chart: {
            width: 1000,
            height: 300
        },

        xAxis: {
            labels: {
                useHTML: true,
                autoRotation: [-25]
            },
            categories: [
                'Jan sad asd asd asd sa',
                'Feb asd asd sad as as',
                'Mar sad asd asd asd as'
            ]
        },
        series: [{
            name: 'Tokyo',
            data: [7.0, 6.9, 9.5, 7.0, 6.9, 9.5]
        }]
    });

    var chart = $('#container').highcharts(),
        xAxis = chart.xAxis[0];

    assert.strictEqual(
        xAxis.ticks[xAxis.tickPositions[0]].label.rotation,
        0,
        'Initially not rotated'
    );

    chart.setSize(400, 300);
    assert.strictEqual(
        xAxis.ticks[xAxis.tickPositions[0]].label.rotation,
        -25,
        'Rotated'
    );

    chart.setSize(1000, 300);
    assert.strictEqual(
        xAxis.ticks[xAxis.tickPositions[0]].label.rotation,
        0,
        'Not rotated in the end'
    );

=======
QUnit.test("Use HTML in color axis data labels caused misposition.(#4615)", function (assert) {
    var chart = $('#container').highcharts({

        chart: {
            type: 'heatmap'
        },

        colorAxis: {
            min: 0,
            minColor: '#FFFFFF',
            maxColor: '#663366',
            labels: {
                useHTML: true
            }
        },
        series: [{
            name: 'Sales per employee',
            borderWidth: 1,
            data: [
                [0, 0, 10],
                [0, 1, 19],
                [1, 0, 8],
                [1, 1, 24]
            ]
        }]

    }).highcharts();

    var top = $(chart.colorAxis[0].ticks[0].label.element).offset().top;
    assert.strictEqual(
        typeof top,
        'number',
        "Test is working."
    );
    assert.strictEqual(
        top > 200,
        true,
        "Label is below 200 px."
    );
>>>>>>> 93a7b184
});

QUnit.test('Reset text with with useHTML (#4928)', function (assert) {
    var chart = Highcharts.chart('container', {
        chart: {
            type: 'bar',
            width: 100
        },
        title: {
            text: null
        },
        xAxis: {
            categories: ["Nick Presta", "Nathan Duthoit", "Jude", "Sarah", "Michael Warkentin", "Cam", "Vivian", "Brooke", "Jack", "Ash", "Andrew", "Dieter", "Brian", "Satraj", "Yoseph", "Henry", "James", "Fisher", "Cathy", "Azucena", "Katie", "Rustin", "Andrea"],
            title: {
                text: null
            },
            labels: {
                formatter: function () {
                    return '<a href="#">' + this.value + '</a>';
                },
                useHTML: true
            }
        },
        credits: {
            enabled: false
        },
        series: [{
            data: [4, 1, 6.7, 1.2, 1.3, 1.3, 7.6, 1.85, 1.85, 2, 0.5, 1.5, 2, 4.15, 2, 1, 2, 2, 2.5, 2, 0.5, 0.5, 5]
        }],
        exporting: {
            enabled: false
        }
    });

    var labelLength = chart.xAxis[0].ticks[0].label.element.offsetWidth;
    assert.ok(
        labelLength > 20,
        'Label has length'
    );

    chart.setSize(600, 400, false);

    assert.ok(
        chart.xAxis[0].ticks[0].label.element.offsetWidth > labelLength,
        'Label has expanded'
    );

    chart.setSize(100, 400, false);

    assert.strictEqual(
        chart.xAxis[0].ticks[0].label.element.offsetWidth,
        labelLength,
        'Back to start'
    );

});


QUnit.test('Auto rotated labels with useHTML', function (assert) {
    var chart = Highcharts.chart('container', {
        chart: {
            type: 'column',
            width: 310
        },

        xAxis: {
            categories: ['Foo Foo Foo Foo Foo Foo Foo Foo Foo Foo Foo Foo Foo Foo Foo Foo Foo Foo Foo Foo Foo Foo Foo Foo Foo Foo Foo Foo Foo Foo Foo Foo Foo Foo Foo Foo Foo Foo Foo Foo Foo Foo Foo Foo Foo Foo Foo Foo Foo Foo Foo Foo Foo Foo Foo Foo Foo Foo Foo Foo Foo Foo Foo Foo Foo Foo Foo Foo Foo Foo ', 'Bar Bar Bar Bar Bar Bar Bar Bar Bar Bar Bar Bar Bar Bar Bar Bar Bar Bar Bar ', 'a a a a a a a a a a a a a a a a a a a a a a a a a a a a a a a a a a a a a a a a a a a a a a a a a a a a a a a a a a a a a a a a a a a a a a a a a a a a a a a a a a a a a a a a a a a a a a a a a a a a a a a a a a a a a a a a a a a a a a a a a a a a a a a a a a a a a a a a a a a a a a a a a a a a a a a a a a a a a a a a a a a a a a a a a a a a a a a a a a a a a a a a a a a a a a a a a a a a a a a a a a a a a a a a a a a a a a a a '],

            labels: {
                useHTML: true
            }
        },

        series: [{
            data: [29.9, 71.5, 106.4]
        }]
    });

    var labelLength = chart.xAxis[0].ticks[0].label.element.offsetWidth;
    assert.ok(
        labelLength > 20,
        'Label has length'
    );

    chart.setSize(300, 400, false);

    assert.ok(
        chart.plotHeight > 100,
        'Plot height is ok'
    );

});

QUnit.test('Bounding box for rotated label', function (assert) {
    var chart = Highcharts.chart('container', {
        chart: {
            height: 400
        },
        title: {
            text: 'with useHTML enabled on Axis labels'
        },
        xAxis: {
            categories: ['This really looooong title name will be cut off', 'Feb'],
            labels: {
                useHTML: true,
                rotation: 45,
                style: {
                    textOverflow: 'none',
                    whiteSpace: "nowrap"
                }
            }
        },
        series: [{
            data: [29.9, 71.5]
        }]
    });

    var label = chart.xAxis[0].ticks[0].label.element;
    assert.strictEqual(
        label.style.whiteSpace,
        'nowrap',
        'The white-space is set'
    );
    assert.strictEqual(
        label.style.width,
        '',
        'The width should not be set when white-space is nowrap (#8467)'
    );
});

QUnit.test('Resizing chart with HTML labels (#8789)', function (assert) {
    var chart = Highcharts.chart('container', {
        chart: {
            animation: false,
            type: 'column',
            width: 1000,
            height: 400
        },
        credits: {
            enabled: false
        },
        legend: {
            enabled: false
        },
        title: {
            text: null
        },
        xAxis: {
            labels: {
                useHTML: true
            },
            type: 'category'
        },
        series: [{
            name: 'Average Sale Price',
            data: [{
                name: 'T00 (00.0,00.0)',
                y: 44.46
            },
            {
                name: 'T01 [00.0,10.0)',
                y: 81.33
            },
            {
                name: 'T02 [10.0,20.0)',
                y: 77.09
            },
            {
                name: 'T03 [20.0,30.0)',
                y: 68.43
            },
            {
                name: 'T04 [30.0,40.0)',
                y: 49.29
            },
            {
                name: 'T05 [40.0,50.0)',
                y: 53.11
            },
            {
                name: 'T06 [50.0,60.0)',
                y: 70.07
            },
            {
                name: 'T07 [60.0,70.0)',
                y: 75.05
            },
            {
                name: 'T08 [70.0,80.0)',
                y: 110.64
            },
            {
                name: 'T09 [80.0,90.0)',
                y: 87.78
            },
            {
                name: 'T10 [90.0,00.9)',
                y: 109.00
            }]
        }]
    });

    assert.ok(
        chart.plotHeight > 200,
        'Plot height should be more than 200'
    );

    chart.setSize(950);
    assert.ok(
        chart.plotHeight > 200,
        'Plot height should still be more than 200 after resize'
    );
});

QUnit.test('Varying label width with HTML labels (#8809)', function (assert) {
    var chart = Highcharts.chart('container', {
        chart: {
            type: 'column',
            animation: false,
            width: 800,
            style: {
                fontFamily: '"Open Sans", sans-serif'
            },
            events: {
                drilldown: function (e) {
                    if (!e.seriesOptions) {

                        var chart = this,
                            drilldowns = {
                                'All patches maximum dE': {
                                    name: 'Animals',
                                    data: [
                                        ['Cows', 2],
                                        ['Sheep', 3]
                                    ]
                                },
                                'Primaries maximum dE': {
                                    name: 'Fruits',
                                    data: [
                                        ['Apples', 5],
                                        ['Oranges', 7],
                                        ['Bananas', 2]
                                    ]
                                },
                                'All patches average dE': {
                                    name: 'Cars',
                                    data: [
                                        ["value 0", 99],
                                        ["value 1", 56],
                                        ["value 2", 86],
                                        ["value 3", 75],
                                        ["value 4", 0],
                                        ["value 5", 74],
                                        ["value 6", 82],
                                        ["value 7", 40],
                                        ["value 8", 27],
                                        ["value 9", 18],
                                        ["value 10", 30],
                                        ["value 11", 92],
                                        ["value 12", 33],
                                        ["value 13", 69],
                                        ["value 14", 13],
                                        ["value 15", 4],
                                        ["value 16", 13],
                                        ["value 17", 84],
                                        ["value 18", 95],
                                        ["value 19", 52],
                                        ["value 20", 95],
                                        ["value 21", 40],
                                        ["value 22", 77],
                                        ["value 23", 13],
                                        ["value 24", 29],
                                        ["value 25", 52],
                                        ["value 26", 92],
                                        ["value 27", 57],
                                        ["value 28", 73],
                                        ["value 29", 25],
                                        ["value 30", 33],
                                        ["value 31", 72],
                                        ["value 32", 47],
                                        ["value 33", 59],
                                        ["value 34", 27],
                                        ["value 35", 97],
                                        ["value 36", 24],
                                        ["value 37", 41],
                                        ["value 38", 9],
                                        ["value 39", 40],
                                        ["value 40", 90],
                                        ["value 41", 98],
                                        ["value 42", 81],
                                        ["value 43", 19],
                                        ["value 44", 90],
                                        ["value 45", 2],
                                        ["value 46", 58],
                                        ["value 47", 99],
                                        ["value 48", 49],
                                        ["value 49", 93],
                                        ["value 50", 69],
                                        ["value 51", 16],
                                        ["value 52", 65],
                                        ["value 53", 61],
                                        ["value 54", 52],
                                        ["value 55", 74],
                                        ["value 56", 56],
                                        ["value 57", 54],
                                        ["value 58", 89],
                                        ["value 59", 34],
                                        ["value 60", 94],
                                        ["value 61", 69],
                                        ["value 62", 41],
                                        ["value 63", 53],
                                        ["value 64", 24],
                                        ["value 65", 55],
                                        ["value 66", 80],
                                        ["value 67", 22],
                                        ["value 68", 28],
                                        ["value 69", 1],
                                        ["value 70", 6],
                                        ["value 71", 88]
                                    ]
                                }
                            },
                            series = drilldowns[e.point.name];
                        chart.addSeriesAsDrilldown(e.point, series);

                    }

                }
            }
        },
        title: {
            text: 'Async drilldown'
        },
        xAxis: {
            type: 'category',
            labels: {
                style: {
                    fontSize: '14px'
                },
                useHTML: true,
                autoRotationLimit: 10,
                formatter: function () {
                    var value = this.value;
                    if (this.chart.series[0].name === 'Cars') {
                        return '<div style="background: #f86b57;' +
                            'border: 1px solid #f86b57;' +
                            'border-radius: 2px;' +
                            'width: 6px; height: 6px"></div>';
                    }
                    return '<div>' + value + '</div>';

                }
            }
        },

        legend: {
            enabled: false
        },

        plotOptions: {
            series: {
                connectNulls: true,
                borderWidth: 0,
                cropThreshold: 200,
                maxPointWidth: 120,
                marker: {
                    symbol: "circle"
                }
            }
        },

        series: [{
            name: 'Things',
            colorByPoint: true,
            data: [{
                name: 'All patches maximum dE',
                y: 50,
                drilldown: true
            }, {
                name: 'Primaries maximum dE',
                y: 72,
                drilldown: true
            }, {
                name: 'All patches average dE',
                y: 44,
                drilldown: true
            }]
        }],
        yAxis: {

        },


        drilldown: {

            series: []
        }
    });

    assert.strictEqual(
        chart.xAxis[0].ticks[0].label.element.style.width,
        '',
        'Initially there should not be a label width'
    );

    chart.series[0].points[2].doDrilldown();


    chart.drillUp();

    assert.strictEqual(
        chart.xAxis[0].ticks[0].label.element.style.width,
        '',
        'After resetting, the label width should be released'
    );

});

QUnit.test('Ellipsis on single-word labels (#9537)', function (assert) {
    var chart = Highcharts.chart('container', {

        chart: {
            width: 400
        },

        xAxis: {
            categories: ['JanuaryJanuary', 'February', 'March', 'April', 'May', 'June', 'July', 'August', 'September', 'October', 'November', 'December'],
            labels: {
                rotation: 0,
                useHTML: true
            }
        },

        series: [{
            data: [29.9, 71.5, 106.4, 129.2, 144.0, 176.0, 135.6, 148.5, 216.4, 194.1, 95.6, 54.4]
        }]
    });

    assert.notEqual(
        chart.xAxis[0].ticks[0].label.element.style.width,
        '',
        'The element should have a width'
    );

    assert.ok(
        parseFloat(chart.xAxis[0].ticks[0].label.element.style.left) >= chart.plotLeft,
        'The label should be within the tick bounds'
    );
});<|MERGE_RESOLUTION|>--- conflicted
+++ resolved
@@ -1,5 +1,4 @@
-<<<<<<< HEAD
-QUnit.test('Auto rotation and useHTML(#4443)', function (assert) {
+QUnit.test('Auto rotation and useHTML (#4443)', function (assert) {
 
     $('#container').highcharts({
 
@@ -48,47 +47,6 @@
         'Not rotated in the end'
     );
 
-=======
-QUnit.test("Use HTML in color axis data labels caused misposition.(#4615)", function (assert) {
-    var chart = $('#container').highcharts({
-
-        chart: {
-            type: 'heatmap'
-        },
-
-        colorAxis: {
-            min: 0,
-            minColor: '#FFFFFF',
-            maxColor: '#663366',
-            labels: {
-                useHTML: true
-            }
-        },
-        series: [{
-            name: 'Sales per employee',
-            borderWidth: 1,
-            data: [
-                [0, 0, 10],
-                [0, 1, 19],
-                [1, 0, 8],
-                [1, 1, 24]
-            ]
-        }]
-
-    }).highcharts();
-
-    var top = $(chart.colorAxis[0].ticks[0].label.element).offset().top;
-    assert.strictEqual(
-        typeof top,
-        'number',
-        "Test is working."
-    );
-    assert.strictEqual(
-        top > 200,
-        true,
-        "Label is below 200 px."
-    );
->>>>>>> 93a7b184
 });
 
 QUnit.test('Reset text with with useHTML (#4928)', function (assert) {
