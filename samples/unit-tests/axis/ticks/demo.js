<<<<<<< HEAD
QUnit.test("tickInterval option should take precedence over data range(#4184)", function (assert) {
    var chart = $("#container").highcharts({
        xAxis: {
            min: 0,
            max: 12,
            tickInterval: 1
        },
        series: [{
            type: 'column',
            //pointRange: 1,
            data: [
                [7, 7],
                [10, 8]
            ]
        }]
    }).highcharts();

    assert.strictEqual(
        chart.xAxis[0].tickInterval,
        1,
        'Actual tick interval is as option'
    );
=======
QUnit.test('Clip tickPositions when axis extremes are set(#4086)', function (assert) {
    var chart = Highcharts.chart('container', {
        xAxis: {
            minRange: 8,
            tickPositions: [1, 2, 3, 4, 5, 6, 7, 8, 9, 10, 11, 12, 13, 14, 15, 16, 17, 18, 19, 20, 21, 22, 23, 24, 25],
            min: 5,
            max: 15
        },

        series: [{
            data: [29.9, 71.5, 106.4, 129.2, 144.0, 176.0, 135.6, 148.5, 216.4, 194.1, 95.6, 54.4,
                29.9, 71.5, 106.4, 129.2, 144.0, 176.0, 135.6, 148.5, 216.4, 194.1, 95.6, 54.4]
        }]
    });

    assert.strictEqual(
        chart.xAxis[0].tickPositions.join(','),
        '5,6,7,8,9,10,11,12,13,14,15',
        'Tick positions are trimmed'
    );
});
QUnit.test('Step=1 should preserve ticks(#4411)', function (assert) {
    var data = [107, 31, 635, 203, 2, 107, 31, 635, 203, 2, 107, 31, 635, 203, 2, 107, 31, 635, 203, 2, 107, 31, 635, 203, 2, 107, 31, 635, 203, 2];
    var chart = $('#container').highcharts({
        chart: {
            type: 'bar'
        },
        xAxis: {
            labels: {
                step: 1
            },
            categories: ['Africa', 'America', 'Asia', 'Europe', 'Oceania', 'Africa', 'America', 'Asia', 'Europe', 'Oceania', 'Africa', 'America', 'Asia', 'Europe', 'Oceania', 'Africa', 'America', 'Asia', 'Europe', 'Oceania', 'Africa', 'America', 'Asia', 'Europe', 'Oceania', 'Africa', 'America', 'Asia', 'Europe', 'Oceania']
        },
        series: [{
            name: 'Year 1800',
            data: data
        }]
    }).highcharts();


    assert.strictEqual(
        chart.xAxis[0].tickPositions.length,
        data.length,
        'Tick amount'
    );

>>>>>>> 71ab0b9e
});

QUnit.test('Ticks for a single point.', function (assert) {
    var chart = Highcharts.chart('container', {
        yAxis: {
            tickPositioner: function () {
                return [0, 0.2, 0.4, 0.6, 0.8];
            }
        },
        series: [{
            data: [0.2]
        }]
    });

    assert.strictEqual(
        chart.yAxis[0].min,
        0,
        'multiple ticks from tickPositioner for a single point (#6897)'
    );

    chart.yAxis[0].update({
        tickPositioner: function () {}
    });

    assert.strictEqual(
        chart.yAxis[0].min,
        -0.3,
        'single tick and increased extremes for a single point'
    );

    chart.yAxis[0].update({
        tickAmount: 10
    });
    assert.strictEqual(
        chart.yAxis[0].min,
        0,
        'When softThreshold is true (by default), tick amount should not ' +
        'extend the ticks below 0'
    );


    chart.series[0].points[0].update(10);
    assert.strictEqual(
        chart.yAxis[0].min < 7 && chart.yAxis[0].max > 14,
        true,
        'ticks added via tickAmount increase both min and max (#3965)'
    );

    // Must be on init - redraw was fixing the issue
    chart = Highcharts.chart('container', {
        series: [{
            type: 'bar',
            data: [10]
        }],
        chart: {
            height: 30,
            inverted: true,
            spacing: [6, 10, 6, 10]
        },
        legend: {
            enabled: false
        },
        title: {
            text: ''
        },
        yAxis: [{
            visible: false
        }],
        xAxis: [{
            visible: false
        }]
    });

    assert.strictEqual(
        chart.xAxis[0].tickPositions.length,
        1,
        'no doulbed tick for a small plot height (#7339)'
    );
});

QUnit.test('The tickAmount option', assert => {
    const chart = Highcharts.chart('container', {
        series: [{
            data: [1, 2]
        }],
        xAxis: {
            tickAmount: 5
        }
    });

    assert.ok(
        chart.xAxis[0].max > 1,
        'The axis extreme should be greater than the max value (#9841)'
    );
});

QUnit.test('The tickPositions option', function (assert) {
    var chart = Highcharts.chart('container', {
        chart: {
            zoomType: 'x'
        },

        xAxis: [{
            tickmarkPlacement: 'on',
            startOnTick: false,
            categories: ['Jan 2011', 'Feb 2011', 'Mar 2011', 'Apr 2011',
                'May 2011', 'Jun 2011', 'Jul 2011', 'Aug 2011', 'Sep 2011',
                'Oct 2011', 'Nov 2011', 'Dec 2011', 'Jan 2012', 'Feb 2012',
                'Mar 2012', 'Apr 2012', 'May 2012', 'Jun 2012', 'Jul 2012',
                'Aug 2012', 'Sep 2012', 'Oct 2012', 'Nov 2012', 'Dec 2012',
                'Jan 2013'],
            tickPositions: [0, 7, 15, 24]

        }],

        series: [{
            data: [134002, 135188, 135647, 136552, 166109, 166769, 141139,
                141879, 140443, 141188, 178745, 179790, 141385, 142161, 143365,
                144679, 175150, 141385, 142161, 143365, 144679, 175150, 144679,
                175150, 175150]
        }]
    });

    assert.strictEqual(
        chart.xAxis[0].tickPositions.toString(),
        '0,7,15,24',
        'Rendered positions should respect the given option'
    );

    // Zoom between two ticks
    chart.xAxis[0].setExtremes(8, 14);

    assert.strictEqual(
        chart.xAxis[0].tickPositions.length,
        0,
        'No extra ticks should be inserted when zooming between explicit ' +
        'ticks (#7463)'
    );

});

QUnit.test(
    'Tick positions with small magnitude intervals (#6183)',
    function (assert) {
        var chart = Highcharts.chart('container', {
            chart: {
                width: 500,
                height: 400
            },
            xAxis: {
                type: 'datetime'
            },
            yAxis: {
                endOnTick: false,
                startOnTick: false
            },
            series: [{
                data: [700540999999.9757, 700541000000]
            }]

        });

        assert.ok(
            chart.yAxis[0].tickPositions.length >= 3,
            'Multiple ticks'
        );
    }
);

QUnit.test(
    'Ticks should be visible, when xAxis is reversed (#4175)',
    function (assert) {
        var chart = Highcharts.stockChart('container', {
            xAxis: {
                reversed: true
            },
            rangeSelector: {
                selected: 1
            },
            navigator: {
                enabled: false
            },
            series: [{
                data: [
                    [Date.UTC(2007, 7, 29), 0.7311],
                    [Date.UTC(2007, 7, 30), 0.7331],
                    [Date.UTC(2007, 7, 31), 0.7337],
                    [Date.UTC(2007, 8, 3), 0.7342],
                    [Date.UTC(2007, 8, 4), 0.7349],
                    [Date.UTC(2007, 8, 5), 0.7326],
                    [Date.UTC(2007, 8, 6), 0.7306],
                    [Date.UTC(2007, 8, 7), 0.7263],
                    [Date.UTC(2007, 8, 10), 0.7247],
                    [Date.UTC(2007, 8, 11), 0.7227],
                    [Date.UTC(2007, 8, 12), 0.7191],
                    [Date.UTC(2007, 8, 13), 0.7209],
                    [Date.UTC(2007, 8, 14), 0.7207],
                    [Date.UTC(2007, 8, 17), 0.7211],
                    [Date.UTC(2007, 8, 18), 0.7153],
                    [Date.UTC(2007, 8, 19), 0.7165],
                    [Date.UTC(2007, 8, 20), 0.7107],
                    [Date.UTC(2007, 8, 21), 0.7097],
                    [Date.UTC(2007, 8, 24), 0.7098],
                    [Date.UTC(2007, 8, 25), 0.7069],
                    [Date.UTC(2007, 8, 26), 0.7078],
                    [Date.UTC(2007, 8, 27), 0.7066],
                    [Date.UTC(2007, 8, 28), 0.7006],
                    [Date.UTC(2007, 9, 1), 0.7027],
                    [Date.UTC(2007, 9, 2), 0.7067],
                    [Date.UTC(2007, 9, 3), 0.7097],
                    [Date.UTC(2007, 9, 4), 0.7074],
                    [Date.UTC(2007, 9, 5), 0.7075],
                    [Date.UTC(2007, 9, 8), 0.7114]
                ]
            }]
        });

        assert.strictEqual(
            chart.xAxis[0].tickPositions.length > 2,
            true,
            'Ticks exist'
        );

    }
);

QUnit.test(
    'tickPixelInterval option',
    function (assert) {
        var chart = Highcharts.chart('container', {
            chart: {
                height: 300
            },
            subtitle: {
                text: 'test'
            },
            yAxis: {
                tickPixelInterval: 1
            },
            series: [{
                data: [6, -8.4, 6.5, 4]
            }]
        });

        assert.ok(
            chart.yAxis[0].tickPositions.indexOf(0) !== -1,
            '0-tick on yAxis exists (#8129)'
        );
    }
);

// Highcharts 4.0.4, Issue #3500
// Monthly X axis ticks are wrong with timezoneOffset
QUnit.test('Monthly ticks (#3500)', function (assert) {

    var resetTo = {
        global: {
            timezoneOffset: Highcharts.defaultOptions.timezoneOffset
        }
    };

    Highcharts.setOptions({
        global: {
            timezoneOffset: 240
        }
    });
    var chart = Highcharts.chart('container', {
        chart: {
            width: 600,
            marginRight: 100
        },

        title: {
            text: 'Monthly ticks'
        },

        xAxis: {
            type: 'datetime',
            labels: {
                format: '{value:%Y-%m-%d<br>%H:%M}'
            },
            startOnTick: true,
            endOnTick: true,
            tickPixelInterval: 180
        },

        series: [{
            data: [{
                x: Date.UTC(2014, 0, 1),
                y: 3
            }, {
                x: Date.UTC(2014, 1, 1),
                y: 5
            }, {
                x: Date.UTC(2014, 2, 1),
                y: 7
            }, {
                x: Date.UTC(2014, 3, 1),
                y: 2
            }, {
                x: Date.UTC(2014, 4, 1),
                y: 5
            }],
            pointStart: Date.UTC(2014, 0, 1),
            pointInterval: 24 * 36e5
        }]
    });

    var expectedTicksText = [
            '2013-11-01',
            '2014-01-01',
            '2014-03-01',
            '2014-05-01',
            '2014-07-01'],
        ticksText = [],
        tickPositions = chart.xAxis[0].tickPositions;

    for (var i = 0; i < tickPositions.length; i++) {
        ticksText.push(chart.xAxis[0].ticks[tickPositions[i]].label.element.childNodes[0].textContent);
    }

    assert.deepEqual(
        expectedTicksText,
        ticksText,
        "Monthly X axis ticks is not correct"
    );
    // Reset
    Highcharts.setOptions(resetTo);
});
// Highcharts v4.0.3, Issue #3202
// tickInterval for categorized axis
QUnit.test('Tickinterval categories (#3202)', function (assert) {

    TestTemplate.test('highcharts/line', {
        xAxis: {
            categories: Highcharts.getOptions().lang.months,
            tickInterval: 2,
            tickWidth: 1
        }
    }, function (template) {

        var chart = template.chart,
            series = chart.series[0],
            xAxis = chart.xAxis[0],
            points = series.points,
            point1 = Highcharts.offset(points[0].graphic.element),
            point1Box = points[0].graphic.getBBox(),
            point2 = Highcharts.offset(points[2].graphic.element),
            point2Box = points[0].graphic.getBBox(),
            ticks = xAxis.ticks,
            tick1 = Highcharts.offset(ticks[0].mark.element),
            tick1Box = ticks[0].mark.getBBox(),
            tick2 = Highcharts.offset(ticks[2].mark.element),
            tick2Box = ticks[2].mark.getBBox();

        assert.close(
            (tick1.left + (tick1Box.width / 2)),
            (point1.left + (point1Box.width / 2)),
            {
                Chrome: 0.51,
                Edge: 0.01,
                Firefox: 3,
                MSIE: 0.01,
                Safari: 1.51
            }[TestUtilities.browser],
            'Tick marks should be on tick when tickInterval != 1'
        );

        assert.close(
            (tick2.left + (tick2Box.width / 2)),
            (point2.left + (point2Box.width / 2)),
            {
                Chrome: 0.51,
                Edge: 0.01,
                Firefox: 3,
                MSIE: 0.01,
                Safari: 0.51
            }[TestUtilities.browser],
            'Tick marks should be on tick when tickInterval != 1'
        );
    });
});

// Highcharts v4.0.3, Issue #3363
// Don't show decimals on yearly X axis
QUnit.test('Yearly values (#3363)', function (assert) {
    var chart = Highcharts.chart('container', {
        series: [{
            data: [
                [1998, 1],
                [1999, 2],
                [2000, 3],
                [2001, 4],
                [2002, 5],
                [2003, 6],
                [2004, 7],
                [2005, 8],
                [2006, 9],
                [2007, 10],
                [2008, 11],
                [2009, 12],
                [2010, 13]
            ]
        }]
    });

    function checkIfArrayContainDecimalNumbers(tickLabels) {
        for (var i = 0; i < tickLabels.length; i++) {
            if (tickLabels[i] % 1 !== 0) {
                return false;
            }
        }
        return true;
    }

    var xAxesTickLabels = chart.xAxis[0].tickPositions;
    assert.ok(
        checkIfArrayContainDecimalNumbers(xAxesTickLabels),
        "The yearly X axis should contain a number with a decimal"
    );
    xAxesTickLabels.push(2011.5);
    assert.notOk(
        checkIfArrayContainDecimalNumbers(xAxesTickLabels),
        "The yearly X axis should contain a number with a decimal"
    );
});

// Highcharts v4.0.1, Issue #3195
// No ticks on a short axis with startOnTick and endOnTick = false
QUnit.test('No ticks on short axis (#3195)', function (assert) {
    var chart = Highcharts.chart('container', {
        chart: {
            height: 180
        },
        yAxis: {
            minorTickInterval: 'auto',
            endOnTick: false,
            startOnTick: false,
            title: {
                text: ''
            }
        },
        series: [{
            data: [380884, 380894, 380894.19, 381027.93, 386350.57, 381027.93, 343328.53, 343560.03, 343364.04, 343364.04, 343364.04, 343364.04]
        }, {
            data: [370207, 367742, 367309, 370140, 374598, 369605, 332312, 330942.6462461687, 331200, 333260, 332632, 329863]
        }, {
            data: [217020, 217020, 217020, 217020, 217020, 217020, 217020, 217020.83795782478, 217020, 217020, 217020, 217020]
        }]
    });

    var yAxis = chart.yAxis[0],
        yAxisTick = yAxis.ticks,
        tickText = yAxis.labelGroup.element.childNodes[0].textContent,
        listOfGridNodes = yAxis.gridGroup.element.childNodes;

    assert.notStrictEqual(
        yAxisTick,
        undefined,
        "No tick is showing"
    );
    assert.strictEqual(
        tickText,
        "300k",
        "The content of the tick should be 300k"
    );
    assert.ok(
        listOfGridNodes.length > 0,
        "Grid lines is not visible"
    );
});<|MERGE_RESOLUTION|>--- conflicted
+++ resolved
@@ -1,4 +1,3 @@
-<<<<<<< HEAD
 QUnit.test("tickInterval option should take precedence over data range(#4184)", function (assert) {
     var chart = $("#container").highcharts({
         xAxis: {
@@ -21,7 +20,7 @@
         1,
         'Actual tick interval is as option'
     );
-=======
+});
 QUnit.test('Clip tickPositions when axis extremes are set(#4086)', function (assert) {
     var chart = Highcharts.chart('container', {
         xAxis: {
@@ -68,7 +67,6 @@
         'Tick amount'
     );
 
->>>>>>> 71ab0b9e
 });
 
 QUnit.test('Ticks for a single point.', function (assert) {
