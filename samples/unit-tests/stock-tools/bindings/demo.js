--- conflicted
+++ resolved
@@ -399,75 +399,16 @@
     }
 });
 
-<<<<<<< HEAD
-QUnit.test('Stock Tools annotations\' positions with yAxis.top (#15075)', assert => {
-    const chart = Highcharts.stockChart('container', {
-            chart: {
-                width: 800
-            },
-            yAxis: {
-                top: '40%',
-                height: '60%'
-=======
 QUnit.test('Stock Tools: drawing line annotations (#15155)', assert => {
     const chart = Highcharts.stockChart('container', {
             chart: {
                 width: 800,
                 plotBorderWidth: 1
->>>>>>> 64cabc9d
             },
             series: [{
                 data: [4, 2, 5, 6, 4]
             }]
         }),
-<<<<<<< HEAD
-        series = chart.series[0],
-        yAxis = series.yAxis;
-
-    let point = series.points[1];
-
-    // Add vertical counter annotation near to the second point
-    chart.navigationBindings.options.bindings.verticalLabel.start.call(
-        chart.navigationBindings,
-        {
-            chartX: point.plotX,
-            chartY: point.plotY + yAxis.top
-        }
-    );
-
-    let annotationBBox = chart.annotations[0].graphic.getBBox();
-
-    assert.strictEqual(
-        annotationBBox.y + annotationBBox.height + 10,
-        point.plotY + yAxis.top,
-        'Annotation\'s element should be placed 10px from the second point.'
-    );
-
-    chart.update({
-        chart: {
-            inverted: true
-        }
-    });
-
-    point = series.points[2];
-
-    // Add vertical arrow annotation near to the third point on inverted chart
-    chart.navigationBindings.options.bindings.verticalArrow.start.call(
-        chart.navigationBindings,
-        {
-            chartX: chart.plotLeft + yAxis.len - point.plotY,
-            chartY: chart.plotTop + series.xAxis.len - point.plotX
-        }
-    );
-
-    annotationBBox = chart.annotations[1].graphic.getBBox();
-
-    assert.close(
-        (annotationBBox.x + (annotationBBox.width) + 10),
-        chart.plotLeft + yAxis.len - point.plotY,
-        1,
-        'Annotation\'s element should be placed 10px from the third point.'
-=======
         plotLeft = chart.plotLeft,
         plotTop = chart.plotTop,
         xAxisLength = chart.xAxis[0].len,
@@ -508,6 +449,68 @@
         yAxisLength,
         infinityLine.graphic.element.getBBox().height,
         'The height of the infinityLine\'s graphic box should be the same as the yAxis\' height.'
->>>>>>> 64cabc9d
+    );
+});
+
+QUnit.test('Stock Tools annotations\' positions with yAxis.top (#15075)', assert => {
+    const chart = Highcharts.stockChart('container', {
+            chart: {
+                width: 800
+            },
+            yAxis: {
+                top: '40%',
+                height: '60%'
+            },
+            series: [{
+                data: [4, 2, 5, 6, 4]
+            }]
+        }),
+        series = chart.series[0],
+        yAxis = series.yAxis;
+
+    let point = series.points[1];
+
+    // Add vertical counter annotation near to the second point
+    chart.navigationBindings.options.bindings.verticalLabel.start.call(
+        chart.navigationBindings,
+        {
+            chartX: point.plotX,
+            chartY: point.plotY + yAxis.top
+        }
+    );
+
+    const yOffset = chart.annotations[0].options.typeOptions.yOffset;
+    let annotationBBox = chart.annotations[0].graphic.getBBox();
+
+    assert.strictEqual(
+        annotationBBox.y + annotationBBox.height + yOffset,
+        point.plotY + yAxis.top,
+        'Annotation\'s element should be placed ' + yOffset + 'px from the second point.'
+    );
+
+    chart.update({
+        chart: {
+            inverted: true
+        }
+    });
+
+    point = series.points[2];
+
+    // Add vertical arrow annotation near to the third point on inverted chart
+    chart.navigationBindings.options.bindings.verticalArrow.start.call(
+        chart.navigationBindings,
+        {
+            chartX: chart.plotLeft + yAxis.len - point.plotY,
+            chartY: chart.plotTop + series.xAxis.len - point.plotX
+        }
+    );
+
+    annotationBBox = chart.annotations[1].graphic.getBBox();
+
+    assert.close(
+        (annotationBBox.x + (annotationBBox.width) + yOffset),
+        chart.plotLeft + yAxis.len - point.plotY,
+        1,
+        'Annotation\'s element should be placed ' + yOffset + 'px from the third point.'
     );
 });