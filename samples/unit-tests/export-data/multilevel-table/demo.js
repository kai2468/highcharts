QUnit.test('Bullet chart', function (assert) {
    var chart = Highcharts.chart('container', {
        chart: {
            type: 'bullet'
        },
        yAxis: {
            title: {
                text: 'Parts per billion'
            }
        },
        xAxis: {
            categories: [
                2005,
                2006,
                2007,
                2008,
                2009,
                2010,
                2011,
                2012,
                2013,
                2014,
                2015,
                2016
            ],
            title: {
                text: 'Year'
            }
        },
        series: [
            {
                name: 'Bullet Series 1',
                data: [
                    {
                        x: 7,
                        y: 28,
                        target: 33.6
                    },
                    {
                        x: 8,
                        y: 27,
                        target: 32.8
                    }
                ]
            },
            {
                name: 'Bullet Series 2',
                data: [
                    {
                        x: 7,
                        y: 50.9,
                        target: 60.5
                    },
                    {
                        x: 8,
                        y: 49.3,
                        target: 56.3
                    }
                ]
            },
            {
                name: 'Line series',
                data: [
                    [6, 62],
                    [7, 62],
                    [8, 62]
                ],
                type: 'line'
            },
            {
                name: 'Bullet Series 3',
                data: [
                    {
                        x: 8,
                        y: 6.5,
                        target: 8
                    }
                ]
            },
            {
                name: 'Bullet Series 4',
                data: [
                    {
                        x: 7,
                        y: 2.4,
                        target: 1.4
                    },
                    {
                        x: 8,
                        y: 3.7,
                        target: 1.3
                    },
                    {
                        x: 9,
                        y: 1.9,
                        target: 1.3
                    }
                ]
            }
        ]
    });
    chart.viewData();

    assert.equal(
        chart
            .getTable()
            // Remove the extra attributes from accessibility module, needed if
            // running as "gulp test".
<<<<<<< HEAD
            .replace(/<table[^>]+>/g, '<table>')
            .replace(/>/g, '>\n'),
        `<table>
<caption class=\"highcharts-table-caption\">
Chart title</caption>
<thead>
<tr>
<th class=\"text highcharts-table-topheading\" scope=\"col\" valign=\"top\" rowspan=\"2\">
Year</th>
<th class=\"text highcharts-table-topheading\" scope=\"col\" colspan=\"2\">
Bullet Series 1</th>
<th class=\"text highcharts-table-topheading\" scope=\"col\" colspan=\"2\">
Bullet Series 2</th>
<th class=\"text highcharts-table-topheading\" scope=\"col\" valign=\"top\" rowspan=\"2\">
Line series</th>
<th class=\"text highcharts-table-topheading\" scope=\"col\" colspan=\"2\">
Bullet Series 3</th>
<th class=\"text highcharts-table-topheading\" scope=\"col\" colspan=\"2\">
Bullet Series 4</th>
</tr>
<tr>
<th class=\"text\" scope=\"col\">
y</th>
<th class=\"text\" scope=\"col\">
target</th>
<th class=\"text\" scope=\"col\">
y</th>
<th class=\"text\" scope=\"col\">
target</th>
<th class=\"text\" scope=\"col\">
y</th>
<th class=\"text\" scope=\"col\">
target</th>
<th class=\"text\" scope=\"col\">
y</th>
<th class=\"text\" scope=\"col\">
target</th>
</tr>
</thead>
<tbody>
<tr>
<th class=\"number\" scope=\"row\">
2011</th>
<td class=\"empty\">
</td>
<td class=\"empty\">
</td>
<td class=\"empty\">
</td>
<td class=\"empty\">
</td>
<td class=\"number\">
62</td>
<td class=\"empty\">
</td>
<td class=\"empty\">
</td>
<td class=\"empty\">
</td>
<td class=\"empty\">
</td>
</tr>
<tr>
<th class=\"number\" scope=\"row\">
2012</th>
<td class=\"number\">
28</td>
<td class=\"number\">
33.6</td>
<td class=\"number\">
50.9</td>
<td class=\"number\">
60.5</td>
<td class=\"number\">
62</td>
<td class=\"empty\">
</td>
<td class=\"empty\">
</td>
<td class=\"number\">
2.4</td>
<td class=\"number\">
1.4</td>
</tr>
<tr>
<th class=\"number\" scope=\"row\">
2013</th>
<td class=\"number\">
27</td>
<td class=\"number\">
32.8</td>
<td class=\"number\">
49.3</td>
<td class=\"number\">
56.3</td>
<td class=\"number\">
62</td>
<td class=\"number\">
6.5</td>
<td class=\"number\">
8</td>
<td class=\"number\">
3.7</td>
<td class=\"number\">
1.3</td>
</tr>
<tr>
<th class=\"number\" scope=\"row\">
2014</th>
<td class=\"empty\">
</td>
<td class=\"empty\">
</td>
<td class=\"empty\">
</td>
<td class=\"empty\">
</td>
<td class=\"empty\">
</td>
<td class=\"empty\">
</td>
<td class=\"empty\">
</td>
<td class=\"number\">
1.9</td>
<td class=\"number\">
1.3</td>
</tr>
</tbody>
</table>
`
=======
            .replace(/<table[^>]+>/g, '<table>'),
        '<table><caption class="highcharts-table-caption">Chart title</caption><thead><tr><th scope="col" valign="top" rowspan="2" class="text highcharts-table-topheading">Year</th><th scope="col" colspan="2" class="text highcharts-table-topheading">Bullet Series 1</th><th scope="col" colspan="2" class="text highcharts-table-topheading">Bullet Series 2</th><th scope="col" valign="top" rowspan="2" class="text highcharts-table-topheading">Line series</th>' +
            '<th scope="col" colspan="2" class="text highcharts-table-topheading">Bullet Series 3</th><th scope="col" colspan="2" class="text highcharts-table-topheading">Bullet Series 4</th></tr><tr><th scope="col" class="text">y</th><th scope="col" class="text">target</th><th scope="col" class="text">y</th><th scope="col" class="text">target</th><th scope="col" class="text">y</th><th scope="col" class="text">target</th><th scope="col" class="text">y</th>' +
            '<th scope="col" class="text">target</th></tr></thead><tbody><tr><th scope="row" class="number">2011</th><td class="empty"></td><td class="empty"></td><td class="empty"></td><td class="empty"></td><td class="number">62</td><td class="empty"></td><td class="empty"></td><td class="empty"></td><td class="empty"></td></tr><tr><th scope="row" class="number">2012</th><td class="number">28</td><td class="number">33.6</td><td class="number">50.9</td>' +
            '<td class="number">60.5</td><td class="number">62</td><td class="empty"></td><td class="empty"></td><td class="number">2.4</td><td class="number">1.4</td></tr><tr><th scope="row" class="number">2013</th><td class="number">27</td><td class="number">32.8</td><td class="number">49.3</td><td class="number">56.3</td><td class="number">62</td><td class="number">6.5</td><td class="number">8</td><td class="number">3.7</td><td class="number">1.3</td></tr>' +
            '<tr><th scope="row" class="number">2014</th><td class="empty"></td><td class="empty"></td><td class="empty"></td><td class="empty"></td><td class="empty"></td><td class="empty"></td><td class="empty"></td><td class="number">1.9</td><td class="number">1.3</td></tr></tbody></table>',
        'Table should look like this with multilevel headers'
>>>>>>> dd1e2602
    );

    chart.update({
        exporting: {
            useMultiLevelHeaders: false
        }
    });
    chart.viewData();

    assert.equal(
        chart
            .getTable()
            // Remove the extra attributes from accessibility module, needed if
            // running as "gulp test".
<<<<<<< HEAD
            .replace(/<table[^>]+>/g, '<table>')
            .replace(/>/g, '>\n'),
        `<table>
<caption class=\"highcharts-table-caption\">
Chart title</caption>
<thead>
<tr>
<th class=\"text\" scope=\"col\">
Year</th>
<th class=\"text\" scope=\"col\">
Bullet Series 1 (y)</th>
<th class=\"text\" scope=\"col\">
Bullet Series 1 (target)</th>
<th class=\"text\" scope=\"col\">
Bullet Series 2 (y)</th>
<th class=\"text\" scope=\"col\">
Bullet Series 2 (target)</th>
<th class=\"text\" scope=\"col\">
Line series</th>
<th class=\"text\" scope=\"col\">
Bullet Series 3 (y)</th>
<th class=\"text\" scope=\"col\">
Bullet Series 3 (target)</th>
<th class=\"text\" scope=\"col\">
Bullet Series 4 (y)</th>
<th class=\"text\" scope=\"col\">
Bullet Series 4 (target)</th>
</tr>
</thead>
<tbody>
<tr>
<th class=\"number\" scope=\"row\">
2011</th>
<td class=\"empty\">
</td>
<td class=\"empty\">
</td>
<td class=\"empty\">
</td>
<td class=\"empty\">
</td>
<td class=\"number\">
62</td>
<td class=\"empty\">
</td>
<td class=\"empty\">
</td>
<td class=\"empty\">
</td>
<td class=\"empty\">
</td>
</tr>
<tr>
<th class=\"number\" scope=\"row\">
2012</th>
<td class=\"number\">
28</td>
<td class=\"number\">
33.6</td>
<td class=\"number\">
50.9</td>
<td class=\"number\">
60.5</td>
<td class=\"number\">
62</td>
<td class=\"empty\">
</td>
<td class=\"empty\">
</td>
<td class=\"number\">
2.4</td>
<td class=\"number\">
1.4</td>
</tr>
<tr>
<th class=\"number\" scope=\"row\">
2013</th>
<td class=\"number\">
27</td>
<td class=\"number\">
32.8</td>
<td class=\"number\">
49.3</td>
<td class=\"number\">
56.3</td>
<td class=\"number\">
62</td>
<td class=\"number\">
6.5</td>
<td class=\"number\">
8</td>
<td class=\"number\">
3.7</td>
<td class=\"number\">
1.3</td>
</tr>
<tr>
<th class=\"number\" scope=\"row\">
2014</th>
<td class=\"empty\">
</td>
<td class=\"empty\">
</td>
<td class=\"empty\">
</td>
<td class=\"empty\">
</td>
<td class=\"empty\">
</td>
<td class=\"empty\">
</td>
<td class=\"empty\">
</td>
<td class=\"number\">
1.9</td>
<td class=\"number\">
1.3</td>
</tr>
</tbody>
</table>
`
=======
            .replace(/<table[^>]+>/g, '<table>'),
        '<table><caption class="highcharts-table-caption">Chart title</caption><thead><tr><th scope="col" class="text">Year</th><th scope="col" class="text">Bullet Series 1 (y)</th><th scope="col" class="text">Bullet Series 1 (target)</th><th scope="col" class="text">Bullet Series 2 (y)</th><th scope="col" class="text">Bullet Series 2 (target)</th><th scope="col" class="text">Line series</th><th scope="col" class="text">Bullet Series 3 (y)</th>' +
            '<th scope="col" class="text">Bullet Series 3 (target)</th><th scope="col" class="text">Bullet Series 4 (y)</th><th scope="col" class="text">Bullet Series 4 (target)</th></tr></thead><tbody><tr><th scope="row" class="number">2011</th><td class="empty"></td><td class="empty"></td><td class="empty"></td><td class="empty"></td><td class="number">62</td><td class="empty"></td><td class="empty"></td><td class="empty"></td><td class="empty"></td></tr>' +
            '<tr><th scope="row" class="number">2012</th><td class="number">28</td><td class="number">33.6</td><td class="number">50.9</td><td class="number">60.5</td><td class="number">62</td><td class="empty"></td><td class="empty"></td><td class="number">2.4</td><td class="number">1.4</td></tr><tr><th scope="row" class="number">2013</th><td class="number">27</td><td class="number">32.8</td><td class="number">49.3</td><td class="number">56.3</td>' +
            '<td class="number">62</td><td class="number">6.5</td><td class="number">8</td><td class="number">3.7</td><td class="number">1.3</td></tr><tr><th scope="row" class="number">2014</th><td class="empty"></td><td class="empty"></td><td class="empty"></td><td class="empty"></td><td class="empty"></td><td class="empty"></td><td class="empty"></td><td class="number">1.9</td><td class="number">1.3</td></tr></tbody></table>',
        'Table should look like this without multilevel headers'
>>>>>>> dd1e2602
    );
});

QUnit.test('Pie chart', function (assert) {
    var chart = Highcharts.chart('container', {
        chart: {
            type: 'pie'
        },
        title: {
            text: 'WEBAIM survey'
        },
        series: [
            {
                name: 'Percentage usage',
                data: [
                    {
                        name: 'Full time employment',
                        y: 40.7
                    },
                    {
                        name: 'Part time employment',
                        y: 13.9
                    },
                    {
                        name: 'Unemployed',
                        y: 45.4
                    }
                ]
            }
        ]
    });
    chart.viewData();

    assert.equal(
        chart
            .getTable()
            // Remove the extra attributes from accessibility module, needed if
            // running as "gulp test".
            .replace(/<table[^>]+>/g, '<table>')
            .replace(/>/g, '>\n'),
        `<table>
<caption class=\"highcharts-table-caption\">
WEBAIM survey</caption>
<thead>
<tr>
<th class=\"text\" scope=\"col\">
Category</th>
<th class=\"text\" scope=\"col\">
Percentage usage</th>
</tr>
</thead>
<tbody>
<tr>
<th class=\"text\" scope=\"row\">
Full time employment</th>
<td class=\"number\">
40.7</td>
</tr>
<tr>
<th class=\"text\" scope=\"row\">
Part time employment</th>
<td class=\"number\">
13.9</td>
</tr>
<tr>
<th class=\"text\" scope=\"row\">
Unemployed</th>
<td class=\"number\">
45.4</td>
</tr>
</tbody>
</table>
`
    );
});

QUnit.test('Custom columnHeaderFormatter', function (assert) {
    var ranges = [
            [1246406400000, 14.3, 27.7],
            [1246492800000, 14.5, 27.8],
            [1246579200000, 15.5, 29.6],
            [1246665600000, 16.7, 30.7],
            [1246752000000, 16.5, 25.0],
            [1246838400000, 17.8, 25.7]
        ],
        averages = [
            [1246406400000, 21.5],
            [1246492800000, 22.1],
            [1246579200000, 23],
            [1246665600000, 23.8],
            [1246752000000, 21.4],
            [1246838400000, 21.3]
        ],
        chart = Highcharts.chart('container', {
            exporting: {
                useRowspanHeaders: false,
                csv: {
                    dateFormat: '%Y-%m-%d',
                    columnHeaderFormatter: function (item, key) {
                        if (!item || item instanceof Highcharts.Axis) {
                            return 'Day';
                        }
                        return {
                            topLevelColumnTitle: 'Temperature',
                            columnTitle: key === 'y' ? 'avg' : key
                        };
                    }
                }
            },
            xAxis: {
                type: 'datetime'
            },
            yAxis: {
                title: {
                    text: null
                }
            },
            series: [
                {
                    name: 'Temperature',
                    data: averages
                },
                {
                    name: 'Range',
                    data: ranges,
                    type: 'arearange',
                    linkedTo: ':previous',
                    fillOpacity: 0.3
                }
            ]
        });
    chart.viewData();

    assert.equal(
        chart
            .getTable()
            // Remove the extra attributes from accessibility module, needed if
            // running as "gulp test".
<<<<<<< HEAD
            .replace(/<table[^>]+>/g, '<table>')
            .replace(/>/g, '>\n'),
        `<table>
<caption class=\"highcharts-table-caption\">
Chart title</caption>
<thead>
<tr>
<th class=\"text highcharts-table-topheading\" scope=\"col\">
Day</th>
<th class=\"text highcharts-table-topheading\" scope=\"col\" colspan=\"3\">
Temperature</th>
</tr>
<tr>
<th class=\"empty\" scope=\"col\">
</th>
<th class=\"text\" scope=\"col\">
avg</th>
<th class=\"text\" scope=\"col\">
low</th>
<th class=\"text\" scope=\"col\">
high</th>
</tr>
</thead>
<tbody>
<tr>
<th class=\"text\" scope=\"row\">
2009-07-01</th>
<td class=\"number\">
21.5</td>
<td class=\"number\">
14.3</td>
<td class=\"number\">
27.7</td>
</tr>
<tr>
<th class=\"text\" scope=\"row\">
2009-07-02</th>
<td class=\"number\">
22.1</td>
<td class=\"number\">
14.5</td>
<td class=\"number\">
27.8</td>
</tr>
<tr>
<th class=\"text\" scope=\"row\">
2009-07-03</th>
<td class=\"number\">
23</td>
<td class=\"number\">
15.5</td>
<td class=\"number\">
29.6</td>
</tr>
<tr>
<th class=\"text\" scope=\"row\">
2009-07-04</th>
<td class=\"number\">
23.8</td>
<td class=\"number\">
16.7</td>
<td class=\"number\">
30.7</td>
</tr>
<tr>
<th class=\"text\" scope=\"row\">
2009-07-05</th>
<td class=\"number\">
21.4</td>
<td class=\"number\">
16.5</td>
<td class=\"number\">
25</td>
</tr>
<tr>
<th class=\"text\" scope=\"row\">
2009-07-06</th>
<td class=\"number\">
21.3</td>
<td class=\"number\">
17.8</td>
<td class=\"number\">
25.7</td>
</tr>
</tbody>
</table>
`
=======
            .replace(/<table[^>]+>/g, '<table>'),
        '<table><caption class="highcharts-table-caption">Chart title</caption><thead><tr><th scope="col" class="text highcharts-table-topheading">Day</th><th scope="col" colspan="3" class="text highcharts-table-topheading">Temperature</th></tr><tr><th scope="col" class="empty"></th><th scope="col" class="text">avg</th><th scope="col" class="text">low</th><th scope="col" class="text">high</th></tr></thead><tbody><tr><th scope="row" class="text">2009-07-01</th>' +
            '<td class="number">21.5</td><td class="number">14.3</td><td class="number">27.7</td></tr><tr><th scope="row" class="text">2009-07-02</th><td class="number">22.1</td><td class="number">14.5</td><td class="number">27.8</td></tr><tr><th scope="row" class="text">2009-07-03</th><td class="number">23</td><td class="number">15.5</td><td class="number">29.6</td></tr><tr><th scope="row" class="text">2009-07-04</th><td class="number">23.8</td>' +
            '<td class="number">16.7</td><td class="number">30.7</td></tr><tr><th scope="row" class="text">2009-07-05</th><td class="number">21.4</td><td class="number">16.5</td><td class="number">25</td></tr><tr><th scope="row" class="text">2009-07-06</th><td class="number">21.3</td><td class="number">17.8</td><td class="number">25.7</td></tr></tbody></table>',
        'Table should look like this with custom columnHeaderFormatter'
>>>>>>> dd1e2602
    );
});

QUnit.test('Internationalize export-data table words.', function (assert) {
    var chart = Highcharts.chart('container', {
        xAxis: [
            {
                categories: ['First', 'Second', 'Third'],
                width: '45%'
            },
            {
                type: 'datetime',
                width: '45%',
                left: '50%',
                offset: 0
            }
        ],
        series: [
            {
                data: [4, 3, 5]
            },
            {
                name: 'Test series',
                data: [5, 10, 8],
                xAxis: 1
            }
        ]
    });
    chart.viewData();

    assert.equal(
        chart
            .getTable()
            // Remove the extra attributes from accessibility module, needed if
            // running as "gulp test".
<<<<<<< HEAD
            .replace(/<table[^>]+>/g, '<table>')
            .replace(/>/g, '>\n'),
        `<table>
<caption class=\"highcharts-table-caption\">
Chart title</caption>
<thead>
<tr>
<th class=\"text\" scope=\"col\">
Category</th>
<th class=\"text\" scope=\"col\">
Series 1</th>
<th class=\"text\" scope=\"col\">
DateTime</th>
<th class=\"text\" scope=\"col\">
Test series</th>
</tr>
</thead>
<tbody>
<tr>
<th class=\"text\" scope=\"row\">
First</th>
<td class=\"number\">
4</td>
<td class=\"text\">
1970-01-01 00:00:00</td>
<td class=\"number\">
5</td>
</tr>
<tr>
<th class=\"text\" scope=\"row\">
Second</th>
<td class=\"number\">
3</td>
<td class=\"text\">
1970-01-01 00:00:00</td>
<td class=\"number\">
10</td>
</tr>
<tr>
<th class=\"text\" scope=\"row\">
Third</th>
<td class=\"number\">
5</td>
<td class=\"text\">
1970-01-01 00:00:00</td>
<td class=\"number\">
8</td>
</tr>
</tbody>
</table>
`
=======
            .replace(/<table[^>]+>/g, '<table>'),
        '<table><caption class="highcharts-table-caption">Chart title</caption><thead><tr><th scope="col" class="text">Category</th><th scope="col" class="text">Series 1</th>' +
            '<th scope="col" class="text">DateTime</th><th scope="col" class="text">Test series</th></tr></thead><tbody><tr><th scope="row" class="text">First</th><td class="number">4</td><td class="text">1970-01-01 00:00:00</td>' +
            '<td class="number">5</td></tr><tr><th scope="row" class="text">Second</th><td class="number">3</td><td class="text">1970-01-01 00:00:00</td><td class="number">10</td></tr><tr><th scope="row" class="text">Third</th><td class="number">5</td><td class="text">1970-01-01 00:00:00</td><td class="number">8</td></tr></tbody></table>',
        'Table should look like this.'
>>>>>>> dd1e2602
    );
});

QUnit.test('Annotation labels in export-data table.', function (assert) {
    var chart = Highcharts.chart('container', {
        title: {
            text: 'Annotation labels in export-data table.'
        },

        series: [
            {
                data: [
                    29,
                    {
                        y: 71,
                        id: 'pointI'
                    },
                    106,
                    129,
                    144
                ]
            },
            {
                data: [
                    2,
                    11,
                    60,
                    {
                        y: 44,
                        id: 'pointII'
                    },
                    44
                ]
            }
        ],

        annotations: [
            {
                labels: [
                    {
                        point: 'pointI',
                        text: 'Annotation I for pointI'
                    },
                    {
                        point: 'pointII',
                        text: 'Annotation II for pointII'
                    },
                    {
                        point: {
                            xAxis: 0,
                            x: 1.5,
                            yAxis: 0,
                            y: 50
                        },
                        text: 'Annotation I connected with axis'
                    },
                    {
                        point: {
                            xAxis: 0,
                            x: 1,
                            yAxis: 0,
                            y: 50
                        },
                        text: 'Annotation II connected with axis'
                    },
                    {
                        point: {
                            x: 1,
                            y: 50
                        },
                        text: 'Freestanding annotation'
                    },
                    {
                        point: {
                            xAxis: 0,
                            x: 2.5,
                            yAxis: 0,
                            y: 50
                        },
                        text:
                            'Annotation I connected with axis, and having the same point as other annotation.'
                    }
                ]
            }
        ]
    });

    // Enhancement #12789
    assert.equal(
        chart
            .getTable()
            // Remove the extra attributes from accessibility module, needed if
            // running as "gulp test".
            .replace(/<table[^>]+>/g, '<table>'),
<<<<<<< HEAD
        '<table><caption class=\"highcharts-table-caption\">Annotation labels in export-data table.</caption><thead><tr><th class=\"text\" scope=\"col\">Category</th><th class=\"text\" scope=\"col\">Series 1</th><th class=\"text\" scope=\"col\">Series 2</th><th class=\"text\" scope=\"col\">Annotations 1</th><th class=\"text\" scope=\"col\">Annotations 2</th></tr></thead><tbody><tr><th class=\"number\" scope=\"row\">0</th><td class=\"number\">29</td><td class=\"number\">2</td><td class=\"empty\"></td><td class=\"empty\"></td></tr><tr><th class=\"number\" scope=\"row\">1</th><td class=\"number\">71</td><td class=\"number\">11</td><td class=\"text\">Annotation I for pointI</td><td class=\"text\">Annotation II connected with axis</td></tr><tr><th class=\"number\" scope=\"row\">2</th><td class=\"number\">106</td><td class=\"number\">60</td><td class=\"empty\"></td><td class=\"empty\"></td></tr><tr><th class=\"number\" scope=\"row\">3</th><td class=\"number\">129</td><td class=\"number\">44</td><td class=\"text\">Annotation II for pointII</td><td class=\"empty\"></td></tr><tr><th class=\"number\" scope=\"row\">4</th><td class=\"number\">144</td><td class=\"number\">44</td><td class=\"empty\"></td><td class=\"empty\"></td></tr><tr><th class=\"number\" scope=\"row\">1.5</th><td class=\"empty\"></td><td class=\"empty\"></td><td class=\"text\">Annotation I connected with axis</td><td class=\"empty\"></td></tr><tr><th class=\"empty\" scope=\"row\"></th><td class=\"empty\"></td><td class=\"empty\"></td><td class=\"text\">Freestanding annotation</td><td class=\"empty\"></td></tr><tr><th class=\"number\" scope=\"row\">2.5</th><td class=\"empty\"></td><td class=\"empty\"></td><td class=\"text\">Annotation I connected with axis, and having the same point as other annotation.</td><td class=\"empty\"></td></tr></tbody></table>',
=======
        '<table><caption class="highcharts-table-caption">Annotation labels in export-data table.</caption><thead><tr><th scope="col" class="text">Category</th><th scope="col" class="text">Series 1</th><th scope="col" class="text">Series 2</th><th scope="col" class="text">Annotations 1</th><th scope="col" class="text">Annotations 2</th></tr></thead>' +
            '<tbody><tr><th scope="row" class="number">0</th><td class="number">29</td><td class="number">2</td><td class="empty"></td><td class="empty"></td></tr><tr><th scope="row" class="number">1</th><td class="number">71</td><td class="number">11</td><td class="text">Annotation I for pointI</td><td class="text">Annotation II connected with axis</td></tr><tr>' +
            '<th scope="row" class="number">2</th><td class="number">106</td><td class="number">60</td><td class="empty"></td><td class="empty"></td></tr><tr><th scope="row" class="number">3</th><td class="number">129</td><td class="number">44</td><td class="text">Annotation II for pointII</td><td class="empty"></td></tr><tr><th scope="row" class="number">4</th>' +
            '<td class="number">144</td><td class="number">44</td><td class="empty"></td><td class="empty"></td></tr><tr><th scope="row" class="number">1.5</th><td class="empty"></td><td class="empty"></td><td class="text">Annotation I connected with axis</td><td class="empty"></td></tr><tr><th scope="row" class="empty"></th><td class="empty"></td><td class="empty"></td>' +
            '<td class="text">Freestanding annotation</td><td class="empty"></td></tr><tr><th scope="row" class="number">2.5</th><td class="empty"></td><td class="empty"></td><td class="text">Annotation I connected with axis, and having the same point as other annotation.</td><td class="empty"></td></tr></tbody></table>',
>>>>>>> dd1e2602
        'Table should look like this with annotations (12789).'
    );

    chart.update({
        annotations: [
            {
                labelOptions: {
                    includeInDataExport: true
                },
                labels: [
                    {
                        point: 'pointI',
                        text: 'This is my annotation I'
                    }
                ]
            },
            {
                labelOptions: {
                    includeInDataExport: false
                },
                labels: [
                    {
                        point: 'pointII',
                        text: 'This is my annotation II'
                    }
                ]
            }
        ]
    });

    // Enhancement #12789
    assert.equal(
        chart
            .getTable()
            // Remove the extra attributes from accessibility module, needed if
            // running as "gulp test".
            .replace(/<table[^>]+>/g, '<table>'),
<<<<<<< HEAD
        '<table><caption class=\"highcharts-table-caption\">Annotation labels in export-data table.</caption><thead><tr><th class=\"text\" scope=\"col\">Category</th><th class=\"text\" scope=\"col\">Series 1</th><th class=\"text\" scope=\"col\">Series 2</th><th class=\"text\" scope=\"col\">Annotations 1</th></tr></thead><tbody><tr><th class=\"number\" scope=\"row\">0</th><td class=\"number\">29</td><td class=\"number\">2</td><td class=\"empty\"></td></tr><tr><th class=\"number\" scope=\"row\">1</th><td class=\"number\">71</td><td class=\"number\">11</td><td class=\"text\">This is my annotation I</td></tr><tr><th class=\"number\" scope=\"row\">2</th><td class=\"number\">106</td><td class=\"number\">60</td><td class=\"empty\"></td></tr><tr><th class=\"number\" scope=\"row\">3</th><td class=\"number\">129</td><td class=\"number\">44</td><td class=\"empty\"></td></tr><tr><th class=\"number\" scope=\"row\">4</th><td class=\"number\">144</td><td class=\"number\">44</td><td class=\"empty\"></td></tr></tbody></table>',
=======
        '<table><caption class="highcharts-table-caption">Annotation labels in export-data table.</caption><thead><tr><th scope="col" class="text">Category</th><th scope="col" class="text">Series 1</th><th scope="col" class="text">Series 2</th><th scope="col" class="text">Annotations 1</th></tr></thead>' +
            '<tbody><tr><th scope="row" class="number">0</th><td class="number">29</td><td class="number">2</td><td class="empty"></td></tr><tr><th scope="row" class="number">1</th><td class="number">71</td><td class="number">11</td><td class="text">This is my annotation I</td></tr><tr><th scope="row" class="number">2</th>' +
            '<td class="number">106</td><td class="number">60</td><td class="empty"></td></tr><tr><th scope="row" class="number">3</th><td class="number">129</td><td class="number">44</td><td class="empty"></td></tr><tr><th scope="row" class="number">4</th><td class="number">144</td><td class="number">44</td><td class="empty"></td></tr></tbody></table>',
>>>>>>> dd1e2602
        'Table should look like this with includeInDataExport set (12789).'
    );

    chart.update({
        annotations: [
            {
                labels: [
                    {
                        point: 'pointI',
                        text: 'This is my annotation I for point I',
                        y: -50
                    },
                    {
                        point: 'pointI',
                        text: 'This is my annotation II for point I'
                    },
                    {
                        point: 'pointII',
                        text: 'This is my annotation I for point II'
                    }
                ]
            }
        ],

        exporting: {
            csv: {
                annotations: {
                    join: true,
                    itemDelimiter: ' / '
                }
            }
        }
    });

    // Enhancement #12789
    assert.equal(
        chart
            .getTable()
            // Remove the extra attributes from accessibility module, needed if
            // running as "gulp test".
            .replace(/<table[^>]+>/g, '<table>'),
<<<<<<< HEAD
        '<table><caption class=\"highcharts-table-caption\">Annotation labels in export-data table.</caption><thead><tr><th class=\"text\" scope=\"col\">Category</th><th class=\"text\" scope=\"col\">Series 1</th><th class=\"text\" scope=\"col\">Series 2</th><th class=\"text\" scope=\"col\">Annotations 1</th></tr></thead><tbody><tr><th class=\"number\" scope=\"row\">0</th><td class=\"number\">29</td><td class=\"number\">2</td><td class=\"empty\"></td></tr><tr><th class=\"number\" scope=\"row\">1</th><td class=\"number\">71</td><td class=\"number\">11</td><td class=\"text\">This is my annotation I for point I / This is my annotation II for point I</td></tr><tr><th class=\"number\" scope=\"row\">2</th><td class=\"number\">106</td><td class=\"number\">60</td><td class=\"empty\"></td></tr><tr><th class=\"number\" scope=\"row\">3</th><td class=\"number\">129</td><td class=\"number\">44</td><td class=\"text\">This is my annotation I for point II</td></tr><tr><th class=\"number\" scope=\"row\">4</th><td class=\"number\">144</td><td class=\"number\">44</td><td class=\"empty\"></td></tr></tbody></table>',
=======
        '<table><caption class="highcharts-table-caption">Annotation labels in export-data table.</caption><thead><tr><th scope="col" class="text">Category</th><th scope="col" class="text">Series 1</th><th scope="col" class="text">Series 2</th><th scope="col" class="text">Annotations 1</th></tr></thead>' +
            '<tbody><tr><th scope="row" class="number">0</th><td class="number">29</td><td class="number">2</td><td class="empty"></td></tr><tr><th scope="row" class="number">1</th><td class="number">71</td><td class="number">11</td><td class="text">This is my annotation I for point I / This is my annotation II for point I</td></tr><tr>' +
            '<th scope="row" class="number">2</th><td class="number">106</td><td class="number">60</td><td class="empty"></td></tr><tr><th scope="row" class="number">3</th><td class="number">129</td><td class="number">44</td><td class="text">This is my annotation I for point II</td></tr><tr><th scope="row" class="number">4</th>' +
            '<td class="number">144</td><td class="number">44</td><td class="empty"></td></tr></tbody></table>',
>>>>>>> dd1e2602
        'Table should look like this with set join and itemDelimiter (12789).'
    );
});<|MERGE_RESOLUTION|>--- conflicted
+++ resolved
@@ -106,7 +106,6 @@
             .getTable()
             // Remove the extra attributes from accessibility module, needed if
             // running as "gulp test".
-<<<<<<< HEAD
             .replace(/<table[^>]+>/g, '<table>')
             .replace(/>/g, '>\n'),
         `<table>
@@ -238,15 +237,6 @@
 </tbody>
 </table>
 `
-=======
-            .replace(/<table[^>]+>/g, '<table>'),
-        '<table><caption class="highcharts-table-caption">Chart title</caption><thead><tr><th scope="col" valign="top" rowspan="2" class="text highcharts-table-topheading">Year</th><th scope="col" colspan="2" class="text highcharts-table-topheading">Bullet Series 1</th><th scope="col" colspan="2" class="text highcharts-table-topheading">Bullet Series 2</th><th scope="col" valign="top" rowspan="2" class="text highcharts-table-topheading">Line series</th>' +
-            '<th scope="col" colspan="2" class="text highcharts-table-topheading">Bullet Series 3</th><th scope="col" colspan="2" class="text highcharts-table-topheading">Bullet Series 4</th></tr><tr><th scope="col" class="text">y</th><th scope="col" class="text">target</th><th scope="col" class="text">y</th><th scope="col" class="text">target</th><th scope="col" class="text">y</th><th scope="col" class="text">target</th><th scope="col" class="text">y</th>' +
-            '<th scope="col" class="text">target</th></tr></thead><tbody><tr><th scope="row" class="number">2011</th><td class="empty"></td><td class="empty"></td><td class="empty"></td><td class="empty"></td><td class="number">62</td><td class="empty"></td><td class="empty"></td><td class="empty"></td><td class="empty"></td></tr><tr><th scope="row" class="number">2012</th><td class="number">28</td><td class="number">33.6</td><td class="number">50.9</td>' +
-            '<td class="number">60.5</td><td class="number">62</td><td class="empty"></td><td class="empty"></td><td class="number">2.4</td><td class="number">1.4</td></tr><tr><th scope="row" class="number">2013</th><td class="number">27</td><td class="number">32.8</td><td class="number">49.3</td><td class="number">56.3</td><td class="number">62</td><td class="number">6.5</td><td class="number">8</td><td class="number">3.7</td><td class="number">1.3</td></tr>' +
-            '<tr><th scope="row" class="number">2014</th><td class="empty"></td><td class="empty"></td><td class="empty"></td><td class="empty"></td><td class="empty"></td><td class="empty"></td><td class="empty"></td><td class="number">1.9</td><td class="number">1.3</td></tr></tbody></table>',
-        'Table should look like this with multilevel headers'
->>>>>>> dd1e2602
     );
 
     chart.update({
@@ -261,7 +251,6 @@
             .getTable()
             // Remove the extra attributes from accessibility module, needed if
             // running as "gulp test".
-<<<<<<< HEAD
             .replace(/<table[^>]+>/g, '<table>')
             .replace(/>/g, '>\n'),
         `<table>
@@ -383,14 +372,6 @@
 </tbody>
 </table>
 `
-=======
-            .replace(/<table[^>]+>/g, '<table>'),
-        '<table><caption class="highcharts-table-caption">Chart title</caption><thead><tr><th scope="col" class="text">Year</th><th scope="col" class="text">Bullet Series 1 (y)</th><th scope="col" class="text">Bullet Series 1 (target)</th><th scope="col" class="text">Bullet Series 2 (y)</th><th scope="col" class="text">Bullet Series 2 (target)</th><th scope="col" class="text">Line series</th><th scope="col" class="text">Bullet Series 3 (y)</th>' +
-            '<th scope="col" class="text">Bullet Series 3 (target)</th><th scope="col" class="text">Bullet Series 4 (y)</th><th scope="col" class="text">Bullet Series 4 (target)</th></tr></thead><tbody><tr><th scope="row" class="number">2011</th><td class="empty"></td><td class="empty"></td><td class="empty"></td><td class="empty"></td><td class="number">62</td><td class="empty"></td><td class="empty"></td><td class="empty"></td><td class="empty"></td></tr>' +
-            '<tr><th scope="row" class="number">2012</th><td class="number">28</td><td class="number">33.6</td><td class="number">50.9</td><td class="number">60.5</td><td class="number">62</td><td class="empty"></td><td class="empty"></td><td class="number">2.4</td><td class="number">1.4</td></tr><tr><th scope="row" class="number">2013</th><td class="number">27</td><td class="number">32.8</td><td class="number">49.3</td><td class="number">56.3</td>' +
-            '<td class="number">62</td><td class="number">6.5</td><td class="number">8</td><td class="number">3.7</td><td class="number">1.3</td></tr><tr><th scope="row" class="number">2014</th><td class="empty"></td><td class="empty"></td><td class="empty"></td><td class="empty"></td><td class="empty"></td><td class="empty"></td><td class="empty"></td><td class="number">1.9</td><td class="number">1.3</td></tr></tbody></table>',
-        'Table should look like this without multilevel headers'
->>>>>>> dd1e2602
     );
 });
 
@@ -529,7 +510,6 @@
             .getTable()
             // Remove the extra attributes from accessibility module, needed if
             // running as "gulp test".
-<<<<<<< HEAD
             .replace(/<table[^>]+>/g, '<table>')
             .replace(/>/g, '>\n'),
         `<table>
@@ -617,13 +597,6 @@
 </tbody>
 </table>
 `
-=======
-            .replace(/<table[^>]+>/g, '<table>'),
-        '<table><caption class="highcharts-table-caption">Chart title</caption><thead><tr><th scope="col" class="text highcharts-table-topheading">Day</th><th scope="col" colspan="3" class="text highcharts-table-topheading">Temperature</th></tr><tr><th scope="col" class="empty"></th><th scope="col" class="text">avg</th><th scope="col" class="text">low</th><th scope="col" class="text">high</th></tr></thead><tbody><tr><th scope="row" class="text">2009-07-01</th>' +
-            '<td class="number">21.5</td><td class="number">14.3</td><td class="number">27.7</td></tr><tr><th scope="row" class="text">2009-07-02</th><td class="number">22.1</td><td class="number">14.5</td><td class="number">27.8</td></tr><tr><th scope="row" class="text">2009-07-03</th><td class="number">23</td><td class="number">15.5</td><td class="number">29.6</td></tr><tr><th scope="row" class="text">2009-07-04</th><td class="number">23.8</td>' +
-            '<td class="number">16.7</td><td class="number">30.7</td></tr><tr><th scope="row" class="text">2009-07-05</th><td class="number">21.4</td><td class="number">16.5</td><td class="number">25</td></tr><tr><th scope="row" class="text">2009-07-06</th><td class="number">21.3</td><td class="number">17.8</td><td class="number">25.7</td></tr></tbody></table>',
-        'Table should look like this with custom columnHeaderFormatter'
->>>>>>> dd1e2602
     );
 });
 
@@ -659,7 +632,6 @@
             .getTable()
             // Remove the extra attributes from accessibility module, needed if
             // running as "gulp test".
-<<<<<<< HEAD
             .replace(/<table[^>]+>/g, '<table>')
             .replace(/>/g, '>\n'),
         `<table>
@@ -711,13 +683,6 @@
 </tbody>
 </table>
 `
-=======
-            .replace(/<table[^>]+>/g, '<table>'),
-        '<table><caption class="highcharts-table-caption">Chart title</caption><thead><tr><th scope="col" class="text">Category</th><th scope="col" class="text">Series 1</th>' +
-            '<th scope="col" class="text">DateTime</th><th scope="col" class="text">Test series</th></tr></thead><tbody><tr><th scope="row" class="text">First</th><td class="number">4</td><td class="text">1970-01-01 00:00:00</td>' +
-            '<td class="number">5</td></tr><tr><th scope="row" class="text">Second</th><td class="number">3</td><td class="text">1970-01-01 00:00:00</td><td class="number">10</td></tr><tr><th scope="row" class="text">Third</th><td class="number">5</td><td class="text">1970-01-01 00:00:00</td><td class="number">8</td></tr></tbody></table>',
-        'Table should look like this.'
->>>>>>> dd1e2602
     );
 });
 
@@ -812,15 +777,7 @@
             // Remove the extra attributes from accessibility module, needed if
             // running as "gulp test".
             .replace(/<table[^>]+>/g, '<table>'),
-<<<<<<< HEAD
         '<table><caption class=\"highcharts-table-caption\">Annotation labels in export-data table.</caption><thead><tr><th class=\"text\" scope=\"col\">Category</th><th class=\"text\" scope=\"col\">Series 1</th><th class=\"text\" scope=\"col\">Series 2</th><th class=\"text\" scope=\"col\">Annotations 1</th><th class=\"text\" scope=\"col\">Annotations 2</th></tr></thead><tbody><tr><th class=\"number\" scope=\"row\">0</th><td class=\"number\">29</td><td class=\"number\">2</td><td class=\"empty\"></td><td class=\"empty\"></td></tr><tr><th class=\"number\" scope=\"row\">1</th><td class=\"number\">71</td><td class=\"number\">11</td><td class=\"text\">Annotation I for pointI</td><td class=\"text\">Annotation II connected with axis</td></tr><tr><th class=\"number\" scope=\"row\">2</th><td class=\"number\">106</td><td class=\"number\">60</td><td class=\"empty\"></td><td class=\"empty\"></td></tr><tr><th class=\"number\" scope=\"row\">3</th><td class=\"number\">129</td><td class=\"number\">44</td><td class=\"text\">Annotation II for pointII</td><td class=\"empty\"></td></tr><tr><th class=\"number\" scope=\"row\">4</th><td class=\"number\">144</td><td class=\"number\">44</td><td class=\"empty\"></td><td class=\"empty\"></td></tr><tr><th class=\"number\" scope=\"row\">1.5</th><td class=\"empty\"></td><td class=\"empty\"></td><td class=\"text\">Annotation I connected with axis</td><td class=\"empty\"></td></tr><tr><th class=\"empty\" scope=\"row\"></th><td class=\"empty\"></td><td class=\"empty\"></td><td class=\"text\">Freestanding annotation</td><td class=\"empty\"></td></tr><tr><th class=\"number\" scope=\"row\">2.5</th><td class=\"empty\"></td><td class=\"empty\"></td><td class=\"text\">Annotation I connected with axis, and having the same point as other annotation.</td><td class=\"empty\"></td></tr></tbody></table>',
-=======
-        '<table><caption class="highcharts-table-caption">Annotation labels in export-data table.</caption><thead><tr><th scope="col" class="text">Category</th><th scope="col" class="text">Series 1</th><th scope="col" class="text">Series 2</th><th scope="col" class="text">Annotations 1</th><th scope="col" class="text">Annotations 2</th></tr></thead>' +
-            '<tbody><tr><th scope="row" class="number">0</th><td class="number">29</td><td class="number">2</td><td class="empty"></td><td class="empty"></td></tr><tr><th scope="row" class="number">1</th><td class="number">71</td><td class="number">11</td><td class="text">Annotation I for pointI</td><td class="text">Annotation II connected with axis</td></tr><tr>' +
-            '<th scope="row" class="number">2</th><td class="number">106</td><td class="number">60</td><td class="empty"></td><td class="empty"></td></tr><tr><th scope="row" class="number">3</th><td class="number">129</td><td class="number">44</td><td class="text">Annotation II for pointII</td><td class="empty"></td></tr><tr><th scope="row" class="number">4</th>' +
-            '<td class="number">144</td><td class="number">44</td><td class="empty"></td><td class="empty"></td></tr><tr><th scope="row" class="number">1.5</th><td class="empty"></td><td class="empty"></td><td class="text">Annotation I connected with axis</td><td class="empty"></td></tr><tr><th scope="row" class="empty"></th><td class="empty"></td><td class="empty"></td>' +
-            '<td class="text">Freestanding annotation</td><td class="empty"></td></tr><tr><th scope="row" class="number">2.5</th><td class="empty"></td><td class="empty"></td><td class="text">Annotation I connected with axis, and having the same point as other annotation.</td><td class="empty"></td></tr></tbody></table>',
->>>>>>> dd1e2602
         'Table should look like this with annotations (12789).'
     );
 
@@ -858,13 +815,7 @@
             // Remove the extra attributes from accessibility module, needed if
             // running as "gulp test".
             .replace(/<table[^>]+>/g, '<table>'),
-<<<<<<< HEAD
         '<table><caption class=\"highcharts-table-caption\">Annotation labels in export-data table.</caption><thead><tr><th class=\"text\" scope=\"col\">Category</th><th class=\"text\" scope=\"col\">Series 1</th><th class=\"text\" scope=\"col\">Series 2</th><th class=\"text\" scope=\"col\">Annotations 1</th></tr></thead><tbody><tr><th class=\"number\" scope=\"row\">0</th><td class=\"number\">29</td><td class=\"number\">2</td><td class=\"empty\"></td></tr><tr><th class=\"number\" scope=\"row\">1</th><td class=\"number\">71</td><td class=\"number\">11</td><td class=\"text\">This is my annotation I</td></tr><tr><th class=\"number\" scope=\"row\">2</th><td class=\"number\">106</td><td class=\"number\">60</td><td class=\"empty\"></td></tr><tr><th class=\"number\" scope=\"row\">3</th><td class=\"number\">129</td><td class=\"number\">44</td><td class=\"empty\"></td></tr><tr><th class=\"number\" scope=\"row\">4</th><td class=\"number\">144</td><td class=\"number\">44</td><td class=\"empty\"></td></tr></tbody></table>',
-=======
-        '<table><caption class="highcharts-table-caption">Annotation labels in export-data table.</caption><thead><tr><th scope="col" class="text">Category</th><th scope="col" class="text">Series 1</th><th scope="col" class="text">Series 2</th><th scope="col" class="text">Annotations 1</th></tr></thead>' +
-            '<tbody><tr><th scope="row" class="number">0</th><td class="number">29</td><td class="number">2</td><td class="empty"></td></tr><tr><th scope="row" class="number">1</th><td class="number">71</td><td class="number">11</td><td class="text">This is my annotation I</td></tr><tr><th scope="row" class="number">2</th>' +
-            '<td class="number">106</td><td class="number">60</td><td class="empty"></td></tr><tr><th scope="row" class="number">3</th><td class="number">129</td><td class="number">44</td><td class="empty"></td></tr><tr><th scope="row" class="number">4</th><td class="number">144</td><td class="number">44</td><td class="empty"></td></tr></tbody></table>',
->>>>>>> dd1e2602
         'Table should look like this with includeInDataExport set (12789).'
     );
 
@@ -906,14 +857,7 @@
             // Remove the extra attributes from accessibility module, needed if
             // running as "gulp test".
             .replace(/<table[^>]+>/g, '<table>'),
-<<<<<<< HEAD
         '<table><caption class=\"highcharts-table-caption\">Annotation labels in export-data table.</caption><thead><tr><th class=\"text\" scope=\"col\">Category</th><th class=\"text\" scope=\"col\">Series 1</th><th class=\"text\" scope=\"col\">Series 2</th><th class=\"text\" scope=\"col\">Annotations 1</th></tr></thead><tbody><tr><th class=\"number\" scope=\"row\">0</th><td class=\"number\">29</td><td class=\"number\">2</td><td class=\"empty\"></td></tr><tr><th class=\"number\" scope=\"row\">1</th><td class=\"number\">71</td><td class=\"number\">11</td><td class=\"text\">This is my annotation I for point I / This is my annotation II for point I</td></tr><tr><th class=\"number\" scope=\"row\">2</th><td class=\"number\">106</td><td class=\"number\">60</td><td class=\"empty\"></td></tr><tr><th class=\"number\" scope=\"row\">3</th><td class=\"number\">129</td><td class=\"number\">44</td><td class=\"text\">This is my annotation I for point II</td></tr><tr><th class=\"number\" scope=\"row\">4</th><td class=\"number\">144</td><td class=\"number\">44</td><td class=\"empty\"></td></tr></tbody></table>',
-=======
-        '<table><caption class="highcharts-table-caption">Annotation labels in export-data table.</caption><thead><tr><th scope="col" class="text">Category</th><th scope="col" class="text">Series 1</th><th scope="col" class="text">Series 2</th><th scope="col" class="text">Annotations 1</th></tr></thead>' +
-            '<tbody><tr><th scope="row" class="number">0</th><td class="number">29</td><td class="number">2</td><td class="empty"></td></tr><tr><th scope="row" class="number">1</th><td class="number">71</td><td class="number">11</td><td class="text">This is my annotation I for point I / This is my annotation II for point I</td></tr><tr>' +
-            '<th scope="row" class="number">2</th><td class="number">106</td><td class="number">60</td><td class="empty"></td></tr><tr><th scope="row" class="number">3</th><td class="number">129</td><td class="number">44</td><td class="text">This is my annotation I for point II</td></tr><tr><th scope="row" class="number">4</th>' +
-            '<td class="number">144</td><td class="number">44</td><td class="empty"></td></tr></tbody></table>',
->>>>>>> dd1e2602
         'Table should look like this with set join and itemDelimiter (12789).'
     );
 });