--- conflicted
+++ resolved
@@ -2,11 +2,8 @@
     var addEventCalled = 0,
         afterUpdateEventCalled = 0,
         removeEventCalled = 0,
-<<<<<<< HEAD
         closeEventCalled = 0,
-=======
         circleAfterUpdateCalled = 0,
->>>>>>> 84efc020
         popupOptions,
         getShapes = function () {
             return [
