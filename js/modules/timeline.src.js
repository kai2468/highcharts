/* *
 *
 *  Experimental Timeline Series.
 *  Note: This API is in alpha stage and will be changed before final release.
 *
 *  (c) 2010-2018 Highsoft AS
 *
 *  Author: Daniel Studencki
 *
 *  License: www.highcharts.com/license
 *
 * */

'use strict';

import H from '../parts/Globals.js';

var addEvent = H.addEvent,
    extend = H.extend,
    defined = H.defined,
    LegendSymbolMixin = H.LegendSymbolMixin,
    TrackerMixin = H.TrackerMixin,
    merge = H.merge,
    pick = H.pick,
    Point = H.Point,
    Series = H.Series,
    undocumentedSeriesType = H.seriesType;

/* *
 * The timeline series type.
 *
 * @private
 * @class
 * @name Highcharts.seriesTypes.timeline
 *
 * @augments Highcharts.Series
 */
undocumentedSeriesType('timeline', 'line'

    /* *
 * The timeline series presents given events along a drawn line.
 *
 * @sample highcharts/series-timeline/alternate-labels Timeline series
 *
 * @extends      plotOptions.line
 * @since        7.0.0
 * @product      highcharts
 * @excluding    animationLimit, boostThreshold, connectEnds, connectNulls,
 *               cropThreshold, dashStyle, findNearestPointBy,
 *               getExtremesFromAll, lineWidth, negativeColor, pointInterval,
 *               pointIntervalUnit, pointPlacement, pointStart, softThreshold,
 *               stacking, step, threshold, turboThreshold, zoneAxis, zones
 * @optionparent plotOptions.timeline
 */
    , {
        colorByPoint: true,
        stickyTracking: false,
        ignoreHiddenPoint: true,
        legendType: 'point',
        lineWidth: 0,
        tooltip: {
            headerFormat: '<span style="color:{point.color}">● </span>' +
            '<span style="font-weight: bold;">{point.point.date}</span><br/>',
            pointFormat: '{point.description}'
        },
        states: {
            hover: {
                lineWidthPlus: 5,
                halo: {
                    size: 0
                }
            }
        },
        dataLabels: {
            enabled: true,
            allowOverlap: true,
            /* *
         * The width of the line connecting the data label to the point.
         *
         *
         * In styled mode, the connector stroke width is given in the
         * `.highcharts-data-label-connector` class.
         *
         * @type {Number}
         * @default 1
         * @sample {highcharts} highcharts/series-timeline/connector-styles
         *         Custom connector width and color
         */
            connectorWidth: 1,
            /* *
         * The color of the line connecting the data label to the point.
         *
         * In styled mode, the connector stroke is given in the
         * `.highcharts-data-label-connector` class.
         *
         * @type {String}
         * @sample {highcharts} highcharts/series-timeline/connector-styles
         *         Custom connector width and color
         */
            connectorColor: '${palette.neutralColor100}',
            backgroundColor: '${palette.backgroundColor}',
            /* *
         * @type      {Highcharts.FormatterCallbackFunction<object>}
         * @default function () {
         *   var format;
         *
         *   if (!this.series.chart.styledMode) {
         *       format = '<span style="color:' + this.point.color +
         *           '">● </span><span style="font-weight: bold;" > ' +
         *           (this.point.date || '') + '</span><br/>' +
         *           (this.point.label || '');
         *   } else {
         *       format = '<span>● </span>' +
         *           '<span>' + (this.point.date || '') +
         *           '</span><br/>' + (this.point.label || '');
         *   }
         *   return format;
         * }
         * @apioption plotOptions.timeline.dataLabels.formatter
         */
            formatter: function () {
                var format;

                if (!this.series.chart.styledMode) {
                    format = '<span style="color:' + this.point.color +
                    '">● </span><span style="font-weight: bold;" > ' +
                    (this.point.date || '') + '</span><br/>' +
                    (this.point.label || '');
                } else {
                    format = '<span>● </span>' +
                    '<span>' + (this.point.date || '') +
                    '</span><br/>' + (this.point.label || '');
                }
                return format;
            },
            borderWidth: 1,
            borderColor: '${palette.neutralColor60}',
            /* *
         * A pixel value defining the distance between the data label
         * and the point. Negative numbers puts the label on top
         * of the point.
         *
         * @type {Number}
         * @default 100
         */
            distance: 100,
            /* *
         * Whether to position data labels alternately. For example, if
         * [distance](#plotOptions.timeline.dataLabels.distance) is set
         * equal to `100`, then the first data label 's distance will be
         * set equal to `100`, the second one equal to `-100`, and so on.
         *
         * @type {Boolean}
         * @default true
         * @sample {highcharts} highcharts/series-timeline/alternate-disabled
         *         Alternate disabled
         */
            alternate: true,
            verticalAlign: 'middle',
            color: '${palette.neutralColor80}'
        },
        marker: {
            enabledThreshold: 0,
            symbol: 'square',
            height: 15
        }
    }
    /* *
 * @lends Highcharts.Series#
 */
    , {
        requireSorting: false,
        trackerGroups: ['markerGroup', 'dataLabelsGroup'],
        // Use a simple symbol from LegendSymbolMixin
        drawLegendSymbol: LegendSymbolMixin.drawRectangle,
        // Use a group of trackers from TrackerMixin
        drawTracker: TrackerMixin.drawTrackerPoint,
        init: function () {
            var series = this;

            Series.prototype.init.apply(series, arguments);

            // Distribute data labels before rendering them. Distribution is
            // based on the 'dataLabels.distance' and 'dataLabels.alternate'
            // property.
            addEvent(series, 'drawDataLabels', function () {

                // Delete the oldTextWidth parameter, in order to force
                // adjusting data label wrapper box width. It's needed only when
                // useHTML is enabled. This prevents the data label text getting
                // out of the box range.
                if (series.options.dataLabels.useHTML) {
                    series.points.forEach(function (p) {
                        if (p.visible && p.dataLabel) {
                            delete p.dataLabel.text.oldTextWidth;
                        }
                    });
                }

                // Distribute data labels basing on defined algorithm.
                series.distributeDL();
            });

            addEvent(series, 'afterDrawDataLabels', function () {
                var seriesOptions = series.options,
                    options = seriesOptions.dataLabels,
                    hasRendered = series.hasRendered || 0,
                    defer = pick(options.defer, !!seriesOptions.animation),
                    connectorsGroup = series.connectorsGroup,
                    dataLabel;

                // Create (or redraw) the group for all connectors.
                connectorsGroup = series.plotGroup(
                    'connectorsGroup',
                    'data-labels-connectors',
                    defer && !hasRendered ? 'hidden' : 'visible',
                    options.zIndex || 5
                );

                // Draw or align connector for each point.
                series.points.forEach(function (point) {
                    dataLabel = point.dataLabel;

                    if (dataLabel) {
                    // Within this wrap method is necessary to save the current
                    // animation params, because the data label target position
                    // (after animation) is needed to align connectors.
<<<<<<< HEAD
                        wrap(dataLabel, 'animate', function (proceed, params) {
                            if (this.targetPosition) {
                                this.targetPosition = params;
                            }
                            return proceed.apply(
                                this,
                                Array.prototype.slice.call(arguments, 1)
                            );
                        });

                        // Initiate the targetPosition field within data label
                        // object. It's necessary because there is need to know
                        // expected position of specific data label, when
                        // aligning connectors. This field is overrided inside
                        // of SVGElement.animate() wrapped  method.
                        if (!dataLabel.targetPosition) {
                            dataLabel.targetPosition = {};
                        }
=======
                    dataLabel.animate = function (params) {
                        if (this.targetPosition) {
                            this.targetPosition = params;
                        }
                        return H.SVGElement.prototype.animate.apply(
                            this,
                            arguments
                        );
                    };
>>>>>>> 69cd8427

                        return !point.connector ?
                            point.drawConnector() :
                            point.alignConnector();
                    }
                });
                // Animate connectors group. It's animated in the same way like
                // dataLabels, and also depends on dataLabels.defer parameter.
                if (defer) {
                    connectorsGroup.attr({
                        opacity: +hasRendered
                    });
                    if (!hasRendered) {
                        addEvent(series, 'afterAnimate', function () {
                            if (series.visible) {
                                connectorsGroup.show(true);
                            }
                            connectorsGroup[
                                seriesOptions.animation ? 'animate' : 'attr'
                            ]({
                                opacity: 1
                            }, {
                                duration: 200
                            });
                        });
                    }
                }
            });
        },
        alignDataLabel: function (point, dataLabel) {
            var series = this,
                isInverted = series.chart.inverted,
                visiblePoints = series.visibilityMap.filter(function (point) {
                    return point;
                }),
                visiblePointsCount = series.visiblePointsCount,
                pointIndex = visiblePoints.indexOf(point),
                isFirstOrLast = !pointIndex ||
                pointIndex === visiblePointsCount - 1,
                dataLabelsOptions = series.options.dataLabels,
                userDLOptions = point.userDLOptions || {},
                // Define multiplier which is used to calculate data label
                // width. If data labels are alternate, they have two times more
                // space to adapt (excepting first and last ones, which has only
                // one and half), than in case of placing all data labels side
                // by side.
                multiplier = dataLabelsOptions.alternate ?
                    (isFirstOrLast ? 1.5 : 2) :
                    1,
                distance,
                availableSpace = Math.floor(
                    series.xAxis.len / visiblePointsCount
                ),
                pad = dataLabel.padding,
                targetDLWidth,
                styles;

            // Adjust data label width to the currently available space.
            if (point.visible) {
                distance = Math.abs(
                    userDLOptions.x || point.options.dataLabels.x
                );
                if (isInverted) {
                    targetDLWidth = (
                        (distance - pad) * 2 - (point.itemHeight / 2)
                    );
                    styles = {
                        width: targetDLWidth,
                        // Apply ellipsis when data label height is exceeded.
                        textOverflow: dataLabel.width / targetDLWidth *
                        dataLabel.height / 2 > availableSpace * multiplier ?
                            'ellipsis' : 'none'
                    };
                } else {
                    styles = {
                        width: userDLOptions.width ||
                        dataLabelsOptions.width ||
                        availableSpace * multiplier - (pad * 2)
                    };
                }
                dataLabel.css(styles);

                if (!series.chart.styledMode) {
                    dataLabel.shadow({});
                }
            }
            Series.prototype.alignDataLabel.apply(series, arguments);
        },
        processData: function () {
            var series = this,
                xMap = [],
                base,
                visiblePoints = 0,
                i;

            series.visibilityMap = series.getVisibilityMap();

            // Calculate currently visible points.
            series.visibilityMap.forEach(function (point) {
                if (point) {
                    visiblePoints++;
                }
            });

            series.visiblePointsCount = visiblePoints;
            base = series.xAxis.options.max / visiblePoints;

            // Generate xData map.
            for (i = 1; i <= visiblePoints; i++) {
                xMap.push(
                    (base * i) - (base / 2)
                );
            }

            // Set all hidden points y values as negatives, in order to move
            // them away from plot area. It is necessary to avoid hiding data
            // labels, when dataLabels.allowOverlap is set to false.
            series.visibilityMap.forEach(function (vis, i) {
                if (!vis) {
                    xMap.splice(i, 0, series.yData[i] === null ? null : -99);
                }
            });

            series.xData = xMap;
            series.yData = xMap.map(function (data) {
                return defined(data) ? 1 : null;
            });

            Series.prototype.processData.call(this, arguments);
        },
        generatePoints: function () {
            var series = this;

            Series.prototype.generatePoints.apply(series);
            series.points.forEach(function (point, i) {
                point.applyOptions({
                    x: series.xData[i]
                });
            });
        },
        getVisibilityMap: function () {
            var series = this,
                map = (series.data.length ?
                    series.data : series.userOptions.data
                ).map(function (point) {
                    return (
                        point &&
                        point.visible !== false &&
                        !point.isNull
                    ) ? point : false;
                });

            return map;
        },
        distributeDL: function () {
            var series = this,
                dataLabelsOptions = series.options.dataLabels,
                options,
                pointDLOptions,
                newOptions = {},
                visibilityIndex = 1,
                distance = dataLabelsOptions.distance;

            series.points.forEach(function (point) {
                if (point.visible && !point.isNull) {
                    options = point.options;
                    pointDLOptions = point.options.dataLabels;

                    if (!series.hasRendered) {
                        point.userDLOptions = merge({}, pointDLOptions);
                    }

                    newOptions[series.chart.inverted ? 'x' : 'y'] =
                    dataLabelsOptions.alternate && visibilityIndex % 2 ?
                        -distance : distance;

                    options.dataLabels = merge(newOptions, point.userDLOptions);
                    visibilityIndex++;
                }
            });
        },
        markerAttribs: function (point, state) {
            var series = this,
                seriesMarkerOptions = series.options.marker,
                seriesStateOptions,
                pointMarkerOptions = point.marker || {},
                symbol = (
                    pointMarkerOptions.symbol || seriesMarkerOptions.symbol
                ),
                pointStateOptions,
                width = pick(
                    pointMarkerOptions.width,
                    seriesMarkerOptions.width,
                    series.xAxis.len / series.visiblePointsCount
                ),
                height = pick(
                    pointMarkerOptions.height,
                    seriesMarkerOptions.height
                ),
                radius = 0,
                attribs;

            // Handle hover and select states
            if (state) {
                seriesStateOptions = seriesMarkerOptions.states[state] || {};
                pointStateOptions = pointMarkerOptions.states &&
                pointMarkerOptions.states[state] || {};

                radius = pick(
                    pointStateOptions.radius,
                    seriesStateOptions.radius,
                    radius + (
                        seriesStateOptions.radiusPlus ||
                    0
                    )
                );
            }

            point.hasImage = symbol && symbol.indexOf('url') === 0;

            attribs = {
                x: Math.floor(point.plotX) - (width / 2) - (radius / 2),
                y: point.plotY - (height / 2) - (radius / 2),
                width: width + radius,
                height: height + radius
            };

            return attribs;

        },
        bindAxes: function () {
            var series = this,
                timelineXAxis = {
                    gridLineWidth: 0,
                    lineWidth: 0,
                    min: 0,
                    dataMin: 0,
                    minPadding: 0,
                    max: 100,
                    dataMax: 100,
                    maxPadding: 0,
                    title: null,
                    tickPositions: []
                },
                timelineYAxis = {
                    gridLineWidth: 0,
                    min: 0.5,
                    dataMin: 0.5,
                    minPadding: 0,
                    max: 1.5,
                    dataMax: 1.5,
                    maxPadding: 0,
                    title: null,
                    labels: {
                        enabled: false
                    }
                };
            Series.prototype.bindAxes.call(series);
            extend(series.xAxis.options, timelineXAxis);
            extend(series.yAxis.options, timelineYAxis);
        }
    }
    /* *
 * @lends Highcharts.Point#
 */
    , {
        init: function () {
            var point = Point.prototype.init.apply(this, arguments);
            point.name = pick(point.name, point.date, 'Event');
            point.y = 1;

            return point;
        },
        // The setVisible method is taken from Pie series prototype, in order to
        // prevent importing whole Pie series.
        setVisible: function (vis, redraw) {
            var point = this,
                series = point.series,
                chart = series.chart,
                ignoreHiddenPoint = series.options.ignoreHiddenPoint;

            redraw = pick(redraw, ignoreHiddenPoint);

            if (vis !== point.visible) {

                // If called without an argument, toggle visibility
                point.visible = point.options.visible = vis =
                vis === undefined ? !point.visible : vis;
                // update userOptions.data
                series.options.data[series.data.indexOf(point)] = point.options;

                // Show and hide associated elements. This is performed
                // regardless of redraw or not, because chart.redraw only
                // handles full series.
                ['graphic', 'dataLabel', 'connector'].forEach(
                    function (key) {
                        if (point[key]) {
                            point[key][vis ? 'show' : 'hide'](true);
                        }
                    }
                );

                if (point.legendItem) {
                    chart.legend.colorizeItem(point, vis);
                }

                // #4170, hide halo after hiding point
                if (!vis && point.state === 'hover') {
                    point.setState('');
                }

                // Handle ignore hidden slices
                if (ignoreHiddenPoint) {
                    series.isDirty = true;
                }

                if (redraw) {
                    chart.redraw();
                }
            }
        },
        setState: function () {
            var proceed = Series.prototype.pointClass.prototype.setState;

            // Prevent triggering the setState method on null points.
            if (!this.isNull) {
                proceed.apply(this, arguments);
            }
        },
        getConnectorPath: function () {
            var point = this,
                chart = point.series.chart,
                xAxisLen = point.series.xAxis.len,
                inverted = chart.inverted,
                direction = inverted ? 'x2' : 'y2',
                dl = point.dataLabel,
                targetDLPos = dl.targetPosition,
                coords = {
                    x1: point.plotX,
                    y1: point.plotY,
                    x2: point.plotX,
                    y2: targetDLPos.y || dl.y
                },
                negativeDistance = (
                    coords[direction] < point.series.yAxis.len / 2
                ),
                path;

            // Recalculate coords when the chart is inverted.
            if (inverted) {
                coords = {
                    x1: point.plotY,
                    y1: xAxisLen - point.plotX,
                    x2: targetDLPos.x || dl.x,
                    y2: xAxisLen - point.plotX
                };
            }

            // Subtract data label width or height from expected coordinate so
            // that the connector would start from the appropriate edge.
            if (negativeDistance) {
                coords[direction] += dl[inverted ? 'width' : 'height'];
            }

            path = chart.renderer.crispLine([
                'M',
                coords.x1,
                coords.y1,
                'L',
                coords.x2,
                coords.y2
            ], dl.options.connectorWidth || 1);

            return path;
        },
        drawConnector: function () {
            var point = this,
                series = point.series,
                dlOptions = point.dataLabel.options = merge(
                    {}, series.options.dataLabels,
                    point.options.dataLabels
                );

            point.connector = series.chart.renderer
                .path(point.getConnectorPath())
                .add(series.connectorsGroup);

            if (!series.chart.styledMode) {
                point.connector.attr({
                    stroke: dlOptions.connectorColor,
                    'stroke-width': dlOptions.connectorWidth,
                    opacity: point.dataLabel.opacity
                });
            }
        },
        alignConnector: function () {
            var point = this,
                connector = point.connector,
                bBox = connector.getBBox(),
                isVisible = bBox.y > 0;

            connector[isVisible ? 'animate' : 'attr']({
                d: point.getConnectorPath()
            });
        }
    });

// Hide/show connector related with a specific data label, after overlapping
// detected.
addEvent(H.Chart, 'afterHideOverlappingLabels', function () {
    var series = this.series,
        dataLabel,
        connector;

    series.forEach(function (series) {
        if (series.points) {
            series.points.forEach(function (point) {
                dataLabel = point.dataLabel;
                connector = point.connector;

                if (
                    dataLabel &&
                    dataLabel.targetPosition &&
                    connector
                ) {
                    connector.attr({
                        opacity: dataLabel.targetPosition.opacity ||
                            dataLabel.newOpacity
                    });
                }
            });
        }
    });
});

/* *
 * The `timeline` series. If the [type](#series.timeline.type) option is
 * not specified, it is inherited from [chart.type](#chart.type).
 *
 * @extends   series,plotOptions.timeline
 * @excluding animationLimit, boostThreshold, connectEnds, connectNulls,
 *            cropThreshold, dashStyle, dataParser, dataURL, findNearestPointBy,
 *            getExtremesFromAll, lineWidth, negativeColor,
 *            pointInterval, pointIntervalUnit, pointPlacement, pointStart,
 *            softThreshold, stacking, stack, step, threshold, turboThreshold,
 *            zoneAxis, zones
 * @product   highcharts
 * @apioption series.timeline
 */

/* *
 * An array of data points for the series. For the `timeline` series type,
 * points can be given with three general parameters, `date`, `label`,
 * and `description`:
 *
 * Example:
 *
 * ```js
 * series: [{
 *    type: 'timeline',
 *    data: [{
 *        date: 'Jan 2018',
 *        label: 'Some event label',
 *        description: 'Description to show in tooltip'
 *    }]
 * }]
 * ```
 *
 * @sample {highcharts} highcharts/series-timeline/alternate-labels
 *         Alternate labels
 *
 * @type      {Array<number|*>}
 * @extends   series.line.data
 * @excluding marker, x, y
 * @product   highcharts
 * @apioption series.timeline.data
 */

/* *
 * The date of event.
 *
 * @type      {string}
 * @product   highcharts
 * @apioption series.timeline.data.date
 */

/* *
 * The label of event.
 *
 * @type      {string}
 * @product   highcharts
 * @apioption series.timeline.data.label
 */

/* *
 * The description of event. This description will be shown in tooltip.
 *
 * @type      {string}
 * @product   highcharts
 * @apioption series.timeline.data.description
 */<|MERGE_RESOLUTION|>--- conflicted
+++ resolved
@@ -222,39 +222,27 @@
                     dataLabel = point.dataLabel;
 
                     if (dataLabel) {
-                    // Within this wrap method is necessary to save the current
-                    // animation params, because the data label target position
-                    // (after animation) is needed to align connectors.
-<<<<<<< HEAD
-                        wrap(dataLabel, 'animate', function (proceed, params) {
+                        // Within this wrap method is necessary to save the current
+                        // animation params, because the data label target position
+                        // (after animation) is needed to align connectors.
+                        dataLabel.animate = function (params) {
                             if (this.targetPosition) {
                                 this.targetPosition = params;
                             }
-                            return proceed.apply(
+                            return H.SVGElement.prototype.animate.apply(
                                 this,
-                                Array.prototype.slice.call(arguments, 1)
+                                arguments
                             );
-                        });
+                        };
 
                         // Initiate the targetPosition field within data label
                         // object. It's necessary because there is need to know
-                        // expected position of specific data label, when
-                        // aligning connectors. This field is overrided inside
-                        // of SVGElement.animate() wrapped  method.
+                        // expected position of specific data label, when aligning
+                        // connectors. This field is overrided inside of
+                        // SVGElement.animate() wrapped  method.
                         if (!dataLabel.targetPosition) {
                             dataLabel.targetPosition = {};
                         }
-=======
-                    dataLabel.animate = function (params) {
-                        if (this.targetPosition) {
-                            this.targetPosition = params;
-                        }
-                        return H.SVGElement.prototype.animate.apply(
-                            this,
-                            arguments
-                        );
-                    };
->>>>>>> 69cd8427
 
                         return !point.connector ?
                             point.drawConnector() :
