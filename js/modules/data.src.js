--- conflicted
+++ resolved
@@ -443,18 +443,13 @@
 			val,
 			floatVal,
 			trimVal,
-<<<<<<< HEAD
 			isXColumn,
-			dateVal;
-			
-=======
 			dateVal,
 			descending,
 			backup = [],
 			diff,
 			hasHeaderRow;
 
->>>>>>> 053f4d5c
 		while (col--) {
 			row = columns[col].length;
 			while (row--) {
@@ -476,15 +471,10 @@
 				
 				} else { // string, continue to determine if it is a date string or really a string
 					dateVal = this.parseDate(val);
-<<<<<<< HEAD
 					// Only allow parsing of dates if this column is an x-column
-					isXColumn = this.valueCount.xColumns.indexOf(col) !== -1;
+					isXColumn = inArray(col, this.valueCount.xColumns) !== -1;
 					if (isXColumn && typeof dateVal === 'number' && !isNaN(dateVal)) { // is date
-=======
-
-					if (col === 0 && typeof dateVal === 'number' && !isNaN(dateVal)) { // is date
 						backup[row] = val; 
->>>>>>> 053f4d5c
 						columns[col][row] = dateVal;
 						columns[col].isDatetime = true;
 
@@ -689,9 +679,9 @@
 			data,
 			i,
 			j,
-<<<<<<< HEAD
 			r,
 			seriesIndex,
+			chartOptions,
 			allSeriesBuilders = [],
 			builder,
 			freeIndexes,
@@ -699,14 +689,7 @@
 			index;
 			
 		xColumns.length = columns.length;
-		if (options.complete) {
-=======
-			seriesIndex,
-			chartOptions;
-			
-		
 		if (options.complete || options.afterComplete) {
->>>>>>> 053f4d5c
 
 			// Get the names and shift the top row
 			for (i = 0; i < columns.length; i++) {
@@ -803,6 +786,7 @@
 			if (options.complete) {
 				options.complete(chartOptions);
 			}
+
 			// The afterComplete hook is used internally to avoid conflict with the externally
 			// available complete option.
 			if (options.afterComplete) {
