--- conflicted
+++ resolved
@@ -645,11 +645,7 @@
 /**
  * Mixin for maps and heatmaps
  */
-<<<<<<< HEAD
 colorPointMixin = H.colorPointMixin = {
-=======
-var colorPointMixin = {
->>>>>>> edb05534
 	/**
 	 * Set the visibility of a single point
 	 */
@@ -665,12 +661,8 @@
 		});
 	}
 };
-<<<<<<< HEAD
 
 colorSeriesMixin = H.colorSeriesMixin = {
-=======
-var colorSeriesMixin = {
->>>>>>> edb05534
 
 	pointAttrToOptions: { // mapping between SVG attributes and the corresponding options
 		stroke: 'borderColor',
@@ -1065,11 +1057,7 @@
 /**
  * The MapAreaPoint object
  */
-<<<<<<< HEAD
 var MapAreaPoint = H.MapAreaPoint = extendClass(Point, extend({
-=======
-var MapAreaPoint = extendClass(Point, extend({
->>>>>>> edb05534
 	/**
 	 * Extend the Point object to split paths
 	 */
@@ -1509,11 +1497,7 @@
 
 					// Reset color on update/redraw
 					if (point.shapeArgs) {
-<<<<<<< HEAD
-						point.shapeArgs.fill = point.color;
-=======
 						point.shapeArgs.fill = point.pointAttr[pick(point.state, '')].fill; // #3529
->>>>>>> edb05534
 					}
 				});
 			}
