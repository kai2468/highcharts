/**
<<<<<<< HEAD
 * @license Highmaps JS v4.2.3-modified (bugfix)
=======
 * @license Highmaps JS v4.2.4-modified (2016-04-15)
>>>>>>> 45878d17
 * Highmaps as a plugin for Highcharts 4.1.x or Highstock 2.1.x (x being the patch version of this file)
 *
 * (c) 2011-2016 Torstein Honsi
 *
 * License: www.highcharts.com/license
 */
/* eslint indent: [2, 4] */
(function (factory) {
    if (typeof module === 'object' && module.exports) {
        module.exports = factory;
    } else {
        factory(Highcharts);
    }
}(function (Highcharts) {


    var UNDEFINED,
        animObject = Highcharts.animObject,
        Axis = Highcharts.Axis,
        Chart = Highcharts.Chart,
        Color = Highcharts.Color,
        Point = Highcharts.Point,
        Pointer = Highcharts.Pointer,
        Legend = Highcharts.Legend,
        LegendSymbolMixin = Highcharts.LegendSymbolMixin,
        Renderer = Highcharts.Renderer,
        Series = Highcharts.Series,
        SVGRenderer = Highcharts.SVGRenderer,
        VMLRenderer = Highcharts.VMLRenderer,
        win = Highcharts.win,

        doc = win.document,
        addEvent = Highcharts.addEvent,
        each = Highcharts.each,
        error = Highcharts.error,
        extend = Highcharts.extend,
        extendClass = Highcharts.extendClass,
        format = Highcharts.format,
        merge = Highcharts.merge,
        pick = Highcharts.pick,
        defaultOptions = Highcharts.getOptions(),
        seriesTypes = Highcharts.seriesTypes,
        defaultPlotOptions = defaultOptions.plotOptions,
        wrap = Highcharts.wrap,
        noop = function () {};
    /**
     * Override to use the extreme coordinates from the SVG shape, not the
     * data values
     */
    wrap(Axis.prototype, 'getSeriesExtremes', function (proceed) {
        var isXAxis = this.isXAxis,
            dataMin,
            dataMax,
            xData = [],
            useMapGeometry;

        // Remove the xData array and cache it locally so that the proceed method doesn't use it
        if (isXAxis) {
            each(this.series, function (series, i) {
                if (series.useMapGeometry) {
                    xData[i] = series.xData;
                    series.xData = [];
                }
            });
        }

        // Call base to reach normal cartesian series (like mappoint)
        proceed.call(this);

        // Run extremes logic for map and mapline
        if (isXAxis) {
            dataMin = pick(this.dataMin, Number.MAX_VALUE);
            dataMax = pick(this.dataMax, -Number.MAX_VALUE);
            each(this.series, function (series, i) {
                if (series.useMapGeometry) {
                    dataMin = Math.min(dataMin, pick(series.minX, dataMin));
                    dataMax = Math.max(dataMax, pick(series.maxX, dataMin));
                    series.xData = xData[i]; // Reset xData array
                    useMapGeometry = true;
                }
            });
            if (useMapGeometry) {
                this.dataMin = dataMin;
                this.dataMax = dataMax;
            }
        }
    });

    /**
     * Override axis translation to make sure the aspect ratio is always kept
     */
    wrap(Axis.prototype, 'setAxisTranslation', function (proceed) {
        var chart = this.chart,
            mapRatio,
            plotRatio = chart.plotWidth / chart.plotHeight,
            adjustedAxisLength,
            xAxis = chart.xAxis[0],
            padAxis,
            fixTo,
            fixDiff,
            preserveAspectRatio;


        // Run the parent method
        proceed.call(this);

        // Check for map-like series
        if (this.coll === 'yAxis' && xAxis.transA !== UNDEFINED) {
            each(this.series, function (series) {
                if (series.preserveAspectRatio) {
                    preserveAspectRatio = true;
                }
            });
        }

        // On Y axis, handle both
        if (preserveAspectRatio) {

            // Use the same translation for both axes
            this.transA = xAxis.transA = Math.min(this.transA, xAxis.transA);

            mapRatio = plotRatio / ((xAxis.max - xAxis.min) / (this.max - this.min));

            // What axis to pad to put the map in the middle
            padAxis = mapRatio < 1 ? this : xAxis;

            // Pad it
            adjustedAxisLength = (padAxis.max - padAxis.min) * padAxis.transA;
            padAxis.pixelPadding = padAxis.len - adjustedAxisLength;
            padAxis.minPixelPadding = padAxis.pixelPadding / 2;

            fixTo = padAxis.fixTo;
            if (fixTo) {
                fixDiff = fixTo[1] - padAxis.toValue(fixTo[0], true);
                fixDiff *= padAxis.transA;
                if (Math.abs(fixDiff) > padAxis.minPixelPadding || (padAxis.min === padAxis.dataMin && padAxis.max === padAxis.dataMax)) { // zooming out again, keep within restricted area
                    fixDiff = 0;
                }
                padAxis.minPixelPadding -= fixDiff;
            }
        }
    });

    /**
     * Override Axis.render in order to delete the fixTo prop
     */
    wrap(Axis.prototype, 'render', function (proceed) {
        proceed.call(this);
        this.fixTo = null;
    });


    /**
     * The ColorAxis object for inclusion in gradient legends
     */
    var ColorAxis = Highcharts.ColorAxis = function () {
        this.isColorAxis = true;
        this.init.apply(this, arguments);
    };
    extend(ColorAxis.prototype, Axis.prototype);
    extend(ColorAxis.prototype, {
        defaultColorAxisOptions: {
            lineWidth: 0,
            minPadding: 0,
            maxPadding: 0,
            gridLineWidth: 1,
            tickPixelInterval: 72,
            startOnTick: true,
            endOnTick: true,
            offset: 0,
            marker: {
                animation: {
                    duration: 50
                },
                color: 'gray',
                width: 0.01
            },
            labels: {
                overflow: 'justify'
            },
            minColor: '#EFEFFF',
            maxColor: '#003875',
            tickLength: 5
        },
        init: function (chart, userOptions) {
            var horiz = chart.options.legend.layout !== 'vertical',
                options;

            // Build the options
            options = merge(this.defaultColorAxisOptions, {
                side: horiz ? 2 : 1,
                reversed: !horiz
            }, userOptions, {
                opposite: !horiz,
                showEmpty: false,
                title: null,
                isColor: true
            });

            Axis.prototype.init.call(this, chart, options);

            // Base init() pushes it to the xAxis array, now pop it again
            //chart[this.isXAxis ? 'xAxis' : 'yAxis'].pop();

            // Prepare data classes
            if (userOptions.dataClasses) {
                this.initDataClasses(userOptions);
            }
            this.initStops(userOptions);

            // Override original axis properties
            this.horiz = horiz;
            this.zoomEnabled = false;
        },

        /*
         * Return an intermediate color between two colors, according to pos where 0
         * is the from color and 1 is the to color.
         * NOTE: Changes here should be copied
         * to the same function in drilldown.src.js and solid-gauge-src.js.
         */
        tweenColors: function (from, to, pos) {
            // Check for has alpha, because rgba colors perform worse due to lack of
            // support in WebKit.
            var hasAlpha,
                ret;

            // Unsupported color, return to-color (#3920)
            if (!to.rgba.length || !from.rgba.length) {
                ret = to.input || 'none';

            // Interpolate
            } else {
                from = from.rgba;
                to = to.rgba;
                hasAlpha = (to[3] !== 1 || from[3] !== 1);
                ret = (hasAlpha ? 'rgba(' : 'rgb(') +
                    Math.round(to[0] + (from[0] - to[0]) * (1 - pos)) + ',' +
                    Math.round(to[1] + (from[1] - to[1]) * (1 - pos)) + ',' +
                    Math.round(to[2] + (from[2] - to[2]) * (1 - pos)) +
                    (hasAlpha ? (',' + (to[3] + (from[3] - to[3]) * (1 - pos))) : '') + ')';
            }
            return ret;
        },

        initDataClasses: function (userOptions) {
            var axis = this,
                chart = this.chart,
                dataClasses,
                colorCounter = 0,
                options = this.options,
                len = userOptions.dataClasses.length;
            this.dataClasses = dataClasses = [];
            this.legendItems = [];

            each(userOptions.dataClasses, function (dataClass, i) {
                var colors;

                dataClass = merge(dataClass);
                dataClasses.push(dataClass);
                if (!dataClass.color) {
                    if (options.dataClassColor === 'category') {
                        colors = chart.options.colors;
                        dataClass.color = colors[colorCounter++];
                        // loop back to zero
                        if (colorCounter === colors.length) {
                            colorCounter = 0;
                        }
                    } else {
                        dataClass.color = axis.tweenColors(
                            Color(options.minColor),
                            Color(options.maxColor),
                            len < 2 ? 0.5 : i / (len - 1) // #3219
                        );
                    }
                }
            });
        },

        initStops: function (userOptions) {
            this.stops = userOptions.stops || [
                [0, this.options.minColor],
                [1, this.options.maxColor]
            ];
            each(this.stops, function (stop) {
                stop.color = Color(stop[1]);
            });
        },

        /**
         * Extend the setOptions method to process extreme colors and color
         * stops.
         */
        setOptions: function (userOptions) {
            Axis.prototype.setOptions.call(this, userOptions);

            this.options.crosshair = this.options.marker;
            this.coll = 'colorAxis';
        },

        setAxisSize: function () {
            var symbol = this.legendSymbol,
                chart = this.chart,
                x,
                y,
                width,
                height;

            if (symbol) {
                this.left = x = symbol.attr('x');
                this.top = y = symbol.attr('y');
                this.width = width = symbol.attr('width');
                this.height = height = symbol.attr('height');
                this.right = chart.chartWidth - x - width;
                this.bottom = chart.chartHeight - y - height;

                this.len = this.horiz ? width : height;
                this.pos = this.horiz ? x : y;
            }
        },

        /**
         * Translate from a value to a color
         */
        toColor: function (value, point) {
            var pos,
                stops = this.stops,
                from,
                to,
                color,
                dataClasses = this.dataClasses,
                dataClass,
                i;

            if (dataClasses) {
                i = dataClasses.length;
                while (i--) {
                    dataClass = dataClasses[i];
                    from = dataClass.from;
                    to = dataClass.to;
                    if ((from === UNDEFINED || value >= from) && (to === UNDEFINED || value <= to)) {
                        color = dataClass.color;
                        if (point) {
                            point.dataClass = i;
                        }
                        break;
                    }
                }

            } else {

                if (this.isLog) {
                    value = this.val2lin(value);
                }
                pos = 1 - ((this.max - value) / ((this.max - this.min) || 1));
                i = stops.length;
                while (i--) {
                    if (pos > stops[i][0]) {
                        break;
                    }
                }
                from = stops[i] || stops[i + 1];
                to = stops[i + 1] || from;

                // The position within the gradient
                pos = 1 - (to[0] - pos) / ((to[0] - from[0]) || 1);

                color = this.tweenColors(
                    from.color,
                    to.color,
                    pos
                );
            }
            return color;
        },

        /**
         * Override the getOffset method to add the whole axis groups inside the legend.
         */
        getOffset: function () {
            var group = this.legendGroup,
                sideOffset = this.chart.axisOffset[this.side];

            if (group) {

                // Hook for the getOffset method to add groups to this parent group
                this.axisParent = group;

                // Call the base
                Axis.prototype.getOffset.call(this);

                // First time only
                if (!this.added) {

                    this.added = true;

                    this.labelLeft = 0;
                    this.labelRight = this.width;
                }
                // Reset it to avoid color axis reserving space
                this.chart.axisOffset[this.side] = sideOffset;
            }
        },

        /**
         * Create the color gradient
         */
        setLegendColor: function () {
            var grad,
                horiz = this.horiz,
                options = this.options,
                reversed = this.reversed,
                one = reversed ? 1 : 0,
                zero = reversed ? 0 : 1;

            grad = horiz ? [one, 0, zero, 0] : [0, zero, 0, one]; // #3190
            this.legendColor = {
                linearGradient: { x1: grad[0], y1: grad[1], x2: grad[2], y2: grad[3] },
                stops: options.stops || [
                    [0, options.minColor],
                    [1, options.maxColor]
                ]
            };
        },

        /**
         * The color axis appears inside the legend and has its own legend symbol
         */
        drawLegendSymbol: function (legend, item) {
            var padding = legend.padding,
                legendOptions = legend.options,
                horiz = this.horiz,
                width = pick(legendOptions.symbolWidth, horiz ? 200 : 12),
                height = pick(legendOptions.symbolHeight, horiz ? 12 : 200),
                labelPadding = pick(legendOptions.labelPadding, horiz ? 16 : 30),
                itemDistance = pick(legendOptions.itemDistance, 10);

            this.setLegendColor();

            // Create the gradient
            item.legendSymbol = this.chart.renderer.rect(
                0,
                legend.baseline - 11,
                width,
                height
            ).attr({
                zIndex: 1
            }).add(item.legendGroup);

            // Set how much space this legend item takes up
            this.legendItemWidth = width + padding + (horiz ? itemDistance : labelPadding);
            this.legendItemHeight = height + padding + (horiz ? labelPadding : 0);
        },
        /**
         * Fool the legend
         */
        setState: noop,
        visible: true,
        setVisible: noop,
        getSeriesExtremes: function () {
            var series;
            if (this.series.length) {
                series = this.series[0];
                this.dataMin = series.valueMin;
                this.dataMax = series.valueMax;
            }
        },
        drawCrosshair: function (e, point) {
            var plotX = point && point.plotX,
                plotY = point && point.plotY,
                crossPos,
                axisPos = this.pos,
                axisLen = this.len;

            if (point) {
                crossPos = this.toPixels(point[point.series.colorKey]);
                if (crossPos < axisPos) {
                    crossPos = axisPos - 2;
                } else if (crossPos > axisPos + axisLen) {
                    crossPos = axisPos + axisLen + 2;
                }

                point.plotX = crossPos;
                point.plotY = this.len - crossPos;
                Axis.prototype.drawCrosshair.call(this, e, point);
                point.plotX = plotX;
                point.plotY = plotY;

                if (this.cross) {
                    this.cross
                        .attr({
                            fill: this.crosshair.color
                        })
                        .add(this.legendGroup);
                }
            }
        },
        getPlotLinePath: function (a, b, c, d, pos) {
            return typeof pos === 'number' ? // crosshairs only // #3969 pos can be 0 !!
                (this.horiz ?
                    ['M', pos - 4, this.top - 6, 'L', pos + 4, this.top - 6, pos, this.top, 'Z'] :
                    ['M', this.left, pos, 'L', this.left - 6, pos + 6, this.left - 6, pos - 6, 'Z']
                ) :
                Axis.prototype.getPlotLinePath.call(this, a, b, c, d);
        },

        update: function (newOptions, redraw) {
            var chart = this.chart,
                legend = chart.legend;

            each(this.series, function (series) {
                series.isDirtyData = true; // Needed for Axis.update when choropleth colors change
            });

            // When updating data classes, destroy old items and make sure new ones are created (#3207)
            if (newOptions.dataClasses && legend.allItems) {
                each(legend.allItems, function (item) {
                    if (item.isDataClass) {
                        item.legendGroup.destroy();
                    }
                });
                chart.isDirtyLegend = true;
            }

            // Keep the options structure updated for export. Unlike xAxis and yAxis, the colorAxis is
            // not an array. (#3207)
            chart.options[this.coll] = merge(this.userOptions, newOptions);

            Axis.prototype.update.call(this, newOptions, redraw);
            if (this.legendItem) {
                this.setLegendColor();
                legend.colorizeItem(this, true);
            }
        },

        /**
         * Get the legend item symbols for data classes
         */
        getDataClassLegendSymbols: function () {
            var axis = this,
                chart = this.chart,
                legendItems = this.legendItems,
                legendOptions = chart.options.legend,
                valueDecimals = legendOptions.valueDecimals,
                valueSuffix = legendOptions.valueSuffix || '',
                name;

            if (!legendItems.length) {
                each(this.dataClasses, function (dataClass, i) {
                    var vis = true,
                        from = dataClass.from,
                        to = dataClass.to;

                    // Assemble the default name. This can be overridden by legend.options.labelFormatter
                    name = '';
                    if (from === UNDEFINED) {
                        name = '< ';
                    } else if (to === UNDEFINED) {
                        name = '> ';
                    }
                    if (from !== UNDEFINED) {
                        name += Highcharts.numberFormat(from, valueDecimals) + valueSuffix;
                    }
                    if (from !== UNDEFINED && to !== UNDEFINED) {
                        name += ' - ';
                    }
                    if (to !== UNDEFINED) {
                        name += Highcharts.numberFormat(to, valueDecimals) + valueSuffix;
                    }

                    // Add a mock object to the legend items
                    legendItems.push(extend({
                        chart: chart,
                        name: name,
                        options: {},
                        drawLegendSymbol: LegendSymbolMixin.drawRectangle,
                        visible: true,
                        setState: noop,
                        isDataClass: true,
                        setVisible: function () {
                            vis = this.visible = !vis;
                            each(axis.series, function (series) {
                                each(series.points, function (point) {
                                    if (point.dataClass === i) {
                                        point.setVisible(vis);
                                    }
                                });
                            });

                            chart.legend.colorizeItem(this, vis);
                        }
                    }, dataClass));
                });
            }
            return legendItems;
        },
        name: '' // Prevents 'undefined' in legend in IE8
    });

    /**
     * Handle animation of the color attributes directly
     */
    each(['fill', 'stroke'], function (prop) {
        Highcharts.Fx.prototype[prop + 'Setter'] = function () {
            this.elem.attr(prop, ColorAxis.prototype.tweenColors(Color(this.start), Color(this.end), this.pos));
        };
    });

    /**
     * Extend the chart getAxes method to also get the color axis
     */
    wrap(Chart.prototype, 'getAxes', function (proceed) {

        var options = this.options,
            colorAxisOptions = options.colorAxis;

        proceed.call(this);

        this.colorAxis = [];
        if (colorAxisOptions) {
            new ColorAxis(this, colorAxisOptions); // eslint-disable-line no-new
        }
    });


    /**
     * Wrap the legend getAllItems method to add the color axis. This also removes the
     * axis' own series to prevent them from showing up individually.
     */
    wrap(Legend.prototype, 'getAllItems', function (proceed) {
        var allItems = [],
            colorAxis = this.chart.colorAxis[0];

        if (colorAxis) {

            // Data classes
            if (colorAxis.options.dataClasses) {
                allItems = allItems.concat(colorAxis.getDataClassLegendSymbols());
            // Gradient legend
            } else {
                // Add this axis on top
                allItems.push(colorAxis);
            }

            // Don't add the color axis' series
            each(colorAxis.series, function (series) {
                series.options.showInLegend = false;
            });
        }

        return allItems.concat(proceed.call(this));
    });
    /**
     * Mixin for maps and heatmaps
     */
    var colorPointMixin = {
        /**
         * Set the visibility of a single point
         */
        setVisible: function (vis) {
            var point = this,
                method = vis ? 'show' : 'hide';

            // Show and hide associated elements
            each(['graphic', 'dataLabel'], function (key) {
                if (point[key]) {
                    point[key][method]();
                }
            });
        }
    };
    var colorSeriesMixin = {

        pointAttrToOptions: { // mapping between SVG attributes and the corresponding options
            stroke: 'borderColor',
            'stroke-width': 'borderWidth',
            fill: 'color',
            dashstyle: 'dashStyle'
        },
        pointArrayMap: ['value'],
        axisTypes: ['xAxis', 'yAxis', 'colorAxis'],
        optionalAxis: 'colorAxis',
        trackerGroups: ['group', 'markerGroup', 'dataLabelsGroup'],
        getSymbol: noop,
        parallelArrays: ['x', 'y', 'value'],
        colorKey: 'value',

        /**
         * In choropleth maps, the color is a result of the value, so this needs translation too
         */
        translateColors: function () {
            var series = this,
                nullColor = this.options.nullColor,
                colorAxis = this.colorAxis,
                colorKey = this.colorKey;

            each(this.data, function (point) {
                var value = point[colorKey],
                    color;

                color = point.options.color ||
                    (value === null ? nullColor : (colorAxis && value !== undefined) ? colorAxis.toColor(value, point) : point.color || series.color);

                if (color) {
                    point.color = color;
                }
            });
        }
    };
    function stopEvent (e) {
        if (e) {
            if (e.preventDefault) {
                e.preventDefault();
            }
            if (e.stopPropagation) {
                e.stopPropagation();
            }
            e.cancelBubble = true;
        }
    }

    // Add events to the Chart object itself
    extend(Chart.prototype, {
        renderMapNavigation: function () {
            var chart = this,
                options = this.options.mapNavigation,
                buttons = options.buttons,
                n,
                button,
                buttonOptions,
                attr,
                states,        
                outerHandler = function (e) {
                    this.handler.call(chart, e);
                    stopEvent(e); // Stop default click event (#4444)
                };

            if (pick(options.enableButtons, options.enabled) && !chart.renderer.forExport) {
                chart.mapNavButtons = [];
                for (n in buttons) {
                    if (buttons.hasOwnProperty(n)) {
                        buttonOptions = merge(options.buttonOptions, buttons[n]);
                        attr = buttonOptions.theme;
                        attr.style = merge(buttonOptions.theme.style, buttonOptions.style); // #3203
                        states = attr.states;
                        button = chart.renderer.button(
                                buttonOptions.text,
                                0,
                                0,
                                outerHandler,
                                attr,
                                states && states.hover,
                                states && states.select,
                                0,
                                n === 'zoomIn' ? 'topbutton' : 'bottombutton'
                            )
                            .attr({
                                width: buttonOptions.width,
                                height: buttonOptions.height,
                                title: chart.options.lang[n],
                                zIndex: 5
                            })
                            .add();
                        button.handler = buttonOptions.onclick;
                        button.align(extend(buttonOptions, { width: button.width, height: 2 * button.height }), null, buttonOptions.alignTo);
                        addEvent(button.element, 'dblclick', stopEvent); // Stop double click event (#4444)
                        chart.mapNavButtons.push(button);
                    }
                }
            }
        },

        /**
         * Fit an inner box to an outer. If the inner box overflows left or right, align it to the sides of the
         * outer. If it overflows both sides, fit it within the outer. This is a pattern that occurs more places
         * in Highcharts, perhaps it should be elevated to a common utility function.
         */
        fitToBox: function (inner, outer) {
            each([['x', 'width'], ['y', 'height']], function (dim) {
                var pos = dim[0],
                    size = dim[1];

                if (inner[pos] + inner[size] > outer[pos] + outer[size]) { // right overflow
                    if (inner[size] > outer[size]) { // the general size is greater, fit fully to outer
                        inner[size] = outer[size];
                        inner[pos] = outer[pos];
                    } else { // align right
                        inner[pos] = outer[pos] + outer[size] - inner[size];
                    }
                }
                if (inner[size] > outer[size]) {
                    inner[size] = outer[size];
                }
                if (inner[pos] < outer[pos]) {
                    inner[pos] = outer[pos];
                }
            });


            return inner;
        },

        /**
         * Zoom the map in or out by a certain amount. Less than 1 zooms in, greater than 1 zooms out.
         */
        mapZoom: function (howMuch, centerXArg, centerYArg, mouseX, mouseY) {
            /*if (this.isMapZooming) {
                this.mapZoomQueue = arguments;
                return;
            }*/

            var chart = this,
                xAxis = chart.xAxis[0],
                xRange = xAxis.max - xAxis.min,
                centerX = pick(centerXArg, xAxis.min + xRange / 2),
                newXRange = xRange * howMuch,
                yAxis = chart.yAxis[0],
                yRange = yAxis.max - yAxis.min,
                centerY = pick(centerYArg, yAxis.min + yRange / 2),
                newYRange = yRange * howMuch,
                fixToX = mouseX ? ((mouseX - xAxis.pos) / xAxis.len) : 0.5,
                fixToY = mouseY ? ((mouseY - yAxis.pos) / yAxis.len) : 0.5,
                newXMin = centerX - newXRange * fixToX,
                newYMin = centerY - newYRange * fixToY,
                newExt = chart.fitToBox({
                    x: newXMin,
                    y: newYMin,
                    width: newXRange,
                    height: newYRange
                }, {
                    x: xAxis.dataMin,
                    y: yAxis.dataMin,
                    width: xAxis.dataMax - xAxis.dataMin,
                    height: yAxis.dataMax - yAxis.dataMin
                });

            // When mousewheel zooming, fix the point under the mouse
            if (mouseX) {
                xAxis.fixTo = [mouseX - xAxis.pos, centerXArg];
            }
            if (mouseY) {
                yAxis.fixTo = [mouseY - yAxis.pos, centerYArg];
            }

            // Zoom
            if (howMuch !== undefined) {
                xAxis.setExtremes(newExt.x, newExt.x + newExt.width, false);
                yAxis.setExtremes(newExt.y, newExt.y + newExt.height, false);

            // Reset zoom
            } else {
                xAxis.setExtremes(undefined, undefined, false);
                yAxis.setExtremes(undefined, undefined, false);
            }

            // Prevent zooming until this one is finished animating
            /*chart.holdMapZoom = true;
            setTimeout(function () {
                chart.holdMapZoom = false;
            }, 200);*/
            /*delay = animation ? animation.duration || 500 : 0;
            if (delay) {
                chart.isMapZooming = true;
                setTimeout(function () {
                    chart.isMapZooming = false;
                    if (chart.mapZoomQueue) {
                        chart.mapZoom.apply(chart, chart.mapZoomQueue);
                    }
                    chart.mapZoomQueue = null;
                }, delay);
            }*/

            chart.redraw();
        }
    });

    /**
     * Extend the Chart.render method to add zooming and panning
     */
    wrap(Chart.prototype, 'render', function (proceed) {
        var chart = this,
            mapNavigation = chart.options.mapNavigation,
            alignedObjects = chart.renderer.alignedObjects;

        // Render the plus and minus buttons. Doing this before the shapes makes getBBox much quicker, at least in Chrome.
        chart.renderMapNavigation();

        proceed.call(chart);
<<<<<<< HEAD

        // #4740, realign the zoom buttons after chart is rendered 
        each([alignedObjects[0], alignedObjects[1]], function (button) {
            button.placed = false;
            button.align(button.alignOptions, false, button.alignTo);
        });
=======
>>>>>>> 45878d17
    
        // Add the double click event
        if (pick(mapNavigation.enableDoubleClickZoom, mapNavigation.enabled) || mapNavigation.enableDoubleClickZoomTo) {
            addEvent(chart.container, 'dblclick', function (e) {
                chart.pointer.onContainerDblClick(e);
            });
        }

        // Add the mousewheel event
        if (pick(mapNavigation.enableMouseWheelZoom, mapNavigation.enabled)) {
            addEvent(chart.container, doc.onmousewheel === undefined ? 'DOMMouseScroll' : 'mousewheel', function (e) {
                chart.pointer.onContainerMouseWheel(e);
                stopEvent(e); // Issue #5011, returning false from non-jQuery event does not prevent default
                return false;
            });
        }
    });


    // Extend the Pointer
    extend(Pointer.prototype, {

        /**
         * The event handler for the doubleclick event
         */
        onContainerDblClick: function (e) {
            var chart = this.chart;

            e = this.normalize(e);

            if (chart.options.mapNavigation.enableDoubleClickZoomTo) {
                if (chart.pointer.inClass(e.target, 'highcharts-tracker')) {
                    chart.hoverPoint.zoomTo();
                }
            } else if (chart.isInsidePlot(e.chartX - chart.plotLeft, e.chartY - chart.plotTop)) {
                chart.mapZoom(
                    0.5,
                    chart.xAxis[0].toValue(e.chartX),
                    chart.yAxis[0].toValue(e.chartY),
                    e.chartX,
                    e.chartY
                );
            }
        },

        /**
         * The event handler for the mouse scroll event
         */
        onContainerMouseWheel: function (e) {
            var chart = this.chart,
                delta;

            e = this.normalize(e);

            // Firefox uses e.detail, WebKit and IE uses wheelDelta
            delta = e.detail || -(e.wheelDelta / 120);
            if (chart.isInsidePlot(e.chartX - chart.plotLeft, e.chartY - chart.plotTop)) {
                chart.mapZoom(
                    Math.pow(chart.options.mapNavigation.mouseWheelSensitivity, delta),
                    chart.xAxis[0].toValue(e.chartX),
                    chart.yAxis[0].toValue(e.chartY),
                    e.chartX,
                    e.chartY
                );
            }
        }
    });

    // Implement the pinchType option
    wrap(Pointer.prototype, 'init', function (proceed, chart, options) {

        proceed.call(this, chart, options);

        // Pinch status
        if (pick(options.mapNavigation.enableTouchZoom, options.mapNavigation.enabled)) {
            this.pinchX = this.pinchHor = this.pinchY = this.pinchVert = this.hasZoom = true;
        }
    });

    // Extend the pinchTranslate method to preserve fixed ratio when zooming
    wrap(Pointer.prototype, 'pinchTranslate', function (proceed, pinchDown, touches, transform, selectionMarker, clip, lastValidTouch) {
        var xBigger;
        proceed.call(this, pinchDown, touches, transform, selectionMarker, clip, lastValidTouch);

        // Keep ratio
        if (this.chart.options.chart.type === 'map' && this.hasZoom) {
            xBigger = transform.scaleX > transform.scaleY;
            this.pinchTranslateDirection(
                !xBigger,
                pinchDown,
                touches,
                transform,
                selectionMarker,
                clip,
                lastValidTouch,
                xBigger ? transform.scaleX : transform.scaleY
            );
        }
    });


    // The vector-effect attribute is not supported in IE <= 11 (at least), so we need
    // diffent logic (#3218)
    var supportsVectorEffect = doc.documentElement.style.vectorEffect !== undefined;

    /**
     * Extend the default options with map options
     */
    defaultPlotOptions.map = merge(defaultPlotOptions.scatter, {
        allAreas: true,

        animation: false, // makes the complex shapes slow
        nullColor: '#F8F8F8',
        borderColor: 'silver',
        borderWidth: 1,
        marker: null,
        stickyTracking: false,
        dataLabels: {
            formatter: function () { // #2945
                return this.point.value;
            },
            inside: true, // for the color
            verticalAlign: 'middle',
            crop: false,
            overflow: false,
            padding: 0
        },
        turboThreshold: 0,
        tooltip: {
            followPointer: true,
            pointFormat: '{point.name}: {point.value}<br/>'
        },
        states: {
            normal: {
                animation: true
            },
            hover: {
                brightness: 0.2,
                halo: null
            }
        }
    });

    /**
     * The MapAreaPoint object
     */
    var MapAreaPoint = extendClass(Point, extend({
        /**
         * Extend the Point object to split paths
         */
        applyOptions: function (options, x) {

            var point = Point.prototype.applyOptions.call(this, options, x),
                series = this.series,
                joinBy = series.joinBy,
                mapPoint;

            if (series.mapData) {
                mapPoint = point[joinBy[1]] !== undefined && series.mapMap[point[joinBy[1]]];
                if (mapPoint) {
                    // This applies only to bubbles
                    if (series.xyFromShape) {
                        point.x = mapPoint._midX;
                        point.y = mapPoint._midY;
                    }
                    extend(point, mapPoint); // copy over properties
                } else {
                    point.value = point.value || null;
                }
            }

            return point;
        },

        /**
         * Stop the fade-out
         */
        onMouseOver: function (e) {
            clearTimeout(this.colorInterval);
            if (this.value !== null) {
                Point.prototype.onMouseOver.call(this, e);
            } else { //#3401 Tooltip doesn't hide when hovering over null points
                this.series.onMouseOut(e);
            }
        },
        /**
         * Custom animation for tweening out the colors. Animation reduces blinking when hovering
         * over islands and coast lines. We run a custom implementation of animation becuase we
         * need to be able to run this independently from other animations like zoom redraw. Also,
         * adding color animation to the adapters would introduce almost the same amount of code.
         */
        onMouseOut: function () {
            var point = this,
                start = +new Date(),
                normalColor = Color(point.pointAttr[''].fill),
                hoverColor = Color(point.pointAttr.hover.fill),
                animation = point.series.options.states.normal.animation,
                duration = animObject(animation).duration,
                fill;

            if (duration && normalColor.rgba.length === 4 && hoverColor.rgba.length === 4 && point.state !== 'select') {
                fill = point.pointAttr[''].fill;
                delete point.pointAttr[''].fill; // avoid resetting it in Point.setState

                clearTimeout(point.colorInterval);
                point.colorInterval = setInterval(function () {
                    var pos = (new Date() - start) / duration,
                        graphic = point.graphic;
                    if (pos > 1) {
                        pos = 1;
                    }
                    if (graphic) {
                        graphic.attr('fill', ColorAxis.prototype.tweenColors.call(0, hoverColor, normalColor, pos));
                    }
                    if (pos >= 1) {
                        clearTimeout(point.colorInterval);
                    }
                }, 13);
            }
            Point.prototype.onMouseOut.call(point);

            if (fill) {
                point.pointAttr[''].fill = fill;
            }
        },

        /**
         * Zoom the chart to view a specific area point
         */
        zoomTo: function () {
            var point = this,
                series = point.series;

            series.xAxis.setExtremes(
                point._minX,
                point._maxX,
                false
            );
            series.yAxis.setExtremes(
                point._minY,
                point._maxY,
                false
            );
            series.chart.redraw();
        }
    }, colorPointMixin)
    );

    /**
     * Add the series type
     */
    seriesTypes.map = extendClass(seriesTypes.scatter, merge(colorSeriesMixin, {
        type: 'map',
        pointClass: MapAreaPoint,
        supportsDrilldown: true,
        getExtremesFromAll: true,
        useMapGeometry: true, // get axis extremes from paths, not values
        forceDL: true,
        searchPoint: noop,
        directTouch: true, // When tooltip is not shared, this series (and derivatives) requires direct touch/hover. KD-tree does not apply.
        preserveAspectRatio: true, // X axis and Y axis must have same translation slope
        /**
         * Get the bounding box of all paths in the map combined.
         */
        getBox: function (paths) {
            var MAX_VALUE = Number.MAX_VALUE,
                maxX = -MAX_VALUE,
                minX =  MAX_VALUE,
                maxY = -MAX_VALUE,
                minY =  MAX_VALUE,
                minRange = MAX_VALUE,
                xAxis = this.xAxis,
                yAxis = this.yAxis,
                hasBox;

            // Find the bounding box
            each(paths || [], function (point) {

                if (point.path) {
                    if (typeof point.path === 'string') {
                        point.path = Highcharts.splitPath(point.path);
                    }

                    var path = point.path || [],
                        i = path.length,
                        even = false, // while loop reads from the end
                        pointMaxX = -MAX_VALUE,
                        pointMinX =  MAX_VALUE,
                        pointMaxY = -MAX_VALUE,
                        pointMinY =  MAX_VALUE,
                        properties = point.properties;

                    // The first time a map point is used, analyze its box
                    if (!point._foundBox) {
                        while (i--) {
                            if (typeof path[i] === 'number' && !isNaN(path[i])) {
                                if (even) { // even = x
                                    pointMaxX = Math.max(pointMaxX, path[i]);
                                    pointMinX = Math.min(pointMinX, path[i]);
                                } else { // odd = Y
                                    pointMaxY = Math.max(pointMaxY, path[i]);
                                    pointMinY = Math.min(pointMinY, path[i]);
                                }
                                even = !even;
                            }
                        }
                        // Cache point bounding box for use to position data labels, bubbles etc
                        point._midX = pointMinX + (pointMaxX - pointMinX) *
                            (point.middleX || (properties && properties['hc-middle-x']) || 0.5); // pick is slower and very marginally needed
                        point._midY = pointMinY + (pointMaxY - pointMinY) *
                            (point.middleY || (properties && properties['hc-middle-y']) || 0.5);
                        point._maxX = pointMaxX;
                        point._minX = pointMinX;
                        point._maxY = pointMaxY;
                        point._minY = pointMinY;
                        point.labelrank = pick(point.labelrank, (pointMaxX - pointMinX) * (pointMaxY - pointMinY));
                        point._foundBox = true;
                    }

                    maxX = Math.max(maxX, point._maxX);
                    minX = Math.min(minX, point._minX);
                    maxY = Math.max(maxY, point._maxY);
                    minY = Math.min(minY, point._minY);
                    minRange = Math.min(point._maxX - point._minX, point._maxY - point._minY, minRange);
                    hasBox = true;
                }
            });

            // Set the box for the whole series
            if (hasBox) {
                this.minY = Math.min(minY, pick(this.minY, MAX_VALUE));
                this.maxY = Math.max(maxY, pick(this.maxY, -MAX_VALUE));
                this.minX = Math.min(minX, pick(this.minX, MAX_VALUE));
                this.maxX = Math.max(maxX, pick(this.maxX, -MAX_VALUE));

                // If no minRange option is set, set the default minimum zooming range to 5 times the
                // size of the smallest element
                if (xAxis && xAxis.options.minRange === undefined) {
                    xAxis.minRange = Math.min(5 * minRange, (this.maxX - this.minX) / 5, xAxis.minRange || MAX_VALUE);
                }
                if (yAxis && yAxis.options.minRange === undefined) {
                    yAxis.minRange = Math.min(5 * minRange, (this.maxY - this.minY) / 5, yAxis.minRange || MAX_VALUE);
                }
            }
        },

        getExtremes: function () {
            // Get the actual value extremes for colors
            Series.prototype.getExtremes.call(this, this.valueData);

            // Recalculate box on updated data
            if (this.chart.hasRendered && this.isDirtyData) {
                this.getBox(this.options.data);
            }

            this.valueMin = this.dataMin;
            this.valueMax = this.dataMax;

            // Extremes for the mock Y axis
            this.dataMin = this.minY;
            this.dataMax = this.maxY;
        },

        /**
         * Translate the path so that it automatically fits into the plot area box
         * @param {Object} path
         */
        translatePath: function (path) {

            var series = this,
                even = false, // while loop reads from the end
                xAxis = series.xAxis,
                yAxis = series.yAxis,
                xMin = xAxis.min,
                xTransA = xAxis.transA,
                xMinPixelPadding = xAxis.minPixelPadding,
                yMin = yAxis.min,
                yTransA = yAxis.transA,
                yMinPixelPadding = yAxis.minPixelPadding,
                i,
                ret = []; // Preserve the original

            // Do the translation
            if (path) {
                i = path.length;
                while (i--) {
                    if (typeof path[i] === 'number') {
                        ret[i] = even ?
                            (path[i] - xMin) * xTransA + xMinPixelPadding :
                            (path[i] - yMin) * yTransA + yMinPixelPadding;
                        even = !even;
                    } else {
                        ret[i] = path[i];
                    }
                }
            }

            return ret;
        },

        /**
         * Extend setData to join in mapData. If the allAreas option is true, all areas
         * from the mapData are used, and those that don't correspond to a data value
         * are given null values.
         */
        setData: function (data, redraw) {
            var options = this.options,
                mapData = options.mapData,
                joinBy = options.joinBy,
                joinByNull = joinBy === null,
                dataUsed = [],
                mapMap = {},
                mapPoint,
                transform,
                mapTransforms,
                props,
                i;

            if (joinByNull) {
                joinBy = '_i';
            }
            joinBy = this.joinBy = Highcharts.splat(joinBy);
            if (!joinBy[1]) {
                joinBy[1] = joinBy[0];
            }

            // Pick up numeric values, add index
            if (data) {
                each(data, function (val, i) {
                    if (typeof val === 'number') {
                        data[i] = {
                            value: val
                        };
                    }
                    if (joinByNull) {
                        data[i]._i = i;
                    }
                });
            }

            this.getBox(data);
            if (mapData) {
                if (mapData.type === 'FeatureCollection') {
                    if (mapData['hc-transform']) {
                        this.chart.mapTransforms = mapTransforms = mapData['hc-transform'];
                        // Cache cos/sin of transform rotation angle
                        for (transform in mapTransforms) {
                            if (mapTransforms.hasOwnProperty(transform) && transform.rotation) {
                                transform.cosAngle = Math.cos(transform.rotation);
                                transform.sinAngle = Math.sin(transform.rotation);
                            }
                        }
                    }
                    mapData = Highcharts.geojson(mapData, this.type, this);
                }

                this.mapData = mapData;

                for (i = 0; i < mapData.length; i++) {
                    mapPoint = mapData[i];
                    props = mapPoint.properties;

                    mapPoint._i = i;
                    // Copy the property over to root for faster access
                    if (joinBy[0] && props && props[joinBy[0]]) {
                        mapPoint[joinBy[0]] = props[joinBy[0]];
                    }
                    mapMap[mapPoint[joinBy[0]]] = mapPoint;
                }
                this.mapMap = mapMap;

                // Registered the point codes that actually hold data
                if (data && joinBy[1]) {
                    each(data, function (point) {
                        if (mapMap[point[joinBy[1]]]) {
                            dataUsed.push(mapMap[point[joinBy[1]]]);
                        }
                    });
                }

                if (options.allAreas) {
                    this.getBox(mapData);
                    data = data || [];            

                    // Add those map points that don't correspond to data, which will be drawn as null points
                    dataUsed = '|' + dataUsed.map(function (point) { 
                        return point[joinBy[0]]; 
                    }).join('|') + '|'; // String search is faster than array.indexOf
                
                    each(mapData, function (mapPoint) {
                        if (!joinBy[0] || dataUsed.indexOf('|' + mapPoint[joinBy[0]] + '|') === -1) {
                            data.push(merge(mapPoint, { value: null }));
                        }
                    });
                } else {
                    this.getBox(dataUsed); // Issue #4784
                }
            }
            Series.prototype.setData.call(this, data, redraw);
        },


        /**
         * No graph for the map series
         */
        drawGraph: noop,

        /**
         * We need the points' bounding boxes in order to draw the data labels, so
         * we skip it now and call it from drawPoints instead.
         */
        drawDataLabels: noop,

        /**
         * Allow a quick redraw by just translating the area group. Used for zooming and panning
         * in capable browsers.
         */
        doFullTranslate: function () {
            return this.isDirtyData || this.chart.isResizing || this.chart.renderer.isVML || !this.baseTrans;
        },

        /**
         * Add the path option for data points. Find the max value for color calculation.
         */
        translate: function () {
            var series = this,
                xAxis = series.xAxis,
                yAxis = series.yAxis,
                doFullTranslate = series.doFullTranslate();

            series.generatePoints();

            each(series.data, function (point) {

                // Record the middle point (loosely based on centroid), determined
                // by the middleX and middleY options.
                point.plotX = xAxis.toPixels(point._midX, true);
                point.plotY = yAxis.toPixels(point._midY, true);

                if (doFullTranslate) {

                    point.shapeType = 'path';
                    point.shapeArgs = {
                        d: series.translatePath(point.path)
                    };
                    if (supportsVectorEffect) {
                        point.shapeArgs['vector-effect'] = 'non-scaling-stroke';
                    }
                }
            });

            series.translateColors();
        },

        /**
         * Use the drawPoints method of column, that is able to handle simple shapeArgs.
         * Extend it by assigning the tooltip position.
         */
        drawPoints: function () {
            var series = this,
                xAxis = series.xAxis,
                yAxis = series.yAxis,
                group = series.group,
                chart = series.chart,
                renderer = chart.renderer,
                scaleX,
                scaleY,
                translateX,
                translateY,
                baseTrans = this.baseTrans;

            // Set a group that handles transform during zooming and panning in order to preserve clipping
            // on series.group
            if (!series.transformGroup) {
                series.transformGroup = renderer.g()
                    .attr({
                        scaleX: 1,
                        scaleY: 1
                    })
                    .add(group);
                series.transformGroup.survive = true;
            }

            // Draw the shapes again
            if (series.doFullTranslate()) {

                // Individual point actions
                if (chart.hasRendered && series.pointAttrToOptions.fill === 'color') {
                    each(series.points, function (point) {

                        // Reset color on update/redraw
                        if (point.shapeArgs) {
                            point.shapeArgs.fill = point.pointAttr[pick(point.state, '')].fill; // #3529
                        }
                    });
                }

                // If vector-effect is not supported, we set the stroke-width on the group element
                // and let all point graphics inherit. That way we don't have to iterate over all
                // points to update the stroke-width on zooming.
                if (!supportsVectorEffect) {
                    each(series.points, function (point) {
                        var attr = point.pointAttr[''];
                        if (attr['stroke-width'] === series.pointAttr['']['stroke-width']) {
                            attr['stroke-width'] = 'inherit';
                        }
                    });
                }

                // Draw them in transformGroup
                series.group = series.transformGroup;
                seriesTypes.column.prototype.drawPoints.apply(series);
                series.group = group; // Reset

                // Add class names
                each(series.points, function (point) {
                    if (point.graphic) {
                        if (point.name) {
                            point.graphic.addClass('highcharts-name-' + point.name.replace(' ', '-').toLowerCase());
                        }
                        if (point.properties && point.properties['hc-key']) {
                            point.graphic.addClass('highcharts-key-' + point.properties['hc-key'].toLowerCase());
                        }

                        if (!supportsVectorEffect) {
                            point.graphic['stroke-widthSetter'] = noop;
                        }
                    }
                });

                // Set the base for later scale-zooming. The originX and originY properties are the
                // axis values in the plot area's upper left corner.
                this.baseTrans = {
                    originX: xAxis.min - xAxis.minPixelPadding / xAxis.transA,
                    originY: yAxis.min - yAxis.minPixelPadding / yAxis.transA + (yAxis.reversed ? 0 : yAxis.len / yAxis.transA),
                    transAX: xAxis.transA,
                    transAY: yAxis.transA
                };

                // Reset transformation in case we're doing a full translate (#3789)
                this.transformGroup.animate({
                    translateX: 0,
                    translateY: 0,
                    scaleX: 1,
                    scaleY: 1
                });

            // Just update the scale and transform for better performance
            } else {
                scaleX = xAxis.transA / baseTrans.transAX;
                scaleY = yAxis.transA / baseTrans.transAY;
                translateX = xAxis.toPixels(baseTrans.originX, true);
                translateY = yAxis.toPixels(baseTrans.originY, true);

                // Handle rounding errors in normal view (#3789)
                if (scaleX > 0.99 && scaleX < 1.01 && scaleY > 0.99 && scaleY < 1.01) {
                    scaleX = 1;
                    scaleY = 1;
                    translateX = Math.round(translateX);
                    translateY = Math.round(translateY);
                }

                this.transformGroup.animate({
                    translateX: translateX,
                    translateY: translateY,
                    scaleX: scaleX,
                    scaleY: scaleY
                });

            }

            // Set the stroke-width directly on the group element so the children inherit it. We need to use
            // setAttribute directly, because the stroke-widthSetter method expects a stroke color also to be
            // set.
            if (!supportsVectorEffect) {
                series.group.element.setAttribute('stroke-width', series.options.borderWidth / (scaleX || 1));
            }

            this.drawMapDataLabels();


        },

        /**
         * Draw the data labels. Special for maps is the time that the data labels are drawn (after points),
         * and the clipping of the dataLabelsGroup.
         */
        drawMapDataLabels: function () {

            Series.prototype.drawDataLabels.call(this);
            if (this.dataLabelsGroup) {
                this.dataLabelsGroup.clip(this.chart.clipRect);
            }
        },

        /**
         * Override render to throw in an async call in IE8. Otherwise it chokes on the US counties demo.
         */
        render: function () {
            var series = this,
                render = Series.prototype.render;

            // Give IE8 some time to breathe.
            if (series.chart.renderer.isVML && series.data.length > 3000) {
                setTimeout(function () {
                    render.call(series);
                });
            } else {
                render.call(series);
            }
        },

        /**
         * The initial animation for the map series. By default, animation is disabled.
         * Animation of map shapes is not at all supported in VML browsers.
         */
        animate: function (init) {
            var chart = this.chart,
                animation = this.options.animation,
                group = this.group,
                xAxis = this.xAxis,
                yAxis = this.yAxis,
                left = xAxis.pos,
                top = yAxis.pos;

            if (chart.renderer.isSVG) {

                if (animation === true) {
                    animation = {
                        duration: 1000
                    };
                }

                // Initialize the animation
                if (init) {

                    // Scale down the group and place it in the center
                    group.attr({
                        translateX: left + xAxis.len / 2,
                        translateY: top + yAxis.len / 2,
                        scaleX: 0.001, // #1499
                        scaleY: 0.001
                    });

                // Run the animation
                } else {
                    group.animate({
                        translateX: left,
                        translateY: top,
                        scaleX: 1,
                        scaleY: 1
                    }, animation);

                    // Delete this function to allow it only once
                    this.animate = null;
                }
            }
        },

        /**
         * Animate in the new series from the clicked point in the old series.
         * Depends on the drilldown.js module
         */
        animateDrilldown: function (init) {
            var toBox = this.chart.plotBox,
                level = this.chart.drilldownLevels[this.chart.drilldownLevels.length - 1],
                fromBox = level.bBox,
                animationOptions = this.chart.options.drilldown.animation,
                scale;

            if (!init) {

                scale = Math.min(fromBox.width / toBox.width, fromBox.height / toBox.height);
                level.shapeArgs = {
                    scaleX: scale,
                    scaleY: scale,
                    translateX: fromBox.x,
                    translateY: fromBox.y
                };

                each(this.points, function (point) {
                    if (point.graphic) {
                        point.graphic
                            .attr(level.shapeArgs)
                            .animate({
                                scaleX: 1,
                                scaleY: 1,
                                translateX: 0,
                                translateY: 0
                            }, animationOptions);
                    }
                });

                this.animate = null;
            }

        },

        drawLegendSymbol: LegendSymbolMixin.drawRectangle,

        /**
         * When drilling up, pull out the individual point graphics from the lower series
         * and animate them into the origin point in the upper series.
         */
        animateDrillupFrom: function (level) {
            seriesTypes.column.prototype.animateDrillupFrom.call(this, level);
        },


        /**
         * When drilling up, keep the upper series invisible until the lower series has
         * moved into place
         */
        animateDrillupTo: function (init) {
            seriesTypes.column.prototype.animateDrillupTo.call(this, init);
        }
    }));



    // The mapline series type
    defaultPlotOptions.mapline = merge(defaultPlotOptions.map, {
        lineWidth: 1,
        fillColor: 'none'
    });
    seriesTypes.mapline = extendClass(seriesTypes.map, {
        type: 'mapline',
        pointAttrToOptions: { // mapping between SVG attributes and the corresponding options
            stroke: 'color',
            'stroke-width': 'lineWidth',
            fill: 'fillColor',
            dashstyle: 'dashStyle'
        },
        drawLegendSymbol: seriesTypes.line.prototype.drawLegendSymbol
    });


    // The mappoint series type
    defaultPlotOptions.mappoint = merge(defaultPlotOptions.scatter, {
        dataLabels: {
            enabled: true,
            formatter: function () { // #2945
                return this.point.name;
            },
            crop: false,
            defer: false,
            overflow: false,
            style: {
                color: '#000000'
            }
        }
    });
    seriesTypes.mappoint = extendClass(seriesTypes.scatter, {
        type: 'mappoint',
        forceDL: true,
        pointClass: extendClass(Point, {
            applyOptions: function (options, x) {
                var point = Point.prototype.applyOptions.call(this, options, x);
                if (options.lat !== undefined && options.lon !== undefined) {
                    point = extend(point, this.series.chart.fromLatLonToPoint(point));
                }
                return point;
            }
        })
    });


    // The mapbubble series type
    if (seriesTypes.bubble) {

        defaultPlotOptions.mapbubble = merge(defaultPlotOptions.bubble, {
            animationLimit: 500,
            tooltip: {
                pointFormat: '{point.name}: {point.z}'
            }
        });
        seriesTypes.mapbubble = extendClass(seriesTypes.bubble, {
            pointClass: extendClass(Point, {
                applyOptions: function (options, x) {
                    var point;
                    if (options && options.lat !== undefined && options.lon !== undefined) {
                        point = Point.prototype.applyOptions.call(this, options, x);
                        point = extend(point, this.series.chart.fromLatLonToPoint(point));
                    } else {
                        point = MapAreaPoint.prototype.applyOptions.call(this, options, x);
                    }
                    return point;
                },
                ttBelow: false
            }),
            xyFromShape: true,
            type: 'mapbubble',
            pointArrayMap: ['z'], // If one single value is passed, it is interpreted as z
            /**
             * Return the map area identified by the dataJoinBy option
             */
            getMapData: seriesTypes.map.prototype.getMapData,
            getBox: seriesTypes.map.prototype.getBox,
            setData: seriesTypes.map.prototype.setData
        });
    }

    /**
     * Extend the default options with map options
     */
    defaultOptions.plotOptions.heatmap = merge(defaultOptions.plotOptions.scatter, {
        animation: false,
        borderWidth: 0,
        nullColor: '#F8F8F8',
        dataLabels: {
            formatter: function () { // #2945
                return this.point.value;
            },
            inside: true,
            verticalAlign: 'middle',
            crop: false,
            overflow: false,
            padding: 0 // #3837
        },
        marker: null,
        pointRange: null, // dynamically set to colsize by default
        tooltip: {
            pointFormat: '{point.x}, {point.y}: {point.value}<br/>'
        },
        states: {
            normal: {
                animation: true
            },
            hover: {
                halo: false,  // #3406, halo is not required on heatmaps
                brightness: 0.2
            }
        }
    });

    // The Heatmap series type
    seriesTypes.heatmap = extendClass(seriesTypes.scatter, merge(colorSeriesMixin, {
        type: 'heatmap',
        pointArrayMap: ['y', 'value'],
        hasPointSpecificOptions: true,
        pointClass: extendClass(Point, colorPointMixin),
        supportsDrilldown: true,
        getExtremesFromAll: true,
        directTouch: true,

        /**
         * Override the init method to add point ranges on both axes.
         */
        init: function () {
            var options;
            seriesTypes.scatter.prototype.init.apply(this, arguments);

            options = this.options;
            options.pointRange = pick(options.pointRange, options.colsize || 1); // #3758, prevent resetting in setData
            this.yAxis.axisPointRange = options.rowsize || 1; // general point range
        },
        translate: function () {
            var series = this,
                options = series.options,
                xAxis = series.xAxis,
                yAxis = series.yAxis,
                between = function (x, a, b) {
                    return Math.min(Math.max(a, x), b);
                };

            series.generatePoints();

            each(series.points, function (point) {
                var xPad = (options.colsize || 1) / 2,
                    yPad = (options.rowsize || 1) / 2,
                    x1 = between(Math.round(xAxis.len - xAxis.translate(point.x - xPad, 0, 1, 0, 1)), 0, xAxis.len),
                    x2 = between(Math.round(xAxis.len - xAxis.translate(point.x + xPad, 0, 1, 0, 1)), 0, xAxis.len),
                    y1 = between(Math.round(yAxis.translate(point.y - yPad, 0, 1, 0, 1)), 0, yAxis.len),
                    y2 = between(Math.round(yAxis.translate(point.y + yPad, 0, 1, 0, 1)), 0, yAxis.len);

                // Set plotX and plotY for use in K-D-Tree and more
                point.plotX = point.clientX = (x1 + x2) / 2;
                point.plotY = (y1 + y2) / 2;

                point.shapeType = 'rect';
                point.shapeArgs = {
                    x: Math.min(x1, x2),
                    y: Math.min(y1, y2),
                    width: Math.abs(x2 - x1),
                    height: Math.abs(y2 - y1)
                };
            });

            series.translateColors();

            // Make sure colors are updated on colorAxis update (#2893)
            if (this.chart.hasRendered) {
                each(series.points, function (point) {
                    point.shapeArgs.fill = point.options.color || point.color; // #3311
                });
            }
        },
        drawPoints: seriesTypes.column.prototype.drawPoints,
        animate: noop,
        getBox: noop,
        drawLegendSymbol: LegendSymbolMixin.drawRectangle,

        getExtremes: function () {
            // Get the extremes from the value data
            Series.prototype.getExtremes.call(this, this.valueData);
            this.valueMin = this.dataMin;
            this.valueMax = this.dataMax;

            // Get the extremes from the y data
            Series.prototype.getExtremes.call(this);
        }

    }));


    /**
     * Test for point in polygon. Polygon defined as array of [x,y] points.
     */
    function pointInPolygon(point, polygon) {
        var i,
            j,
            rel1,
            rel2,
            c = false,
            x = point.x,
            y = point.y;

        for (i = 0, j = polygon.length - 1; i < polygon.length; j = i++) {
            rel1 = polygon[i][1] > y;
            rel2 = polygon[j][1] > y;
            if (rel1 !== rel2 && (x < (polygon[j][0] - polygon[i][0]) * (y - polygon[i][1]) / (polygon[j][1] - polygon[i][1]) + polygon[i][0])) {
                c = !c;
            }
        }

        return c;
    }

    /**
     * Get point from latLon using specified transform definition
     */
    Chart.prototype.transformFromLatLon = function (latLon, transform) {
        if (win.proj4 === undefined) {
            error(21);
            return {
                x: 0,
                y: null
            };
        }

        var projected = win.proj4(transform.crs, [latLon.lon, latLon.lat]),
            cosAngle = transform.cosAngle || (transform.rotation && Math.cos(transform.rotation)),
            sinAngle = transform.sinAngle || (transform.rotation && Math.sin(transform.rotation)),
            rotated = transform.rotation ? [projected[0] * cosAngle + projected[1] * sinAngle, -projected[0] * sinAngle + projected[1] * cosAngle] : projected;

        return {
            x: ((rotated[0] - (transform.xoffset || 0)) * (transform.scale || 1) + (transform.xpan || 0)) * (transform.jsonres || 1) + (transform.jsonmarginX || 0),
            y: (((transform.yoffset || 0) - rotated[1]) * (transform.scale || 1) + (transform.ypan || 0)) * (transform.jsonres || 1) - (transform.jsonmarginY || 0)
        };
    };

    /**
     * Get latLon from point using specified transform definition
     */
    Chart.prototype.transformToLatLon = function (point, transform) {
        if (win.proj4 === undefined) {
            error(21);
            return;
        }

        var normalized = {
                x: ((point.x - (transform.jsonmarginX || 0)) / (transform.jsonres || 1) - (transform.xpan || 0)) / (transform.scale || 1) + (transform.xoffset || 0),
                y: ((-point.y - (transform.jsonmarginY || 0)) / (transform.jsonres || 1) + (transform.ypan || 0)) / (transform.scale || 1) + (transform.yoffset || 0)
            },
            cosAngle = transform.cosAngle || (transform.rotation && Math.cos(transform.rotation)),
            sinAngle = transform.sinAngle || (transform.rotation && Math.sin(transform.rotation)),
            // Note: Inverted sinAngle to reverse rotation direction
            projected = win.proj4(transform.crs, 'WGS84', transform.rotation ? {
                x: normalized.x * cosAngle + normalized.y * -sinAngle,
                y: normalized.x * sinAngle + normalized.y * cosAngle
            } : normalized);

        return { lat: projected.y, lon: projected.x };
    };

    Chart.prototype.fromPointToLatLon = function (point) {
        var transforms = this.mapTransforms,
            transform;

        if (!transforms) {
            error(22);
            return;
        }

        for (transform in transforms) {
            if (transforms.hasOwnProperty(transform) && transforms[transform].hitZone && 
                    pointInPolygon({ x: point.x, y: -point.y }, transforms[transform].hitZone.coordinates[0])) {
                return this.transformToLatLon(point, transforms[transform]);
            }
        }

        return this.transformToLatLon(point, transforms['default']); // eslint-disable-line dot-notation
    };

    Chart.prototype.fromLatLonToPoint = function (latLon) {
        var transforms = this.mapTransforms,
            transform,
            coords;

        if (!transforms) {
            error(22);
            return {
                x: 0,
                y: null
            };
        }

        for (transform in transforms) {
            if (transforms.hasOwnProperty(transform) && transforms[transform].hitZone) {
                coords = this.transformFromLatLon(latLon, transforms[transform]);
                if (pointInPolygon({ x: coords.x, y: -coords.y }, transforms[transform].hitZone.coordinates[0])) {
                    return coords;
                }
            }
        }

        return this.transformFromLatLon(latLon, transforms['default']); // eslint-disable-line dot-notation
    };

    /**
     * Convert a geojson object to map data of a given Highcharts type (map, mappoint or mapline).
     */
    Highcharts.geojson = function (geojson, hType, series) {
        var mapData = [],
            path = [],
            polygonToPath = function (polygon) {
                var i,
                    len = polygon.length;
                path.push('M');
                for (i = 0; i < len; i++) {
                    if (i === 1) {
                        path.push('L');
                    }
                    path.push(polygon[i][0], -polygon[i][1]);
                }
            };

        hType = hType || 'map';

        each(geojson.features, function (feature) {

            var geometry = feature.geometry,
                type = geometry.type,
                coordinates = geometry.coordinates,
                properties = feature.properties,
                point;

            path = [];

            if (hType === 'map' || hType === 'mapbubble') {
                if (type === 'Polygon') {
                    each(coordinates, polygonToPath);
                    path.push('Z');

                } else if (type === 'MultiPolygon') {
                    each(coordinates, function (items) {
                        each(items, polygonToPath);
                    });
                    path.push('Z');
                }

                if (path.length) {
                    point = { path: path };
                }

            } else if (hType === 'mapline') {
                if (type === 'LineString') {
                    polygonToPath(coordinates);
                } else if (type === 'MultiLineString') {
                    each(coordinates, polygonToPath);
                }

                if (path.length) {
                    point = { path: path };
                }

            } else if (hType === 'mappoint') {
                if (type === 'Point') {
                    point = {
                        x: coordinates[0],
                        y: -coordinates[1]
                    };
                }
            }
            if (point) {
                mapData.push(extend(point, {
                    name: properties.name || properties.NAME,
                    properties: properties
                }));
            }

        });

        // Create a credits text that includes map source, to be picked up in Chart.showCredits
        if (series && geojson.copyrightShort) {
            series.chart.mapCredits = format(series.chart.options.credits.mapText, { geojson: geojson });
            series.chart.mapCreditsFull = format(series.chart.options.credits.mapTextFull, { geojson: geojson });
        }

        return mapData;
    };

    /**
     * Override showCredits to include map source by default
     */
    wrap(Chart.prototype, 'showCredits', function (proceed, credits) {

        // Disable credits link if map credits enabled. This to allow for in-text anchors.
        if (this.mapCredits) {
            credits.href = null;
        }

        proceed.call(this, Highcharts.merge(credits, {
            text: credits.text + (this.mapCredits || '') // Add map credits to credits text
        }));

        // Add full map credits to hover
        if (this.credits && this.mapCreditsFull) {
            this.credits.attr({
                title: this.mapCreditsFull
            });
        }
    });


    // Add language
    extend(defaultOptions.lang, {
        zoomIn: 'Zoom in',
        zoomOut: 'Zoom out'
    });


    // Set the default map navigation options
    defaultOptions.mapNavigation = {
        buttonOptions: {
            alignTo: 'plotBox',
            align: 'left',
            verticalAlign: 'top',
            x: 0,
            width: 18,
            height: 18,
            style: {
                fontSize: '15px',
                fontWeight: 'bold',
                textAlign: 'center'
            },
            theme: {
                'stroke-width': 1
            }
        },
        buttons: {
            zoomIn: {
                onclick: function () {
                    this.mapZoom(0.5);
                },
                text: '+',
                y: 0
            },
            zoomOut: {
                onclick: function () {
                    this.mapZoom(2);
                },
                text: '-',
                y: 28
            }
        },
        mouseWheelSensitivity: 1.1
        // enabled: false,
        // enableButtons: null, // inherit from enabled
        // enableTouchZoom: null, // inherit from enabled
        // enableDoubleClickZoom: null, // inherit from enabled
        // enableDoubleClickZoomTo: false
        // enableMouseWheelZoom: null, // inherit from enabled
    };

    /**
     * Utility for reading SVG paths directly.
     */
    Highcharts.splitPath = function (path) {
        var i;

        // Move letters apart
        path = path.replace(/([A-Za-z])/g, ' $1 ');
        // Trim
        path = path.replace(/^\s*/, '').replace(/\s*$/, '');

        // Split on spaces and commas
        path = path.split(/[ ,]+/);

        // Parse numbers
        for (i = 0; i < path.length; i++) {
            if (!/[a-zA-Z]/.test(path[i])) {
                path[i] = parseFloat(path[i]);
            }
        }
        return path;
    };

    // A placeholder for map definitions
    Highcharts.maps = {};





    // Create symbols for the zoom buttons
    function selectiveRoundedRect(x, y, w, h, rTopLeft, rTopRight, rBottomRight, rBottomLeft) {
        return ['M', x + rTopLeft, y,
            // top side
            'L', x + w - rTopRight, y,
            // top right corner
            'C', x + w - rTopRight / 2, y, x + w, y + rTopRight / 2, x + w, y + rTopRight,
            // right side
            'L', x + w, y + h - rBottomRight,
            // bottom right corner
            'C', x + w, y + h - rBottomRight / 2, x + w - rBottomRight / 2, y + h, x + w - rBottomRight, y + h,
            // bottom side
            'L', x + rBottomLeft, y + h,
            // bottom left corner
            'C', x + rBottomLeft / 2, y + h, x, y + h - rBottomLeft / 2, x, y + h - rBottomLeft,
            // left side
            'L', x, y + rTopLeft,
            // top left corner
            'C', x, y + rTopLeft / 2, x + rTopLeft / 2, y, x + rTopLeft, y,
            'Z'
        ];
    }
    SVGRenderer.prototype.symbols.topbutton = function (x, y, w, h, attr) {
        return selectiveRoundedRect(x - 1, y - 1, w, h, attr.r, attr.r, 0, 0);
    };
    SVGRenderer.prototype.symbols.bottombutton = function (x, y, w, h, attr) {
        return selectiveRoundedRect(x - 1, y - 1, w, h, 0, 0, attr.r, attr.r);
    };
    // The symbol callbacks are generated on the SVGRenderer object in all browsers. Even
    // VML browsers need this in order to generate shapes in export. Now share
    // them with the VMLRenderer.
    if (Renderer === VMLRenderer) {
        each(['topbutton', 'bottombutton'], function (shape) {
            VMLRenderer.prototype.symbols[shape] = SVGRenderer.prototype.symbols[shape];
        });
    }


    /**
     * A wrapper for Chart with all the default values for a Map
     */
    Highcharts.Map = Highcharts.mapChart = function (a, b, c) {

        var hasRenderToArg = typeof a === 'string' || a.nodeName,
            options = arguments[hasRenderToArg ? 1 : 0],
            hiddenAxis = {
                endOnTick: false,
                gridLineWidth: 0,
                lineWidth: 0,
                minPadding: 0,
                maxPadding: 0,
                startOnTick: false,
                title: null,
                tickPositions: []
            },
            seriesOptions,
            defaultCreditsOptions = Highcharts.getOptions().credits;

        /* For visual testing
        hiddenAxis.gridLineWidth = 1;
        hiddenAxis.gridZIndex = 10;
        hiddenAxis.tickPositions = undefined;
        // */

        // Don't merge the data
        seriesOptions = options.series;
        options.series = null;

        options = merge(
            {
                chart: {
                    panning: 'xy',
                    type: 'map'
                },
                credits: {
                    mapText: pick(defaultCreditsOptions.mapText, ' \u00a9 <a href="{geojson.copyrightUrl}">{geojson.copyrightShort}</a>'),
                    mapTextFull: pick(defaultCreditsOptions.mapTextFull, '{geojson.copyright}')
                },
                xAxis: hiddenAxis,
                yAxis: merge(hiddenAxis, { reversed: true })
            },
            options, // user's options

            { // forced options
                chart: {
                    inverted: false,
                    alignTicks: false
                }
            }
        );

        options.series = seriesOptions;


        return hasRenderToArg ? 
            new Chart(a, options, c) :
            new Chart(options, b);
    };

}));<|MERGE_RESOLUTION|>--- conflicted
+++ resolved
@@ -1,9 +1,5 @@
 /**
-<<<<<<< HEAD
- * @license Highmaps JS v4.2.3-modified (bugfix)
-=======
- * @license Highmaps JS v4.2.4-modified (2016-04-15)
->>>>>>> 45878d17
+ * @license Highmaps JS v4.2.4-modified (bugfix)
  * Highmaps as a plugin for Highcharts 4.1.x or Highstock 2.1.x (x being the patch version of this file)
  *
  * (c) 2011-2016 Torstein Honsi
@@ -885,22 +881,13 @@
      */
     wrap(Chart.prototype, 'render', function (proceed) {
         var chart = this,
-            mapNavigation = chart.options.mapNavigation,
+            mapNavigation = chart.options.mapNavigation;
             alignedObjects = chart.renderer.alignedObjects;
 
         // Render the plus and minus buttons. Doing this before the shapes makes getBBox much quicker, at least in Chrome.
         chart.renderMapNavigation();
 
         proceed.call(chart);
-<<<<<<< HEAD
-
-        // #4740, realign the zoom buttons after chart is rendered 
-        each([alignedObjects[0], alignedObjects[1]], function (button) {
-            button.placed = false;
-            button.align(button.alignOptions, false, button.alignTo);
-        });
-=======
->>>>>>> 45878d17
     
         // Add the double click event
         if (pick(mapNavigation.enableDoubleClickZoom, mapNavigation.enabled) || mapNavigation.enableDoubleClickZoomTo) {
