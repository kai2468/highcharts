/**
 * (c) 2014 Highsoft AS
 * Authors: Jon Arild Nygard / Oystein Moseng
 *
 * License: www.highcharts.com/license
 */
'use strict';
import H from '../parts/Globals.js';
import mixinTreeSeries from '../mixins/tree-series.js';
import '../parts/Utilities.js';
import '../parts/Options.js';
import '../parts/Series.js';
import '../parts/Color.js';

var seriesType = H.seriesType,
    seriesTypes = H.seriesTypes,
    merge = H.merge,
    extend = H.extend,
    noop = H.noop,
    getColor = mixinTreeSeries.getColor,
    getLevelOptions = mixinTreeSeries.getLevelOptions,
    isArray = H.isArray,
    isBoolean = function (x) {
        return typeof x === 'boolean';
    },
    isNumber = H.isNumber,
    isObject = H.isObject,
    isString = H.isString,
    pick = H.pick,
    Series = H.Series,
    stableSort = H.stableSort,
    color = H.Color,
    eachObject = function (list, func, context) {
        context = context || this;
        H.objectEach(list, function (val, key) {
            func.call(context, val, key, list);
        });
    },
    // @todo find correct name for this function.
    // @todo Similar to reduce, this function is likely redundant
    recursive = function (item, func, context) {
        var next;
        context = context || this;
        next = func.call(context, item);
        if (next !== false) {
            recursive(next, func, context);
        }
    },
    updateRootId = mixinTreeSeries.updateRootId;

/**
 * A treemap displays hierarchical data using nested rectangles. The data can be
 * laid out in varying ways depending on options.
 *
 * @sample highcharts/demo/treemap-large-dataset/ Treemap
 *
 * @extends plotOptions.scatter
 * @excluding marker
 * @product highcharts
 * @optionparent plotOptions.treemap
 */
seriesType('treemap', 'scatter', {

    /**
     * When enabled the user can click on a point which is a parent and
     * zoom in on its children.
     *
     * @type {Boolean}
     * @sample {highcharts} highcharts/plotoptions/treemap-allowdrilltonode/
     *         Enabled
     * @default false
     * @since 4.1.0
     * @product highcharts
     * @apioption plotOptions.treemap.allowDrillToNode
     */

    /**
     * When the series contains less points than the crop threshold, all
     * points are drawn, event if the points fall outside the visible plot
     * area at the current zoom. The advantage of drawing all points (including
     * markers and columns), is that animation is performed on updates.
     * On the other hand, when the series contains more points than the
     * crop threshold, the series data is cropped to only contain points
     * that fall within the plot area. The advantage of cropping away invisible
     * points is to increase performance on large series.
     *
     * @type {Number}
     * @default 300
     * @since 4.1.0
     * @product highcharts
     * @apioption plotOptions.treemap.cropThreshold
     */

    /**
     * This option decides if the user can interact with the parent nodes
     * or just the leaf nodes. When this option is undefined, it will be
     * true by default. However when allowDrillToNode is true, then it will
     * be false by default.
     *
     * @type {Boolean}
     * @sample {highcharts}
     *         highcharts/plotoptions/treemap-interactbyleaf-false/
     *         False
     * @sample {highcharts}
     *         highcharts/plotoptions/treemap-interactbyleaf-true-and-allowdrilltonode/
     *         InteractByLeaf and allowDrillToNode is true
     * @since 4.1.2
     * @product highcharts
     * @apioption plotOptions.treemap.interactByLeaf
     */

    /**
     * The sort index of the point inside the treemap level.
     *
     * @type {Number}
     * @sample {highcharts} highcharts/plotoptions/treemap-sortindex/
     *         Sort by years
     * @since 4.1.10
     * @product highcharts
     * @apioption plotOptions.treemap.sortIndex
     */

    /**
     * When using automatic point colors pulled from the `options.colors`
     * collection, this option determines whether the chart should receive
     * one color per series or one color per point.
     *
     * @type {Boolean}
     * @see [series colors](#plotOptions.treemap.colors)
     * @default false
     * @since 2.0
     * @apioption plotOptions.treemap.colorByPoint
     */

    /**
     * A series specific or series type specific color set to apply instead
     * of the global [colors](#colors) when [colorByPoint](
     * #plotOptions.treemap.colorByPoint) is true.
     *
     * @type {Array<Color>}
     * @since 3.0
     * @apioption plotOptions.treemap.colors
     */

    /**
     * Whether to display this series type or specific series item in the
     * legend.
     *
     * @type {Boolean}
     * @default false
     * @product highcharts
     */
    showInLegend: false,

    /**
     * @ignore
     */
    marker: false,
    colorByPoint: false,
    /**
     * @extends plotOptions.heatmap.dataLabels
     * @since 4.1.0
     * @product highcharts
     */
    dataLabels: {
        enabled: true,
        defer: false,
        verticalAlign: 'middle',
        formatter: function () {
            var point = this && this.point ? this.point : {},
                name = isString(point.name) ? point.name : '';
            return name;
        },
        inside: true
    },

    tooltip: {
        headerFormat: '',
        pointFormat: '<b>{point.name}</b>: {point.value}<br/>'
    },

    /**
     * Whether to ignore hidden points when the layout algorithm runs.
     * If `false`, hidden points will leave open spaces.
     *
     * @type {Boolean}
     * @default true
     * @since 5.0.8
     * @product highcharts
     */
    ignoreHiddenPoint: true,

    /**
     * This option decides which algorithm is used for setting position
     * and dimensions of the points. Can be one of `sliceAndDice`, `stripes`,
     *  `squarified` or `strip`.
     *
     * @validvalue ["sliceAndDice", "stripes", "squarified", "strip"]
     * @type {String}
     * @see [How to write your own algorithm](
     * https://www.highcharts.com/docs/chart-and-series-types/treemap).
     *
     * @sample  {highcharts}
     *          highcharts/plotoptions/treemap-layoutalgorithm-sliceanddice/
     *          SliceAndDice by default
     * @sample  {highcharts}
     *          highcharts/plotoptions/treemap-layoutalgorithm-stripes/
     *          Stripes
     * @sample  {highcharts}
     *          highcharts/plotoptions/treemap-layoutalgorithm-squarified/
     *          Squarified
     * @sample  {highcharts}
     *          highcharts/plotoptions/treemap-layoutalgorithm-strip/
     *          Strip
     * @default sliceAndDice
     * @since 4.1.0
     * @product highcharts
     */
    layoutAlgorithm: 'sliceAndDice',

    /**
     * Defines which direction the layout algorithm will start drawing.
     *  Possible values are "vertical" and "horizontal".
     *
     * @validvalue ["vertical", "horizontal"]
     * @type {String}
     * @default vertical
     * @since 4.1.0
     * @product highcharts
     */
    layoutStartingDirection: 'vertical',

    /**
     * Enabling this option will make the treemap alternate the drawing
     * direction between vertical and horizontal. The next levels starting
     * direction will always be the opposite of the previous.
     *
     * @type {Boolean}
     * @sample  {highcharts}
     *          highcharts/plotoptions/treemap-alternatestartingdirection-true/
     *          Enabled
     * @default false
     * @since 4.1.0
     * @product highcharts
     */
    alternateStartingDirection: false,

    /**
     * Used together with the levels and allowDrillToNode options. When
     * set to false the first level visible when drilling is considered
     * to be level one. Otherwise the level will be the same as the tree
     * structure.
     *
     * @type {Boolean}
     * @default true
     * @since 4.1.0
     * @product highcharts
     */
    levelIsConstant: true,

    /**
     * Options for the button appearing when drilling down in a treemap.
     */
    drillUpButton: {

        /**
         * The position of the button.
         */
        position: {

            /**
             * Vertical alignment of the button.
             *
             * @default top
             * @validvalue ["top", "middle", "bottom"]
             * @apioption plotOptions.treemap.drillUpButton.position.verticalAlign
             */

            /**
             * Horizontal alignment of the button.
             * @validvalue ["left", "center", "right"]
             */
            align: 'right',

            /**
             * Horizontal offset of the button.
             * @default -10
             * @type {Number}
             */
            x: -10,

            /**
             * Vertical offset of the button.
             */
            y: 10
        }
    },


    /**
     * Set options on specific levels. Takes precedence over series options,
     * but not point options.
     *
     * @type {Array<Object>}
     * @sample {highcharts} highcharts/plotoptions/treemap-levels/
     *         Styling dataLabels and borders
     * @sample {highcharts} highcharts/demo/treemap-with-levels/
     *         Different layoutAlgorithm
     * @since 4.1.0
     * @product highcharts
     * @apioption plotOptions.treemap.levels
     */

    /**
     * Can set a `borderColor` on all points which lies on the same level.
     *
     * @type {Color}
     * @since 4.1.0
     * @product highcharts
     * @apioption plotOptions.treemap.levels.borderColor
     */

    /**
     * Set the dash style of the border of all the point which lies on the
     * level. See <a href"#plotoptions.scatter.dashstyle">
     * plotOptions.scatter.dashStyle</a> for possible options.
     *
     * @type {String}
     * @since 4.1.0
     * @product highcharts
     * @apioption plotOptions.treemap.levels.borderDashStyle
     */

    /**
     * Can set the borderWidth on all points which lies on the same level.
     *
     * @type {Number}
     * @since 4.1.0
     * @product highcharts
     * @apioption plotOptions.treemap.levels.borderWidth
     */

    /**
     * Can set a color on all points which lies on the same level.
     *
     * @type {Color}
     * @since 4.1.0
     * @product highcharts
     * @apioption plotOptions.treemap.levels.color
     */

    /**
     * A configuration object to define how the color of a child varies from the
     * parent's color. The variation is distributed among the children of node.
     * For example when setting brightness, the brightness change will range
     * from the parent's original brightness on the first child, to the amount
     * set in the `to` setting on the last node. This allows a gradient-like
     * color scheme that sets children out from each other while highlighting
     * the grouping on treemaps and sectors on sunburst charts.
     *
     * @type {Object}
     * @sample highcharts/demo/sunburst/ Sunburst with color variation
     * @since 6.0.0
     * @product highcharts
     * @apioption plotOptions.treemap.levels.colorVariation
     */

    /**
     * The key of a color variation. Currently supports `brightness` only.
     *
     * @type {String}
     * @validvalue ["brightness"]
     * @since 6.0.0
     * @product highcharts
     * @apioption plotOptions.treemap.levels.colorVariation.key
     */

    /**
     * The ending value of a color variation. The last sibling will receive this
     * value.
     *
     * @type {Number}
     * @since 6.0.0
     * @product highcharts
     * @apioption plotOptions.treemap.levels.colorVariation.to
     */

    /**
     * Can set the options of dataLabels on each point which lies on the
     * level. [plotOptions.treemap.dataLabels](#plotOptions.treemap.dataLabels)
     * for possible values.
     *
     * @type {Object}
     * @default undefined
     * @since 4.1.0
     * @product highcharts
     * @apioption plotOptions.treemap.levels.dataLabels
     */

    /**
     * Can set the layoutAlgorithm option on a specific level.
     *
     * @validvalue ["sliceAndDice", "stripes", "squarified", "strip"]
     * @type {String}
     * @since 4.1.0
     * @product highcharts
     * @apioption plotOptions.treemap.levels.layoutAlgorithm
     */

    /**
     * Can set the layoutStartingDirection option on a specific level.
     *
     * @validvalue ["vertical", "horizontal"]
     * @type {String}
     * @since 4.1.0
     * @product highcharts
     * @apioption plotOptions.treemap.levels.layoutStartingDirection
     */

    /**
     * Decides which level takes effect from the options set in the levels
     * object.
     *
     * @type {Number}
     * @sample {highcharts} highcharts/plotoptions/treemap-levels/
     *         Styling of both levels
     * @since 4.1.0
     * @product highcharts
     * @apioption plotOptions.treemap.levels.level
     */


    // Presentational options

    /**
     * The color of the border surrounding each tree map item.
     *
     * @type {Color}
     * @default #e6e6e6
     * @product highcharts
     */
    borderColor: '${palette.neutralColor10}',

    /**
     * The width of the border surrounding each tree map item.
     */
    borderWidth: 1,

    /**
     * The opacity of a point in treemap. When a point has children, the
     * visibility of the children is determined by the opacity.
     *
     * @type {Number}
     * @default 0.15
     * @since 4.2.4
     * @product highcharts
     */
    opacity: 0.15,

    /**
     * A wrapper object for all the series options in specific states.
     *
     * @extends plotOptions.heatmap.states
     * @product highcharts
     */
    states: {

        /**
         * Options for the hovered series
         *
         * @extends plotOptions.heatmap.states.hover
         * @excluding halo
         * @product highcharts
         */
        hover: {

            /**
             * The border color for the hovered state.
             */
            borderColor: '${palette.neutralColor40}',

            /**
             * Brightness for the hovered point. Defaults to 0 if the heatmap
             * series is loaded first, otherwise 0.1.
             *
             * @default null
             * @type {Number}
             */
            brightness: seriesTypes.heatmap ? 0 : 0.1,
            /**
            * @extends plotOptions.heatmap.states.hover.halo
            */
            halo: false,
            /**
             * The opacity of a point in treemap. When a point has children,
             * the visibility of the children is determined by the opacity.
             *
             * @type {Number}
             * @default 0.75
             * @since 4.2.4
             * @product highcharts
             */
            opacity: 0.75,

            /**
             * The shadow option for hovered state.
             */
            shadow: false
        }
    }



// Prototype members
}, {
    pointArrayMap: ['value'],
    directTouch: true,
    optionalAxis: 'colorAxis',
    getSymbol: noop,
    parallelArrays: ['x', 'y', 'value', 'colorValue'],
    colorKey: 'colorValue', // Point color option key
    trackerGroups: ['group', 'dataLabelsGroup'],
    /**
     * Creates an object map from parent id to childrens index.
     * @param {Array} data List of points set in options.
     * @param {string} data[].parent Parent id of point.
     * @param {Array} existingIds List of all point ids.
     * @return {Object} Map from parent id to children index in data.
     */
    getListOfParents: function (data, existingIds) {
        var arr = isArray(data) ? data : [],
            ids = isArray(existingIds) ? existingIds : [],
            listOfParents = arr.reduce(function (prev, curr, i) {
                var parent = pick(curr.parent, '');
                if (prev[parent] === undefined) {
                    prev[parent] = [];
                }
                prev[parent].push(i);
                return prev;
            }, {
                '': [] // Root of tree
            });

        // If parent does not exist, hoist parent to root of tree.
        eachObject(listOfParents, function (children, parent, list) {
            if ((parent !== '') && (ids.indexOf(parent) === -1)) {
                children.forEach(function (child) {
                    list[''].push(child);
                });
                delete list[parent];
            }
        });
        return listOfParents;
    },
    /**
    * Creates a tree structured object from the series points
    */
    getTree: function () {
        var series = this,
            allIds = this.data.map(function (d) {
                return d.id;
            }),
            parentList = series.getListOfParents(this.data, allIds);

        series.nodeMap = [];
        return series.buildNode('', -1, 0, parentList, null);
    },
    init: function (chart, options) {
        var series = this,
            colorSeriesMixin = H.colorSeriesMixin;

        // If color series logic is loaded, add some properties
        if (H.colorSeriesMixin) {
            this.translateColors = colorSeriesMixin.translateColors;
            this.colorAttribs = colorSeriesMixin.colorAttribs;
            this.axisTypes = colorSeriesMixin.axisTypes;
        }

        Series.prototype.init.call(series, chart, options);
        if (series.options.allowDrillToNode) {
            H.addEvent(series, 'click', series.onClickDrillToNode);
        }
    },
    buildNode: function (id, i, level, list, parent) {
        var series = this,
            children = [],
            point = series.points[i],
            height = 0,
            node,
            child;

        // Actions
        ((list[id] || [])).forEach(function (i) {
            child = series.buildNode(
                series.points[i].id,
                i,
                (level + 1),
                list,
                id
            );
            height = Math.max(child.height + 1, height);
            children.push(child);
        });
        node = {
            id: id,
            i: i,
            children: children,
            height: height,
            level: level,
            parent: parent,
            visible: false // @todo move this to better location
        };
        series.nodeMap[node.id] = node;
        if (point) {
            point.node = node;
        }
        return node;
    },
    setTreeValues: function (tree) {
        var series = this,
            options = series.options,
            idRoot = series.rootNode,
            mapIdToNode = series.nodeMap,
            nodeRoot = mapIdToNode[idRoot],
            levelIsConstant = (
                isBoolean(options.levelIsConstant) ?
                options.levelIsConstant :
                true
            ),
            childrenTotal = 0,
            children = [],
            val,
            point = series.points[tree.i];

        // First give the children some values
        tree.children.forEach(function (child) {
            child = series.setTreeValues(child);
            children.push(child);
            if (!child.ignore) {
                childrenTotal += child.val;
            }
        });
        // Sort the children
        stableSort(children, function (a, b) {
            return a.sortIndex - b.sortIndex;
        });
        // Set the values
        val = pick(point && point.options.value, childrenTotal);
        if (point) {
            point.value = val;
        }
        extend(tree, {
            children: children,
            childrenTotal: childrenTotal,
            // Ignore this node if point is not visible
            ignore: !(pick(point && point.visible, true) && (val > 0)),
            isLeaf: tree.visible && !childrenTotal,
            levelDynamic: tree.level - (levelIsConstant ? 0 : nodeRoot.level),
            name: pick(point && point.name, ''),
            sortIndex: pick(point && point.sortIndex, -val),
            val: val
        });
        return tree;
    },
    /**
     * Recursive function which calculates the area for all children of a node.
     * @param {Object} node The node which is parent to the children.
     * @param {Object} area The rectangular area of the parent.
     */
    calculateChildrenAreas: function (parent, area) {
        var series = this,
            options = series.options,
            mapOptionsToLevel = series.mapOptionsToLevel,
            level = mapOptionsToLevel[parent.level + 1],
            algorithm = pick(
                (
                    series[level &&
                    level.layoutAlgorithm] &&
                    level.layoutAlgorithm
                ),
                options.layoutAlgorithm
            ),
            alternate = options.alternateStartingDirection,
            childrenValues = [],
            children;

        // Collect all children which should be included
        children = parent.children.filter(function (n) {
            return !n.ignore;
        });

        if (level && level.layoutStartingDirection) {
            area.direction = level.layoutStartingDirection === 'vertical' ?
                0 :
                1;
        }
        childrenValues = series[algorithm](area, children);
        children.forEach(function (child, index) {
            var values = childrenValues[index];
            child.values = merge(values, {
                val: child.childrenTotal,
                direction: (alternate ? 1 - area.direction : area.direction)
            });
            child.pointValues = merge(values, {
                x: (values.x / series.axisRatio),
                width: (values.width / series.axisRatio)
            });
            // If node has children, then call method recursively
            if (child.children.length) {
                series.calculateChildrenAreas(child, child.values);
            }
        });
    },
    setPointValues: function () {
        var series = this,
            xAxis = series.xAxis,
            yAxis = series.yAxis;
        series.points.forEach(function (point) {
            var node = point.node,
                values = node.pointValues,
                x1,
                x2,
                y1,
                y2,
                crispCorr = 0;

            // Get the crisp correction in classic mode. For this to work in
            // styled mode, we would need to first add the shape (without x, y,
            // width and height), then read the rendered stroke width using
            // point.graphic.strokeWidth(), then modify and apply the shapeArgs.
            // This applies also to column series, but the downside is
            // performance and code complexity.
            if (!series.chart.styledMode) {
                crispCorr = (
                    (series.pointAttribs(point)['stroke-width'] || 0) % 2
                ) / 2;
            }

            // Points which is ignored, have no values.
            if (values && node.visible) {
                x1 = Math.round(
                    xAxis.translate(values.x, 0, 0, 0, 1)
                ) - crispCorr;
                x2 = Math.round(
                    xAxis.translate(values.x + values.width, 0, 0, 0, 1)
                ) - crispCorr;
                y1 = Math.round(
                    yAxis.translate(values.y, 0, 0, 0, 1)
                ) - crispCorr;
                y2 = Math.round(
                    yAxis.translate(values.y + values.height, 0, 0, 0, 1)
                ) - crispCorr;
                // Set point values
                point.shapeType = 'rect';
                point.shapeArgs = {
                    x: Math.min(x1, x2),
                    y: Math.min(y1, y2),
                    width: Math.abs(x2 - x1),
                    height: Math.abs(y2 - y1)
                };
                point.plotX = point.shapeArgs.x + (point.shapeArgs.width / 2);
                point.plotY = point.shapeArgs.y + (point.shapeArgs.height / 2);
            } else {
                // Reset visibility
                delete point.plotX;
                delete point.plotY;
            }
        });
    },

    /**
     * Set the node's color recursively, from the parent down.
     */
    setColorRecursive: function (
        node,
        parentColor,
        colorIndex,
        index,
        siblings
    ) {
        var series = this,
            chart = series && series.chart,
            colors = chart && chart.options && chart.options.colors,
            colorInfo,
            point;

        if (node) {
            colorInfo = getColor(node, {
                colors: colors,
                index: index,
                mapOptionsToLevel: series.mapOptionsToLevel,
                parentColor: parentColor,
                parentColorIndex: colorIndex,
                series: series,
                siblings: siblings
            });

            point = series.points[node.i];
            if (point) {
                point.color = colorInfo.color;
                point.colorIndex = colorInfo.colorIndex;
            }

            // Do it all again with the children
            (node.children || []).forEach(function (child, i) {
                series.setColorRecursive(
                    child,
                    colorInfo.color,
                    colorInfo.colorIndex,
                    i,
                    node.children.length
                );
            });
        }
    },
    algorithmGroup: function (h, w, d, p) {
        this.height = h;
        this.width = w;
        this.plot = p;
        this.direction = d;
        this.startDirection = d;
        this.total = 0;
        this.nW = 0;
        this.lW = 0;
        this.nH = 0;
        this.lH = 0;
        this.elArr = [];
        this.lP = {
            total: 0,
            lH: 0,
            nH: 0,
            lW: 0,
            nW: 0,
            nR: 0,
            lR: 0,
            aspectRatio: function (w, h) {
                return Math.max((w / h), (h / w));
            }
        };
        this.addElement = function (el) {
            this.lP.total = this.elArr[this.elArr.length - 1];
            this.total = this.total + el;
            if (this.direction === 0) {
                // Calculate last point old aspect ratio
                this.lW = this.nW;
                this.lP.lH = this.lP.total / this.lW;
                this.lP.lR = this.lP.aspectRatio(this.lW, this.lP.lH);
                // Calculate last point new aspect ratio
                this.nW = this.total / this.height;
                this.lP.nH = this.lP.total / this.nW;
                this.lP.nR = this.lP.aspectRatio(this.nW, this.lP.nH);
            } else {
                // Calculate last point old aspect ratio
                this.lH = this.nH;
                this.lP.lW = this.lP.total / this.lH;
                this.lP.lR = this.lP.aspectRatio(this.lP.lW, this.lH);
                // Calculate last point new aspect ratio
                this.nH = this.total / this.width;
                this.lP.nW = this.lP.total / this.nH;
                this.lP.nR = this.lP.aspectRatio(this.lP.nW, this.nH);
            }
            this.elArr.push(el);
        };
        this.reset = function () {
            this.nW = 0;
            this.lW = 0;
            this.elArr = [];
            this.total = 0;
        };
    },
    algorithmCalcPoints: function (directionChange, last, group, childrenArea) {
        var pX,
            pY,
            pW,
            pH,
            gW = group.lW,
            gH = group.lH,
            plot = group.plot,
            keep,
            i = 0,
            end = group.elArr.length - 1;
        if (last) {
            gW = group.nW;
            gH = group.nH;
        } else {
            keep = group.elArr[group.elArr.length - 1];
        }
        group.elArr.forEach(function (p) {
            if (last || (i < end)) {
                if (group.direction === 0) {
                    pX = plot.x;
                    pY = plot.y;
                    pW = gW;
                    pH = p / pW;
                } else {
                    pX = plot.x;
                    pY = plot.y;
                    pH = gH;
                    pW = p / pH;
                }
                childrenArea.push({
                    x: pX,
                    y: pY,
                    width: pW,
                    height: pH
                });
                if (group.direction === 0) {
                    plot.y = plot.y + pH;
                } else {
                    plot.x = plot.x + pW;
                }
            }
            i = i + 1;
        });
        // Reset variables
        group.reset();
        if (group.direction === 0) {
            group.width = group.width - gW;
        } else {
            group.height = group.height - gH;
        }
        plot.y = plot.parent.y + (plot.parent.height - group.height);
        plot.x = plot.parent.x + (plot.parent.width - group.width);
        if (directionChange) {
            group.direction = 1 - group.direction;
        }
        // If not last, then add uncalculated element
        if (!last) {
            group.addElement(keep);
        }
    },
    algorithmLowAspectRatio: function (directionChange, parent, children) {
        var childrenArea = [],
            series = this,
            pTot,
            plot = {
                x: parent.x,
                y: parent.y,
                parent: parent
            },
            direction = parent.direction,
            i = 0,
            end = children.length - 1,
            group = new this.algorithmGroup( // eslint-disable-line new-cap
                parent.height,
                parent.width,
                direction,
                plot
            );
        // Loop through and calculate all areas
        children.forEach(function (child) {
            pTot = (parent.width * parent.height) * (child.val / parent.val);
            group.addElement(pTot);
            if (group.lP.nR > group.lP.lR) {
                series.algorithmCalcPoints(
                    directionChange,
                    false,
                    group,
                    childrenArea,
                    plot
                );
            }
            // If last child, then calculate all remaining areas
            if (i === end) {
                series.algorithmCalcPoints(
                    directionChange,
                    true,
                    group,
                    childrenArea,
                    plot
                );
            }
            i = i + 1;
        });
        return childrenArea;
    },
    algorithmFill: function (directionChange, parent, children) {
        var childrenArea = [],
            pTot,
            direction = parent.direction,
            x = parent.x,
            y = parent.y,
            width = parent.width,
            height = parent.height,
            pX,
            pY,
            pW,
            pH;
        children.forEach(function (child) {
            pTot = (parent.width * parent.height) * (child.val / parent.val);
            pX = x;
            pY = y;
            if (direction === 0) {
                pH = height;
                pW = pTot / pH;
                width = width - pW;
                x = x + pW;
            } else {
                pW = width;
                pH = pTot / pW;
                height = height - pH;
                y = y + pH;
            }
            childrenArea.push({
                x: pX,
                y: pY,
                width: pW,
                height: pH
            });
            if (directionChange) {
                direction = 1 - direction;
            }
        });
        return childrenArea;
    },
    strip: function (parent, children) {
        return this.algorithmLowAspectRatio(false, parent, children);
    },
    squarified: function (parent, children) {
        return this.algorithmLowAspectRatio(true, parent, children);
    },
    sliceAndDice: function (parent, children) {
        return this.algorithmFill(true, parent, children);
    },
    stripes: function (parent, children) {
        return this.algorithmFill(false, parent, children);
    },
    translate: function () {
        var series = this,
            options = series.options,
            // NOTE: updateRootId modifies series.
            rootId = updateRootId(series),
            rootNode,
            pointValues,
            seriesArea,
            tree,
            val;

        // Call prototype function
        Series.prototype.translate.call(series);

        // @todo Only if series.isDirtyData is true
        tree = series.tree = series.getTree();
        rootNode = series.nodeMap[rootId];
        series.mapOptionsToLevel = getLevelOptions({
            from: rootNode.level + 1,
            levels: options.levels,
            to: tree.height,
            defaults: {
                levelIsConstant: series.options.levelIsConstant,
                colorByPoint: options.colorByPoint
            }
        });
        if (
            rootId !== '' &&
            (!rootNode || !rootNode.children.length)
        ) {
            series.drillToNode('', false);
            rootId = series.rootNode;
            rootNode = series.nodeMap[rootId];
        }
        // Parents of the root node is by default visible
        recursive(series.nodeMap[series.rootNode], function (node) {
            var next = false,
                p = node.parent;
            node.visible = true;
            if (p || p === '') {
                next = series.nodeMap[p];
            }
            return next;
        });
        // Children of the root node is by default visible
        recursive(
            series.nodeMap[series.rootNode].children,
            function (children) {
                var next = false;
                children.forEach(function (child) {
                    child.visible = true;
                    if (child.children.length) {
                        next = (next || []).concat(child.children);
                    }
                });
                return next;
            }
        );
        series.setTreeValues(tree);

        // Calculate plotting values.
        series.axisRatio = (series.xAxis.len / series.yAxis.len);
        series.nodeMap[''].pointValues = pointValues =
            { x: 0, y: 0, width: 100, height: 100 };
        series.nodeMap[''].values = seriesArea = merge(pointValues, {
            width: (pointValues.width * series.axisRatio),
            direction: (options.layoutStartingDirection === 'vertical' ? 0 : 1),
            val: tree.val
        });
        series.calculateChildrenAreas(tree, seriesArea);

        // Logic for point colors
        if (series.colorAxis) {
            series.translateColors();
        } else if (!options.colorByPoint) {
            series.setColorRecursive(series.tree);
        }

        // Update axis extremes according to the root node.
        if (options.allowDrillToNode) {
            val = rootNode.pointValues;
            series.xAxis.setExtremes(val.x, val.x + val.width, false);
            series.yAxis.setExtremes(val.y, val.y + val.height, false);
            series.xAxis.setScale();
            series.yAxis.setScale();
        }

        // Assign values to points.
        series.setPointValues();
    },
    /**
     * Extend drawDataLabels with logic to handle custom options related to the
     * treemap series:
     * - Points which is not a leaf node, has dataLabels disabled by default.
     * - Options set on series.levels is merged in.
     * - Width of the dataLabel is set to match the width of the point shape.
     */
    drawDataLabels: function () {
        var series = this,
            mapOptionsToLevel = series.mapOptionsToLevel,
            points = series.points.filter(function (n) {
                return n.node.visible;
            }),
            options,
            level;
        points.forEach(function (point) {
            level = mapOptionsToLevel[point.node.level];
            // Set options to new object to avoid problems with scope
            options = { style: {} };

            // If not a leaf, then label should be disabled as default
            if (!point.node.isLeaf) {
                options.enabled = false;
            }

            // If options for level exists, include them as well
            if (level && level.dataLabels) {
                options = merge(options, level.dataLabels);
                series._hasPointLabels = true;
            }

            // Set dataLabel width to the width of the point shape.
            if (point.shapeArgs) {
                options.style.width = point.shapeArgs.width;
                if (point.dataLabel) {
                    point.dataLabel.css({
                        width: point.shapeArgs.width + 'px'
                    });
                }
            }

            // Merge custom options with point options
            point.dlOptions = merge(options, point.options.dataLabels);
        });
        Series.prototype.drawDataLabels.call(this);
    },

    /**
     * Over the alignment method by setting z index
     */
    alignDataLabel: function (point) {
        seriesTypes.column.prototype.alignDataLabel.apply(this, arguments);
        if (point.dataLabel) {
            // point.node.zIndex could be undefined (#6956)
            point.dataLabel.attr({ zIndex: (point.node.zIndex || 0) + 1 });
        }
    },

    /**
     * Get presentational attributes
     */
    pointAttribs: function (point, state) {
        var series = this,
            mapOptionsToLevel = (
                isObject(series.mapOptionsToLevel) ?
                series.mapOptionsToLevel :
                {}
            ),
            level = point && mapOptionsToLevel[point.node.level] || {},
            options = this.options,
            attr,
            stateOptions = (state && options.states[state]) || {},
            className = (point && point.getClassName()) || '',
            opacity;

        // Set attributes by precedence. Point trumps level trumps series.
        // Stroke width uses pick because it can be 0.
        attr = {
            'stroke':
                (point && point.borderColor) ||
                level.borderColor ||
                stateOptions.borderColor ||
                options.borderColor,
            'stroke-width': pick(
                point && point.borderWidth,
                level.borderWidth,
                stateOptions.borderWidth,
                options.borderWidth
            ),
            'dashstyle':
                (point && point.borderDashStyle) ||
                level.borderDashStyle ||
                stateOptions.borderDashStyle ||
                options.borderDashStyle,
            'fill': (point && point.color) || this.color
        };

        // Hide levels above the current view
        if (className.indexOf('highcharts-above-level') !== -1) {
            attr.fill = 'none';
            attr['stroke-width'] = 0;

        // Nodes with children that accept interaction
        } else if (
            className.indexOf('highcharts-internal-node-interactive') !== -1
        ) {
            opacity = pick(stateOptions.opacity, options.opacity);
            attr.fill = color(attr.fill).setOpacity(opacity).get();
            attr.cursor = 'pointer';
        // Hide nodes that have children
        } else if (className.indexOf('highcharts-internal-node') !== -1) {
            attr.fill = 'none';

        } else if (state) {
            // Brighten and hoist the hover nodes
            attr.fill = color(attr.fill)
                .brighten(stateOptions.brightness)
                .get();
        }
        return attr;
    },

    /**
    * Extending ColumnSeries drawPoints
    */
    drawPoints: function () {
        var series = this,
            points = series.points.filter(function (n) {
                return n.node.visible;
            });

        points.forEach(function (point) {
            var groupKey = 'level-group-' + point.node.levelDynamic;
            if (!series[groupKey]) {
                series[groupKey] = series.chart.renderer.g(groupKey)
                    .attr({
                        // @todo Set the zIndex based upon the number of levels,
                        // instead of using 1000
                        zIndex: 1000 - point.node.levelDynamic
                    })
                    .add(series.group);
            }
            point.group = series[groupKey];

        });
        // Call standard drawPoints
        seriesTypes.column.prototype.drawPoints.call(this);

        // In styled mode apply point.color. Use CSS, otherwise the fill
        // used in the style sheet will take precedence over the fill
        // attribute.
<<<<<<< HEAD
        if (this.colorAttribs && series.chart.styledMode) { // Heatmap is loaded
            each(this.points, function (point) {
=======
        if (this.colorAttribs) { // Heatmap is loaded
            this.points.forEach(function (point) {
>>>>>>> c00f410c
                if (point.graphic) {
                    point.graphic.css(this.colorAttribs(point));
                }
            }, this);
        }

        // If drillToNode is allowed, set a point cursor on clickables & add
        // drillId to point
        if (series.options.allowDrillToNode) {
            points.forEach(function (point) {
                if (point.graphic) {
                    point.drillId = series.options.interactByLeaf ?
                        series.drillToByLeaf(point) :
                        series.drillToByGroup(point);
                }
            });
        }
    },
    /**
    * Add drilling on the suitable points
    */
    onClickDrillToNode: function (event) {
        var series = this,
            point = event.point,
            drillId = point && point.drillId;
        // If a drill id is returned, add click event and cursor.
        if (isString(drillId)) {
            point.setState(''); // Remove hover
            series.drillToNode(drillId);
        }
    },
    /**
    * Finds the drill id for a parent node.
    * Returns false if point should not have a click event
    * @param {Object} point
    * @return {String|Boolean} Drill to id or false when point should not have a
    *         click event
    */
    drillToByGroup: function (point) {
        var series = this,
            drillId = false;
        if (
            (point.node.level - series.nodeMap[series.rootNode].level) === 1 &&
            !point.node.isLeaf
        ) {
            drillId = point.id;
        }
        return drillId;
    },
    /**
    * Finds the drill id for a leaf node.
    * Returns false if point should not have a click event
    * @param {Object} point
    * @return {String|Boolean} Drill to id or false when point should not have a
    *         click event
    */
    drillToByLeaf: function (point) {
        var series = this,
            drillId = false,
            nodeParent;
        if ((point.node.parent !== series.rootNode) && (point.node.isLeaf)) {
            nodeParent = point.node;
            while (!drillId) {
                nodeParent = series.nodeMap[nodeParent.parent];
                if (nodeParent.parent === series.rootNode) {
                    drillId = nodeParent.id;
                }
            }
        }
        return drillId;
    },
    drillUp: function () {
        var series = this,
            node = series.nodeMap[series.rootNode];
        if (node && isString(node.parent)) {
            series.drillToNode(node.parent);
        }
    },
    drillToNode: function (id, redraw) {
        var series = this,
            nodeMap = series.nodeMap,
            node = nodeMap[id];
        series.idPreviousRoot = series.rootNode;
        series.rootNode = id;
        if (id === '') {
            series.drillUpButton = series.drillUpButton.destroy();
        } else {
            series.showDrillUpButton((node && node.name || id));
        }
        this.isDirty = true; // Force redraw
        if (pick(redraw, true)) {
            this.chart.redraw();
        }
    },
    showDrillUpButton: function (name) {
        var series = this,
            backText = (name || '< Back'),
            buttonOptions = series.options.drillUpButton,
            attr,
            states;

        if (buttonOptions.text) {
            backText = buttonOptions.text;
        }
        if (!this.drillUpButton) {
            attr = buttonOptions.theme;
            states = attr && attr.states;

            this.drillUpButton = this.chart.renderer.button(
                backText,
                null,
                null,
                function () {
                    series.drillUp();
                },
                attr,
                states && states.hover,
                states && states.select
            )
            .addClass('highcharts-drillup-button')
            .attr({
                align: buttonOptions.position.align,
                zIndex: 7
            })
            .add()
            .align(
                buttonOptions.position,
                false,
                buttonOptions.relativeTo || 'plotBox'
            );
        } else {
            this.drillUpButton.placed = false;
            this.drillUpButton.attr({
                text: backText
            })
            .align();
        }
    },
    buildKDTree: noop,
    drawLegendSymbol: H.LegendSymbolMixin.drawRectangle,
    getExtremes: function () {
        // Get the extremes from the value data
        Series.prototype.getExtremes.call(this, this.colorValueData);
        this.valueMin = this.dataMin;
        this.valueMax = this.dataMax;

        // Get the extremes from the y data
        Series.prototype.getExtremes.call(this);
    },
    getExtremesFromAll: true,
    bindAxes: function () {
        var treeAxis = {
            endOnTick: false,
            gridLineWidth: 0,
            lineWidth: 0,
            min: 0,
            dataMin: 0,
            minPadding: 0,
            max: 100,
            dataMax: 100,
            maxPadding: 0,
            startOnTick: false,
            title: null,
            tickPositions: []
        };
        Series.prototype.bindAxes.call(this);
        H.extend(this.yAxis.options, treeAxis);
        H.extend(this.xAxis.options, treeAxis);
    },
    utils: {
        recursive: recursive
    }

// Point class
}, {
    getClassName: function () {
        var className = H.Point.prototype.getClassName.call(this),
            series = this.series,
            options = series.options;

        // Above the current level
        if (this.node.level <= series.nodeMap[series.rootNode].level) {
            className += ' highcharts-above-level';

        } else if (
            !this.node.isLeaf &&
            !pick(options.interactByLeaf, !options.allowDrillToNode)
        ) {
            className += ' highcharts-internal-node-interactive';

        } else if (!this.node.isLeaf) {
            className += ' highcharts-internal-node';
        }
        return className;
    },

    /**
     * A tree point is valid if it has han id too, assume it may be a parent
     * item.
     */
    isValid: function () {
        return this.id || isNumber(this.value);
    },
    setState: function (state) {
        H.Point.prototype.setState.call(this, state);

        // Graphic does not exist when point is not visible.
        if (this.graphic) {
            this.graphic.attr({
                zIndex: state === 'hover' ? 1 : 0
            });
        }
    },
    setVisible: seriesTypes.pie.prototype.pointClass.prototype.setVisible
});


/**
 * A `treemap` series. If the [type](#series.treemap.type) option is
 * not specified, it is inherited from [chart.type](#chart.type).
 *
 * @type {Object}
 * @extends series,plotOptions.treemap
 * @excluding dataParser,dataURL,stack
 * @product highcharts
 * @apioption series.treemap
 */

/**
 * An array of data points for the series. For the `treemap` series
 * type, points can be given in the following ways:
 *
 * 1.  An array of numerical values. In this case, the numerical values
 * will be interpreted as `value` options. Example:
 *
 *  ```js
 *  data: [0, 5, 3, 5]
 *  ```
 *
 * 2.  An array of objects with named values. The following snippet shows only a
 * few settings, see the complete options set below. If the total number of data
 * points exceeds the series' [turboThreshold](#series.treemap.turboThreshold),
 * this option is not available.
 *
 *  ```js
 *     data: [{
 *         value: 9,
 *         name: "Point2",
 *         color: "#00FF00"
 *     }, {
 *         value: 6,
 *         name: "Point1",
 *         color: "#FF00FF"
 *     }]
 *  ```
 *
 * @type {Array<Object|Number>}
 * @extends series.heatmap.data
 * @excluding x,y
 * @sample {highcharts} highcharts/chart/reflow-true/
 *         Numerical values
 * @sample {highcharts} highcharts/series/data-array-of-arrays/
 *         Arrays of numeric x and y
 * @sample {highcharts} highcharts/series/data-array-of-arrays-datetime/
 *         Arrays of datetime x and y
 * @sample {highcharts} highcharts/series/data-array-of-name-value/
 *         Arrays of point.name and y
 * @sample {highcharts} highcharts/series/data-array-of-objects/
 *         Config objects
 * @product highcharts
 * @apioption series.treemap.data
 */

/**
 * The value of the point, resulting in a relative area of the point
 * in the treemap.
 *
 * @type {Number}
 * @product highcharts
 * @apioption series.treemap.data.value
 */

/**
 * Serves a purpose only if a `colorAxis` object is defined in the chart
 * options. This value will decide which color the point gets from the
 * scale of the colorAxis.
 *
 * @type {Number}
 * @default undefined
 * @since 4.1.0
 * @product highcharts
 * @apioption series.treemap.data.colorValue
 */

/**
 * Only for treemap. Use this option to build a tree structure. The
 * value should be the id of the point which is the parent. If no points
 * has a matching id, or this option is undefined, then the parent will
 * be set to the root.
 *
 * @type {String}
 * @sample {highcharts} highcharts/point/parent/ Point parent
 * @sample {highcharts} highcharts/demo/treemap-with-levels/ Example where parent id is not matching
 * @default undefined
 * @since 4.1.0
 * @product highcharts
 * @apioption series.treemap.data.parent
 */<|MERGE_RESOLUTION|>--- conflicted
+++ resolved
@@ -1266,13 +1266,8 @@
         // In styled mode apply point.color. Use CSS, otherwise the fill
         // used in the style sheet will take precedence over the fill
         // attribute.
-<<<<<<< HEAD
         if (this.colorAttribs && series.chart.styledMode) { // Heatmap is loaded
-            each(this.points, function (point) {
-=======
-        if (this.colorAttribs) { // Heatmap is loaded
             this.points.forEach(function (point) {
->>>>>>> c00f410c
                 if (point.graphic) {
                     point.graphic.css(this.colorAttribs(point));
                 }
