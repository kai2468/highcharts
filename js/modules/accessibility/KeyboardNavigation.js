--- conflicted
+++ resolved
@@ -11,11 +11,7 @@
  * */
 'use strict';
 import H from '../../parts/Globals.js';
-<<<<<<< HEAD
-var addEvent = H.addEvent, fireEvent = H.fireEvent, merge = H.merge, win = H.win, doc = win.document;
-=======
-var win = H.win, doc = win.document;
->>>>>>> 481f170e
+var addEvent = H.addEvent, fireEvent = H.fireEvent, win = H.win, doc = win.document;
 import HTMLUtilities from './utils/htmlUtilities.js';
 var getElement = HTMLUtilities.getElement;
 import KeyboardNavigationHandler from './KeyboardNavigationHandler.js';
