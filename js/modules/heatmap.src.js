/**
<<<<<<< HEAD
 * @license Highcharts JS v4.2.4-modified (bugfix)
=======
 * @license Highcharts JS v4.2.4-modified (2016-05-02)
>>>>>>> 2b828799
 *
 * (c) 2011-2016 Torstein Honsi
 *
 * License: www.highcharts.com/license
 */
/* eslint indent: [2, 4] */
(function (factory) {
    if (typeof module === 'object' && module.exports) {
        module.exports = factory;
    } else {
        factory(Highcharts);
    }
}(function (Highcharts) {


    var UNDEFINED,
        Axis = Highcharts.Axis,
        Chart = Highcharts.Chart,
        Color = Highcharts.Color,
        Legend = Highcharts.Legend,
        LegendSymbolMixin = Highcharts.LegendSymbolMixin,
        Series = Highcharts.Series,
        Point = Highcharts.Point,

        defaultOptions = Highcharts.getOptions(),
        each = Highcharts.each,
        extend = Highcharts.extend,
        extendClass = Highcharts.extendClass,
        isNumber = Highcharts.isNumber,
        merge = Highcharts.merge,
        pick = Highcharts.pick,
        seriesTypes = Highcharts.seriesTypes,
        wrap = Highcharts.wrap,
        noop = function () {};

    


    /**
     * The ColorAxis object for inclusion in gradient legends
     */
    var ColorAxis = Highcharts.ColorAxis = function () {
        this.isColorAxis = true;
        this.init.apply(this, arguments);
    };
    extend(ColorAxis.prototype, Axis.prototype);
    extend(ColorAxis.prototype, {
        defaultColorAxisOptions: {
            lineWidth: 0,
            minPadding: 0,
            maxPadding: 0,
            gridLineWidth: 1,
            tickPixelInterval: 72,
            startOnTick: true,
            endOnTick: true,
            offset: 0,
            marker: {
                animation: {
                    duration: 50
                },
                color: 'gray',
                width: 0.01
            },
            labels: {
                overflow: 'justify'
            },
            minColor: '#EFEFFF',
            maxColor: '#003875',
            tickLength: 5
        },
        init: function (chart, userOptions) {
            var horiz = chart.options.legend.layout !== 'vertical',
                options;

            // Build the options
            options = merge(this.defaultColorAxisOptions, {
                side: horiz ? 2 : 1,
                reversed: !horiz
            }, userOptions, {
                opposite: !horiz,
                showEmpty: false,
                title: null,
                isColor: true
            });

            Axis.prototype.init.call(this, chart, options);

            // Base init() pushes it to the xAxis array, now pop it again
            //chart[this.isXAxis ? 'xAxis' : 'yAxis'].pop();

            // Prepare data classes
            if (userOptions.dataClasses) {
                this.initDataClasses(userOptions);
            }
            this.initStops(userOptions);

            // Override original axis properties
            this.horiz = horiz;
            this.zoomEnabled = false;
        },

        /*
         * Return an intermediate color between two colors, according to pos where 0
         * is the from color and 1 is the to color.
         * NOTE: Changes here should be copied
         * to the same function in drilldown.src.js and solid-gauge-src.js.
         */
        tweenColors: function (from, to, pos) {
            // Check for has alpha, because rgba colors perform worse due to lack of
            // support in WebKit.
            var hasAlpha,
                ret;

            // Unsupported color, return to-color (#3920)
            if (!to.rgba.length || !from.rgba.length) {
                ret = to.input || 'none';

            // Interpolate
            } else {
                from = from.rgba;
                to = to.rgba;
                hasAlpha = (to[3] !== 1 || from[3] !== 1);
                ret = (hasAlpha ? 'rgba(' : 'rgb(') +
                    Math.round(to[0] + (from[0] - to[0]) * (1 - pos)) + ',' +
                    Math.round(to[1] + (from[1] - to[1]) * (1 - pos)) + ',' +
                    Math.round(to[2] + (from[2] - to[2]) * (1 - pos)) +
                    (hasAlpha ? (',' + (to[3] + (from[3] - to[3]) * (1 - pos))) : '') + ')';
            }
            return ret;
        },

        initDataClasses: function (userOptions) {
            var axis = this,
                chart = this.chart,
                dataClasses,
                colorCounter = 0,
                options = this.options,
                len = userOptions.dataClasses.length;
            this.dataClasses = dataClasses = [];
            this.legendItems = [];

            each(userOptions.dataClasses, function (dataClass, i) {
                var colors;

                dataClass = merge(dataClass);
                dataClasses.push(dataClass);
                if (!dataClass.color) {
                    if (options.dataClassColor === 'category') {
                        colors = chart.options.colors;
                        dataClass.color = colors[colorCounter++];
                        // loop back to zero
                        if (colorCounter === colors.length) {
                            colorCounter = 0;
                        }
                    } else {
                        dataClass.color = axis.tweenColors(
                            Color(options.minColor),
                            Color(options.maxColor),
                            len < 2 ? 0.5 : i / (len - 1) // #3219
                        );
                    }
                }
            });
        },

        initStops: function (userOptions) {
            this.stops = userOptions.stops || [
                [0, this.options.minColor],
                [1, this.options.maxColor]
            ];
            each(this.stops, function (stop) {
                stop.color = Color(stop[1]);
            });
        },

        /**
         * Extend the setOptions method to process extreme colors and color
         * stops.
         */
        setOptions: function (userOptions) {
            Axis.prototype.setOptions.call(this, userOptions);

            this.options.crosshair = this.options.marker;
            this.coll = 'colorAxis';
        },

        setAxisSize: function () {
            var symbol = this.legendSymbol,
                chart = this.chart,
                x,
                y,
                width,
                height;

            if (symbol) {
                this.left = x = symbol.attr('x');
                this.top = y = symbol.attr('y');
                this.width = width = symbol.attr('width');
                this.height = height = symbol.attr('height');
                this.right = chart.chartWidth - x - width;
                this.bottom = chart.chartHeight - y - height;

                this.len = this.horiz ? width : height;
                this.pos = this.horiz ? x : y;
            }
        },

        /**
         * Translate from a value to a color
         */
        toColor: function (value, point) {
            var pos,
                stops = this.stops,
                from,
                to,
                color,
                dataClasses = this.dataClasses,
                dataClass,
                i;

            if (dataClasses) {
                i = dataClasses.length;
                while (i--) {
                    dataClass = dataClasses[i];
                    from = dataClass.from;
                    to = dataClass.to;
                    if ((from === UNDEFINED || value >= from) && (to === UNDEFINED || value <= to)) {
                        color = dataClass.color;
                        if (point) {
                            point.dataClass = i;
                        }
                        break;
                    }
                }

            } else {

                if (this.isLog) {
                    value = this.val2lin(value);
                }
                pos = 1 - ((this.max - value) / ((this.max - this.min) || 1));
                i = stops.length;
                while (i--) {
                    if (pos > stops[i][0]) {
                        break;
                    }
                }
                from = stops[i] || stops[i + 1];
                to = stops[i + 1] || from;

                // The position within the gradient
                pos = 1 - (to[0] - pos) / ((to[0] - from[0]) || 1);

                color = this.tweenColors(
                    from.color,
                    to.color,
                    pos
                );
            }
            return color;
        },

        /**
         * Override the getOffset method to add the whole axis groups inside the legend.
         */
        getOffset: function () {
            var group = this.legendGroup,
                sideOffset = this.chart.axisOffset[this.side];

            if (group) {

                // Hook for the getOffset method to add groups to this parent group
                this.axisParent = group;

                // Call the base
                Axis.prototype.getOffset.call(this);

                // First time only
                if (!this.added) {

                    this.added = true;

                    this.labelLeft = 0;
                    this.labelRight = this.width;
                }
                // Reset it to avoid color axis reserving space
                this.chart.axisOffset[this.side] = sideOffset;
            }
        },

        /**
         * Create the color gradient
         */
        setLegendColor: function () {
            var grad,
                horiz = this.horiz,
                options = this.options,
                reversed = this.reversed,
                one = reversed ? 1 : 0,
                zero = reversed ? 0 : 1;

            grad = horiz ? [one, 0, zero, 0] : [0, zero, 0, one]; // #3190
            this.legendColor = {
                linearGradient: { x1: grad[0], y1: grad[1], x2: grad[2], y2: grad[3] },
                stops: options.stops || [
                    [0, options.minColor],
                    [1, options.maxColor]
                ]
            };
        },

        /**
         * The color axis appears inside the legend and has its own legend symbol
         */
        drawLegendSymbol: function (legend, item) {
            var padding = legend.padding,
                legendOptions = legend.options,
                horiz = this.horiz,
                width = pick(legendOptions.symbolWidth, horiz ? 200 : 12),
                height = pick(legendOptions.symbolHeight, horiz ? 12 : 200),
                labelPadding = pick(legendOptions.labelPadding, horiz ? 16 : 30),
                itemDistance = pick(legendOptions.itemDistance, 10);

            this.setLegendColor();

            // Create the gradient
            item.legendSymbol = this.chart.renderer.rect(
                0,
                legend.baseline - 11,
                width,
                height
            ).attr({
                zIndex: 1
            }).add(item.legendGroup);

            // Set how much space this legend item takes up
            this.legendItemWidth = width + padding + (horiz ? itemDistance : labelPadding);
            this.legendItemHeight = height + padding + (horiz ? labelPadding : 0);
        },
        /**
         * Fool the legend
         */
        setState: noop,
        visible: true,
        setVisible: noop,
        getSeriesExtremes: function () {
            var series;
            if (this.series.length) {
                series = this.series[0];
                this.dataMin = series.valueMin;
                this.dataMax = series.valueMax;
            }
        },
        drawCrosshair: function (e, point) {
            var plotX = point && point.plotX,
                plotY = point && point.plotY,
                crossPos,
                axisPos = this.pos,
                axisLen = this.len;

            if (point) {
                crossPos = this.toPixels(point[point.series.colorKey]);
                if (crossPos < axisPos) {
                    crossPos = axisPos - 2;
                } else if (crossPos > axisPos + axisLen) {
                    crossPos = axisPos + axisLen + 2;
                }

                point.plotX = crossPos;
                point.plotY = this.len - crossPos;
                Axis.prototype.drawCrosshair.call(this, e, point);
                point.plotX = plotX;
                point.plotY = plotY;

                if (this.cross) {
                    this.cross
                        .attr({
                            fill: this.crosshair.color
                        })
                        .add(this.legendGroup);
                }
            }
        },
        getPlotLinePath: function (a, b, c, d, pos) {
            return isNumber(pos) ? // crosshairs only // #3969 pos can be 0 !!
                (this.horiz ?
                    ['M', pos - 4, this.top - 6, 'L', pos + 4, this.top - 6, pos, this.top, 'Z'] :
                    ['M', this.left, pos, 'L', this.left - 6, pos + 6, this.left - 6, pos - 6, 'Z']
                ) :
                Axis.prototype.getPlotLinePath.call(this, a, b, c, d);
        },

        update: function (newOptions, redraw) {
            var chart = this.chart,
                legend = chart.legend;

            each(this.series, function (series) {
                series.isDirtyData = true; // Needed for Axis.update when choropleth colors change
            });

            // When updating data classes, destroy old items and make sure new ones are created (#3207)
            if (newOptions.dataClasses && legend.allItems) {
                each(legend.allItems, function (item) {
                    if (item.isDataClass) {
                        item.legendGroup.destroy();
                    }
                });
                chart.isDirtyLegend = true;
            }

            // Keep the options structure updated for export. Unlike xAxis and yAxis, the colorAxis is
            // not an array. (#3207)
            chart.options[this.coll] = merge(this.userOptions, newOptions);

            Axis.prototype.update.call(this, newOptions, redraw);
            if (this.legendItem) {
                this.setLegendColor();
                legend.colorizeItem(this, true);
            }
        },

        /**
         * Get the legend item symbols for data classes
         */
        getDataClassLegendSymbols: function () {
            var axis = this,
                chart = this.chart,
                legendItems = this.legendItems,
                legendOptions = chart.options.legend,
                valueDecimals = legendOptions.valueDecimals,
                valueSuffix = legendOptions.valueSuffix || '',
                name;

            if (!legendItems.length) {
                each(this.dataClasses, function (dataClass, i) {
                    var vis = true,
                        from = dataClass.from,
                        to = dataClass.to;

                    // Assemble the default name. This can be overridden by legend.options.labelFormatter
                    name = '';
                    if (from === UNDEFINED) {
                        name = '< ';
                    } else if (to === UNDEFINED) {
                        name = '> ';
                    }
                    if (from !== UNDEFINED) {
                        name += Highcharts.numberFormat(from, valueDecimals) + valueSuffix;
                    }
                    if (from !== UNDEFINED && to !== UNDEFINED) {
                        name += ' - ';
                    }
                    if (to !== UNDEFINED) {
                        name += Highcharts.numberFormat(to, valueDecimals) + valueSuffix;
                    }

                    // Add a mock object to the legend items
                    legendItems.push(extend({
                        chart: chart,
                        name: name,
                        options: {},
                        drawLegendSymbol: LegendSymbolMixin.drawRectangle,
                        visible: true,
                        setState: noop,
                        isDataClass: true,
                        setVisible: function () {
                            vis = this.visible = !vis;
                            each(axis.series, function (series) {
                                each(series.points, function (point) {
                                    if (point.dataClass === i) {
                                        point.setVisible(vis);
                                    }
                                });
                            });

                            chart.legend.colorizeItem(this, vis);
                        }
                    }, dataClass));
                });
            }
            return legendItems;
        },
        name: '' // Prevents 'undefined' in legend in IE8
    });

    /**
     * Handle animation of the color attributes directly
     */
    each(['fill', 'stroke'], function (prop) {
        Highcharts.Fx.prototype[prop + 'Setter'] = function () {
            this.elem.attr(prop, ColorAxis.prototype.tweenColors(Color(this.start), Color(this.end), this.pos));
        };
    });

    /**
     * Extend the chart getAxes method to also get the color axis
     */
    wrap(Chart.prototype, 'getAxes', function (proceed) {

        var options = this.options,
            colorAxisOptions = options.colorAxis;

        proceed.call(this);

        this.colorAxis = [];
        if (colorAxisOptions) {
            new ColorAxis(this, colorAxisOptions); // eslint-disable-line no-new
        }
    });


    /**
     * Wrap the legend getAllItems method to add the color axis. This also removes the
     * axis' own series to prevent them from showing up individually.
     */
    wrap(Legend.prototype, 'getAllItems', function (proceed) {
        var allItems = [],
            colorAxis = this.chart.colorAxis[0];

        if (colorAxis) {

            // Data classes
            if (colorAxis.options.dataClasses) {
                allItems = allItems.concat(colorAxis.getDataClassLegendSymbols());
            // Gradient legend
            } else {
                // Add this axis on top
                allItems.push(colorAxis);
            }

            // Don't add the color axis' series
            each(colorAxis.series, function (series) {
                series.options.showInLegend = false;
            });
        }

        return allItems.concat(proceed.call(this));
    });
    /**
     * Mixin for maps and heatmaps
     */
    var colorPointMixin = {
        /**
         * Set the visibility of a single point
         */
        setVisible: function (vis) {
            var point = this,
                method = vis ? 'show' : 'hide';

            // Show and hide associated elements
            each(['graphic', 'dataLabel'], function (key) {
                if (point[key]) {
                    point[key][method]();
                }
            });
        }
    };
    var colorSeriesMixin = {

        pointAttrToOptions: { // mapping between SVG attributes and the corresponding options
            stroke: 'borderColor',
            'stroke-width': 'borderWidth',
            fill: 'color',
            dashstyle: 'dashStyle'
        },
        pointArrayMap: ['value'],
        axisTypes: ['xAxis', 'yAxis', 'colorAxis'],
        optionalAxis: 'colorAxis',
        trackerGroups: ['group', 'markerGroup', 'dataLabelsGroup'],
        getSymbol: noop,
        parallelArrays: ['x', 'y', 'value'],
        colorKey: 'value',

        /**
         * In choropleth maps, the color is a result of the value, so this needs translation too
         */
        translateColors: function () {
            var series = this,
                nullColor = this.options.nullColor,
                colorAxis = this.colorAxis,
                colorKey = this.colorKey;

            each(this.data, function (point) {
                var value = point[colorKey],
                    color;

                color = point.options.color ||
                    (value === null ? nullColor : (colorAxis && value !== undefined) ? colorAxis.toColor(value, point) : point.color || series.color);

                if (color) {
                    point.color = color;
                }
            });
        }
    };

    /**
     * Extend the default options with map options
     */
    defaultOptions.plotOptions.heatmap = merge(defaultOptions.plotOptions.scatter, {
        animation: false,
        borderWidth: 0,
        nullColor: '#F8F8F8',
        dataLabels: {
            formatter: function () { // #2945
                return this.point.value;
            },
            inside: true,
            verticalAlign: 'middle',
            crop: false,
            overflow: false,
            padding: 0 // #3837
        },
        marker: null,
        pointRange: null, // dynamically set to colsize by default
        tooltip: {
            pointFormat: '{point.x}, {point.y}: {point.value}<br/>'
        },
        states: {
            normal: {
                animation: true
            },
            hover: {
                halo: false,  // #3406, halo is not required on heatmaps
                brightness: 0.2
            }
        }
    });

    // The Heatmap series type
    seriesTypes.heatmap = extendClass(seriesTypes.scatter, merge(colorSeriesMixin, {
        type: 'heatmap',
        pointArrayMap: ['y', 'value'],
        hasPointSpecificOptions: true,
        pointClass: extendClass(Point, colorPointMixin),
        supportsDrilldown: true,
        getExtremesFromAll: true,
        directTouch: true,

        /**
         * Override the init method to add point ranges on both axes.
         */
        init: function () {
            var options;
            seriesTypes.scatter.prototype.init.apply(this, arguments);

            options = this.options;
            options.pointRange = pick(options.pointRange, options.colsize || 1); // #3758, prevent resetting in setData
            this.yAxis.axisPointRange = options.rowsize || 1; // general point range
        },
        translate: function () {
            var series = this,
                options = series.options,
                xAxis = series.xAxis,
                yAxis = series.yAxis,
                between = function (x, a, b) {
                    return Math.min(Math.max(a, x), b);
                };

            series.generatePoints();

            each(series.points, function (point) {
                var xPad = (options.colsize || 1) / 2,
                    yPad = (options.rowsize || 1) / 2,
                    x1 = between(Math.round(xAxis.len - xAxis.translate(point.x - xPad, 0, 1, 0, 1)), -xAxis.len, 2 * xAxis.len),
                    x2 = between(Math.round(xAxis.len - xAxis.translate(point.x + xPad, 0, 1, 0, 1)), -xAxis.len, 2 * xAxis.len),
                    y1 = between(Math.round(yAxis.translate(point.y - yPad, 0, 1, 0, 1)), -yAxis.len, 2 * yAxis.len),
                    y2 = between(Math.round(yAxis.translate(point.y + yPad, 0, 1, 0, 1)), -yAxis.len, 2 * yAxis.len);

                // Set plotX and plotY for use in K-D-Tree and more
                point.plotX = point.clientX = (x1 + x2) / 2;
                point.plotY = (y1 + y2) / 2;

                point.shapeType = 'rect';
                point.shapeArgs = {
                    x: Math.min(x1, x2),
                    y: Math.min(y1, y2),
                    width: Math.abs(x2 - x1),
                    height: Math.abs(y2 - y1)
                };
            });

            series.translateColors();

            // Make sure colors are updated on colorAxis update (#2893)
            if (this.chart.hasRendered) {
                each(series.points, function (point) {
                    point.shapeArgs.fill = point.options.color || point.color; // #3311
                });
            }
        },
        drawPoints: seriesTypes.column.prototype.drawPoints,
        animate: noop,
        getBox: noop,
        drawLegendSymbol: LegendSymbolMixin.drawRectangle,
        alignDataLabel: seriesTypes.column.prototype.alignDataLabel,
        getExtremes: function () {
            // Get the extremes from the value data
            Series.prototype.getExtremes.call(this, this.valueData);
            this.valueMin = this.dataMin;
            this.valueMax = this.dataMax;

            // Get the extremes from the y data
            Series.prototype.getExtremes.call(this);
        }

    }));


}));<|MERGE_RESOLUTION|>--- conflicted
+++ resolved
@@ -1,9 +1,5 @@
 /**
-<<<<<<< HEAD
  * @license Highcharts JS v4.2.4-modified (bugfix)
-=======
- * @license Highcharts JS v4.2.4-modified (2016-05-02)
->>>>>>> 2b828799
  *
  * (c) 2011-2016 Torstein Honsi
  *
