/**
 * Exporting module
 *
 * (c) 2010-2017 Torstein Honsi
 *
 * License: www.highcharts.com/license
 */

/* eslint indent:0 */
'use strict';
import H from '../parts/Globals.js';
import '../parts/Utilities.js';
import '../parts/Options.js';
import '../parts/Chart.js';

// create shortcuts
var defaultOptions = H.defaultOptions,
	doc = H.doc,
	Chart = H.Chart,
	addEvent = H.addEvent,
	removeEvent = H.removeEvent,
	fireEvent = H.fireEvent,
	createElement = H.createElement,
	discardElement = H.discardElement,
	css = H.css,
	merge = H.merge,
	pick = H.pick,
	each = H.each,
	objectEach = H.objectEach,
	extend = H.extend,
	isTouchDevice = H.isTouchDevice,
	win = H.win,
<<<<<<< HEAD
	SVGRenderer = H.SVGRenderer;

var symbols = H.Renderer.prototype.symbols,
	isMSBrowser = /Edge\/|Trident\/|MSIE /.test(win.navigator.userAgent),
	isFirefoxBrowser = /firefox/i.test(navigator.userAgent);

	// Add language
	extend(defaultOptions.lang, {
		printChart: 'Print chart',
		downloadPNG: 'Download PNG image',
		downloadJPEG: 'Download JPEG image',
		downloadPDF: 'Download PDF document',
		downloadSVG: 'Download SVG vector image',
		contextButtonTitle: 'Chart context menu'
	});
=======
	userAgent = win.navigator.userAgent,
	SVGRenderer = H.SVGRenderer,
	symbols = H.Renderer.prototype.symbols,
	isMSBrowser = /Edge\/|Trident\/|MSIE /.test(userAgent),
	isFirefoxBrowser = /firefox/i.test(userAgent);

// Add language
extend(defaultOptions.lang, {
	printChart: 'Print chart',
	downloadPNG: 'Download PNG image',
	downloadJPEG: 'Download JPEG image',
	downloadPDF: 'Download PDF document',
	downloadSVG: 'Download SVG vector image',
	contextButtonTitle: 'Chart context menu'
});
>>>>>>> c5cd0d87

// Buttons and menus are collected in a separate config option set called 'navigation'.
// This can be extended later to add control buttons like zoom and pan right click menus.
defaultOptions.navigation = {
	buttonOptions: {
		theme: {},
		symbolSize: 14,
		symbolX: 12.5,
		symbolY: 10.5,
		align: 'right',
		buttonSpacing: 3,
		height: 22,
		// text: null,
		verticalAlign: 'top',
		width: 24
	}
};

/*= if (build.classic) { =*/
// Presentational attributes
merge(true, defaultOptions.navigation, {
	menuStyle: {
		border: '1px solid ${palette.neutralColor40}',
		background: '${palette.backgroundColor}',
		padding: '5px 0'
	},
	menuItemStyle: {
		padding: '0.5em 1em',
		background: 'none',
		color: '${palette.neutralColor80}',
		fontSize: isTouchDevice ? '14px' : '11px',
		transition: 'background 250ms, color 250ms'
	},
	menuItemHoverStyle: {
		background: '${palette.highlightColor80}',
		color: '${palette.backgroundColor}'
	},
	buttonOptions: {
		symbolFill: '${palette.neutralColor60}',
		symbolStroke: '${palette.neutralColor60}',
		symbolStrokeWidth: 3,
		theme: {
			fill: '${palette.backgroundColor}', // capture hover
			stroke: 'none',
			padding: 5
		}
	}
});
/*= } =*/


// Add the export related options
defaultOptions.exporting = {
	//enabled: true,
	//filename: 'chart',
	type: 'image/png',
	url: 'https://export.highcharts.com/',
	//width: undefined,
	printMaxWidth: 780,
	scale: 2,
	buttons: {
		contextButton: {
			className: 'highcharts-contextbutton',
			menuClassName: 'highcharts-contextmenu',
			//x: -10,
			symbol: 'menu',
			_titleKey: 'contextButtonTitle',
			menuItems: [{
				textKey: 'printChart',
				onclick: function () {
					this.print();
				}
			}, {
				separator: true
			}, {
				textKey: 'downloadPNG',
				onclick: function () {
					this.exportChart();
				}
			}, {
				textKey: 'downloadJPEG',
				onclick: function () {
					this.exportChart({
						type: 'image/jpeg'
					});
				}
			}, {
				textKey: 'downloadPDF',
				onclick: function () {
					this.exportChart({
						type: 'application/pdf'
					});
				}
			}, {
				textKey: 'downloadSVG',
				onclick: function () {
					this.exportChart({
						type: 'image/svg+xml'
					});
				}
			}]
		}
	}
};

// Add the H.post utility
H.post = function (url, data, formAttributes) {
	// create the form
	var form = createElement('form', merge({
		method: 'post',
		action: url,
		enctype: 'multipart/form-data'
	}, formAttributes), {
		display: 'none'
	}, doc.body);

	// add the data
	objectEach(data, function (val, name) {
		createElement('input', {
			type: 'hidden',
			name: name,
			value: val
		}, null, form);
	});

	// submit
	form.submit();

	// clean up
	discardElement(form);
};

extend(Chart.prototype, /** @lends Highcharts.Chart.prototype */ {

	/**
	 * A collection of fixes on the produced SVG to account for expando properties,
	 * browser bugs, VML problems and other. Returns a cleaned SVG.
	 */
	sanitizeSVG: function (svg, options) {
		// Move HTML into a foreignObject
		if (options && options.exporting && options.exporting.allowHTML) {
			var html = svg.match(/<\/svg>(.*?$)/);
			if (html && html[1]) {
				html = '<foreignObject x="0" y="0" ' +
							'width="' + options.chart.width + '" ' +
							'height="' + options.chart.height + '">' +
					'<body xmlns="http://www.w3.org/1999/xhtml">' +
					html[1] +
					'</body>' +
					'</foreignObject>';
				svg = svg.replace('</svg>', html + '</svg>');
			}
		}
		
		svg = svg
			.replace(/zIndex="[^"]+"/g, '')
			.replace(/isShadow="[^"]+"/g, '')
			.replace(/symbolName="[^"]+"/g, '')
			.replace(/jQuery[0-9]+="[^"]+"/g, '')
			.replace(/url\(("|&quot;)(\S+)("|&quot;)\)/g, 'url($2)')
			.replace(/url\([^#]+#/g, 'url(#')
			.replace(/<svg /, '<svg xmlns:xlink="http://www.w3.org/1999/xlink" ')
			.replace(/ (NS[0-9]+\:)?href=/g, ' xlink:href=') // #3567
			.replace(/\n/, ' ')
			// Any HTML added to the container after the SVG (#894)
			.replace(/<\/svg>.*?$/, '</svg>')
			// Batik doesn't support rgba fills and strokes (#3095)
			.replace(/(fill|stroke)="rgba\(([ 0-9]+,[ 0-9]+,[ 0-9]+),([ 0-9\.]+)\)"/g, '$1="rgb($2)" $1-opacity="$3"')
			/* This fails in IE < 8
			.replace(/([0-9]+)\.([0-9]+)/g, function(s1, s2, s3) { // round off to save weight
				return s2 +'.'+ s3[0];
			})*/

			// Replace HTML entities, issue #347
			.replace(/&nbsp;/g, '\u00A0') // no-break space
			.replace(/&shy;/g,  '\u00AD'); // soft hyphen

			/*= if (build.classic) { =*/
			// IE specific
		svg = svg
			.replace(/<IMG /g, '<image ')
			.replace(/<(\/?)TITLE>/g, '<$1title>')
			.replace(/height=([^" ]+)/g, 'height="$1"')
			.replace(/width=([^" ]+)/g, 'width="$1"')
			.replace(/hc-svg-href="([^"]+)">/g, 'xlink:href="$1"/>')
			.replace(/ id=([^" >]+)/g, ' id="$1"') // #4003
			.replace(/class=([^" >]+)/g, 'class="$1"')
			.replace(/ transform /g, ' ')
			.replace(/:(path|rect)/g, '$1')
			.replace(/style="([^"]+)"/g, function (s) {
				return s.toLowerCase();
			});
			/*= } =*/
		
		return svg;
	},

	/**
	 * Return innerHTML of chart. Used as hook for plugins.
	 */
	getChartHTML: function () {
		/*= if (!build.classic) { =*/
		this.inlineStyles();
		/*= } =*/
		return this.container.innerHTML;
	},

	/**
	 * Return an SVG representation of the chart.
	 *
	 * @param  chartOptions {Options}
	 *         Additional chart options for the generated SVG representation.
	 *         For collections like `xAxis`, `yAxis` or `series`, the additional
	 *         options is either merged in to the orininal item of the same
	 *         `id`, or to the first item if a common id is not found.
	 * @return {String}
	 *         The SVG representation of the rendered chart.
	 * @sample highcharts/members/chart-getsvg/
	 *         View the SVG from a button
	 */
	getSVG: function (chartOptions) {
		var chart = this,
			chartCopy,
			sandbox,
			svg,
			seriesOptions,
			sourceWidth,
			sourceHeight,
			cssWidth,
			cssHeight,
			options = merge(chart.options, chartOptions); // copy the options and add extra options


		// IE compatibility hack for generating SVG content that it doesn't really understand
		if (!doc.createElementNS) {
			doc.createElementNS = function (ns, tagName) {
				return doc.createElement(tagName);
			};
		}

		// create a sandbox where a new chart will be generated
		sandbox = createElement('div', null, {
			position: 'absolute',
			top: '-9999em',
			width: chart.chartWidth + 'px',
			height: chart.chartHeight + 'px'
		}, doc.body);

		// get the source size
		cssWidth = chart.renderTo.style.width;
		cssHeight = chart.renderTo.style.height;
		sourceWidth = options.exporting.sourceWidth ||
			options.chart.width ||
			(/px$/.test(cssWidth) && parseInt(cssWidth, 10)) ||
			600;
		sourceHeight = options.exporting.sourceHeight ||
			options.chart.height ||
			(/px$/.test(cssHeight) && parseInt(cssHeight, 10)) ||
			400;

		// override some options
		extend(options.chart, {
			animation: false,
			renderTo: sandbox,
			forExport: true,
			renderer: 'SVGRenderer',
			width: sourceWidth,
			height: sourceHeight
		});
		options.exporting.enabled = false; // hide buttons in print
		delete options.data; // #3004

		// prepare for replicating the chart
		options.series = [];
		each(chart.series, function (serie) {
			seriesOptions = merge(serie.userOptions, { // #4912
				animation: false, // turn off animation
				enableMouseTracking: false,
				showCheckbox: false,
				visible: serie.visible
			});

			if (!seriesOptions.isInternal) { // used for the navigator series that has its own option set
				options.series.push(seriesOptions);
			}
		});

		// Assign an internal key to ensure a one-to-one mapping (#5924)
		each(chart.axes, function (axis) {
			if (!axis.userOptions.internalKey) { // #6444
				axis.userOptions.internalKey = H.uniqueKey();
			}
		});

		// generate the chart copy
		chartCopy = new H.Chart(options, chart.callback);

		// Axis options and series options  (#2022, #3900, #5982)
		if (chartOptions) {
			each(['xAxis', 'yAxis', 'series'], function (coll) {
				var collOptions = {};
				if (chartOptions[coll]) {
					collOptions[coll] = chartOptions[coll];
					chartCopy.update(collOptions);
				}
			});
		}

		// Reflect axis extremes in the export (#5924)
		each(chart.axes, function (axis) {
			var axisCopy = H.find(chartCopy.axes, function (copy) {
					return copy.options.internalKey === 
						axis.userOptions.internalKey;
				}),
				extremes = axis.getExtremes(),
				userMin = extremes.userMin,
				userMax = extremes.userMax;

			if (axisCopy && (userMin !== undefined || userMax !== undefined)) {
				axisCopy.setExtremes(userMin, userMax, true, false);
			}
		});

		// Get the SVG from the container's innerHTML
		svg = chartCopy.getChartHTML();

		svg = chart.sanitizeSVG(svg, options);

		// free up memory
		options = null;
		chartCopy.destroy();
		discardElement(sandbox);
		
		return svg;
	},

	getSVGForExport: function (options, chartOptions) {
		var chartExportingOptions = this.options.exporting;

		return this.getSVG(merge(
			{ chart: { borderRadius: 0 } },
			chartExportingOptions.chartOptions,
			chartOptions,
			{
				exporting: {
					sourceWidth: (options && options.sourceWidth) || chartExportingOptions.sourceWidth,
					sourceHeight: (options && options.sourceHeight) || chartExportingOptions.sourceHeight
				}
			}
		));
	},

	/**
	 * Exporting module required. Submit an SVG version of the chart to a server
	 * along with some parameters for conversion.
	 * @param  {Object} exportingOptions
	 *         Exporting options in addition to those defined in {@link
	 *         https://api.highcharts.com/highcharts/exporting|exporting}.
	 * @param  {String} exportingOptions.filename
	 *         The file name for the export without extension.
	 * @param  {String} exportingOptions.url
	 *         The URL for the server module to do the conversion.
	 * @param  {Number} exportingOptions.width
	 *         The width of the PNG or JPG image generated on the server.
	 * @param  {String} exportingOptions.type
	 *         The MIME type of the converted image.
	 * @param  {Number} exportingOptions.sourceWidth
	 *         The pixel width of the source (in-page) chart.
	 * @param  {Number} exportingOptions.sourceHeight
	 *         The pixel height of the source (in-page) chart.
	 * @param  {Options} chartOptions
	 *         Additional chart options for the exported chart. For example a
	 *         different background color can be added here, or `dataLabels`
	 *         for export only.
	 *
	 * @sample highcharts/members/chart-exportchart/
	 *         Export with no options
	 * @sample highcharts/members/chart-exportchart-filename/
	 *         PDF type and custom filename
	 * @sample highcharts/members/chart-exportchart-custom-background/
	 *         Different chart background in export
	 * @sample stock/members/chart-exportchart/
	 *         Export with Highstock
	 */
	exportChart: function (exportingOptions, chartOptions) {

		var svg = this.getSVGForExport(exportingOptions, chartOptions);

		// merge the options
		exportingOptions = merge(this.options.exporting, exportingOptions);

		// do the post
		H.post(exportingOptions.url, {
			filename: exportingOptions.filename || 'chart',
			type: exportingOptions.type,
			width: exportingOptions.width || 0, // IE8 fails to post undefined correctly, so use 0
			scale: exportingOptions.scale,
			svg: svg
		}, exportingOptions.formAttributes);

	},

	/**
	 * Exporting module required. Clears away other elements in the page and
	 * prints the chart as it is displayed. By default, when the exporting
	 * module is enabled, a context button with a drop down menu in the upper
	 * right corner accesses this function.
	 *
	 * @sample highcharts/members/chart-print/
	 *         Print from a HTML button
	 */
	print: function () {

		var chart = this,
			container = chart.container,
			origDisplay = [],
			origParent = container.parentNode,
			body = doc.body,
			childNodes = body.childNodes,
			printMaxWidth = chart.options.exporting.printMaxWidth,
			resetParams,
			handleMaxWidth;

		if (chart.isPrinting) { // block the button while in printing mode
			return;
		}

		chart.isPrinting = true;
		chart.pointer.reset(null, 0);

		fireEvent(chart, 'beforePrint');

		// Handle printMaxWidth
		handleMaxWidth = printMaxWidth && chart.chartWidth > printMaxWidth;
		if (handleMaxWidth) {
			resetParams = [chart.options.chart.width, undefined, false];
			chart.setSize(printMaxWidth, undefined, false);
		}

		// hide all body content
		each(childNodes, function (node, i) {
			if (node.nodeType === 1) {
				origDisplay[i] = node.style.display;
				node.style.display = 'none';
			}
		});

		// pull out the chart
		body.appendChild(container);

		// print
		win.focus(); // #1510
		win.print();

		// allow the browser to prepare before reverting
		setTimeout(function () {

			// put the chart back in
			origParent.appendChild(container);

			// restore all body content
			each(childNodes, function (node, i) {
				if (node.nodeType === 1) {
					node.style.display = origDisplay[i];
				}
			});

			chart.isPrinting = false;

			// Reset printMaxWidth
			if (handleMaxWidth) {
				chart.setSize.apply(chart, resetParams);
			}

			fireEvent(chart, 'afterPrint');

		}, 1000);

	},

	/**
	 * Display a popup menu for choosing the export type
	 *
	 * @param {String} className An identifier for the menu
	 * @param {Array} items A collection with text and onclicks for the items
	 * @param {Number} x The x position of the opener button
	 * @param {Number} y The y position of the opener button
	 * @param {Number} width The width of the opener button
	 * @param {Number} height The height of the opener button
	 */
	contextMenu: function (className, items, x, y, width, height, button) {
		var chart = this,
			navOptions = chart.options.navigation,
			chartWidth = chart.chartWidth,
			chartHeight = chart.chartHeight,
			cacheName = 'cache-' + className,
			menu = chart[cacheName],
			menuPadding = Math.max(width, height), // for mouse leave detection
			innerMenu,
			hide,
			menuStyle;

		// create the menu only the first time
		if (!menu) {

			// create a HTML element above the SVG
			chart[cacheName] = menu = createElement('div', {
				className: className
			}, {
				position: 'absolute',
				zIndex: 1000,
				padding: menuPadding + 'px'
			}, chart.container);

			innerMenu = createElement('div', { className: 'highcharts-menu' }, null, menu);

			/*= if (build.classic) { =*/
			// Presentational CSS
			css(innerMenu, extend({
					MozBoxShadow: '3px 3px 10px #888',
					WebkitBoxShadow: '3px 3px 10px #888',
					boxShadow: '3px 3px 10px #888'
				}, navOptions.menuStyle));
			/*= } =*/

			// hide on mouse out
			hide = function () {
				css(menu, { display: 'none' });
				if (button) {
					button.setState(0);
				}
				chart.openMenu = false;
			};

			// Hide the menu some time after mouse leave (#1357)
			chart.exportEvents.push(
				addEvent(menu, 'mouseleave', function () {
					menu.hideTimer = setTimeout(hide, 500);
				}),
				addEvent(menu, 'mouseenter', function () {
					clearTimeout(menu.hideTimer);
				}),

				// Hide it on clicking or touching outside the menu (#2258, #2335,
				// #2407)
				addEvent(doc, 'mouseup', function (e) {
					if (!chart.pointer.inClass(e.target, className)) {
						hide();
					}
				})
			);

			// create the items
			each(items, function (item) {
				if (item) {
					var element;

					if (item.separator) {
						element = createElement('hr', null, null, innerMenu);

					} else {
						element = createElement('div', {
							className: 'highcharts-menu-item',
							onclick: function (e) {
								if (e) { // IE7
									e.stopPropagation();
								}
								hide();
								if (item.onclick) {
									item.onclick.apply(chart, arguments);
								}
							},
							innerHTML: item.text || chart.options.lang[item.textKey]
						}, null, innerMenu);

						/*= if (build.classic) { =*/
						element.onmouseover = function () {
							css(this, navOptions.menuItemHoverStyle);
						};
						element.onmouseout = function () {
							css(this, navOptions.menuItemStyle);
						};
						css(element, extend({
							cursor: 'pointer'
						}, navOptions.menuItemStyle));
						/*= } =*/
					}

					// Keep references to menu divs to be able to destroy them
					chart.exportDivElements.push(element);
				}
			});

			// Keep references to menu and innerMenu div to be able to destroy them
			chart.exportDivElements.push(innerMenu, menu);

			chart.exportMenuWidth = menu.offsetWidth;
			chart.exportMenuHeight = menu.offsetHeight;
		}

		menuStyle = { display: 'block' };

		// if outside right, right align it
		if (x + chart.exportMenuWidth > chartWidth) {
			menuStyle.right = (chartWidth - x - width - menuPadding) + 'px';
		} else {
			menuStyle.left = (x - menuPadding) + 'px';
		}
		// if outside bottom, bottom align it
		if (y + height + chart.exportMenuHeight > chartHeight && button.alignOptions.verticalAlign !== 'top') {
			menuStyle.bottom = (chartHeight - y - menuPadding)  + 'px';
		} else {
			menuStyle.top = (y + height - menuPadding) + 'px';
		}

		css(menu, menuStyle);
		chart.openMenu = true;
	},

	/**
	 * Add the export button to the chart
	 */
	addButton: function (options) {
		var chart = this,
			renderer = chart.renderer,
			btnOptions = merge(chart.options.navigation.buttonOptions, options),
			onclick = btnOptions.onclick,
			menuItems = btnOptions.menuItems,
			symbol,
			button,
			symbolSize = btnOptions.symbolSize || 12;
		if (!chart.btnCount) {
			chart.btnCount = 0;
		}

		// Keeps references to the button elements
		if (!chart.exportDivElements) {
			chart.exportDivElements = [];
			chart.exportSVGElements = [];
		}

		if (btnOptions.enabled === false) {
			return;
		}


		var attr = btnOptions.theme,
			states = attr.states,
			hover = states && states.hover,
			select = states && states.select,
			callback;

		delete attr.states;

		if (onclick) {
			callback = function (e) {
				e.stopPropagation();
				onclick.call(chart, e);
			};

		} else if (menuItems) {
			callback = function () {
				chart.contextMenu(
					button.menuClassName,
					menuItems,
					button.translateX,
					button.translateY,
					button.width,
					button.height,
					button
				);
				button.setState(2);
			};
		}


		if (btnOptions.text && btnOptions.symbol) {
			attr.paddingLeft = pick(attr.paddingLeft, 25);

		} else if (!btnOptions.text) {
			extend(attr, {
				width: btnOptions.width,
				height: btnOptions.height,
				padding: 0
			});
		}

		button = renderer.button(btnOptions.text, 0, 0, callback, attr, hover, select)
			.addClass(options.className)
			.attr({
				/*= if (build.classic) { =*/
				'stroke-linecap': 'round',
				/*= } =*/
				title: chart.options.lang[btnOptions._titleKey],
				zIndex: 3 // #4955
			});
		button.menuClassName = options.menuClassName || 'highcharts-menu-' + chart.btnCount++;

		if (btnOptions.symbol) {
			symbol = renderer.symbol(
					btnOptions.symbol,
					btnOptions.symbolX - (symbolSize / 2),
					btnOptions.symbolY - (symbolSize / 2),
					symbolSize,
					symbolSize
				)
				.addClass('highcharts-button-symbol')
				.attr({
					zIndex: 1
				}).add(button);

			/*= if (build.classic) { =*/
			symbol.attr({
				stroke: btnOptions.symbolStroke,
				fill: btnOptions.symbolFill,
				'stroke-width': btnOptions.symbolStrokeWidth || 1
			});
			/*= } =*/
		}

		button.add()
			.align(extend(btnOptions, {
				width: button.width,
				x: pick(btnOptions.x, chart.buttonOffset) // #1654
			}), true, 'spacingBox');

		chart.buttonOffset += (button.width + btnOptions.buttonSpacing) * (btnOptions.align === 'right' ? -1 : 1);

		chart.exportSVGElements.push(button, symbol);

	},

	/**
	 * Destroy the buttons.
	 */
	destroyExport: function (e) {
		var chart = e ? e.target : this,
			exportSVGElements = chart.exportSVGElements,
			exportDivElements = chart.exportDivElements,
			exportEvents = chart.exportEvents,
			cacheName;

		// Destroy the extra buttons added
		if (exportSVGElements) {
			each(exportSVGElements, function (elem, i) {

				// Destroy and null the svg/vml elements
				if (elem) { // #1822
					elem.onclick = elem.ontouchstart = null;
					cacheName = 'cache-' + elem.menuClassName;

					if (chart[cacheName]) {
						delete chart[cacheName];
					}

					chart.exportSVGElements[i] = elem.destroy();
				}
			});
			exportSVGElements.length = 0;
		}

		// Destroy the divs for the menu
		if (exportDivElements) {
			each(exportDivElements, function (elem, i) {

				// Remove the event handler
				clearTimeout(elem.hideTimer); // #5427
				removeEvent(elem, 'mouseleave');

				// Remove inline events
				chart.exportDivElements[i] = elem.onmouseout = elem.onmouseover = elem.ontouchstart = elem.onclick = null;

				// Destroy the div by moving to garbage bin
				discardElement(elem);
			});
			exportDivElements.length = 0;
		}

		if (exportEvents) {
			each(exportEvents, function (unbind) {
				unbind();
			});
			exportEvents.length = 0;
		}
	}
});

/*= if (!build.classic) { =*/
// These ones are translated to attributes rather than styles
SVGRenderer.prototype.inlineToAttributes = [
	'fill',
	'stroke',
	'strokeLinecap',
	'strokeLinejoin',
	'strokeWidth',
	'textAnchor',
	'x',
	'y'
];
// These CSS properties are not inlined. Remember camelCase.
SVGRenderer.prototype.inlineBlacklist = [
	/-/, // In Firefox, both hyphened and camelCased names are listed
	/^(clipPath|cssText|d|height|width)$/, // Full words
	/^font$/, // more specific props are set
	/[lL]ogical(Width|Height)$/,
	/perspective/,
	/TapHighlightColor/,
	/^transition/
	// /^text (border|color|cursor|height|webkitBorder)/
];
SVGRenderer.prototype.unstyledElements = [
	'clipPath',
	'defs',
	'desc'
];

/**
 * Analyze inherited styles from stylesheets and add them inline
 *
 * @todo: What are the border styles for text about? In general, text has a lot of properties.
 * @todo: Make it work with IE9 and IE10.
 */
Chart.prototype.inlineStyles = function () {
	var renderer = this.renderer,
		inlineToAttributes = renderer.inlineToAttributes,
		blacklist = renderer.inlineBlacklist,
		whitelist = renderer.inlineWhitelist, // For IE
		unstyledElements = renderer.unstyledElements,
		defaultStyles = {},
		dummySVG;
	
	/**
	 * Make hyphenated property names out of camelCase
	 */
	function hyphenate(prop) {
		return prop.replace(
			/([A-Z])/g, 
			function (a, b) { 
				return '-' + b.toLowerCase();
			}
		);
	}

	/**
	 * Call this on all elements and recurse to children
	 */
	function recurse(node) {
		var styles,
			parentStyles,
			cssText = '',
			dummy,
			styleAttr,
			blacklisted,
			whitelisted,
			i;

		// Check computed styles and whether they are in the white/blacklist for
		// styles or atttributes
		function filterStyles(val, prop) {

			// Check against whitelist & blacklist
			blacklisted = whitelisted = false;
			if (whitelist) {
				// Styled mode in IE has a whitelist instead.
				// Exclude all props not in this list.
				i = whitelist.length;
				while (i-- && !whitelisted) {
					whitelisted = whitelist[i].test(prop);
				}
				blacklisted = !whitelisted;
			}

			// Explicitly remove empty transforms
			if (prop === 'transform' && val === 'none') {
				blacklisted = true;
			}

			i = blacklist.length;
			while (i-- && !blacklisted) {
				blacklisted = blacklist[i].test(prop) || typeof val === 'function';
			}

			if (!blacklisted) {
				// If parent node has the same style, it gets inherited, no need to inline it
				if (parentStyles[prop] !== val && defaultStyles[node.nodeName][prop] !== val) {
					// Attributes
					if (inlineToAttributes.indexOf(prop) !== -1) {
						node.setAttribute(hyphenate(prop), val);
					// Styles
					} else {
						cssText += hyphenate(prop) + ':' + val + ';';
					}
				}
			}
		}

		if (node.nodeType === 1 && unstyledElements.indexOf(node.nodeName) === -1) {
			styles = win.getComputedStyle(node, null);
			parentStyles = node.nodeName === 'svg' ? {} : win.getComputedStyle(node.parentNode, null);

			// Get default styles from the browser so that we don't have to add these
			if (!defaultStyles[node.nodeName]) {
				if (!dummySVG) {
					dummySVG = doc.createElementNS(H.SVG_NS, 'svg');
					dummySVG.setAttribute('version', '1.1');
					doc.body.appendChild(dummySVG);
				}
				dummy = doc.createElementNS(node.namespaceURI, node.nodeName);
				dummySVG.appendChild(dummy);
				defaultStyles[node.nodeName] = merge(win.getComputedStyle(dummy, null)); // Copy, so we can remove the node
				dummySVG.removeChild(dummy);
			}

			// Loop through all styles and add them inline if they are ok
			if (isFirefoxBrowser || isMSBrowser) {
				// Some browsers put lots of styles on the prototype
				for (var p in styles) {
					filterStyles(styles[p], p);
				}
			} else {
				objectEach(styles, filterStyles);
			}

			// Apply styles
			if (cssText) {
				styleAttr = node.getAttribute('style');
				node.setAttribute('style', (styleAttr ? styleAttr + ';' : '') + cssText);
			}

			// Set default stroke width (needed at least for IE)
			if (node.nodeName === 'svg') {
				node.setAttribute('stroke-width', '1px');
			}

			if (node.nodeName === 'text') {
				return;
			}
			
			// Recurse
			each(node.children || node.childNodes, recurse);
		}
	}

	/**
	 * Remove the dummy objects used to get defaults
	 */
	function tearDown() {
		dummySVG.parentNode.removeChild(dummySVG);
	}

	recurse(this.container.querySelector('svg'));
	tearDown();

};
/*= } =*/


symbols.menu = function (x, y, width, height) {
	var arr = [
		'M', x, y + 2.5,
		'L', x + width, y + 2.5,
		'M', x, y + height / 2 + 0.5,
		'L', x + width, y + height / 2 + 0.5,
		'M', x, y + height - 1.5,
		'L', x + width, y + height - 1.5
	];
	return arr;
};

// Add the buttons on chart load
Chart.prototype.renderExporting = function () {
	var chart = this,
		exportingOptions = chart.options.exporting,
		buttons = exportingOptions.buttons,
		isDirty = chart.isDirtyExporting || !chart.exportSVGElements;
	
	chart.buttonOffset = 0;
	if (chart.isDirtyExporting) {
		chart.destroyExport();
	}
	
	if (isDirty && exportingOptions.enabled !== false) {
		chart.exportEvents = [];

		objectEach(buttons, function (button) {
			chart.addButton(button);
		});

		chart.isDirtyExporting = false;
	}

	// Destroy the export elements at chart destroy
	addEvent(chart, 'destroy', chart.destroyExport);		
};

Chart.prototype.callbacks.push(function (chart) {

	function update(prop, options, redraw) {
		chart.isDirtyExporting = true;
		merge(true, chart.options[prop], options);
		if (pick(redraw, true)) {
			chart.redraw();
		}

	}

	chart.renderExporting();

	addEvent(chart, 'redraw', chart.renderExporting);

	// Add update methods to handle chart.update and chart.exporting.update
	// and chart.navigation.update.
	each(['exporting', 'navigation'], function (prop) {
		chart[prop] = {
			update: function (options, redraw) {
				update(prop, options, redraw);
			}
		};
	});

	// Uncomment this to see a button directly below the chart, for quick
	// testing of export
	/*
	if (!chart.renderer.forExport) {
		var button;

		// View SVG Image
		button = doc.createElement('button');
		button.innerHTML = 'View SVG Image';
		chart.renderTo.parentNode.appendChild(button);
		button.onclick = function () {
			var div = doc.createElement('div');
			div.innerHTML = chart.getSVGForExport();
			chart.renderTo.parentNode.appendChild(div);
		};

		// View SVG Source
		button = doc.createElement('button');
		button.innerHTML = 'View SVG Source';
		chart.renderTo.parentNode.appendChild(button);
		button.onclick = function () {
			var pre = doc.createElement('pre');
			pre.innerHTML = chart.getSVGForExport()
				.replace(/</g, '\n&lt;')
				.replace(/>/g, '&gt;');
			chart.renderTo.parentNode.appendChild(pre);
		};
	}
	// */
});<|MERGE_RESOLUTION|>--- conflicted
+++ resolved
@@ -30,23 +30,6 @@
 	extend = H.extend,
 	isTouchDevice = H.isTouchDevice,
 	win = H.win,
-<<<<<<< HEAD
-	SVGRenderer = H.SVGRenderer;
-
-var symbols = H.Renderer.prototype.symbols,
-	isMSBrowser = /Edge\/|Trident\/|MSIE /.test(win.navigator.userAgent),
-	isFirefoxBrowser = /firefox/i.test(navigator.userAgent);
-
-	// Add language
-	extend(defaultOptions.lang, {
-		printChart: 'Print chart',
-		downloadPNG: 'Download PNG image',
-		downloadJPEG: 'Download JPEG image',
-		downloadPDF: 'Download PDF document',
-		downloadSVG: 'Download SVG vector image',
-		contextButtonTitle: 'Chart context menu'
-	});
-=======
 	userAgent = win.navigator.userAgent,
 	SVGRenderer = H.SVGRenderer,
 	symbols = H.Renderer.prototype.symbols,
@@ -62,7 +45,6 @@
 	downloadSVG: 'Download SVG vector image',
 	contextButtonTitle: 'Chart context menu'
 });
->>>>>>> c5cd0d87
 
 // Buttons and menus are collected in a separate config option set called 'navigation'.
 // This can be extended later to add control buttons like zoom and pan right click menus.
