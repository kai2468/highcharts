--- conflicted
+++ resolved
@@ -678,14 +678,9 @@
 
 		button = renderer.button(btnOptions.text, 0, 0, callback, attr, hover, select)
 			.attr({
-<<<<<<< HEAD
 				title: pick(chart.options.lang[btnOptions._titleKey], ''),
-				'stroke-linecap': 'round'
-=======
-				title: chart.options.lang[btnOptions._titleKey],
 				'stroke-linecap': 'round',
 				zIndex: 3 // #4955
->>>>>>> db64e29d
 			});
 		button.menuClassName = options.menuClassName || PREFIX + 'menu-' + chart.btnCount++;
 
