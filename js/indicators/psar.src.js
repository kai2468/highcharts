<<<<<<< HEAD
/**
 * @license  @product.name@ JS v@product.version@ (@product.date@)
 *
 * Parabolic SAR indicator for Highstock
 *
 * (c) 2010-2017 Grzegorz Blachliński
 *
 * License: www.highcharts.com/license
 */

'use strict';

import H from '../parts/Globals.js';
import '../parts/Utilities.js';

// Utils:

function toFixed(a, n) {
    return parseFloat(a.toFixed(n));
}

function calculateDirection(previousDirection, low, high, PSAR) {
    if (
        (previousDirection === 1 && low > PSAR) ||
        (previousDirection === -1 && high > PSAR)
    ) {
        return 1;
    }
    return -1;
}

/*
 * Method for calculating acceleration factor
 * dir - direction
 * pDir - previous Direction
 * eP - extreme point
 * pEP - previous extreme point
 * inc - increment for acceleration factor
 * maxAcc - maximum acceleration factor
 * initAcc - initial acceleration factor
 */
function getAccelerationFactor(dir, pDir, eP, pEP, pAcc, inc, maxAcc, initAcc) {
    if (dir === pDir) {
        if (dir === 1 && (eP > pEP)) {
            return (pAcc === maxAcc) ? maxAcc : toFixed(pAcc + inc, 2);
        } else if (dir === -1 && (eP < pEP)) {
            return (pAcc === maxAcc) ? maxAcc : toFixed(pAcc + inc, 2);
        }
        return pAcc;
    }
    return initAcc;
}

function getExtremePoint(high, low, previousDirection, previousExtremePoint) {
    if (previousDirection === 1) {
        return (high > previousExtremePoint) ? high : previousExtremePoint;
    }
    return (low < previousExtremePoint) ? low : previousExtremePoint;
}

function getEPMinusPSAR(EP, PSAR) {
    return EP - PSAR;
}

function getAccelerationFactorMultiply(accelerationFactor, EPMinusSAR) {
    return accelerationFactor * EPMinusSAR;
}

/*
 * Method for calculating PSAR
 * pdir - previous direction
 * sDir - second previous Direction
 * PSAR - previous PSAR
 * pACCMultiply - previous acceleration factor multiply
 * sLow - second previous low
 * pLow - previous low
 * sHigh - second previous high
 * pHigh - previous high
 * pEP - previous extreme point
 */
function getPSAR(pdir, sDir, PSAR, pACCMulti, sLow, pLow, pHigh, sHigh, pEP) {
    if (pdir === sDir) {
        if (pdir === 1) {
            return (PSAR + pACCMulti < Math.min(sLow, pLow)) ?
                PSAR + pACCMulti :
                Math.min(sLow, pLow);
        }
        return (PSAR + pACCMulti > Math.max(sHigh, pHigh)) ?
            PSAR + pACCMulti :
            Math.max(sHigh, pHigh);
    }
    return pEP;
}



/**
 * The Parabolic SAR series type.
 *
 * @constructor seriesTypes.psar
 * @augments seriesTypes.sma
 */
H.seriesType('psar', 'sma',

    /**
     * Parabolic SAR. This series requires `linkedTo`
     * option to be set and should be loaded
     * after `stock/indicators/indicators.js` file.
     *
     * @extends {plotOptions.sma}
     * @product highstock
     * @sample {highstock} stock/indicators/psar
     *                     Parabolic SAR Indicator
     * @since 6.0.0
     * @optionparent plotOptions.psar
     */

    {
        lineWidth: 0,
        marker: {
            enabled: true
        },
        states: {
            hover: {
                lineWidthPlus: 0
            }
        },
        /**
         * @excluding index
         * @excluding period
         */
        params: {
            /**
             * The initial value for acceleration factor.
             * Acceleration factor is starting with this value
             * and increases by specified increment each time
             * the extreme point makes a new high.
             * AF can reach a maximum of maxAccelerationFactor,
             * no matter how long the uptrend extends.
             *
             * @type {Number}
             * @since 6.0.0
             * @excluding period
             * @product highstock
             */
            initialAccelerationFactor: 0.02,
            /**
             * The Maximum value for acceleration factor.
             * AF can reach a maximum of maxAccelerationFactor,
             * no matter how long the uptrend extends.
             *
             * @type {Number}
             * @since 6.0.0
             * @product highstock
             */
            maxAccelerationFactor: 0.2,
            /**
             * Acceleration factor increases by increment each time
             * the extreme point makes a new high.
             *
             * @type {Number}
             * @since 6.0.0
             * @product highstock
             */
            increment: 0.02,
            /**
             * Index from which PSAR is starting calculation
             *
             * @type {Number}
             * @since 6.0.0
             * @product highstock
             */
            index: 2,
            /**
             * Number of maximum decimals that are used in PSAR calculations.
             *
             * @type {Number}
             * @since 6.0.0
             * @product highstock
             */
            decimals: 4
        }
    }, {
        nameComponents: false,
        getValues: function (series, params) {
            var xVal = series.xData,
                yVal = series.yData,
                // Extreme point is the lowest low for falling and highest high
                // for rising psar - and we are starting with falling
                extremePoint = yVal[0][1],
                accelerationFactor = params.initialAccelerationFactor,
                maxAccelerationFactor = params.maxAccelerationFactor,
                increment = params.increment,
                // Set initial acc factor (for every new trend!)
                initialAccelerationFactor = params.initialAccelerationFactor,
                PSAR = yVal[0][2],
                decimals = params.decimals,
                index = params.index,
                PSARArr = [],
                xData = [],
                yData = [],
                previousDirection = 1,
                direction, EPMinusPSAR, accelerationFactorMultiply,
                newDirection,
                prevLow,
                prevPrevLow,
                prevHigh,
                prevPrevHigh,
                newExtremePoint,
                high, low, ind;

            for (ind = 0; ind < index; ind++) {
                extremePoint = Math.max(yVal[ind][1], extremePoint);
                PSAR = Math.min(yVal[ind][2], toFixed(PSAR, decimals));
            }

            direction = (yVal[ind][1] > PSAR) ? 1 : -1;
            EPMinusPSAR = getEPMinusPSAR(extremePoint, PSAR);
            accelerationFactor = params.initialAccelerationFactor;
            accelerationFactorMultiply = getAccelerationFactorMultiply(
                accelerationFactor,
                EPMinusPSAR
            );

            PSARArr.push([xVal[index], PSAR]);
            xData.push(xVal[index]);
            yData.push(toFixed(PSAR, decimals));

            for (ind = index + 1; ind < yVal.length; ind++) {

                prevLow = yVal[ind - 1][2];
                prevPrevLow = yVal[ind - 2][2];
                prevHigh = yVal[ind - 1][1];
                prevPrevHigh = yVal[ind - 2][1];
                high = yVal[ind][1];
                low = yVal[ind][2];

                // Null points break PSAR
                if (
                    prevPrevLow !== null &&
                    prevPrevHigh !== null &&
                    prevLow !== null &&
                    prevHigh !== null &&
                    high !== null &&
                    low !== null
                ) {
                    PSAR = getPSAR(
                        direction,
                        previousDirection,
                        PSAR,
                        accelerationFactorMultiply,
                        prevPrevLow,
                        prevLow,
                        prevHigh,
                        prevPrevHigh,
                        extremePoint
                    );


                    newExtremePoint = getExtremePoint(
                        high,
                        low,
                        direction,
                        extremePoint
                    );
                    newDirection = calculateDirection(
                        previousDirection,
                        low,
                        high,
                        PSAR
                    );
                    accelerationFactor = getAccelerationFactor(
                        newDirection,
                        direction,
                        newExtremePoint,
                        extremePoint,
                        accelerationFactor,
                        increment,
                        maxAccelerationFactor,
                        initialAccelerationFactor
                    );

                    EPMinusPSAR = getEPMinusPSAR(newExtremePoint, PSAR);
                    accelerationFactorMultiply = getAccelerationFactorMultiply(
                        accelerationFactor,
                        EPMinusPSAR
                    );
                    PSARArr.push([xVal[ind], toFixed(PSAR, decimals)]);
                    xData.push(xVal[ind]);
                    yData.push(toFixed(PSAR, decimals));

                    previousDirection = direction;
                    direction = newDirection;
                    extremePoint = newExtremePoint;
                }
            }
            return {
                values: PSARArr,
                xData: xData,
                yData: yData
            };
        }
    }
);

/**
 * A `PSAR` series. If the [type](#series.psar.type) option is not
 * specified, it is inherited from [chart.type](#chart.type).
 *
 * @type {Object}
 * @since 6.0.0
 * @extends series,plotOptions.psar
 * @excluding data,dataParser,dataURL
 * @product highstock
 * @apioption series.psar
 */

/**
 * An array of data points for the series. For the `psar` series type,
 * points are calculated dynamically.
 *
 * @type {Array<Object|Array>}
 * @since 6.0.0
 * @extends series.line.data
 * @product highstock
 * @apioption series.psar.data
 */
=======
/**
 * @license  @product.name@ JS v@product.version@ (@product.date@)
 *
 * Parabolic SAR indicator for Highstock
 *
 * (c) 2010-2017 Grzegorz Blachliński
 *
 * License: www.highcharts.com/license
 */

'use strict';

import H from '../parts/Globals.js';
import '../parts/Utilities.js';

// Utils:

function toFixed(a, n) {
    return parseFloat(a.toFixed(n));
}

function calculateDirection(previousDirection, low, high, PSAR) {
    if (
        (previousDirection === 1 && low > PSAR) ||
        (previousDirection === -1 && high > PSAR)
    ) {
        return 1;
    }
    return -1;
}

/*
 * Method for calculating acceleration factor
 * dir - direction
 * pDir - previous Direction
 * eP - extreme point
 * pEP - previous extreme point
 * inc - increment for acceleration factor
 * maxAcc - maximum acceleration factor
 * initAcc - initial acceleration factor
 */
function getAccelerationFactor(dir, pDir, eP, pEP, pAcc, inc, maxAcc, initAcc) {
    if (dir === pDir) {
        if (dir === 1 && (eP > pEP)) {
            return (pAcc === maxAcc) ? maxAcc : toFixed(pAcc + inc, 2);
        } else if (dir === -1 && (eP < pEP)) {
            return (pAcc === maxAcc) ? maxAcc : toFixed(pAcc + inc, 2);
        }
        return pAcc;
    }
    return initAcc;
}

function getExtremePoint(high, low, previousDirection, previousExtremePoint) {
    if (previousDirection === 1) {
        return (high > previousExtremePoint) ? high : previousExtremePoint;
    }
    return (low < previousExtremePoint) ? low : previousExtremePoint;
}

function getEPMinusPSAR(EP, PSAR) {
    return EP - PSAR;
}

function getAccelerationFactorMultiply(accelerationFactor, EPMinusSAR) {
    return accelerationFactor * EPMinusSAR;
}

/*
 * Method for calculating PSAR
 * pdir - previous direction
 * sDir - second previous Direction
 * PSAR - previous PSAR
 * pACCMultiply - previous acceleration factor multiply
 * sLow - second previous low
 * pLow - previous low
 * sHigh - second previous high
 * pHigh - previous high
 * pEP - previous extreme point
 */
function getPSAR(pdir, sDir, PSAR, pACCMulti, sLow, pLow, pHigh, sHigh, pEP) {
    if (pdir === sDir) {
        if (pdir === 1) {
            return (PSAR + pACCMulti < Math.min(sLow, pLow)) ?
                PSAR + pACCMulti :
                Math.min(sLow, pLow);
        }
        return (PSAR + pACCMulti > Math.max(sHigh, pHigh)) ?
            PSAR + pACCMulti :
            Math.max(sHigh, pHigh);
    }
    return pEP;
}



/**
 * The Parabolic SAR series type.
 *
 * @constructor seriesTypes.psar
 * @augments seriesTypes.sma
 */
H.seriesType('psar', 'sma',

    /**
     * Parabolic SAR. This series requires `linkedTo`
     * option to be set and should be loaded
     * after `stock/indicators/indicators.js` file.
     *
     * @extends {plotOptions.sma}
     * @product highstock
     * @sample {highstock} stock/indicators/psar
     *                     Parabolic SAR Indicator
     * @since 6.0.0
     * @optionparent plotOptions.psar
     */

    {
        lineWidth: 0,
        marker: {
            enabled: true
        },
        states: {
            hover: {
                lineWidthPlus: 0
            }
        },
        /**
         * @excluding period
         */
        params: {
            /**
             * The initial value for acceleration factor.
             * Acceleration factor is starting with this value
             * and increases by specified increment each time
             * the extreme point makes a new high.
             * AF can reach a maximum of maxAccelerationFactor,
             * no matter how long the uptrend extends.
             *
             * @type {Number}
             * @since 6.0.0
             * @excluding period
             * @product highstock
             */
            initialAccelerationFactor: 0.02,
            /**
             * The Maximum value for acceleration factor.
             * AF can reach a maximum of maxAccelerationFactor,
             * no matter how long the uptrend extends.
             *
             * @type {Number}
             * @since 6.0.0
             * @product highstock
             */
            maxAccelerationFactor: 0.2,
            /**
             * Acceleration factor increases by increment each time
             * the extreme point makes a new high.
             *
             * @type {Number}
             * @since 6.0.0
             * @product highstock
             */
            increment: 0.02,
            /**
             * Index from which PSAR is starting calculation
             *
             * @type {Number}
             * @since 6.0.0
             * @product highstock
             */
            index: 2,
            /**
             * Number of maximum decimals that are used in PSAR calculations.
             *
             * @type {Number}
             * @since 6.0.0
             * @product highstock
             */
            decimals: 4
        }
    }, {
        nameComponents: false,
        getValues: function (series, params) {
            var xVal = series.xData,
                yVal = series.yData,
                // Extreme point is the lowest low for falling and highest high
                // for rising psar - and we are starting with falling
                extremePoint = yVal[0][1],
                accelerationFactor = params.initialAccelerationFactor,
                maxAccelerationFactor = params.maxAccelerationFactor,
                increment = params.increment,
                // Set initial acc factor (for every new trend!)
                initialAccelerationFactor = params.initialAccelerationFactor,
                PSAR = yVal[0][2],
                decimals = params.decimals,
                index = params.index,
                PSARArr = [],
                xData = [],
                yData = [],
                previousDirection = 1,
                direction, EPMinusPSAR, accelerationFactorMultiply,
                newDirection,
                prevLow,
                prevPrevLow,
                prevHigh,
                prevPrevHigh,
                newExtremePoint,
                high, low, ind;

            if (index >= yVal.length) {
                return false;
            }

            for (ind = 0; ind < index; ind++) {
                extremePoint = Math.max(yVal[ind][1], extremePoint);
                PSAR = Math.min(yVal[ind][2], toFixed(PSAR, decimals));
            }

            direction = (yVal[ind][1] > PSAR) ? 1 : -1;
            EPMinusPSAR = getEPMinusPSAR(extremePoint, PSAR);
            accelerationFactor = params.initialAccelerationFactor;
            accelerationFactorMultiply = getAccelerationFactorMultiply(
                accelerationFactor,
                EPMinusPSAR
            );

            PSARArr.push([xVal[index], PSAR]);
            xData.push(xVal[index]);
            yData.push(toFixed(PSAR, decimals));

            for (ind = index + 1; ind < yVal.length; ind++) {

                prevLow = yVal[ind - 1][2];
                prevPrevLow = yVal[ind - 2][2];
                prevHigh = yVal[ind - 1][1];
                prevPrevHigh = yVal[ind - 2][1];
                high = yVal[ind][1];
                low = yVal[ind][2];

                // Null points break PSAR
                if (
                    prevPrevLow !== null &&
                    prevPrevHigh !== null &&
                    prevLow !== null &&
                    prevHigh !== null &&
                    high !== null &&
                    low !== null
                ) {
                    PSAR = getPSAR(
                        direction,
                        previousDirection,
                        PSAR,
                        accelerationFactorMultiply,
                        prevPrevLow,
                        prevLow,
                        prevHigh,
                        prevPrevHigh,
                        extremePoint
                    );


                    newExtremePoint = getExtremePoint(
                        high,
                        low,
                        direction,
                        extremePoint
                    );
                    newDirection = calculateDirection(
                        previousDirection,
                        low,
                        high,
                        PSAR
                    );
                    accelerationFactor = getAccelerationFactor(
                        newDirection,
                        direction,
                        newExtremePoint,
                        extremePoint,
                        accelerationFactor,
                        increment,
                        maxAccelerationFactor,
                        initialAccelerationFactor
                    );

                    EPMinusPSAR = getEPMinusPSAR(newExtremePoint, PSAR);
                    accelerationFactorMultiply = getAccelerationFactorMultiply(
                        accelerationFactor,
                        EPMinusPSAR
                    );
                    PSARArr.push([xVal[ind], toFixed(PSAR, decimals)]);
                    xData.push(xVal[ind]);
                    yData.push(toFixed(PSAR, decimals));

                    previousDirection = direction;
                    direction = newDirection;
                    extremePoint = newExtremePoint;
                }
            }
            return {
                values: PSARArr,
                xData: xData,
                yData: yData
            };
        }
    }
);

/**
 * A `PSAR` series. If the [type](#series.psar.type) option is not
 * specified, it is inherited from [chart.type](#chart.type).
 *
 * @type {Object}
 * @since 6.0.0
 * @extends series,plotOptions.psar
 * @excluding data,dataParser,dataURL
 * @product highstock
 * @apioption series.psar
 */

/**
 * An array of data points for the series. For the `psar` series type,
 * points are calculated dynamically.
 *
 * @type {Array<Object|Array>}
 * @since 6.0.0
 * @extends series.line.data
 * @product highstock
 * @apioption series.psar.data
 */
>>>>>>> 0e9f3256
<|MERGE_RESOLUTION|>--- conflicted
+++ resolved
@@ -1,660 +1,330 @@
-<<<<<<< HEAD
-/**
- * @license  @product.name@ JS v@product.version@ (@product.date@)
- *
- * Parabolic SAR indicator for Highstock
- *
- * (c) 2010-2017 Grzegorz Blachliński
- *
- * License: www.highcharts.com/license
- */
-
-'use strict';
-
-import H from '../parts/Globals.js';
-import '../parts/Utilities.js';
-
-// Utils:
-
-function toFixed(a, n) {
-    return parseFloat(a.toFixed(n));
-}
-
-function calculateDirection(previousDirection, low, high, PSAR) {
-    if (
-        (previousDirection === 1 && low > PSAR) ||
-        (previousDirection === -1 && high > PSAR)
-    ) {
-        return 1;
-    }
-    return -1;
-}
-
-/*
- * Method for calculating acceleration factor
- * dir - direction
- * pDir - previous Direction
- * eP - extreme point
- * pEP - previous extreme point
- * inc - increment for acceleration factor
- * maxAcc - maximum acceleration factor
- * initAcc - initial acceleration factor
- */
-function getAccelerationFactor(dir, pDir, eP, pEP, pAcc, inc, maxAcc, initAcc) {
-    if (dir === pDir) {
-        if (dir === 1 && (eP > pEP)) {
-            return (pAcc === maxAcc) ? maxAcc : toFixed(pAcc + inc, 2);
-        } else if (dir === -1 && (eP < pEP)) {
-            return (pAcc === maxAcc) ? maxAcc : toFixed(pAcc + inc, 2);
-        }
-        return pAcc;
-    }
-    return initAcc;
-}
-
-function getExtremePoint(high, low, previousDirection, previousExtremePoint) {
-    if (previousDirection === 1) {
-        return (high > previousExtremePoint) ? high : previousExtremePoint;
-    }
-    return (low < previousExtremePoint) ? low : previousExtremePoint;
-}
-
-function getEPMinusPSAR(EP, PSAR) {
-    return EP - PSAR;
-}
-
-function getAccelerationFactorMultiply(accelerationFactor, EPMinusSAR) {
-    return accelerationFactor * EPMinusSAR;
-}
-
-/*
- * Method for calculating PSAR
- * pdir - previous direction
- * sDir - second previous Direction
- * PSAR - previous PSAR
- * pACCMultiply - previous acceleration factor multiply
- * sLow - second previous low
- * pLow - previous low
- * sHigh - second previous high
- * pHigh - previous high
- * pEP - previous extreme point
- */
-function getPSAR(pdir, sDir, PSAR, pACCMulti, sLow, pLow, pHigh, sHigh, pEP) {
-    if (pdir === sDir) {
-        if (pdir === 1) {
-            return (PSAR + pACCMulti < Math.min(sLow, pLow)) ?
-                PSAR + pACCMulti :
-                Math.min(sLow, pLow);
-        }
-        return (PSAR + pACCMulti > Math.max(sHigh, pHigh)) ?
-            PSAR + pACCMulti :
-            Math.max(sHigh, pHigh);
-    }
-    return pEP;
-}
-
-
-
-/**
- * The Parabolic SAR series type.
- *
- * @constructor seriesTypes.psar
- * @augments seriesTypes.sma
- */
-H.seriesType('psar', 'sma',
-
-    /**
-     * Parabolic SAR. This series requires `linkedTo`
-     * option to be set and should be loaded
-     * after `stock/indicators/indicators.js` file.
-     *
-     * @extends {plotOptions.sma}
-     * @product highstock
-     * @sample {highstock} stock/indicators/psar
-     *                     Parabolic SAR Indicator
-     * @since 6.0.0
-     * @optionparent plotOptions.psar
-     */
-
-    {
-        lineWidth: 0,
-        marker: {
-            enabled: true
-        },
-        states: {
-            hover: {
-                lineWidthPlus: 0
-            }
-        },
-        /**
-         * @excluding index
-         * @excluding period
-         */
-        params: {
-            /**
-             * The initial value for acceleration factor.
-             * Acceleration factor is starting with this value
-             * and increases by specified increment each time
-             * the extreme point makes a new high.
-             * AF can reach a maximum of maxAccelerationFactor,
-             * no matter how long the uptrend extends.
-             *
-             * @type {Number}
-             * @since 6.0.0
-             * @excluding period
-             * @product highstock
-             */
-            initialAccelerationFactor: 0.02,
-            /**
-             * The Maximum value for acceleration factor.
-             * AF can reach a maximum of maxAccelerationFactor,
-             * no matter how long the uptrend extends.
-             *
-             * @type {Number}
-             * @since 6.0.0
-             * @product highstock
-             */
-            maxAccelerationFactor: 0.2,
-            /**
-             * Acceleration factor increases by increment each time
-             * the extreme point makes a new high.
-             *
-             * @type {Number}
-             * @since 6.0.0
-             * @product highstock
-             */
-            increment: 0.02,
-            /**
-             * Index from which PSAR is starting calculation
-             *
-             * @type {Number}
-             * @since 6.0.0
-             * @product highstock
-             */
-            index: 2,
-            /**
-             * Number of maximum decimals that are used in PSAR calculations.
-             *
-             * @type {Number}
-             * @since 6.0.0
-             * @product highstock
-             */
-            decimals: 4
-        }
-    }, {
-        nameComponents: false,
-        getValues: function (series, params) {
-            var xVal = series.xData,
-                yVal = series.yData,
-                // Extreme point is the lowest low for falling and highest high
-                // for rising psar - and we are starting with falling
-                extremePoint = yVal[0][1],
-                accelerationFactor = params.initialAccelerationFactor,
-                maxAccelerationFactor = params.maxAccelerationFactor,
-                increment = params.increment,
-                // Set initial acc factor (for every new trend!)
-                initialAccelerationFactor = params.initialAccelerationFactor,
-                PSAR = yVal[0][2],
-                decimals = params.decimals,
-                index = params.index,
-                PSARArr = [],
-                xData = [],
-                yData = [],
-                previousDirection = 1,
-                direction, EPMinusPSAR, accelerationFactorMultiply,
-                newDirection,
-                prevLow,
-                prevPrevLow,
-                prevHigh,
-                prevPrevHigh,
-                newExtremePoint,
-                high, low, ind;
-
-            for (ind = 0; ind < index; ind++) {
-                extremePoint = Math.max(yVal[ind][1], extremePoint);
-                PSAR = Math.min(yVal[ind][2], toFixed(PSAR, decimals));
-            }
-
-            direction = (yVal[ind][1] > PSAR) ? 1 : -1;
-            EPMinusPSAR = getEPMinusPSAR(extremePoint, PSAR);
-            accelerationFactor = params.initialAccelerationFactor;
-            accelerationFactorMultiply = getAccelerationFactorMultiply(
-                accelerationFactor,
-                EPMinusPSAR
-            );
-
-            PSARArr.push([xVal[index], PSAR]);
-            xData.push(xVal[index]);
-            yData.push(toFixed(PSAR, decimals));
-
-            for (ind = index + 1; ind < yVal.length; ind++) {
-
-                prevLow = yVal[ind - 1][2];
-                prevPrevLow = yVal[ind - 2][2];
-                prevHigh = yVal[ind - 1][1];
-                prevPrevHigh = yVal[ind - 2][1];
-                high = yVal[ind][1];
-                low = yVal[ind][2];
-
-                // Null points break PSAR
-                if (
-                    prevPrevLow !== null &&
-                    prevPrevHigh !== null &&
-                    prevLow !== null &&
-                    prevHigh !== null &&
-                    high !== null &&
-                    low !== null
-                ) {
-                    PSAR = getPSAR(
-                        direction,
-                        previousDirection,
-                        PSAR,
-                        accelerationFactorMultiply,
-                        prevPrevLow,
-                        prevLow,
-                        prevHigh,
-                        prevPrevHigh,
-                        extremePoint
-                    );
-
-
-                    newExtremePoint = getExtremePoint(
-                        high,
-                        low,
-                        direction,
-                        extremePoint
-                    );
-                    newDirection = calculateDirection(
-                        previousDirection,
-                        low,
-                        high,
-                        PSAR
-                    );
-                    accelerationFactor = getAccelerationFactor(
-                        newDirection,
-                        direction,
-                        newExtremePoint,
-                        extremePoint,
-                        accelerationFactor,
-                        increment,
-                        maxAccelerationFactor,
-                        initialAccelerationFactor
-                    );
-
-                    EPMinusPSAR = getEPMinusPSAR(newExtremePoint, PSAR);
-                    accelerationFactorMultiply = getAccelerationFactorMultiply(
-                        accelerationFactor,
-                        EPMinusPSAR
-                    );
-                    PSARArr.push([xVal[ind], toFixed(PSAR, decimals)]);
-                    xData.push(xVal[ind]);
-                    yData.push(toFixed(PSAR, decimals));
-
-                    previousDirection = direction;
-                    direction = newDirection;
-                    extremePoint = newExtremePoint;
-                }
-            }
-            return {
-                values: PSARArr,
-                xData: xData,
-                yData: yData
-            };
-        }
-    }
-);
-
-/**
- * A `PSAR` series. If the [type](#series.psar.type) option is not
- * specified, it is inherited from [chart.type](#chart.type).
- *
- * @type {Object}
- * @since 6.0.0
- * @extends series,plotOptions.psar
- * @excluding data,dataParser,dataURL
- * @product highstock
- * @apioption series.psar
- */
-
-/**
- * An array of data points for the series. For the `psar` series type,
- * points are calculated dynamically.
- *
- * @type {Array<Object|Array>}
- * @since 6.0.0
- * @extends series.line.data
- * @product highstock
- * @apioption series.psar.data
- */
-=======
-/**
- * @license  @product.name@ JS v@product.version@ (@product.date@)
- *
- * Parabolic SAR indicator for Highstock
- *
- * (c) 2010-2017 Grzegorz Blachliński
- *
- * License: www.highcharts.com/license
- */
-
-'use strict';
-
-import H from '../parts/Globals.js';
-import '../parts/Utilities.js';
-
-// Utils:
-
-function toFixed(a, n) {
-    return parseFloat(a.toFixed(n));
-}
-
-function calculateDirection(previousDirection, low, high, PSAR) {
-    if (
-        (previousDirection === 1 && low > PSAR) ||
-        (previousDirection === -1 && high > PSAR)
-    ) {
-        return 1;
-    }
-    return -1;
-}
-
-/*
- * Method for calculating acceleration factor
- * dir - direction
- * pDir - previous Direction
- * eP - extreme point
- * pEP - previous extreme point
- * inc - increment for acceleration factor
- * maxAcc - maximum acceleration factor
- * initAcc - initial acceleration factor
- */
-function getAccelerationFactor(dir, pDir, eP, pEP, pAcc, inc, maxAcc, initAcc) {
-    if (dir === pDir) {
-        if (dir === 1 && (eP > pEP)) {
-            return (pAcc === maxAcc) ? maxAcc : toFixed(pAcc + inc, 2);
-        } else if (dir === -1 && (eP < pEP)) {
-            return (pAcc === maxAcc) ? maxAcc : toFixed(pAcc + inc, 2);
-        }
-        return pAcc;
-    }
-    return initAcc;
-}
-
-function getExtremePoint(high, low, previousDirection, previousExtremePoint) {
-    if (previousDirection === 1) {
-        return (high > previousExtremePoint) ? high : previousExtremePoint;
-    }
-    return (low < previousExtremePoint) ? low : previousExtremePoint;
-}
-
-function getEPMinusPSAR(EP, PSAR) {
-    return EP - PSAR;
-}
-
-function getAccelerationFactorMultiply(accelerationFactor, EPMinusSAR) {
-    return accelerationFactor * EPMinusSAR;
-}
-
-/*
- * Method for calculating PSAR
- * pdir - previous direction
- * sDir - second previous Direction
- * PSAR - previous PSAR
- * pACCMultiply - previous acceleration factor multiply
- * sLow - second previous low
- * pLow - previous low
- * sHigh - second previous high
- * pHigh - previous high
- * pEP - previous extreme point
- */
-function getPSAR(pdir, sDir, PSAR, pACCMulti, sLow, pLow, pHigh, sHigh, pEP) {
-    if (pdir === sDir) {
-        if (pdir === 1) {
-            return (PSAR + pACCMulti < Math.min(sLow, pLow)) ?
-                PSAR + pACCMulti :
-                Math.min(sLow, pLow);
-        }
-        return (PSAR + pACCMulti > Math.max(sHigh, pHigh)) ?
-            PSAR + pACCMulti :
-            Math.max(sHigh, pHigh);
-    }
-    return pEP;
-}
-
-
-
-/**
- * The Parabolic SAR series type.
- *
- * @constructor seriesTypes.psar
- * @augments seriesTypes.sma
- */
-H.seriesType('psar', 'sma',
-
-    /**
-     * Parabolic SAR. This series requires `linkedTo`
-     * option to be set and should be loaded
-     * after `stock/indicators/indicators.js` file.
-     *
-     * @extends {plotOptions.sma}
-     * @product highstock
-     * @sample {highstock} stock/indicators/psar
-     *                     Parabolic SAR Indicator
-     * @since 6.0.0
-     * @optionparent plotOptions.psar
-     */
-
-    {
-        lineWidth: 0,
-        marker: {
-            enabled: true
-        },
-        states: {
-            hover: {
-                lineWidthPlus: 0
-            }
-        },
-        /**
-         * @excluding period
-         */
-        params: {
-            /**
-             * The initial value for acceleration factor.
-             * Acceleration factor is starting with this value
-             * and increases by specified increment each time
-             * the extreme point makes a new high.
-             * AF can reach a maximum of maxAccelerationFactor,
-             * no matter how long the uptrend extends.
-             *
-             * @type {Number}
-             * @since 6.0.0
-             * @excluding period
-             * @product highstock
-             */
-            initialAccelerationFactor: 0.02,
-            /**
-             * The Maximum value for acceleration factor.
-             * AF can reach a maximum of maxAccelerationFactor,
-             * no matter how long the uptrend extends.
-             *
-             * @type {Number}
-             * @since 6.0.0
-             * @product highstock
-             */
-            maxAccelerationFactor: 0.2,
-            /**
-             * Acceleration factor increases by increment each time
-             * the extreme point makes a new high.
-             *
-             * @type {Number}
-             * @since 6.0.0
-             * @product highstock
-             */
-            increment: 0.02,
-            /**
-             * Index from which PSAR is starting calculation
-             *
-             * @type {Number}
-             * @since 6.0.0
-             * @product highstock
-             */
-            index: 2,
-            /**
-             * Number of maximum decimals that are used in PSAR calculations.
-             *
-             * @type {Number}
-             * @since 6.0.0
-             * @product highstock
-             */
-            decimals: 4
-        }
-    }, {
-        nameComponents: false,
-        getValues: function (series, params) {
-            var xVal = series.xData,
-                yVal = series.yData,
-                // Extreme point is the lowest low for falling and highest high
-                // for rising psar - and we are starting with falling
-                extremePoint = yVal[0][1],
-                accelerationFactor = params.initialAccelerationFactor,
-                maxAccelerationFactor = params.maxAccelerationFactor,
-                increment = params.increment,
-                // Set initial acc factor (for every new trend!)
-                initialAccelerationFactor = params.initialAccelerationFactor,
-                PSAR = yVal[0][2],
-                decimals = params.decimals,
-                index = params.index,
-                PSARArr = [],
-                xData = [],
-                yData = [],
-                previousDirection = 1,
-                direction, EPMinusPSAR, accelerationFactorMultiply,
-                newDirection,
-                prevLow,
-                prevPrevLow,
-                prevHigh,
-                prevPrevHigh,
-                newExtremePoint,
-                high, low, ind;
-
-            if (index >= yVal.length) {
-                return false;
-            }
-
-            for (ind = 0; ind < index; ind++) {
-                extremePoint = Math.max(yVal[ind][1], extremePoint);
-                PSAR = Math.min(yVal[ind][2], toFixed(PSAR, decimals));
-            }
-
-            direction = (yVal[ind][1] > PSAR) ? 1 : -1;
-            EPMinusPSAR = getEPMinusPSAR(extremePoint, PSAR);
-            accelerationFactor = params.initialAccelerationFactor;
-            accelerationFactorMultiply = getAccelerationFactorMultiply(
-                accelerationFactor,
-                EPMinusPSAR
-            );
-
-            PSARArr.push([xVal[index], PSAR]);
-            xData.push(xVal[index]);
-            yData.push(toFixed(PSAR, decimals));
-
-            for (ind = index + 1; ind < yVal.length; ind++) {
-
-                prevLow = yVal[ind - 1][2];
-                prevPrevLow = yVal[ind - 2][2];
-                prevHigh = yVal[ind - 1][1];
-                prevPrevHigh = yVal[ind - 2][1];
-                high = yVal[ind][1];
-                low = yVal[ind][2];
-
-                // Null points break PSAR
-                if (
-                    prevPrevLow !== null &&
-                    prevPrevHigh !== null &&
-                    prevLow !== null &&
-                    prevHigh !== null &&
-                    high !== null &&
-                    low !== null
-                ) {
-                    PSAR = getPSAR(
-                        direction,
-                        previousDirection,
-                        PSAR,
-                        accelerationFactorMultiply,
-                        prevPrevLow,
-                        prevLow,
-                        prevHigh,
-                        prevPrevHigh,
-                        extremePoint
-                    );
-
-
-                    newExtremePoint = getExtremePoint(
-                        high,
-                        low,
-                        direction,
-                        extremePoint
-                    );
-                    newDirection = calculateDirection(
-                        previousDirection,
-                        low,
-                        high,
-                        PSAR
-                    );
-                    accelerationFactor = getAccelerationFactor(
-                        newDirection,
-                        direction,
-                        newExtremePoint,
-                        extremePoint,
-                        accelerationFactor,
-                        increment,
-                        maxAccelerationFactor,
-                        initialAccelerationFactor
-                    );
-
-                    EPMinusPSAR = getEPMinusPSAR(newExtremePoint, PSAR);
-                    accelerationFactorMultiply = getAccelerationFactorMultiply(
-                        accelerationFactor,
-                        EPMinusPSAR
-                    );
-                    PSARArr.push([xVal[ind], toFixed(PSAR, decimals)]);
-                    xData.push(xVal[ind]);
-                    yData.push(toFixed(PSAR, decimals));
-
-                    previousDirection = direction;
-                    direction = newDirection;
-                    extremePoint = newExtremePoint;
-                }
-            }
-            return {
-                values: PSARArr,
-                xData: xData,
-                yData: yData
-            };
-        }
-    }
-);
-
-/**
- * A `PSAR` series. If the [type](#series.psar.type) option is not
- * specified, it is inherited from [chart.type](#chart.type).
- *
- * @type {Object}
- * @since 6.0.0
- * @extends series,plotOptions.psar
- * @excluding data,dataParser,dataURL
- * @product highstock
- * @apioption series.psar
- */
-
-/**
- * An array of data points for the series. For the `psar` series type,
- * points are calculated dynamically.
- *
- * @type {Array<Object|Array>}
- * @since 6.0.0
- * @extends series.line.data
- * @product highstock
- * @apioption series.psar.data
- */
->>>>>>> 0e9f3256
+/**
+ * @license  @product.name@ JS v@product.version@ (@product.date@)
+ *
+ * Parabolic SAR indicator for Highstock
+ *
+ * (c) 2010-2017 Grzegorz Blachliński
+ *
+ * License: www.highcharts.com/license
+ */
+
+'use strict';
+
+import H from '../parts/Globals.js';
+import '../parts/Utilities.js';
+
+// Utils:
+
+function toFixed(a, n) {
+    return parseFloat(a.toFixed(n));
+}
+
+function calculateDirection(previousDirection, low, high, PSAR) {
+    if (
+        (previousDirection === 1 && low > PSAR) ||
+        (previousDirection === -1 && high > PSAR)
+    ) {
+        return 1;
+    }
+    return -1;
+}
+
+/*
+ * Method for calculating acceleration factor
+ * dir - direction
+ * pDir - previous Direction
+ * eP - extreme point
+ * pEP - previous extreme point
+ * inc - increment for acceleration factor
+ * maxAcc - maximum acceleration factor
+ * initAcc - initial acceleration factor
+ */
+function getAccelerationFactor(dir, pDir, eP, pEP, pAcc, inc, maxAcc, initAcc) {
+    if (dir === pDir) {
+        if (dir === 1 && (eP > pEP)) {
+            return (pAcc === maxAcc) ? maxAcc : toFixed(pAcc + inc, 2);
+        } else if (dir === -1 && (eP < pEP)) {
+            return (pAcc === maxAcc) ? maxAcc : toFixed(pAcc + inc, 2);
+        }
+        return pAcc;
+    }
+    return initAcc;
+}
+
+function getExtremePoint(high, low, previousDirection, previousExtremePoint) {
+    if (previousDirection === 1) {
+        return (high > previousExtremePoint) ? high : previousExtremePoint;
+    }
+    return (low < previousExtremePoint) ? low : previousExtremePoint;
+}
+
+function getEPMinusPSAR(EP, PSAR) {
+    return EP - PSAR;
+}
+
+function getAccelerationFactorMultiply(accelerationFactor, EPMinusSAR) {
+    return accelerationFactor * EPMinusSAR;
+}
+
+/*
+ * Method for calculating PSAR
+ * pdir - previous direction
+ * sDir - second previous Direction
+ * PSAR - previous PSAR
+ * pACCMultiply - previous acceleration factor multiply
+ * sLow - second previous low
+ * pLow - previous low
+ * sHigh - second previous high
+ * pHigh - previous high
+ * pEP - previous extreme point
+ */
+function getPSAR(pdir, sDir, PSAR, pACCMulti, sLow, pLow, pHigh, sHigh, pEP) {
+    if (pdir === sDir) {
+        if (pdir === 1) {
+            return (PSAR + pACCMulti < Math.min(sLow, pLow)) ?
+                PSAR + pACCMulti :
+                Math.min(sLow, pLow);
+        }
+        return (PSAR + pACCMulti > Math.max(sHigh, pHigh)) ?
+            PSAR + pACCMulti :
+            Math.max(sHigh, pHigh);
+    }
+    return pEP;
+}
+
+
+
+/**
+ * The Parabolic SAR series type.
+ *
+ * @constructor seriesTypes.psar
+ * @augments seriesTypes.sma
+ */
+H.seriesType('psar', 'sma',
+
+    /**
+     * Parabolic SAR. This series requires `linkedTo`
+     * option to be set and should be loaded
+     * after `stock/indicators/indicators.js` file.
+     *
+     * @extends {plotOptions.sma}
+     * @product highstock
+     * @sample {highstock} stock/indicators/psar
+     *                     Parabolic SAR Indicator
+     * @since 6.0.0
+     * @optionparent plotOptions.psar
+     */
+
+    {
+        lineWidth: 0,
+        marker: {
+            enabled: true
+        },
+        states: {
+            hover: {
+                lineWidthPlus: 0
+            }
+        },
+        /**
+         * @excluding period
+         */
+        params: {
+            /**
+             * The initial value for acceleration factor.
+             * Acceleration factor is starting with this value
+             * and increases by specified increment each time
+             * the extreme point makes a new high.
+             * AF can reach a maximum of maxAccelerationFactor,
+             * no matter how long the uptrend extends.
+             *
+             * @type {Number}
+             * @since 6.0.0
+             * @excluding period
+             * @product highstock
+             */
+            initialAccelerationFactor: 0.02,
+            /**
+             * The Maximum value for acceleration factor.
+             * AF can reach a maximum of maxAccelerationFactor,
+             * no matter how long the uptrend extends.
+             *
+             * @type {Number}
+             * @since 6.0.0
+             * @product highstock
+             */
+            maxAccelerationFactor: 0.2,
+            /**
+             * Acceleration factor increases by increment each time
+             * the extreme point makes a new high.
+             *
+             * @type {Number}
+             * @since 6.0.0
+             * @product highstock
+             */
+            increment: 0.02,
+            /**
+             * Index from which PSAR is starting calculation
+             *
+             * @type {Number}
+             * @since 6.0.0
+             * @product highstock
+             */
+            index: 2,
+            /**
+             * Number of maximum decimals that are used in PSAR calculations.
+             *
+             * @type {Number}
+             * @since 6.0.0
+             * @product highstock
+             */
+            decimals: 4
+        }
+    }, {
+        nameComponents: false,
+        getValues: function (series, params) {
+            var xVal = series.xData,
+                yVal = series.yData,
+                // Extreme point is the lowest low for falling and highest high
+                // for rising psar - and we are starting with falling
+                extremePoint = yVal[0][1],
+                accelerationFactor = params.initialAccelerationFactor,
+                maxAccelerationFactor = params.maxAccelerationFactor,
+                increment = params.increment,
+                // Set initial acc factor (for every new trend!)
+                initialAccelerationFactor = params.initialAccelerationFactor,
+                PSAR = yVal[0][2],
+                decimals = params.decimals,
+                index = params.index,
+                PSARArr = [],
+                xData = [],
+                yData = [],
+                previousDirection = 1,
+                direction, EPMinusPSAR, accelerationFactorMultiply,
+                newDirection,
+                prevLow,
+                prevPrevLow,
+                prevHigh,
+                prevPrevHigh,
+                newExtremePoint,
+                high, low, ind;
+
+            if (index >= yVal.length) {
+                return false;
+            }
+
+            for (ind = 0; ind < index; ind++) {
+                extremePoint = Math.max(yVal[ind][1], extremePoint);
+                PSAR = Math.min(yVal[ind][2], toFixed(PSAR, decimals));
+            }
+
+            direction = (yVal[ind][1] > PSAR) ? 1 : -1;
+            EPMinusPSAR = getEPMinusPSAR(extremePoint, PSAR);
+            accelerationFactor = params.initialAccelerationFactor;
+            accelerationFactorMultiply = getAccelerationFactorMultiply(
+                accelerationFactor,
+                EPMinusPSAR
+            );
+
+            PSARArr.push([xVal[index], PSAR]);
+            xData.push(xVal[index]);
+            yData.push(toFixed(PSAR, decimals));
+
+            for (ind = index + 1; ind < yVal.length; ind++) {
+
+                prevLow = yVal[ind - 1][2];
+                prevPrevLow = yVal[ind - 2][2];
+                prevHigh = yVal[ind - 1][1];
+                prevPrevHigh = yVal[ind - 2][1];
+                high = yVal[ind][1];
+                low = yVal[ind][2];
+
+                // Null points break PSAR
+                if (
+                    prevPrevLow !== null &&
+                    prevPrevHigh !== null &&
+                    prevLow !== null &&
+                    prevHigh !== null &&
+                    high !== null &&
+                    low !== null
+                ) {
+                    PSAR = getPSAR(
+                        direction,
+                        previousDirection,
+                        PSAR,
+                        accelerationFactorMultiply,
+                        prevPrevLow,
+                        prevLow,
+                        prevHigh,
+                        prevPrevHigh,
+                        extremePoint
+                    );
+
+
+                    newExtremePoint = getExtremePoint(
+                        high,
+                        low,
+                        direction,
+                        extremePoint
+                    );
+                    newDirection = calculateDirection(
+                        previousDirection,
+                        low,
+                        high,
+                        PSAR
+                    );
+                    accelerationFactor = getAccelerationFactor(
+                        newDirection,
+                        direction,
+                        newExtremePoint,
+                        extremePoint,
+                        accelerationFactor,
+                        increment,
+                        maxAccelerationFactor,
+                        initialAccelerationFactor
+                    );
+
+                    EPMinusPSAR = getEPMinusPSAR(newExtremePoint, PSAR);
+                    accelerationFactorMultiply = getAccelerationFactorMultiply(
+                        accelerationFactor,
+                        EPMinusPSAR
+                    );
+                    PSARArr.push([xVal[ind], toFixed(PSAR, decimals)]);
+                    xData.push(xVal[ind]);
+                    yData.push(toFixed(PSAR, decimals));
+
+                    previousDirection = direction;
+                    direction = newDirection;
+                    extremePoint = newExtremePoint;
+                }
+            }
+            return {
+                values: PSARArr,
+                xData: xData,
+                yData: yData
+            };
+        }
+    }
+);
+
+/**
+ * A `PSAR` series. If the [type](#series.psar.type) option is not
+ * specified, it is inherited from [chart.type](#chart.type).
+ *
+ * @type {Object}
+ * @since 6.0.0
+ * @extends series,plotOptions.psar
+ * @excluding data,dataParser,dataURL
+ * @product highstock
+ * @apioption series.psar
+ */
+
+/**
+ * An array of data points for the series. For the `psar` series type,
+ * points are calculated dynamically.
+ *
+ * @type {Array<Object|Array>}
+ * @since 6.0.0
+ * @extends series.line.data
+ * @product highstock
+ * @apioption series.psar.data
+ */