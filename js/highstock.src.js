// ==ClosureCompiler==
// @compilation_level SIMPLE_OPTIMIZATIONS

/**
 * @license Highstock JS v1.0.2 (2011-11-08)
 *
 * (c) 2009-2011 Torstein Hønsi
 *
 * License: www.highcharts.com/license
 */

// JSLint options:
/*global Highcharts, document, window, navigator, setInterval, clearInterval, clearTimeout, setTimeout, location, jQuery, $ */

(function () {
// encapsulated variables
var doc = document,
	win = window,
	math = Math,
	mathRound = math.round,
	mathFloor = math.floor,
	mathCeil = math.ceil,
	mathMax = math.max,
	mathMin = math.min,
	mathAbs = math.abs,
	mathCos = math.cos,
	mathSin = math.sin,
	mathPI = math.PI,
	deg2rad = mathPI * 2 / 360,


	// some variables
	userAgent = navigator.userAgent,
	isIE = /msie/i.test(userAgent) && !win.opera,
	docMode8 = doc.documentMode === 8,
	isWebKit = /AppleWebKit/.test(userAgent),
	isFirefox = /Firefox/.test(userAgent),
	SVG_NS = 'http://www.w3.org/2000/svg',
	hasSVG = !!doc.createElementNS && !!doc.createElementNS(SVG_NS, 'svg').createSVGRect,
	hasRtlBug = isFirefox && parseInt(userAgent.split('Firefox/')[1], 10) < 4, // issue #38
	Renderer,
	hasTouch = doc.documentElement.ontouchstart !== undefined,
	symbolSizes = {},
	idCounter = 0,
	garbageBin,
	defaultOptions,
	dateFormat, // function
	globalAnimation,
	pathAnim,
	timeUnits,

	// some constants for frequently used strings
	UNDEFINED,
	DIV = 'div',
	ABSOLUTE = 'absolute',
	RELATIVE = 'relative',
	HIDDEN = 'hidden',
	PREFIX = 'highcharts-',
	VISIBLE = 'visible',
	PX = 'px',
	NONE = 'none',
	M = 'M',
	L = 'L',
	/*
	 * Empirical lowest possible opacities for TRACKER_FILL
	 * IE6: 0.002
	 * IE7: 0.002
	 * IE8: 0.002
	 * IE9: 0.00000000001 (unlimited)
	 * FF: 0.00000000001 (unlimited)
	 * Chrome: 0.000001
	 * Safari: 0.000001
	 * Opera: 0.00000000001 (unlimited)
	 */
	TRACKER_FILL = 'rgba(192,192,192,' + (hasSVG ? 0.000001 : 0.002) + ')', // invisible but clickable
	//TRACKER_FILL = 'rgba(192,192,192,0.5)',
	NORMAL_STATE = '',
	HOVER_STATE = 'hover',
	SELECT_STATE = 'select',
	MILLISECOND = 'millisecond',
	SECOND = 'second',
	MINUTE = 'minute',
	HOUR = 'hour',
	DAY = 'day',
	WEEK = 'week',
	MONTH = 'month',
	YEAR = 'year',

	// constants for attributes
	FILL = 'fill',
	LINEAR_GRADIENT = 'linearGradient',
	STOPS = 'stops',
	STROKE = 'stroke',
	STROKE_WIDTH = 'stroke-width',

	// time methods, changed based on whether or not UTC is used
	makeTime,
	getMinutes,
	getHours,
	getDay,
	getDate,
	getMonth,
	getFullYear,
	setMinutes,
	setHours,
	setDate,
	setMonth,
	setFullYear,

	// check for a custom HighchartsAdapter defined prior to this file
	globalAdapter = win.HighchartsAdapter,
	adapter = globalAdapter || {},

	// Utility functions. If the HighchartsAdapter is not defined, adapter is an empty object
	// and all the utility functions will be null. In that case they are populated by the
	// default adapters below.
	each = adapter.each,
	grep = adapter.grep,
	map = adapter.map,
	merge = adapter.merge,
	addEvent = adapter.addEvent,
	removeEvent = adapter.removeEvent,
	fireEvent = adapter.fireEvent,
	animate = adapter.animate,
	stop = adapter.stop,

	// lookup over the types and the associated classes
	seriesTypes = {};

// The Highcharts namespace
win.Highcharts = {};

/**
 * Extend an object with the members of another
 * @param {Object} a The object to be extended
 * @param {Object} b The object to add to the first one
 */
function extend(a, b) {
	var n;
	if (!a) {
		a = {};
	}
	for (n in b) {
		a[n] = b[n];
	}
	return a;
}

/**
 * Take an array and turn into a hash with even number arguments as keys and odd numbers as
 * values. Allows creating constants for commonly used style properties, attributes etc.
 * Avoid it in performance critical situations like looping
 */
function hash() {
	var i = 0,
		args = arguments,
		length = args.length,
		obj = {};
	for (; i < length; i++) {
		obj[args[i++]] = args[i];
	}
	return obj;
}

/**
 * Shortcut for parseInt
 * @param {Object} s
 * @param {Number} mag Magnitude
 */
function pInt(s, mag) {
	return parseInt(s, mag || 10);
}

/**
 * Check for string
 * @param {Object} s
 */
function isString(s) {
	return typeof s === 'string';
}

/**
 * Check for object
 * @param {Object} obj
 */
function isObject(obj) {
	return typeof obj === 'object';
}

/**
 * Check for array
 * @param {Object} obj
 */
function isArray(obj) {
	return Object.prototype.toString.call(obj) === '[object Array]';
}

/**
 * Check for number
 * @param {Object} n
 */
function isNumber(n) {
	return typeof n === 'number';
}

function log2lin(num) {
	return math.log(num) / math.LN10;
}
function lin2log(num) {
	return math.pow(10, num);
}

/**
 * Remove last occurence of an item from an array
 * @param {Array} arr
 * @param {Mixed} item
 */
function erase(arr, item) {
	var i = arr.length;
	while (i--) {
		if (arr[i] === item) {
			arr.splice(i, 1);
			break;
		}
	}
	//return arr;
}

/**
 * Returns true if the object is not null or undefined. Like MooTools' $.defined.
 * @param {Object} obj
 */
function defined(obj) {
	return obj !== UNDEFINED && obj !== null;
}

/**
 * Set or get an attribute or an object of attributes. Can't use jQuery attr because
 * it attempts to set expando properties on the SVG element, which is not allowed.
 *
 * @param {Object} elem The DOM element to receive the attribute(s)
 * @param {String|Object} prop The property or an abject of key-value pairs
 * @param {String} value The value if a single property is set
 */
function attr(elem, prop, value) {
	var key,
		setAttribute = 'setAttribute',
		ret;

	// if the prop is a string
	if (isString(prop)) {
		// set the value
		if (defined(value)) {

			elem[setAttribute](prop, value);

		// get the value
		} else if (elem && elem.getAttribute) { // elem not defined when printing pie demo...
			ret = elem.getAttribute(prop);
		}

	// else if prop is defined, it is a hash of key/value pairs
	} else if (defined(prop) && isObject(prop)) {
		for (key in prop) {
			elem[setAttribute](key, prop[key]);
		}
	}
	return ret;
}
/**
 * Check if an element is an array, and if not, make it into an array. Like
 * MooTools' $.splat.
 */
function splat(obj) {
	return isArray(obj) ? obj : [obj];
}


/**
 * Return the first value that is defined. Like MooTools' $.pick.
 */
function pick() {
	var args = arguments,
		i,
		arg,
		length = args.length;
	for (i = 0; i < length; i++) {
		arg = args[i];
		if (typeof arg !== 'undefined' && arg !== null) {
			return arg;
		}
	}
}

/**
 * Set CSS on a given element
 * @param {Object} el
 * @param {Object} styles Style object with camel case property names
 */
function css(el, styles) {
	if (isIE) {
		if (styles && styles.opacity !== UNDEFINED) {
			styles.filter = 'alpha(opacity=' + (styles.opacity * 100) + ')';
		}
	}
	extend(el.style, styles);
}

/**
 * Utility function to create element with attributes and styles
 * @param {Object} tag
 * @param {Object} attribs
 * @param {Object} styles
 * @param {Object} parent
 * @param {Object} nopad
 */
function createElement(tag, attribs, styles, parent, nopad) {
	var el = doc.createElement(tag);
	if (attribs) {
		extend(el, attribs);
	}
	if (nopad) {
		css(el, {padding: 0, border: NONE, margin: 0});
	}
	if (styles) {
		css(el, styles);
	}
	if (parent) {
		parent.appendChild(el);
	}
	return el;
}

/**
 * Extend a prototyped class by new members
 * @param {Object} parent
 * @param {Object} members
 */
function extendClass(parent, members) {
	var object = function () {};
	object.prototype = new parent();
	extend(object.prototype, members);
	return object;
}

/**
 * Format a number and return a string based on input settings
 * @param {Number} number The input number to format
 * @param {Number} decimals The amount of decimals
 * @param {String} decPoint The decimal point, defaults to the one given in the lang options
 * @param {String} thousandsSep The thousands separator, defaults to the one given in the lang options
 */
function numberFormat(number, decimals, decPoint, thousandsSep) {
	var lang = defaultOptions.lang,
		// http://kevin.vanzonneveld.net/techblog/article/javascript_equivalent_for_phps_number_format/
		n = number,
		c = isNaN(decimals = mathAbs(decimals)) ? 2 : decimals,
		d = decPoint === undefined ? lang.decimalPoint : decPoint,
		t = thousandsSep === undefined ? lang.thousandsSep : thousandsSep,
		s = n < 0 ? "-" : "",
		i = String(pInt(n = mathAbs(+n || 0).toFixed(c))),
		j = i.length > 3 ? i.length % 3 : 0;

	return s + (j ? i.substr(0, j) + t : "") + i.substr(j).replace(/(\d{3})(?=\d)/g, "$1" + t) +
		(c ? d + mathAbs(n - i).toFixed(c).slice(2) : "");
}

/**
 * Based on http://www.php.net/manual/en/function.strftime.php
 * @param {String} format
 * @param {Number} timestamp
 * @param {Boolean} capitalize
 */
dateFormat = function (format, timestamp, capitalize) {
	function pad(number, length) {
		// two digits
		number = number.toString().replace(/^([0-9])$/, '0$1');
		// three digits
		if (length === 3) {
			number = number.toString().replace(/^([0-9]{2})$/, '0$1');
		}
		return number;
	}

	if (!defined(timestamp) || isNaN(timestamp)) {
		return 'Invalid date';
	}
	format = pick(format, '%Y-%m-%d %H:%M:%S');

	var date = new Date(timestamp),
		key, // used in for constuct below
		// get the basic time values
		hours = date[getHours](),
		day = date[getDay](),
		dayOfMonth = date[getDate](),
		month = date[getMonth](),
		fullYear = date[getFullYear](),
		lang = defaultOptions.lang,
		langWeekdays = lang.weekdays,
		/* // uncomment this and the 'W' format key below to enable week numbers
		weekNumber = function () {
			var clone = new Date(date.valueOf()),
				day = clone[getDay]() == 0 ? 7 : clone[getDay](),
				dayNumber;
			clone.setDate(clone[getDate]() + 4 - day);
			dayNumber = mathFloor((clone.getTime() - new Date(clone[getFullYear](), 0, 1, -6)) / 86400000);
			return 1 + mathFloor(dayNumber / 7);
		},
		*/

		// list all format keys
		replacements = {

			// Day
			'a': langWeekdays[day].substr(0, 3), // Short weekday, like 'Mon'
			'A': langWeekdays[day], // Long weekday, like 'Monday'
			'd': pad(dayOfMonth), // Two digit day of the month, 01 to 31
			'e': dayOfMonth, // Day of the month, 1 through 31

			// Week (none implemented)
			//'W': weekNumber(),

			// Month
			'b': lang.shortMonths[month], // Short month, like 'Jan'
			'B': lang.months[month], // Long month, like 'January'
			'm': pad(month + 1), // Two digit month number, 01 through 12

			// Year
			'y': fullYear.toString().substr(2, 2), // Two digits year, like 09 for 2009
			'Y': fullYear, // Four digits year, like 2009

			// Time
			'H': pad(hours), // Two digits hours in 24h format, 00 through 23
			'I': pad((hours % 12) || 12), // Two digits hours in 12h format, 00 through 11
			'l': (hours % 12) || 12, // Hours in 12h format, 1 through 12
			'M': pad(date[getMinutes]()), // Two digits minutes, 00 through 59
			'p': hours < 12 ? 'AM' : 'PM', // Upper case AM or PM
			'P': hours < 12 ? 'am' : 'pm', // Lower case AM or PM
			'S': pad(date.getSeconds()), // Two digits seconds, 00 through  59
			'L': pad(timestamp % 1000, 3) // Milliseconds (naming from Ruby)
		};


	// do the replaces
	for (key in replacements) {
		format = format.replace('%' + key, replacements[key]);
	}

	// Optionally capitalize the string and return
	return capitalize ? format.substr(0, 1).toUpperCase() + format.substr(1) : format;
};

/**
 * Loop up the node tree and add offsetWidth and offsetHeight to get the
 * total page offset for a given element. Used by Opera and iOS on hover and
 * all browsers on point click.
 *
 * @param {Object} el
 *
 */
function getPosition(el) {
	var p = { left: el.offsetLeft, top: el.offsetTop };
	el = el.offsetParent;
	while (el) {
		p.left += el.offsetLeft;
		p.top += el.offsetTop;
		if (el !== doc.body && el !== doc.documentElement) {
			p.left -= el.scrollLeft;
			p.top -= el.scrollTop;
		}
		el = el.offsetParent;
	}
	return p;
}

/**
 * Take an interval and normalize it to multiples of 1, 2, 2.5 and 5
 * @param {Number} interval
 * @param {Array} multiples
 * @param {Number} magnitude
 * @param {Object} options
 */
function normalizeTickInterval(interval, multiples, magnitude, options) {
	var normalized, i;

	// round to a tenfold of 1, 2, 2.5 or 5
	//magnitude = multiples ? 1 : math.pow(10, mathFloor(math.log(interval) / math.LN10));
	magnitude = pick(magnitude, 1);
	normalized = interval / magnitude;

	// multiples for a linear scale
	if (!multiples) {
		multiples = [1, 2, 2.5, 5, 10];
		//multiples = [1, 2, 2.5, 4, 5, 7.5, 10];

		// the allowDecimals option
		if (options && (options.allowDecimals === false || options.type === 'logarithmic')) {
			if (magnitude === 1) {
				multiples = [1, 2, 5, 10];
			} else if (magnitude <= 0.1) {
				multiples = [1 / magnitude];
			}
		}
	}

	// normalize the interval to the nearest multiple
	for (i = 0; i < multiples.length; i++) {
		interval = multiples[i];
		if (normalized <= (multiples[i] + (multiples[i + 1] || multiples[i])) / 2) {
			break;
		}
	}

	// multiply back to the correct magnitude
	interval *= magnitude;

	return interval;
}

/**
 * Set the tick positions to a time unit that makes sense, for example
 * on the first of each month or on every Monday. Return an array
 * with the time positions. Used in datetime axes as well as for grouping
 * data on a datetime axis.
 *
 * @param {Number} tickInterval The approximate interval in axis values (ms)
 * @param {Number} min The minimum in axis values
 * @param {Number} max The maximum in axis values
 * @param {Number} startOfWeek
 * @param {Array} unitsOption
 */
function getTimeTicks(tickInterval, min, max, startOfWeek, unitsOption) {
	var tickPositions = [],
		i,
		useUTC = defaultOptions.global.useUTC,
		units = unitsOption || [[
			MILLISECOND, // unit name
			[1, 2, 5, 10, 20, 25, 50, 100, 200, 500] // allowed multiples
		], [
			SECOND,
			[1, 2, 5, 10, 15, 30]
		], [
			MINUTE,
			[1, 2, 5, 10, 15, 30]
		], [
			HOUR,
			[1, 2, 3, 4, 6, 8, 12]
		], [
			DAY,
			[1, 2]
		], [
			WEEK,
			[1, 2]
		], [
			MONTH,
			[1, 2, 3, 4, 6]
		], [
			YEAR,
			null
		]],

		unit = units[units.length - 1], // default unit is years
		interval = timeUnits[unit[0]],
		multiples = unit[1];

	// loop through the units to find the one that best fits the tickInterval
	for (i = 0; i < units.length; i++) {
		unit = units[i];
		interval = timeUnits[unit[0]];
		multiples = unit[1];


		if (units[i + 1]) {
			// lessThan is in the middle between the highest multiple and the next unit.
			var lessThan = (interval * multiples[multiples.length - 1] +
						timeUnits[units[i + 1][0]]) / 2;

			// break and keep the current unit
			if (tickInterval <= lessThan) {
				break;
			}
		}
	}

	// prevent 2.5 years intervals, though 25, 250 etc. are allowed
	if (interval === timeUnits[YEAR] && tickInterval < 5 * interval) {
		multiples = [1, 2, 5];
	}

	// get the minimum value by flooring the date
	var multitude = normalizeTickInterval(tickInterval / interval, multiples),
		minYear, // used in months and years as a basis for Date.UTC()
		minDate = new Date(min);

	minDate.setMilliseconds(0);

	if (interval >= timeUnits[SECOND]) { // second
		minDate.setSeconds(interval >= timeUnits[MINUTE] ? 0 :
			multitude * mathFloor(minDate.getSeconds() / multitude));
	}

	if (interval >= timeUnits[MINUTE]) { // minute
		minDate[setMinutes](interval >= timeUnits[HOUR] ? 0 :
			multitude * mathFloor(minDate[getMinutes]() / multitude));
	}

	if (interval >= timeUnits[HOUR]) { // hour
		minDate[setHours](interval >= timeUnits[DAY] ? 0 :
			multitude * mathFloor(minDate[getHours]() / multitude));
	}

	if (interval >= timeUnits[DAY]) { // day
		minDate[setDate](interval >= timeUnits[MONTH] ? 1 :
			multitude * mathFloor(minDate[getDate]() / multitude));
	}

	if (interval >= timeUnits[MONTH]) { // month
		minDate[setMonth](interval >= timeUnits[YEAR] ? 0 :
			multitude * mathFloor(minDate[getMonth]() / multitude));
		minYear = minDate[getFullYear]();
	}

	if (interval >= timeUnits[YEAR]) { // year
		minYear -= minYear % multitude;
		minDate[setFullYear](minYear);
	}

	// week is a special case that runs outside the hierarchy
	if (interval === timeUnits[WEEK]) {
		// get start of current week, independent of multitude
		minDate[setDate](minDate[getDate]() - minDate[getDay]() +
			pick(startOfWeek, 1));
	}


	// get tick positions
	i = 1;
	minYear = minDate[getFullYear]();
	var time = minDate.getTime(),
		minMonth = minDate[getMonth](),
		minDateDate = minDate[getDate]();

	// iterate and add tick positions at appropriate values
	while (time < max) {
		tickPositions.push(time);

		// if the interval is years, use Date.UTC to increase years
		if (interval === timeUnits[YEAR]) {
			time = makeTime(minYear + i * multitude, 0);

		// if the interval is months, use Date.UTC to increase months
		} else if (interval === timeUnits[MONTH]) {
			time = makeTime(minYear, minMonth + i * multitude);

		// if we're using global time, the interval is not fixed as it jumps
		// one hour at the DST crossover
		} else if (!useUTC && (interval === timeUnits[DAY] || interval === timeUnits[WEEK])) {
			time = makeTime(minYear, minMonth, minDateDate +
				i * multitude * (interval === timeUnits[DAY] ? 1 : 7));

		// else, the interval is fixed and we use simple addition
		} else {
			time += interval * multitude;
		}

		i++;
	}
	// push the last time
	tickPositions.push(time);


	// record information on the chosen unit - for dynamic label formatter
	tickPositions.info = {
		unitName: unit[0],
		unitRange: interval,
		count: multitude,
		totalRange: interval * multitude
	};

	return tickPositions;
}

/**
 * Helper class that contains variuos counters that are local to the chart.
 */
function ChartCounters() {
	this.color = 0;
	this.symbol = 0;
}

ChartCounters.prototype =  {
	/**
	 * Wraps the color counter if it reaches the specified length.
	 */
	wrapColor: function (length) {
		if (this.color >= length) {
			this.color = 0;
		}
	},

	/**
	 * Wraps the symbol counter if it reaches the specified length.
	 */
	wrapSymbol: function (length) {
		if (this.symbol >= length) {
			this.symbol = 0;
		}
	}
};

/**
 * Utility method extracted from Tooltip code that places a tooltip in a chart without spilling over
 * and not covering the point it self.
 */
function placeBox(boxWidth, boxHeight, outerLeft, outerTop, outerWidth, outerHeight, point, distance) {
	// keep the box within the chart area
	var pointX = point.x,
		pointY = point.y,
		x = pointX - boxWidth + outerLeft - distance,
		y = pointY - boxHeight + outerTop + 15, // 15 means the point is 15 pixels up from the bottom of the tooltip
		alignedRight;

	// it is too far to the left, adjust it
	if (x < 7) {
		x = outerLeft + pointX + distance;
	}

	// Test to see if the tooltip is too far to the right,
	// if it is, move it back to be inside and then up to not cover the point.
	if ((x + boxWidth) > (outerLeft + outerWidth)) {
		x -= (x + boxWidth) - (outerLeft + outerWidth);
		y = pointY - boxHeight + outerTop - distance;
		alignedRight = true;
	}

	// if it is now above the plot area, align it to the top of the plot area
	if (y < outerTop + 5) {
		y = outerTop + 5;

		// If the tooltip is still covering the point, move it below instead
		if (alignedRight && pointY >= y && pointY <= (y + boxHeight)) {
			y = pointY + outerTop + distance; // below
		}
	} else if (y + boxHeight > outerTop + outerHeight) {
		y = outerTop + outerHeight - boxHeight - distance; // below
	}

	return {x: x, y: y};
}

/**
 * Utility method that sorts an object array and keeping the order of equal items.
 * ECMA script standard does not specify the behaviour when items are equal.
 */
function stableSort(arr, sortFunction) {
	var length = arr.length,
		i;

	// Add index to each item
	for (i = 0; i < length; i++) {
		arr[i].ss_i = i; // stable sort index
	}

	arr.sort(function (a, b) {
		var sortValue = sortFunction(a, b);
		return sortValue === 0 ? a.ss_i - b.ss_i : sortValue;
	});

	// Remove index from items
	for (i = 0; i < length; i++) {
		delete arr[i].ss_i; // stable sort index
	}
}

/**
 * Utility method that destroys any SVGElement or VMLElement that are properties on the given object.
 * It loops all properties and invokes destroy if there is a destroy method. The property is
 * then delete'ed.
 */
function destroyObjectProperties(obj) {
	var n;
	for (n in obj) {
		// If the object is non-null and destroy is defined
		if (obj[n] && obj[n].destroy) {
			// Invoke the destroy
			obj[n].destroy();
		}

		// Delete the property from the object.
		delete obj[n];
	}
}

/**
 * The time unit lookup
 */
/*jslint white: true*/
timeUnits = hash(
	MILLISECOND, 1,
	SECOND, 1000,
	MINUTE, 60000,
	HOUR, 3600000,
	DAY, 24 * 3600000,
	WEEK, 7 * 24 * 3600000,
	MONTH, 30 * 24 * 3600000,
	YEAR, 31556952000
);
/*jslint white: false*/
/**
 * Path interpolation algorithm used across adapters
 */
pathAnim = {
	/**
	 * Prepare start and end values so that the path can be animated one to one
	 */
	init: function (elem, fromD, toD) {
		fromD = fromD || '';
		var shift = elem.shift,
			bezier = fromD.indexOf('C') > -1,
			numParams = bezier ? 7 : 3,
			endLength,
			slice,
			i,
			start = fromD.split(' '),
			end = [].concat(toD), // copy
			startBaseLine,
			endBaseLine,
			sixify = function (arr) { // in splines make move points have six parameters like bezier curves
				i = arr.length;
				while (i--) {
					if (arr[i] === M) {
						arr.splice(i + 1, 0, arr[i + 1], arr[i + 2], arr[i + 1], arr[i + 2]);
					}
				}
			};

		if (bezier) {
			sixify(start);
			sixify(end);
		}

		// pull out the base lines before padding
		if (elem.isArea) {
			startBaseLine = start.splice(start.length - 6, 6);
			endBaseLine = end.splice(end.length - 6, 6);
		}

		// if shifting points, prepend a dummy point to the end path
		if (shift === 1) {

			end = [].concat(end).splice(0, numParams).concat(end);
		}
		elem.shift = 0; // reset for following animations

		// copy and append last point until the length matches the end length
		if (start.length) {
			endLength = end.length;
			while (start.length < endLength) {

				//bezier && sixify(start);
				slice = [].concat(start).splice(start.length - numParams, numParams);
				if (bezier) { // disable first control point
					slice[numParams - 6] = slice[numParams - 2];
					slice[numParams - 5] = slice[numParams - 1];
				}
				start = start.concat(slice);
			}
		}

		if (startBaseLine) { // append the base lines for areas
			start = start.concat(startBaseLine);
			end = end.concat(endBaseLine);
		}
		return [start, end];
	},

	/**
	 * Interpolate each value of the path and return the array
	 */
	step: function (start, end, pos, complete) {
		var ret = [],
			i = start.length,
			startVal;

		if (pos === 1) { // land on the final path without adjustment points appended in the ends
			ret = complete;

		} else if (i === end.length && pos < 1) {
			while (i--) {
				startVal = parseFloat(start[i]);
				ret[i] =
					isNaN(startVal) ? // a letter instruction like M or L
						start[i] :
						pos * (parseFloat(end[i] - startVal)) + startVal;

			}
		} else { // if animation is finished or length not matching, land on right value
			ret = end;
		}
		return ret;
	}
};


/**
 * Set the global animation to either a given value, or fall back to the
 * given chart's animation option
 * @param {Object} animation
 * @param {Object} chart
 */
function setAnimation(animation, chart) {
	globalAnimation = pick(animation, chart.animation);
}

/*
 * Define the adapter for frameworks. If an external adapter is not defined,
 * Highcharts reverts to the built-in jQuery adapter.
 */
if (globalAdapter && globalAdapter.init) {
	// Initialize the adapter with the pathAnim object that takes care
	// of path animations.
	globalAdapter.init(pathAnim);
}
if (!globalAdapter && win.jQuery) {
	var jQ = jQuery;

	/**
	 * Utility for iterating over an array. Parameters are reversed compared to jQuery.
	 * @param {Array} arr
	 * @param {Function} fn
	 */
	each = function (arr, fn) {
		var i = 0,
			len = arr.length;
		for (; i < len; i++) {
			if (fn.call(arr[i], arr[i], i, arr) === false) {
				return i;
			}
		}
	};

	/**
	 * Filter an array
	 */
	grep = jQ.grep;

	/**
	 * Map an array
	 * @param {Array} arr
	 * @param {Function} fn
	 */
	map = function (arr, fn) {
		//return jQuery.map(arr, fn);
		var results = [],
			i = 0,
			len = arr.length;
		for (; i < len; i++) {
			results[i] = fn.call(arr[i], arr[i], i, arr);
		}
		return results;

	};

	/**
	 * Deep merge two objects and return a third object
	 */
	merge = function () {
		var args = arguments;
		return jQ.extend(true, null, args[0], args[1], args[2], args[3]);
	};

	/**
	 * Add an event listener
	 * @param {Object} el A HTML element or custom object
	 * @param {String} event The event type
	 * @param {Function} fn The event handler
	 */
	addEvent = function (el, event, fn) {
		jQ(el).bind(event, fn);
	};

	/**
	 * Remove event added with addEvent
	 * @param {Object} el The object
	 * @param {String} eventType The event type. Leave blank to remove all events.
	 * @param {Function} handler The function to remove
	 */
	removeEvent = function (el, eventType, handler) {
		// workaround for jQuery issue with unbinding custom events:
		// http://forum.jquery.com/topic/javascript-error-when-unbinding-a-custom-event-using-jquery-1-4-2
		var func = doc.removeEventListener ? 'removeEventListener' : 'detachEvent';
		if (doc[func] && !el[func]) {
			el[func] = function () {};
		}

		jQ(el).unbind(eventType, handler);
	};

	/**
	 * Fire an event on a custom object
	 * @param {Object} el
	 * @param {String} type
	 * @param {Object} eventArguments
	 * @param {Function} defaultFunction
	 */
	fireEvent = function (el, type, eventArguments, defaultFunction) {
		var event = jQ.Event(type),
			detachedType = 'detached' + type;
		extend(event, eventArguments);

		// Prevent jQuery from triggering the object method that is named the
		// same as the event. For example, if the event is 'select', jQuery
		// attempts calling el.select and it goes into a loop.
		if (el[type]) {
			el[detachedType] = el[type];
			el[type] = null;
		}

		// trigger it
		jQ(el).trigger(event);

		// attach the method
		if (el[detachedType]) {
			el[type] = el[detachedType];
			el[detachedType] = null;
		}

		if (defaultFunction && !event.isDefaultPrevented()) {
			defaultFunction(event);
		}
	};

	/**
	 * Animate a HTML element or SVG element wrapper
	 * @param {Object} el
	 * @param {Object} params
	 * @param {Object} options jQuery-like animation options: duration, easing, callback
	 */
	animate = function (el, params, options) {
		var $el = jQ(el);
		if (params.d) {
			el.toD = params.d; // keep the array form for paths, used in jQ.fx.step.d
			params.d = 1; // because in jQuery, animating to an array has a different meaning
		}

		$el.stop();
		$el.animate(params, options);

	};
	/**
	 * Stop running animation
	 */
	stop = function (el) {
		jQ(el).stop();
	};


	//=== Extend jQuery on init
	
	/*jslint unparam: true*//* allow unused param x in this function */
	jQ.extend(jQ.easing, {
		easeOutQuad: function (x, t, b, c, d) {
			return -c * (t /= d) * (t - 2) + b;
		}
	});
	/*jslint unparam: false*/

	// extend the animate function to allow SVG animations
	var jFx = jQuery.fx,
		jStep = jFx.step;
		
	// extend some methods to check for elem.attr, which means it is a Highcharts SVG object
	each(['cur', '_default', 'width', 'height'], function (fn, i) {
		var obj = i ? jStep : jFx.prototype, // 'cur', the getter' relates to jFx.prototype
			base = obj[fn],
			elem;
		
		if (base) { // step.width and step.height don't exist in jQuery < 1.7
		
			// create the extended function replacement
			obj[fn] = function (fx) {
				
				// jFx.prototype.cur does not use fx argument
				fx = i ? fx : this;
				
				// shortcut
				elem = fx.elem;
				
				// jFX.prototype.cur returns the current value. The other ones are setters 
				// and returning a value has no effect.
				return elem.attr ? // is SVG element wrapper
					elem.attr(fx.prop, fx.now) : // apply the SVG wrapper's method
					base.apply(this, arguments); // use jQuery's built-in method
			};
		}
	});
	
	// animate paths
	jStep.d = function (fx) {
		var elem = fx.elem;


		// Normally start and end should be set in state == 0, but sometimes,
		// for reasons unknown, this doesn't happen. Perhaps state == 0 is skipped
		// in these cases
		if (!fx.started) {
			var ends = pathAnim.init(elem, elem.d, elem.toD);
			fx.start = ends[0];
			fx.end = ends[1];
			fx.started = true;
		}


		// interpolate each value of the path
		elem.attr('d', pathAnim.step(fx.start, fx.end, fx.pos, elem.toD));

	};
}

/**
 * Set the time methods globally based on the useUTC option. Time method can be either
 * local time or UTC (default).
 */
function setTimeMethods() {
	var useUTC = defaultOptions.global.useUTC;

	makeTime = useUTC ? Date.UTC : function (year, month, date, hours, minutes, seconds) {
		return new Date(
			year,
			month,
			pick(date, 1),
			pick(hours, 0),
			pick(minutes, 0),
			pick(seconds, 0)
		).getTime();
	};
	getMinutes = useUTC ? 'getUTCMinutes' : 'getMinutes';
	getHours = useUTC ? 'getUTCHours' : 'getHours';
	getDay = useUTC ? 'getUTCDay' : 'getDay';
	getDate = useUTC ? 'getUTCDate' : 'getDate';
	getMonth = useUTC ? 'getUTCMonth' : 'getMonth';
	getFullYear = useUTC ? 'getUTCFullYear' : 'getFullYear';
	setMinutes = useUTC ? 'setUTCMinutes' : 'setMinutes';
	setHours = useUTC ? 'setUTCHours' : 'setHours';
	setDate = useUTC ? 'setUTCDate' : 'setDate';
	setMonth = useUTC ? 'setUTCMonth' : 'setMonth';
	setFullYear = useUTC ? 'setUTCFullYear' : 'setFullYear';

}

/**
 * Merge the default options with custom options and return the new options structure
 * @param {Object} options The new custom options
 */
function setOptions(options) {
	defaultOptions = merge(defaultOptions, options);

	// apply UTC
	setTimeMethods();

	return defaultOptions;
}

/**
 * Get the updated default options. Merely exposing defaultOptions for outside modules
 * isn't enough because the setOptions method creates a new object.
 */
function getOptions() {
	return defaultOptions;
}

/**
 * Discard an element by moving it to the bin and delete
 * @param {Object} The HTML node to discard
 */
function discardElement(element) {
	// create a garbage bin element, not part of the DOM
	if (!garbageBin) {
		garbageBin = createElement(DIV);
	}

	// move the node and empty bin
	if (element) {
		garbageBin.appendChild(element);
	}
	garbageBin.innerHTML = '';
}

/* ****************************************************************************
 * Handle the options                                                         *
 *****************************************************************************/
var

defaultLabelOptions = {
	enabled: true,
	// rotation: 0,
	align: 'center',
	x: 0,
	y: 15,
	/*formatter: function () {
		return this.value;
	},*/
	style: {
		color: '#666',
		fontSize: '11px',
		lineHeight: '14px'
	}
};

defaultOptions = {
	colors: ['#4572A7', '#AA4643', '#89A54E', '#80699B', '#3D96AE',
		'#DB843D', '#92A8CD', '#A47D7C', '#B5CA92'],
	symbols: ['circle', 'diamond', 'square', 'triangle', 'triangle-down'],
	lang: {
		loading: 'Loading...',
		months: ['January', 'February', 'March', 'April', 'May', 'June', 'July',
				'August', 'September', 'October', 'November', 'December'],
		shortMonths: ['Jan', 'Feb', 'Mar', 'Apr', 'May', 'June', 'Jul', 'Aug', 'Sep', 'Oct', 'Nov', 'Dec'],
		weekdays: ['Sunday', 'Monday', 'Tuesday', 'Wednesday', 'Thursday', 'Friday', 'Saturday'],
		decimalPoint: '.',
		resetZoom: 'Reset zoom',
		resetZoomTitle: 'Reset zoom level 1:1',
		thousandsSep: ','
	},
	global: {
		useUTC: true
	},
	chart: {
		//animation: true,
		//alignTicks: false,
		//reflow: true,
		//className: null,
		//events: { load, selection },
		//margin: [null],
		//marginTop: null,
		//marginRight: null,
		//marginBottom: null,
		//marginLeft: null,
		borderColor: '#4572A7',
		//borderWidth: 0,
		borderRadius: 5,
		defaultSeriesType: 'line',
		ignoreHiddenSeries: true,
		//inverted: false,
		//shadow: false,
		spacingTop: 10,
		spacingRight: 10,
		spacingBottom: 15,
		spacingLeft: 10,
		style: {
			fontFamily: '"Lucida Grande", "Lucida Sans Unicode", Verdana, Arial, Helvetica, sans-serif', // default font
			fontSize: '12px'
		},
		backgroundColor: '#FFFFFF',
		//plotBackgroundColor: null,
		plotBorderColor: '#C0C0C0'
		//plotBorderWidth: 0,
		//plotShadow: false,
		//zoomType: ''
	},
	title: {
		text: 'Chart title',
		align: 'center',
		// floating: false,
		// margin: 15,
		// x: 0,
		// verticalAlign: 'top',
		y: 15,
		style: {
			color: '#3E576F',
			fontSize: '16px'
		}

	},
	subtitle: {
		text: '',
		align: 'center',
		// floating: false
		// x: 0,
		// verticalAlign: 'top',
		y: 30,
		style: {
			color: '#6D869F'
		}
	},

	plotOptions: {
		line: { // base series options
			allowPointSelect: false,
			showCheckbox: false,
			animation: {
				duration: 1000
			},
			//connectNulls: false,
			//cursor: 'default',
			//clip: true,
			//dashStyle: null,
			//enableMouseTracking: true,
			events: {},
			//legendIndex: 0,
			lineWidth: 2,
			shadow: true,
			// stacking: null,
			marker: {
				enabled: true,
				//symbol: null,
				lineWidth: 0,
				radius: 4,
				lineColor: '#FFFFFF',
				//fillColor: null,
				states: { // states for a single point
					hover: {
						//radius: base + 2
					},
					select: {
						fillColor: '#FFFFFF',
						lineColor: '#000000',
						lineWidth: 2
					}
				}
			},
			point: {
				events: {}
			},
			dataLabels: merge(defaultLabelOptions, {
				enabled: false,
				y: -6,
				formatter: function () {
					return this.y;
				}
			}),
			cropThreshold: 300, // draw points outside the plot area when the number of points is less than this
			pointRange: 0,
			//pointStart: 0,
			//pointInterval: 1,
			showInLegend: true,
			states: { // states for the entire series
				hover: {
					//enabled: false,
					//lineWidth: base + 1,
					marker: {
						// lineWidth: base + 1,
						// radius: base + 1
					}
				},
				select: {
					marker: {}
				}
			},
			stickyTracking: true
			//tooltip: {
				//pointFormat: '<span style="color:{series.color}">{series.name}</span>: <b>{point.y}</b>'
				//yDecimals: null,
				//xDateFormat: '%A, %b %e, %Y',
				//yPrefix: '',
				//ySuffix: ''				
			//}
			// turboThreshold: 1000
			// zIndex: null
		}
	},
	labels: {
		//items: [],
		style: {
			//font: defaultFont,
			position: ABSOLUTE,
			color: '#3E576F'
		}
	},
	legend: {
		enabled: true,
		align: 'center',
		//floating: false,
		layout: 'horizontal',
		labelFormatter: function () {
			return this.name;
		},
		borderWidth: 1,
		borderColor: '#909090',
		borderRadius: 5,
		// margin: 10,
		// reversed: false,
		shadow: false,
		// backgroundColor: null,
		style: {
			padding: '5px'
		},
		itemStyle: {
			cursor: 'pointer',
			color: '#3E576F'
		},
		itemHoverStyle: {
			cursor: 'pointer',
			color: '#000000'
		},
		itemHiddenStyle: {
			color: '#C0C0C0'
		},
		itemCheckboxStyle: {
			position: ABSOLUTE,
			width: '13px', // for IE precision
			height: '13px'
		},
		// itemWidth: undefined,
		symbolWidth: 16,
		symbolPadding: 5,
		verticalAlign: 'bottom',
		// width: undefined,
		x: 0,
		y: 0
	},

	loading: {
		// hideDuration: 100,
		labelStyle: {
			fontWeight: 'bold',
			position: RELATIVE,
			top: '1em'
		},
		// showDuration: 0,
		style: {
			position: ABSOLUTE,
			backgroundColor: 'white',
			opacity: 0.5,
			textAlign: 'center'
		}
	},

	tooltip: {
		enabled: true,
		//crosshairs: null,
		backgroundColor: 'rgba(255, 255, 255, .85)',
		borderWidth: 2,
		borderRadius: 5,
		//formatter: defaultFormatter,
		headerFormat: '<span style="font-size: 10px">{point.key}</span><br/>',
		pointFormat: '<span style="color:{series.color}">{series.name}</span>: <b>{point.y}</b><br/>',
		shadow: true,
		//shared: false,
		snap: hasTouch ? 25 : 10,
		style: {
			color: '#333333',
			fontSize: '12px',
			padding: '5px',
			whiteSpace: 'nowrap'
		}
		//xDateFormat: '%A, %b %e, %Y',
		//yDecimals: null,
		//yPrefix: '',
		//ySuffix: ''
	},

	toolbar: {
		itemStyle: {
			color: '#4572A7',
			cursor: 'pointer'
		}
	},

	credits: {
		enabled: true,
		text: 'Highcharts.com',
		href: 'http://www.highcharts.com',
		position: {
			align: 'right',
			x: -10,
			verticalAlign: 'bottom',
			y: -5
		},
		style: {
			cursor: 'pointer',
			color: '#909090',
			fontSize: '10px'
		}
	}
};

// Axis defaults
/*jslint white: true*/
var defaultXAxisOptions = {
	// allowDecimals: null,
	// alternateGridColor: null,
	// categories: [],
	dateTimeLabelFormats: hash(
		MILLISECOND, '%H:%M:%S.%L',
		SECOND, '%H:%M:%S',
		MINUTE, '%H:%M',
		HOUR, '%H:%M',
		DAY, '%e. %b',
		WEEK, '%e. %b',
		MONTH, '%b \'%y',
		YEAR, '%Y'
	),
	endOnTick: false,
	gridLineColor: '#C0C0C0',
	// gridLineDashStyle: 'solid',
	// gridLineWidth: 0,
	// reversed: false,

	labels: defaultLabelOptions,
		// { step: null },
	lineColor: '#C0D0E0',
	lineWidth: 1,
	//linkedTo: null,
	max: null,
	min: null,
	minPadding: 0.01,
	maxPadding: 0.01,
	//maxZoom: null,
	minorGridLineColor: '#E0E0E0',
	// minorGridLineDashStyle: null,
	minorGridLineWidth: 1,
	minorTickColor: '#A0A0A0',
	//minorTickInterval: null,
	minorTickLength: 2,
	minorTickPosition: 'outside', // inside or outside
	//minorTickWidth: 0,
	//opposite: false,
	//offset: 0,
	//plotBands: [{
	//	events: {},
	//	zIndex: 1,
	//	labels: { align, x, verticalAlign, y, style, rotation, textAlign }
	//}],
	//plotLines: [{
	//	events: {}
	//  dashStyle: {}
	//	zIndex:
	//	labels: { align, x, verticalAlign, y, style, rotation, textAlign }
	//}],
	//reversed: false,
	// showFirstLabel: true,
	// showLastLabel: true,
	startOfWeek: 1,
	startOnTick: false,
	tickColor: '#C0D0E0',
	//tickInterval: null,
	tickLength: 5,
	tickmarkPlacement: 'between', // on or between
	tickPixelInterval: 100,
	tickPosition: 'outside',
	tickWidth: 1,
	title: {
		//text: null,
		align: 'middle', // low, middle or high
		//margin: 0 for horizontal, 10 for vertical axes,
		//rotation: 0,
		//side: 'outside',
		style: {
			color: '#6D869F',
			//font: defaultFont.replace('normal', 'bold')
			fontWeight: 'bold'
		}
		//x: 0,
		//y: 0
	},
	type: 'linear' // linear, logarithmic or datetime
},

defaultYAxisOptions = merge(defaultXAxisOptions, {
	endOnTick: true,
	gridLineWidth: 1,
	tickPixelInterval: 72,
	showLastLabel: true,
	labels: {
		align: 'right',
		x: -8,
		y: 3
	},
	lineWidth: 0,
	maxPadding: 0.05,
	minPadding: 0.05,
	startOnTick: true,
	tickWidth: 0,
	title: {
		rotation: 270,
		text: 'Y-values'
	},
	stackLabels: {
		enabled: false,
		//align: dynamic,
		//y: dynamic,
		//x: dynamic,
		//verticalAlign: dynamic,
		//textAlign: dynamic,
		//rotation: 0,
		formatter: function () {
			return this.total;
		},
		style: defaultLabelOptions.style
	}
}),

defaultLeftAxisOptions = {
	labels: {
		align: 'right',
		x: -8,
		y: null
	},
	title: {
		rotation: 270
	}
},
defaultRightAxisOptions = {
	labels: {
		align: 'left',
		x: 8,
		y: null
	},
	title: {
		rotation: 90
	}
},
defaultBottomAxisOptions = { // horizontal axis
	labels: {
		align: 'center',
		x: 0,
		y: 14
		// staggerLines: null
	},
	title: {
		rotation: 0
	}
},
defaultTopAxisOptions = merge(defaultBottomAxisOptions, {
	labels: {
		y: -5
		// staggerLines: null
	}
});
/*jslint white: false*/



// Series defaults
var defaultPlotOptions = defaultOptions.plotOptions,
	defaultSeriesOptions = defaultPlotOptions.line;
//defaultPlotOptions.line = merge(defaultSeriesOptions);
defaultPlotOptions.spline = merge(defaultSeriesOptions);
defaultPlotOptions.scatter = merge(defaultSeriesOptions, {
	lineWidth: 0,
	states: {
		hover: {
			lineWidth: 0
		}
	},
	tooltip: {
		headerFormat: '<span style="font-size: 10px; color:{series.color}">{series.name}</span><br/>',
		pointFormat: 'x: <b>{point.x}</b><br/>y: <b>{point.y}</b><br/>'
	}
});
defaultPlotOptions.area = merge(defaultSeriesOptions, {
	threshold: 0
	// lineColor: null, // overrides color, but lets fillColor be unaltered
	// fillOpacity: 0.75,
	// fillColor: null

});
defaultPlotOptions.areaspline = merge(defaultPlotOptions.area);
defaultPlotOptions.column = merge(defaultSeriesOptions, {
	borderColor: '#FFFFFF',
	borderWidth: 1,
	borderRadius: 0,
	//colorByPoint: undefined,
	groupPadding: 0.2,
	marker: null, // point options are specified in the base options
	pointPadding: 0.1,
	//pointWidth: null,
	minPointLength: 0,
	cropThreshold: 50, // when there are more points, they will not animate out of the chart on xAxis.setExtremes
	pointRange: null, // null means auto, meaning 1 in a categorized axis and least distance between points if not categories
	states: {
		hover: {
			brightness: 0.1,
			shadow: false
		},
		select: {
			color: '#C0C0C0',
			borderColor: '#000000',
			shadow: false
		}
	},
	dataLabels: {
		y: null,
		verticalAlign: null
	},
	threshold: 0
});
defaultPlotOptions.bar = merge(defaultPlotOptions.column, {
	dataLabels: {
		align: 'left',
		x: 5,
		y: 0
	}
});
defaultPlotOptions.pie = merge(defaultSeriesOptions, {
	//dragType: '', // n/a
	borderColor: '#FFFFFF',
	borderWidth: 1,
	center: ['50%', '50%'],
	colorByPoint: true, // always true for pies
	dataLabels: {
		// align: null,
		// connectorWidth: 1,
		// connectorColor: point.color,
		// connectorPadding: 5,
		distance: 30,
		enabled: true,
		formatter: function () {
			return this.point.name;
		},
		// softConnector: true,
		y: 5
	},
	//innerSize: 0,
	legendType: 'point',
	marker: null, // point options are specified in the base options
	size: '75%',
	showInLegend: false,
	slicedOffset: 10,
	states: {
		hover: {
			brightness: 0.1,
			shadow: false
		}
	}

});

// set the default time methods
setTimeMethods();


/**
 * Handle color operations. The object methods are chainable.
 * @param {String} input The input color in either rbga or hex format
 */
var Color = function (input) {
	// declare variables
	var rgba = [], result;

	/**
	 * Parse the input color to rgba array
	 * @param {String} input
	 */
	function init(input) {

		// rgba
		result = /rgba\(\s*([0-9]{1,3})\s*,\s*([0-9]{1,3})\s*,\s*([0-9]{1,3})\s*,\s*([0-9]?(?:\.[0-9]+)?)\s*\)/.exec(input);
		if (result) {
			rgba = [pInt(result[1]), pInt(result[2]), pInt(result[3]), parseFloat(result[4], 10)];
		} else { // hex
			result = /#([a-fA-F0-9]{2})([a-fA-F0-9]{2})([a-fA-F0-9]{2})/.exec(input);
			if (result) {
				rgba = [pInt(result[1], 16), pInt(result[2], 16), pInt(result[3], 16), 1];
			}
		}

	}
	/**
	 * Return the color a specified format
	 * @param {String} format
	 */
	function get(format) {
		var ret;

		// it's NaN if gradient colors on a column chart
		if (rgba && !isNaN(rgba[0])) {
			if (format === 'rgb') {
				ret = 'rgb(' + rgba[0] + ',' + rgba[1] + ',' + rgba[2] + ')';
			} else if (format === 'a') {
				ret = rgba[3];
			} else {
				ret = 'rgba(' + rgba.join(',') + ')';
			}
		} else {
			ret = input;
		}
		return ret;
	}

	/**
	 * Brighten the color
	 * @param {Number} alpha
	 */
	function brighten(alpha) {
		if (isNumber(alpha) && alpha !== 0) {
			var i;
			for (i = 0; i < 3; i++) {
				rgba[i] += pInt(alpha * 255);

				if (rgba[i] < 0) {
					rgba[i] = 0;
				}
				if (rgba[i] > 255) {
					rgba[i] = 255;
				}
			}
		}
		return this;
	}
	/**
	 * Set the color's opacity to a given alpha value
	 * @param {Number} alpha
	 */
	function setOpacity(alpha) {
		rgba[3] = alpha;
		return this;
	}

	// initialize: parse the input
	init(input);

	// public methods
	return {
		get: get,
		brighten: brighten,
		setOpacity: setOpacity
	};
};


/**
 * A wrapper object for SVG elements
 */
function SVGElement() {}

SVGElement.prototype = {
	/**
	 * Initialize the SVG renderer
	 * @param {Object} renderer
	 * @param {String} nodeName
	 */
	init: function (renderer, nodeName) {
		var wrapper = this;
		wrapper.element = doc.createElementNS(SVG_NS, nodeName);
		wrapper.renderer = renderer;
		/**
		 * A collection of attribute setters. These methods, if defined, are called right before a certain
		 * attribute is set on an element wrapper. Returning false prevents the default attribute
		 * setter to run. Returning a value causes the default setter to set that value. Used in
		 * Renderer.label.
		 */
		wrapper.attrSetters = {};
	},
	/**
	 * Animate a given attribute
	 * @param {Object} params
	 * @param {Number} options The same options as in jQuery animation
	 * @param {Function} complete Function to perform at the end of animation
	 */
	animate: function (params, options, complete) {
		var animOptions = pick(options, globalAnimation, true);
		if (animOptions) {
			animOptions = merge(animOptions);
			if (complete) { // allows using a callback with the global animation without overwriting it
				animOptions.complete = complete;
			}
			animate(this, params, animOptions);
		} else {
			this.attr(params);
			if (complete) {
				complete();
			}
		}
	},
	/**
	 * Set or get a given attribute
	 * @param {Object|String} hash
	 * @param {Mixed|Undefined} val
	 */
	attr: function (hash, val) {
		var wrapper = this,
			key,
			value,
			result,
			i,
			child,
			element = wrapper.element,
			nodeName = element.nodeName,
			renderer = wrapper.renderer,
			skipAttr,
			attrSetters = wrapper.attrSetters,
			shadows = wrapper.shadows,
			htmlNode = wrapper.htmlNode,
			hasSetSymbolSize,
			ret = wrapper;

		// single key-value pair
		if (isString(hash) && defined(val)) {
			key = hash;
			hash = {};
			hash[key] = val;
		}

		// used as a getter: first argument is a string, second is undefined
		if (isString(hash)) {
			key = hash;
			if (nodeName === 'circle') {
				key = { x: 'cx', y: 'cy' }[key] || key;
			} else if (key === 'strokeWidth') {
				key = 'stroke-width';
			}
			ret = attr(element, key) || wrapper[key] || 0;

			if (key !== 'd' && key !== 'visibility') { // 'd' is string in animation step
				ret = parseFloat(ret);
			}

		// setter
		} else {

			for (key in hash) {
				skipAttr = false; // reset
				value = hash[key];

				// check for a specific attribute setter
				result = attrSetters[key] && attrSetters[key](value, key);

				if (result !== false) {

					if (result !== UNDEFINED) {
						value = result; // the attribute setter has returned a new value to set
					}

					// paths
					if (key === 'd') {
						if (value && value.join) { // join path
							value = value.join(' ');
						}
						if (/(NaN| {2}|^$)/.test(value)) {
							value = 'M 0 0';
						}
						wrapper.d = value; // shortcut for animations

					// update child tspans x values
					} else if (key === 'x' && nodeName === 'text') {
						for (i = 0; i < element.childNodes.length; i++) {
							child = element.childNodes[i];
							// if the x values are equal, the tspan represents a linebreak
							if (attr(child, 'x') === attr(element, 'x')) {
								//child.setAttribute('x', value);
								attr(child, 'x', value);
							}
						}

						if (wrapper.rotation) {
							attr(element, 'transform', 'rotate(' + wrapper.rotation + ' ' + value + ' ' +
								pInt(hash.y || attr(element, 'y')) + ')');
						}

					// apply gradients
					} else if (key === 'fill') {
						value = renderer.color(value, element, key);

					// circle x and y
					} else if (nodeName === 'circle' && (key === 'x' || key === 'y')) {
						key = { x: 'cx', y: 'cy' }[key] || key;

					// rectangle border radius
					} else if (nodeName === 'rect' && key === 'r') {
						attr(element, {
							rx: value,
							ry: value
						});
						skipAttr = true;

					// translation and text rotation
					} else if (key === 'translateX' || key === 'translateY' || key === 'rotation' || key === 'verticalAlign') {
						wrapper[key] = value;
						wrapper.updateTransform();
						skipAttr = true;

					// apply opacity as subnode (required by legacy WebKit and Batik)
					} else if (key === 'stroke') {
						value = renderer.color(value, element, key);

					// emulate VML's dashstyle implementation
					} else if (key === 'dashstyle') {
						key = 'stroke-dasharray';
						value = value && value.toLowerCase();
						if (value === 'solid') {
							value = NONE;
						} else if (value) {
							value = value
								.replace('shortdashdotdot', '3,1,1,1,1,1,')
								.replace('shortdashdot', '3,1,1,1')
								.replace('shortdot', '1,1,')
								.replace('shortdash', '3,1,')
								.replace('longdash', '8,3,')
								.replace(/dot/g, '1,3,')
								.replace('dash', '4,3,')
								.replace(/,$/, '')
								.split(','); // ending comma

							i = value.length;
							while (i--) {
								value[i] = pInt(value[i]) * hash['stroke-width'];
							}
							value = value.join(',');
						}

					// special
					} else if (key === 'isTracker') {
						wrapper[key] = value;

					// IE9/MooTools combo: MooTools returns objects instead of numbers and IE9 Beta 2
					// is unable to cast them. Test again with final IE9.
					} else if (key === 'width') {
						value = pInt(value);

					// Text alignment
					} else if (key === 'align') {
						key = 'text-anchor';
						value = { left: 'start', center: 'middle', right: 'end' }[value];

					// Title requires a subnode, #431
					} else if (key === 'title') {
						var title = doc.createElementNS(SVG_NS, 'title');
						title.appendChild(doc.createTextNode(value));
						element.appendChild(title);
					}

					// jQuery animate changes case
					if (key === 'strokeWidth') {
						key = 'stroke-width';
					}

					// Chrome/Win < 6 bug (http://code.google.com/p/chromium/issues/detail?id=15461)
					if (isWebKit && key === 'stroke-width' && value === 0) {
						value = 0.000001;
					}

					// symbols
					if (wrapper.symbolName && /^(x|y|r|start|end|innerR|anchorX|anchorY)/.test(key)) {


						if (!hasSetSymbolSize) {
							wrapper.symbolAttr(hash);
							hasSetSymbolSize = true;
						}
						skipAttr = true;
					}

					// let the shadow follow the main element
					if (shadows && /^(width|height|visibility|x|y|d|transform)$/.test(key)) {
						i = shadows.length;
						while (i--) {
							attr(shadows[i], key, value);
						}
					}

					// validate heights
					if ((key === 'width' || key === 'height') && nodeName === 'rect' && value < 0) {
						value = 0;
					}




					if (key === 'text') {
						// only one node allowed
						wrapper.textStr = value;
						if (wrapper.added) {
							renderer.buildText(wrapper);
						}
					} else if (!skipAttr) {
						attr(element, key, value);
					}

				}

				// Issue #38
				if (htmlNode && (key === 'x' || key === 'y' ||
						key === 'translateX' || key === 'translateY' || key === 'visibility')) {
					var bBox,
						arr = htmlNode.length ? htmlNode : [this],
						length = arr.length,
						itemWrapper,
						j;

					for (j = 0; j < length; j++) {
						itemWrapper = arr[j];
						bBox = itemWrapper.getBBox();
						htmlNode = itemWrapper.htmlNode; // reassign to child item
						css(htmlNode, extend(wrapper.styles, {
							left: (bBox.x + (wrapper.translateX || 0)) + PX,
							top: (bBox.y + (wrapper.translateY || 0)) + PX
						}));

						if (key === 'visibility') {
							css(htmlNode, {
								visibility: value
							});
						}
					}
				}

			}

		}
		return ret;
	},

	/**
	 * If one of the symbol size affecting parameters are changed,
	 * check all the others only once for each call to an element's
	 * .attr() method
	 * @param {Object} hash
	 */
	symbolAttr: function (hash) {
		var wrapper = this;

		each(['x', 'y', 'r', 'start', 'end', 'width', 'height', 'innerR', 'anchorX', 'anchorY'], function (key) {
			wrapper[key] = pick(hash[key], wrapper[key]);
		});

		wrapper.attr({
			d: wrapper.renderer.symbols[wrapper.symbolName](wrapper.x, wrapper.y, wrapper.width, wrapper.height, wrapper)
		});
	},

	/**
	 * Apply a clipping path to this object
	 * @param {String} id
	 */
	clip: function (clipRect) {
		return this.attr('clip-path', 'url(' + this.renderer.url + '#' + clipRect.id + ')');
	},

	/**
	 * Calculate the coordinates needed for drawing a rectangle crisply and return the
	 * calculated attributes
	 * @param {Number} strokeWidth
	 * @param {Number} x
	 * @param {Number} y
	 * @param {Number} width
	 * @param {Number} height
	 */
	crisp: function (strokeWidth, x, y, width, height) {

		var wrapper = this,
			key,
			attribs = {},
			values = {},
			normalizer;

		strokeWidth = strokeWidth || wrapper.strokeWidth || (wrapper.attr && wrapper.attr('stroke-width')) || 0;
		normalizer = mathRound(strokeWidth) % 2 / 2; // mathRound because strokeWidth can sometimes have roundoff errors

		// normalize for crisp edges
		values.x = mathFloor(x || wrapper.x || 0) + normalizer;
		values.y = mathFloor(y || wrapper.y || 0) + normalizer;
		values.width = mathFloor((width || wrapper.width || 0) - 2 * normalizer);
		values.height = mathFloor((height || wrapper.height || 0) - 2 * normalizer);
		values.strokeWidth = strokeWidth;

		for (key in values) {
			if (wrapper[key] !== values[key]) { // only set attribute if changed
				wrapper[key] = attribs[key] = values[key];
			}
		}

		return attribs;
	},

	/**
	 * Set styles for the element
	 * @param {Object} styles
	 */
	css: function (styles) {
		/*jslint unparam: true*//* allow unused param a in the regexp function below */
		var elemWrapper = this,
			elem = elemWrapper.element,
			textWidth = styles && styles.width && elem.nodeName === 'text',
			n,
			serializedCss = '',
			hyphenate = function (a, b) { return '-' + b.toLowerCase(); };
		/*jslint unparam: false*/

		// convert legacy
		if (styles && styles.color) {
			styles.fill = styles.color;
		}

		// Merge the new styles with the old ones
		styles = extend(
			elemWrapper.styles,
			styles
		);

		// store object
		elemWrapper.styles = styles;

		// serialize and set style attribute
		if (isIE && !hasSVG) { // legacy IE doesn't support setting style attribute
			if (textWidth) {
				delete styles.width;
			}
			css(elemWrapper.element, styles);
		} else {
			for (n in styles) {
				serializedCss += n.replace(/([A-Z])/g, hyphenate) + ':' + styles[n] + ';';
			}
			elemWrapper.attr({
				style: serializedCss
			});
		}


		// re-build text
		if (textWidth && elemWrapper.added) {
			elemWrapper.renderer.buildText(elemWrapper);
		}

		return elemWrapper;
	},

	/**
	 * Add an event listener
	 * @param {String} eventType
	 * @param {Function} handler
	 */
	on: function (eventType, handler) {
		var fn = handler;
		// touch
		if (hasTouch && eventType === 'click') {
			eventType = 'touchstart';
			fn = function (e) {
				e.preventDefault();
				handler();
			};
		}
		// simplest possible event model for internal use
		this.element['on' + eventType] = fn;
		return this;
	},


	/**
	 * Move an object and its children by x and y values
	 * @param {Number} x
	 * @param {Number} y
	 */
	translate: function (x, y) {
		return this.attr({
			translateX: x,
			translateY: y
		});
	},

	/**
	 * Invert a group, rotate and flip
	 */
	invert: function () {
		var wrapper = this;
		wrapper.inverted = true;
		wrapper.updateTransform();
		return wrapper;
	},

	/**
	 * Private method to update the transform attribute based on internal
	 * properties
	 */
	updateTransform: function () {
		var wrapper = this,
			translateX = wrapper.translateX || 0,
			translateY = wrapper.translateY || 0,
			inverted = wrapper.inverted,
			rotation = wrapper.rotation,
			transform = [];

		// flipping affects translate as adjustment for flipping around the group's axis
		if (inverted) {
			translateX += wrapper.attr('width');
			translateY += wrapper.attr('height');
		}

		// apply translate
		if (translateX || translateY) {
			transform.push('translate(' + translateX + ',' + translateY + ')');
		}

		// apply rotation
		if (inverted) {
			transform.push('rotate(90) scale(-1,1)');
		} else if (rotation) { // text rotation
			transform.push('rotate(' + rotation + ' ' + wrapper.x + ' ' + wrapper.y + ')');
		}

		if (transform.length) {
			attr(wrapper.element, 'transform', transform.join(' '));
		}
	},
	/**
	 * Bring the element to the front
	 */
	toFront: function () {
		var element = this.element;
		element.parentNode.appendChild(element);
		return this;
	},


	/**
	 * Break down alignment options like align, verticalAlign, x and y
	 * to x and y relative to the chart.
	 *
	 * @param {Object} alignOptions
	 * @param {Boolean} alignByTranslate
	 * @param {Object} box The box to align to, needs a width and height
	 *
	 */
	align: function (alignOptions, alignByTranslate, box) {
		var elemWrapper = this;

		if (!alignOptions) { // called on resize
			alignOptions = elemWrapper.alignOptions;
			alignByTranslate = elemWrapper.alignByTranslate;
		} else { // first call on instanciate
			elemWrapper.alignOptions = alignOptions;
			elemWrapper.alignByTranslate = alignByTranslate;
			if (!box) { // boxes other than renderer handle this internally
				elemWrapper.renderer.alignedObjects.push(elemWrapper);
			}
		}

		box = pick(box, elemWrapper.renderer);

		var align = alignOptions.align,
			vAlign = alignOptions.verticalAlign,
			x = (box.x || 0) + (alignOptions.x || 0), // default: left align
			y = (box.y || 0) + (alignOptions.y || 0), // default: top align
			attribs = {};


		// align
		if (/^(right|center)$/.test(align)) {
			x += (box.width - (alignOptions.width || 0)) /
					{ right: 1, center: 2 }[align];
		}
		attribs[alignByTranslate ? 'translateX' : 'x'] = mathRound(x);


		// vertical align
		if (/^(bottom|middle)$/.test(vAlign)) {
			y += (box.height - (alignOptions.height || 0)) /
					({ bottom: 1, middle: 2 }[vAlign] || 1);

		}
		attribs[alignByTranslate ? 'translateY' : 'y'] = mathRound(y);

		// animate only if already placed
		elemWrapper[elemWrapper.placed ? 'animate' : 'attr'](attribs);
		elemWrapper.placed = true;
		elemWrapper.alignAttr = attribs;

		return elemWrapper;
	},

	/**
	 * Get the bounding box (width, height, x and y) for the element
	 */
	getBBox: function () {
		var bBox,
			width,
			height,
			rotation = this.rotation,
			rad = rotation * deg2rad;

		try { // fails in Firefox if the container has display: none
			// use extend because IE9 is not allowed to change width and height in case
			// of rotation (below)
			bBox = extend({}, this.element.getBBox());
		} catch (e) {
			bBox = { width: 0, height: 0 };
		}
		width = bBox.width;
		height = bBox.height;

		// adjust for rotated text
		if (rotation) {
			bBox.width = mathAbs(height * mathSin(rad)) + mathAbs(width * mathCos(rad));
			bBox.height = mathAbs(height * mathCos(rad)) + mathAbs(width * mathSin(rad));
		}

		return bBox;
	},

	/**
	 * Show the element
	 */
	show: function () {
		return this.attr({ visibility: VISIBLE });
	},

	/**
	 * Hide the element
	 */
	hide: function () {
		return this.attr({ visibility: HIDDEN });
	},

	/**
	 * Add the element
	 * @param {Object|Undefined} parent Can be an element, an element wrapper or undefined
	 *    to append the element to the renderer.box.
	 */
	add: function (parent) {

		var renderer = this.renderer,
			parentWrapper = parent || renderer,
			parentNode = parentWrapper.element || renderer.box,
			childNodes = parentNode.childNodes,
			element = this.element,
			zIndex = attr(element, 'zIndex'),
			otherElement,
			otherZIndex,
			i,
			inserted;

		// mark as inverted
		this.parentInverted = parent && parent.inverted;

		// build formatted text
		if (this.textStr !== undefined) {
			renderer.buildText(this);
		}

		// register html spans in groups
		if (parent && this.htmlNode) {
			if (!parent.htmlNode) {
				parent.htmlNode = [];
			}
			parent.htmlNode.push(this);
		}

		// mark the container as having z indexed children
		if (zIndex) {
			parentWrapper.handleZ = true;
			zIndex = pInt(zIndex);
		}

		// insert according to this and other elements' zIndex
		if (parentWrapper.handleZ) { // this element or any of its siblings has a z index
			for (i = 0; i < childNodes.length; i++) {
				otherElement = childNodes[i];
				otherZIndex = attr(otherElement, 'zIndex');
				if (otherElement !== element && (
						// insert before the first element with a higher zIndex
						pInt(otherZIndex) > zIndex ||
						// if no zIndex given, insert before the first element with a zIndex
						(!defined(zIndex) && defined(otherZIndex))

						)) {
					parentNode.insertBefore(element, otherElement);
					inserted = true;
					break;
				}
			}
		}

		// default: append at the end
		if (!inserted) {
			parentNode.appendChild(element);
		}

		// mark as added
		this.added = true;

		// fire an event for internal hooks
		fireEvent(this, 'add');

		return this;
	},

	/**
	 * Removes a child either by removeChild or move to garbageBin.
	 * Issue 490; in VML removeChild results in Orphaned nodes according to sIEve, discardElement does not.
	 */
	safeRemoveChild: function (element) {
		var parentNode = element.parentNode;
		if (parentNode) {
			parentNode.removeChild(element);
		}
	},

	/**
	 * Destroy the element and element wrapper
	 */
	destroy: function () {
		var wrapper = this,
			element = wrapper.element || {},
			shadows = wrapper.shadows,
			box = wrapper.box,
			key,
			i;

		// remove events
		element.onclick = element.onmouseout = element.onmouseover = element.onmousemove = null;
		stop(wrapper); // stop running animations

		if (wrapper.clipPath) {
			wrapper.clipPath = wrapper.clipPath.destroy();
		}

		// Destroy stops in case this is a gradient object
		if (wrapper.stops) {
			for (i = 0; i < wrapper.stops.length; i++) {
				wrapper.stops[i] = wrapper.stops[i].destroy();
			}
			wrapper.stops = null;
		}

		// remove element
		wrapper.safeRemoveChild(element);

		// destroy shadows
		if (shadows) {
			each(shadows, function (shadow) {
				wrapper.safeRemoveChild(shadow);
			});
		}

		// destroy label box
		if (box) {
			box.destroy();
		}

		// remove from alignObjects
		erase(wrapper.renderer.alignedObjects, wrapper);

		for (key in wrapper) {
			delete wrapper[key];
		}

		return null;
	},

	/**
	 * Empty a group element
	 */
	empty: function () {
		var element = this.element,
			childNodes = element.childNodes,
			i = childNodes.length;

		while (i--) {
			element.removeChild(childNodes[i]);
		}
	},

	/**
	 * Add a shadow to the element. Must be done after the element is added to the DOM
	 * @param {Boolean} apply
	 */
	shadow: function (apply, group) {
		var shadows = [],
			i,
			shadow,
			element = this.element,

			// compensate for inverted plot area
			transform = this.parentInverted ? '(-1,-1)' : '(1,1)';


		if (apply) {
			for (i = 1; i <= 3; i++) {
				shadow = element.cloneNode(0);
				attr(shadow, {
					'isShadow': 'true',
					'stroke': 'rgb(0, 0, 0)',
					'stroke-opacity': 0.05 * i,
					'stroke-width': 7 - 2 * i,
					'transform': 'translate' + transform,
					'fill': NONE
				});

				if (group) {
					group.element.appendChild(shadow);
				} else {
					element.parentNode.insertBefore(shadow, element);
				}

				shadows.push(shadow);
			}

			this.shadows = shadows;
		}
		return this;

	}
};


/**
 * The default SVG renderer
 */
var SVGRenderer = function () {
	this.init.apply(this, arguments);
};
SVGRenderer.prototype = {

	Element: SVGElement,

	/**
	 * Initialize the SVGRenderer
	 * @param {Object} container
	 * @param {Number} width
	 * @param {Number} height
	 * @param {Boolean} forExport
	 */
	init: function (container, width, height, forExport) {
		var renderer = this,
			loc = location,
			boxWrapper;

		boxWrapper = renderer.createElement('svg')
			.attr({
				xmlns: SVG_NS,
				version: '1.1'
			});
		container.appendChild(boxWrapper.element);

		// object properties
		renderer.box = boxWrapper.element;
		renderer.boxWrapper = boxWrapper;
		renderer.alignedObjects = [];
		renderer.url = isIE ? '' : loc.href.replace(/#.*?$/, ''); // page url used for internal references
		renderer.defs = this.createElement('defs').add();
		renderer.forExport = forExport;
		renderer.gradients = []; // Array where gradient SvgElements are stored

		renderer.setSize(width, height, false);

	},

	/**
	 * Destroys the renderer and its allocated members.
	 */
	destroy: function () {
		var renderer = this,
			i,
			rendererGradients = renderer.gradients,
			rendererDefs = renderer.defs;
		renderer.box = null;
		renderer.boxWrapper = renderer.boxWrapper.destroy();

		// Call destroy on all gradient elements
		if (rendererGradients) { // gradients are null in VMLRenderer
			for (i = 0; i < rendererGradients.length; i++) {
				renderer.gradients[i] = rendererGradients[i].destroy();
			}
			renderer.gradients = null;
		}

		// Defs are null in VMLRenderer
		// Otherwise, destroy them here.
		if (rendererDefs) {
			renderer.defs = rendererDefs.destroy();
		}

		renderer.alignedObjects = null;

		return null;
	},

	/**
	 * Create a wrapper for an SVG element
	 * @param {Object} nodeName
	 */
	createElement: function (nodeName) {
		var wrapper = new this.Element();
		wrapper.init(this, nodeName);
		return wrapper;
	},


	/**
	 * Parse a simple HTML string into SVG tspans
	 *
	 * @param {Object} textNode The parent text SVG node
	 */
	buildText: function (wrapper) {
		var textNode = wrapper.element,
			lines = pick(wrapper.textStr, '').toString()
				.replace(/<(b|strong)>/g, '<span style="font-weight:bold">')
				.replace(/<(i|em)>/g, '<span style="font-style:italic">')
				.replace(/<a/g, '<span')
				.replace(/<\/(b|strong|i|em|a)>/g, '</span>')
				.split(/<br.*?>/g),
			childNodes = textNode.childNodes,
			styleRegex = /style="([^"]+)"/,
			hrefRegex = /href="([^"]+)"/,
			parentX = attr(textNode, 'x'),
			textStyles = wrapper.styles,
			renderAsHtml = textStyles && wrapper.useHTML && !this.forExport,
			htmlNode = wrapper.htmlNode,
			//arr, issue #38 workaround
			width = textStyles && pInt(textStyles.width),
			textLineHeight = textStyles && textStyles.lineHeight,
			lastLine,
			GET_COMPUTED_STYLE = 'getComputedStyle',
			i = childNodes.length;

		// remove old text
		while (i--) {
			textNode.removeChild(childNodes[i]);
		}

		if (width && !wrapper.added) {
			this.box.appendChild(textNode); // attach it to the DOM to read offset width
		}

		// remove empty line at end
		if (lines[lines.length - 1] === '') {
			lines.pop();
		}

		// build the lines
		each(lines, function (line, lineNo) {
			var spans, spanNo = 0, lineHeight;

			line = line.replace(/<span/g, '|||<span').replace(/<\/span>/g, '</span>|||');
			spans = line.split('|||');

			each(spans, function (span) {
				if (span !== '' || spans.length === 1) {
					var attributes = {},
						tspan = doc.createElementNS(SVG_NS, 'tspan');
					if (styleRegex.test(span)) {
						attr(
							tspan,
							'style',
							span.match(styleRegex)[1].replace(/(;| |^)color([ :])/, '$1fill$2')
						);
					}
					if (hrefRegex.test(span)) {
						attr(tspan, 'onclick', 'location.href=\"' + span.match(hrefRegex)[1] + '\"');
						css(tspan, { cursor: 'pointer' });
					}

					span = (span.replace(/<(.|\n)*?>/g, '') || ' ')
						.replace(/&lt;/g, '<')
						.replace(/&gt;/g, '>');

					// issue #38 workaround.
					/*if (reverse) {
						arr = [];
						i = span.length;
						while (i--) {
							arr.push(span.charAt(i));
						}
						span = arr.join('');
					}*/

					// add the text node
					tspan.appendChild(doc.createTextNode(span));

					if (!spanNo) { // first span in a line, align it to the left
						attributes.x = parentX;
					} else {
						// Firefox ignores spaces at the front or end of the tspan
						attributes.dx = 3; // space
					}

					// first span on subsequent line, add the line height
					if (!spanNo) {
						if (lineNo) {

							// allow getting the right offset height in exporting in IE
							if (!hasSVG && wrapper.renderer.forExport) {
								css(tspan, { display: 'block' });
							}

							// Webkit and opera sometimes return 'normal' as the line height. In that
							// case, webkit uses offsetHeight, while Opera falls back to 18
							lineHeight = win[GET_COMPUTED_STYLE] &&
								pInt(win[GET_COMPUTED_STYLE](lastLine, null).getPropertyValue('line-height'));

							if (!lineHeight || isNaN(lineHeight)) {
								lineHeight = textLineHeight || lastLine.offsetHeight || 18;
							}
							attr(tspan, 'dy', lineHeight);
						}
						lastLine = tspan; // record for use in next line
					}

					// add attributes
					attr(tspan, attributes);

					// append it
					textNode.appendChild(tspan);

					spanNo++;

					// check width and apply soft breaks
					if (width) {
						var words = span.replace(/-/g, '- ').split(' '),
							tooLong,
							actualWidth,
							rest = [];

						while (words.length || rest.length) {
							actualWidth = wrapper.getBBox().width;
							tooLong = actualWidth > width;
							if (!tooLong || words.length === 1) { // new line needed
								words = rest;
								rest = [];
								if (words.length) {
									tspan = doc.createElementNS(SVG_NS, 'tspan');
									attr(tspan, {
										dy: textLineHeight || 16,
										x: parentX
									});
									textNode.appendChild(tspan);

									if (actualWidth > width) { // a single word is pressing it out
										width = actualWidth;
									}
								}
							} else { // append to existing line tspan
								tspan.removeChild(tspan.firstChild);
								rest.unshift(words.pop());
							}
							if (words.length) {
								tspan.appendChild(doc.createTextNode(words.join(' ').replace(/- /g, '-')));
							}
						}
					}
				}
			});
		});

		// Fix issue #38 and allow HTML in tooltips and other labels
		if (renderAsHtml) {
			if (!htmlNode) {
				htmlNode = wrapper.htmlNode = createElement('span', null, extend(textStyles, {
					position: ABSOLUTE,
					top: 0,
					left: 0
				}), this.box.parentNode);
			}
			htmlNode.innerHTML = wrapper.textStr;

			i = childNodes.length;
			while (i--) {
				childNodes[i].style.visibility = HIDDEN;
			}
		}
	},

	/**
	 * Create a button with preset states
	 * @param {String} text
	 * @param {Number} x
	 * @param {Number} y
	 * @param {Function} callback
	 * @param {Object} normalState
	 * @param {Object} hoverState
	 * @param {Object} pressedState
	 */
	button: function (text, x, y, callback, normalState, hoverState, pressedState) {
		var label = this.label(text, x, y),
			curState = 0,
			stateOptions,
			stateStyle,
			normalStyle,
			hoverStyle,
			pressedStyle,
			STYLE = 'style',
			verticalGradient = { x1: 0, y1: 0, x2: 0, y2: 1 };

		// prepare the attributes
		/*jslint white: true*/
		normalState = merge(hash(
			STROKE_WIDTH, 1,
			STROKE, '#999',
			FILL, hash(
				LINEAR_GRADIENT, verticalGradient,
				STOPS, [
					[0, '#FFF'],
					[1, '#DDD']
				]
			),
			'r', 3,
			'padding', 3,
			STYLE, hash(
				'color', 'black'
			)
		), normalState);
		/*jslint white: false*/
		normalStyle = normalState[STYLE];
		delete normalState[STYLE];

		/*jslint white: true*/
		hoverState = merge(normalState, hash(
			STROKE, '#68A',
			FILL, hash(
				LINEAR_GRADIENT, verticalGradient,
				STOPS, [
					[0, '#FFF'],
					[1, '#ACF']
				]
			)
		), hoverState);
		/*jslint white: false*/
		hoverStyle = hoverState[STYLE];
		delete hoverState[STYLE];

		/*jslint white: true*/
		pressedState = merge(normalState, hash(
			STROKE, '#68A',
			FILL, hash(
				LINEAR_GRADIENT, verticalGradient,
				STOPS, [
					[0, '#9BD'],
					[1, '#CDF']
				]
			)
		), pressedState);
		/*jslint white: false*/
		pressedStyle = pressedState[STYLE];
		delete pressedState[STYLE];

		// add the events
		addEvent(label.element, 'mouseenter', function () {
			label.attr(hoverState)
				.css(hoverStyle);
		});
		addEvent(label.element, 'mouseleave', function () {
			stateOptions = [normalState, hoverState, pressedState][curState];
			stateStyle = [normalStyle, hoverStyle, pressedStyle][curState];
			label.attr(stateOptions)
				.css(stateStyle);
		});

		label.setState = function (state) {
			curState = state;
			if (!state) {
				label.attr(normalState)
					.css(normalStyle);
			} else if (state === 2) {
				label.attr(pressedState)
					.css(pressedStyle);
			}
		};

		return label
			.on('click', function () {
				callback.call(label);
			})
			.attr(normalState)
			.css(extend({ cursor: 'default' }, normalStyle));
	},

	/**
	 * Make a straight line crisper by not spilling out to neighbour pixels
	 * @param {Array} points
	 * @param {Number} width
	 */
	crispLine: function (points, width) {
		// points format: [M, 0, 0, L, 100, 0]
		// normalize to a crisp line
		if (points[1] === points[4]) {
			points[1] = points[4] = mathRound(points[1]) + (width % 2 / 2);
		}
		if (points[2] === points[5]) {
			points[2] = points[5] = mathRound(points[2]) + (width % 2 / 2);
		}
		return points;
	},


	/**
	 * Draw a path
	 * @param {Array} path An SVG path in array form
	 */
	path: function (path) {
		return this.createElement('path').attr({
			d: path,
			fill: NONE
		});
	},

	/**
	 * Draw and return an SVG circle
	 * @param {Number} x The x position
	 * @param {Number} y The y position
	 * @param {Number} r The radius
	 */
	circle: function (x, y, r) {
		var attr = isObject(x) ?
			x :
			{
				x: x,
				y: y,
				r: r
			};

		return this.createElement('circle').attr(attr);
	},

	/**
	 * Draw and return an arc
	 * @param {Number} x X position
	 * @param {Number} y Y position
	 * @param {Number} r Radius
	 * @param {Number} innerR Inner radius like used in donut charts
	 * @param {Number} start Starting angle
	 * @param {Number} end Ending angle
	 */
	arc: function (x, y, r, innerR, start, end) {
		// arcs are defined as symbols for the ability to set
		// attributes in attr and animate

		if (isObject(x)) {
			y = x.y;
			r = x.r;
			innerR = x.innerR;
			start = x.start;
			end = x.end;
			x = x.x;
		}
		return this.symbol('arc', x || 0, y || 0, r || 0, r || 0, {
			innerR: innerR || 0,
			start: start || 0,
			end: end || 0
		});
	},

	/**
	 * Draw and return a rectangle
	 * @param {Number} x Left position
	 * @param {Number} y Top position
	 * @param {Number} width
	 * @param {Number} height
	 * @param {Number} r Border corner radius
	 * @param {Number} strokeWidth A stroke width can be supplied to allow crisp drawing
	 */
	rect: function (x, y, width, height, r, strokeWidth) {
		if (isObject(x)) {
			y = x.y;
			width = x.width;
			height = x.height;
			r = x.r;
			strokeWidth = x.strokeWidth;
			x = x.x;
		}
		var wrapper = this.createElement('rect').attr({
			rx: r,
			ry: r,
			fill: NONE
		});

		return wrapper.attr(wrapper.crisp(strokeWidth, x, y, mathMax(width, 0), mathMax(height, 0)));
	},

	/**
	 * Resize the box and re-align all aligned elements
	 * @param {Object} width
	 * @param {Object} height
	 * @param {Boolean} animate
	 *
	 */
	setSize: function (width, height, animate) {
		var renderer = this,
			alignedObjects = renderer.alignedObjects,
			i = alignedObjects.length;

		renderer.width = width;
		renderer.height = height;

		renderer.boxWrapper[pick(animate, true) ? 'animate' : 'attr']({
			width: width,
			height: height
		});

		while (i--) {
			alignedObjects[i].align();
		}
	},

	/**
	 * Create a group
	 * @param {String} name The group will be given a class name of 'highcharts-{name}'.
	 *     This can be used for styling and scripting.
	 */
	g: function (name) {
		var elem = this.createElement('g');
		return defined(name) ? elem.attr({ 'class': PREFIX + name }) : elem;
	},

	/**
	 * Display an image
	 * @param {String} src
	 * @param {Number} x
	 * @param {Number} y
	 * @param {Number} width
	 * @param {Number} height
	 */
	image: function (src, x, y, width, height) {
		var attribs = {
				preserveAspectRatio: NONE
			},
			elemWrapper;

		// optional properties
		if (arguments.length > 1) {
			extend(attribs, {
				x: x,
				y: y,
				width: width,
				height: height
			});
		}

		elemWrapper = this.createElement('image').attr(attribs);

		// set the href in the xlink namespace
		if (elemWrapper.element.setAttributeNS) {
			elemWrapper.element.setAttributeNS('http://www.w3.org/1999/xlink',
				'href', src);
		} else {
			// could be exporting in IE
			// using href throws "not supported" in ie7 and under, requries regex shim to fix later
			elemWrapper.element.setAttribute('hc-svg-href', src);
	}

		return elemWrapper;
	},

	/**
	 * Draw a symbol out of pre-defined shape paths from the namespace 'symbol' object.
	 *
	 * @param {Object} symbol
	 * @param {Object} x
	 * @param {Object} y
	 * @param {Object} radius
	 * @param {Object} options
	 */
	symbol: function (symbol, x, y, width, height, options) {

		var obj,

			// get the symbol definition function
			symbolFn = this.symbols[symbol],

			// check if there's a path defined for this symbol
			path = symbolFn && symbolFn(
				mathRound(x),
				mathRound(y),
				width,
				height,
				options
			),

			imageRegex = /^url\((.*?)\)$/,
			imageSrc,
			imageSize;

		if (path) {

			obj = this.path(path);
			// expando properties for use in animate and attr
			extend(obj, {
				symbolName: symbol,
				x: x,
				y: y,
				width: width,
				height: height
			});
			if (options) {
				extend(obj, options);
			}


		// image symbols
		} else if (imageRegex.test(symbol)) {

			var centerImage = function (img, size) {
				img.attr({
					width: size[0],
					height: size[1]
				}).translate(
					-mathRound(size[0] / 2),
					-mathRound(size[1] / 2)
				);
			};

			imageSrc = symbol.match(imageRegex)[1];
			imageSize = symbolSizes[imageSrc];

			// create the image synchronously, add attribs async
			obj = this.image(imageSrc)
				.attr({
					x: x,
					y: y
				});

			if (imageSize) {
				centerImage(obj, imageSize);
			} else {
				// initialize image to be 0 size so export will still function if there's no cached sizes
				obj.attr({ width: 0, height: 0 });

				// create a dummy JavaScript image to get the width and height
				createElement('img', {
					onload: function () {
						var img = this;

						centerImage(obj, symbolSizes[imageSrc] = [img.width, img.height]);
					},
					src: imageSrc
				});
			}
		}

		return obj;
	},

	/**
	 * An extendable collection of functions for defining symbol paths.
	 */
	symbols: {
		'circle': function (x, y, w, h) {
			var cpw = 0.166 * w;
			return [
				M, x + w / 2, y,
				'C', x + w + cpw, y, x + w + cpw, y + h, x + w / 2, y + h,
				'C', x - cpw, y + h, x - cpw, y, x + w / 2, y,
				'Z'
			];
		},

		'square': function (x, y, w, h) {
			return [
				M, x, y,
				L, x + w, y,
				x + w, y + h,
				x, y + h,
				'Z'
			];
		},

		'triangle': function (x, y, w, h) {
			return [
				M, x + w / 2, y,
				L, x + w, y + h,
				x, y + h,
				'Z'
			];
		},

		'triangle-down': function (x, y, w, h) {
			return [
				M, x, y,
				L, x + w, y,
				x + w / 2, y + h,
				'Z'
			];
		},
		'diamond': function (x, y, w, h) {
			return [
				M, x + w / 2, y,
				L, x + w, y + h / 2,
				x + w / 2, y + h,
				x, y + h / 2,
				'Z'
			];
		},
		'arc': function (x, y, w, h, options) {
			var start = options.start,
				radius = w || h,
				end = options.end - 0.000001, // to prevent cos and sin of start and end from becoming equal on 360 arcs
				innerRadius = options.innerR,
				cosStart = mathCos(start),
				sinStart = mathSin(start),
				cosEnd = mathCos(end),
				sinEnd = mathSin(end),
				longArc = options.end - start < mathPI ? 0 : 1;

			return [
				M,
				x + radius * cosStart,
				y + radius * sinStart,
				'A', // arcTo
				radius, // x radius
				radius, // y radius
				0, // slanting
				longArc, // long or short arc
				1, // clockwise
				x + radius * cosEnd,
				y + radius * sinEnd,
				L,
				x + innerRadius * cosEnd,
				y + innerRadius * sinEnd,
				'A', // arcTo
				innerRadius, // x radius
				innerRadius, // y radius
				0, // slanting
				longArc, // long or short arc
				0, // clockwise
				x + innerRadius * cosStart,
				y + innerRadius * sinStart,

				'Z' // close
			];
		}
	},

	/**
	 * Define a clipping rectangle
	 * @param {String} id
	 * @param {Number} x
	 * @param {Number} y
	 * @param {Number} width
	 * @param {Number} height
	 */
	clipRect: function (x, y, width, height) {
		var wrapper,
			id = PREFIX + idCounter++,

			clipPath = this.createElement('clipPath').attr({
				id: id
			}).add(this.defs);

		wrapper = this.rect(x, y, width, height, 0).add(clipPath);
		wrapper.id = id;
		wrapper.clipPath = clipPath;

		return wrapper;
	},


	/**
	 * Take a color and return it if it's a string, make it a gradient if it's a
	 * gradient configuration object. Prior to Highstock, an array was used to define
	 * a linear gradient with pixel positions relative to the SVG. In newer versions
	 * we change the coordinates to apply relative to the shape, using coordinates
	 * 0-1 within the shape. To preserve backwards compatibility, linearGradient
	 * in this definition is an object of x1, y1, x2 and y2.
	 *
	 * @param {Object} color The color or config object
	 */
	color: function (color, elem, prop) {
		var colorObject,
			regexRgba = /^rgba/;
		if (color && color.linearGradient) {
			var renderer = this,
				linearGradient = color[LINEAR_GRADIENT],
				relativeToShape = !linearGradient.length, // keep backwards compatibility
				id = PREFIX + idCounter++,
				gradientObject,
				stopColor,
				stopOpacity;

			gradientObject = renderer.createElement(LINEAR_GRADIENT)
				.attr(extend({
					id: id,
					x1: linearGradient.x1 || linearGradient[0] || 0,
					y1: linearGradient.y1 || linearGradient[1] || 0,
					x2: linearGradient.x2 || linearGradient[2] || 0,
					y2: linearGradient.y2 || linearGradient[3] || 0
				}, relativeToShape ? null : { gradientUnits: 'userSpaceOnUse' }))
				.add(renderer.defs);

			// Keep a reference to the gradient object so it is possible to destroy it later
			renderer.gradients.push(gradientObject);

			// The gradient needs to keep a list of stops to be able to destroy them
			gradientObject.stops = [];
			each(color.stops, function (stop) {
				var stopObject;
				if (regexRgba.test(stop[1])) {
					colorObject = Color(stop[1]);
					stopColor = colorObject.get('rgb');
					stopOpacity = colorObject.get('a');
				} else {
					stopColor = stop[1];
					stopOpacity = 1;
				}
				stopObject = renderer.createElement('stop').attr({
					offset: stop[0],
					'stop-color': stopColor,
					'stop-opacity': stopOpacity
				}).add(gradientObject);

				// Add the stop element to the gradient
				gradientObject.stops.push(stopObject);
			});

			return 'url(' + this.url + '#' + id + ')';

		// Webkit and Batik can't show rgba.
		} else if (regexRgba.test(color)) {
			colorObject = Color(color);
			attr(elem, prop + '-opacity', colorObject.get('a'));

			return colorObject.get('rgb');


		} else {
			// Remove the opacity attribute added above. Does not throw if the attribute is not there.
			elem.removeAttribute(prop + '-opacity');

			return color;
		}

	},


	/**
	 * Add text to the SVG object
	 * @param {String} str
	 * @param {Number} x Left position
	 * @param {Number} y Top position
	 * @param {Boolean} useHTML Use HTML to render the text
	 */
	text: function (str, x, y, useHTML) {

		// declare variables
		var renderer = this,
			defaultChartStyle = defaultOptions.chart.style,
			wrapper;

		x = mathRound(pick(x, 0));
		y = mathRound(pick(y, 0));

		wrapper = renderer.createElement('text')
			.attr({
				x: x,
				y: y,
				text: str
			})
			.css({
				fontFamily: defaultChartStyle.fontFamily,
				fontSize: defaultChartStyle.fontSize
			});

		wrapper.x = x;
		wrapper.y = y;
		wrapper.useHTML = useHTML;
		return wrapper;
	},

	/**
	 * Add a label, a text item that can hold a colored or gradient background
	 * as well as a border and shadow.
	 * @param {string} str
	 * @param {Number} x
	 * @param {Number} y
	 * @param {String} shape
	 * @param {Number} anchorX In case the shape has a pointer, like a flag, this is the
	 *    coordinates it should be pinned to
	 * @param {Number} anchorY
	 */
	label: function (str, x, y, shape, anchorX, anchorY) {

		var renderer = this,
			wrapper = renderer.g(),
			text = renderer.text()
				.attr({
					zIndex: 1
				})
				.add(wrapper),
			box,
			bBox,
			align = 'left',
			padding = 3,
			width,
			height,
			wrapperX,
			wrapperY,
			crispAdjust = 0,
			deferredAttr = {},
			attrSetters = wrapper.attrSetters;

		/**
		 * This function runs after the label is added to the DOM (when the bounding box is
		 * available), and after the text of the label is updated to detect the new bounding
		 * box and reflect it in the border box.
		 */
		function updateBoxSize() {
			bBox = (width === undefined || height === undefined || wrapper.styles.textAlign) &&
				text.getBBox(true);
			wrapper.width = (width || bBox.width) + 2 * padding;
			wrapper.height = (height || bBox.height) + 2 * padding;

			// create the border box if it is not already present
			if (!box) {
				wrapper.box = box = shape ?
					renderer.symbol(shape, 0, 0, wrapper.width, wrapper.height) :
					renderer.rect(0, 0, wrapper.width, wrapper.height, 0, deferredAttr['stroke-width']);
				box.add(wrapper);
			}

			// apply the box attributes
			box.attr(merge({
				width: wrapper.width,
				height: wrapper.height
			}, deferredAttr));
			deferredAttr = null;
		}

		/**
		 * This function runs after setting text or padding, but only if padding is changed
		 */
		function updateTextPadding() {
			var styles = wrapper.styles,
				textAlign = styles && styles.textAlign,
				x = padding,
				y = padding + mathRound(pInt(wrapper.element.style.fontSize || 11) * 1.2);

			// compensate for alignment
			if (defined(width) && (textAlign === 'center' || textAlign === 'right')) {
				x += { center: 0.5, right: 1 }[textAlign] * (width - bBox.width);
			}

			// update if anything changed
			if (x !== text.x || y !== text.y) {
				text.attr({
					x: x,
					y: y
				});
			}

			// record current values
			text.x = x;
			text.y = y;
		}

		/**
		 * Set a box attribute, or defer it if the box is not yet created
		 * @param {Object} key
		 * @param {Object} value
		 */
		function boxAttr(key, value) {
			if (box) {
				box.attr(key, value);
			} else {
				deferredAttr[key] = value;
			}
		}


		/**
		 * After the text element is added, get the desired size of the border box
		 * and add it before the text in the DOM.
		 */
		addEvent(wrapper, 'add', function () {
			wrapper.attr({
				text: str, // alignment is available now
				x: x,
				y: y,
				anchorX: anchorX,
				anchorY: anchorY
			});
		});


		/*
		 * Add specific attribute setters.
		 */

		// only change local variables
		attrSetters.width = function (value) {
			width = value;
			return false;
		};
		attrSetters.height = function (value) {
			height = value;
			return false;
		};
		attrSetters.padding = function (value) {
			padding = value;
			updateTextPadding();

			return false;
		};

		// change local variable and set attribue as well
		attrSetters.align = function (value) {
			align = value;
			return false; // prevent setting text-anchor on the group
		};

		// apply these to the box and the text alike
		attrSetters.text = function (value, key) {
			text.attr(key, value);
			updateBoxSize();
			updateTextPadding();
			return false;
		};

		// apply these to the box but not to the text
		attrSetters[STROKE_WIDTH] = function (value, key) {
			crispAdjust = value % 2 / 2;
			boxAttr(key, value);
			return false;
		};
		attrSetters.stroke = attrSetters.fill = attrSetters.r = function (value, key) {
			boxAttr(key, value);
			return false;
		};
		attrSetters.anchorX = function (value, key) {
			anchorX = value;
			boxAttr(key, value + crispAdjust - wrapperX);
			return false;
		};
		attrSetters.anchorY = function (value, key) {
			anchorY = value;
			boxAttr(key, value - wrapperY);
			return false;
		};

		// rename attributes
		attrSetters.x = function (value) {
			wrapperX = value;
			wrapperX -= { left: 0, center: 0.5, right: 1 }[align] * ((width || bBox.width) + padding);

			wrapper.attr('translateX', mathRound(wrapperX));
			return false;
		};
		attrSetters.y = function (value) {
			wrapperY = value;
			wrapper.attr('translateY', mathRound(value));
			return false;
		};

		// Redirect certain methods to either the box or the text
		var baseCss = wrapper.css;
		return extend(wrapper, {
			/**
			 * Pick up some properties and apply them to the text instead of the wrapper
			 */
			css: function (styles) {
				if (styles) {
					var textStyles = {};
					each(['fontSize', 'fontWeight', 'fontFamily', 'color', 'lineHeight'], function (prop) {
						if (styles[prop] !== UNDEFINED) {
							textStyles[prop] = styles[prop];
							delete styles[prop];
						}
					});
					text.css(textStyles);
				}
				return baseCss.call(wrapper, styles);
			},
			/**
			 * Return the bounding box of the box, not the group
			 */
			getBBox: function () {
				return box.getBBox();
			},
			/**
			 * Apply the shadow to the box
			 */
			shadow: function (b) {
				box.shadow(b);
				return wrapper;
			},
			/**
			 * Destroy and release memory.
			 */
			destroy: function () {
				if (text) {
					// Destroy the text element
					text = text.destroy();
				}
				// Call base implementation to destroy the rest
				SVGElement.prototype.destroy.call(wrapper);
			}
		});
	}
}; // end SVGRenderer


// general renderer
Renderer = SVGRenderer;


/* ****************************************************************************
 *                                                                            *
 * START OF INTERNET EXPLORER <= 8 SPECIFIC CODE                              *
 *                                                                            *
 * For applications and websites that don't need IE support, like platform    *
 * targeted mobile apps and web apps, this code can be removed.               *
 *                                                                            *
 *****************************************************************************/

/**
 * @constructor
 */
var VMLRenderer;
if (!hasSVG) {

/**
 * The VML element wrapper.
 */
var VMLElement = extendClass(SVGElement, {

	/**
	 * Initialize a new VML element wrapper. It builds the markup as a string
	 * to minimize DOM traffic.
	 * @param {Object} renderer
	 * @param {Object} nodeName
	 */
	init: function (renderer, nodeName) {
		var wrapper = this,
			markup =  ['<', nodeName, ' filled="f" stroked="f"'],
			style = ['position: ', ABSOLUTE, ';'];

		// divs and shapes need size
		if (nodeName === 'shape' || nodeName === DIV) {
			style.push('left:0;top:0;width:10px;height:10px;');
		}
		if (docMode8) {
			style.push('visibility: ', nodeName === DIV ? HIDDEN : VISIBLE);
		}

		markup.push(' style="', style.join(''), '"/>');

		// create element with default attributes and style
		if (nodeName) {
			markup = nodeName === DIV || nodeName === 'span' || nodeName === 'img' ?
				markup.join('')
				: renderer.prepVML(markup);
			wrapper.element = createElement(markup);
		}

		wrapper.renderer = renderer;
		wrapper.attrSetters = {};
	},

	/**
	 * Add the node to the given parent
	 * @param {Object} parent
	 */
	add: function (parent) {
		var wrapper = this,
			renderer = wrapper.renderer,
			element = wrapper.element,
			box = renderer.box,
			inverted = parent && parent.inverted,

			// get the parent node
			parentNode = parent ?
				parent.element || parent :
				box;


		// if the parent group is inverted, apply inversion on all children
		if (inverted) { // only on groups
			renderer.invertChild(element, parentNode);
		}

		// issue #140 workaround - related to #61 and #74
		if (docMode8 && parentNode.gVis === HIDDEN) {
			css(element, { visibility: HIDDEN });
		}

		// append it
		parentNode.appendChild(element);

		// align text after adding to be able to read offset
		wrapper.added = true;
		if (wrapper.alignOnAdd && !wrapper.deferUpdateTransform) {
			wrapper.updateTransform();
		}

		// fire an event for internal hooks
		fireEvent(wrapper, 'add');

		return wrapper;
	},

	/**
	 * Get or set attributes
	 */
	attr: function (hash, val) {
		var wrapper = this,
			key,
			value,
			i,
			result,
			element = wrapper.element || {},
			elemStyle = element.style,
			nodeName = element.nodeName,
			renderer = wrapper.renderer,
			symbolName = wrapper.symbolName,
			childNodes,
			hasSetSymbolSize,
			shadows = wrapper.shadows,
			skipAttr,
			attrSetters = wrapper.attrSetters,
			ret = wrapper;

		// single key-value pair
		if (isString(hash) && defined(val)) {
			key = hash;
			hash = {};
			hash[key] = val;
		}

		// used as a getter, val is undefined
		if (isString(hash)) {
			key = hash;
			if (key === 'strokeWidth' || key === 'stroke-width') {
				ret = wrapper.strokeweight;
			} else {
				ret = wrapper[key];
			}

		// setter
		} else {
			for (key in hash) {
				value = hash[key];
				skipAttr = false;

				// check for a specific attribute setter
				result = attrSetters[key] && attrSetters[key](value, key);

				if (result !== false) {

					if (result !== UNDEFINED) {
						value = result; // the attribute setter has returned a new value to set
					}


					// prepare paths
					// symbols
					if (symbolName && /^(x|y|r|start|end|width|height|innerR|anchorX|anchorY)/.test(key)) {
						// if one of the symbol size affecting parameters are changed,
						// check all the others only once for each call to an element's
						// .attr() method
						if (!hasSetSymbolSize) {

							wrapper.symbolAttr(hash);

							hasSetSymbolSize = true;
						}
						skipAttr = true;

					} else if (key === 'd') {
						value = value || [];
						wrapper.d = value.join(' '); // used in getter for animation

						// convert paths
						i = value.length;
						var convertedPath = [];
						while (i--) {

							// Multiply by 10 to allow subpixel precision.
							// Substracting half a pixel seems to make the coordinates
							// align with SVG, but this hasn't been tested thoroughly
							if (isNumber(value[i])) {
								convertedPath[i] = mathRound(value[i] * 10) - 5;
							} else if (value[i] === 'Z') { // close the path
								convertedPath[i] = 'x';
							} else {
								convertedPath[i] = value[i];
							}

						}
						value = convertedPath.join(' ') || 'x';
						element.path = value;

						// update shadows
						if (shadows) {
							i = shadows.length;
							while (i--) {
								shadows[i].path = value;
							}
						}
						skipAttr = true;

					// directly mapped to css
					} else if (key === 'zIndex' || key === 'visibility') {

						// issue 61 workaround
						if (docMode8 && key === 'visibility' && nodeName === 'DIV') {
							element.gVis = value;
							childNodes = element.childNodes;
							i = childNodes.length;
							while (i--) {
								css(childNodes[i], { visibility: value });
							}
							if (value === VISIBLE) { // issue 74
								value = null;
							}
						}

						if (value) {
							elemStyle[key] = value;
						}



						skipAttr = true;

					// width and height
					} else if (key === 'width' || key === 'height') {
						this[key] = value; // used in getter

						// clipping rectangle special
						if (wrapper.updateClipping) {
							wrapper[key] = value;
							wrapper.updateClipping();
						} else {
							// normal
							elemStyle[key] = value;
						}

						skipAttr = true;

					// x and y
					} else if (/^(x|y)$/.test(key)) {

						wrapper[key] = value; // used in getter

						if (element.tagName === 'SPAN') {
							wrapper.updateTransform();

						} else {
							elemStyle[{ x: 'left', y: 'top' }[key]] = value;
						}

					// class name
					} else if (key === 'class') {
						// IE8 Standards mode has problems retrieving the className
						element.className = value;

					// stroke
					} else if (key === 'stroke') {

						value = renderer.color(value, element, key);

						key = 'strokecolor';

					// stroke width
					} else if (key === 'stroke-width' || key === 'strokeWidth') {
						element.stroked = value ? true : false;
						key = 'strokeweight';
						wrapper[key] = value; // used in getter, issue #113
						if (isNumber(value)) {
							value += PX;
						}

					// dashStyle
					} else if (key === 'dashstyle') {
						var strokeElem = element.getElementsByTagName('stroke')[0] ||
							createElement(renderer.prepVML(['<stroke/>']), null, null, element);
						strokeElem[key] = value || 'solid';
						wrapper.dashstyle = value; /* because changing stroke-width will change the dash length
							and cause an epileptic effect */
						skipAttr = true;

					// fill
					} else if (key === 'fill') {

						if (nodeName === 'SPAN') { // text color
							elemStyle.color = value;
						} else {
							element.filled = value !== NONE ? true : false;

							value = renderer.color(value, element, key);

							key = 'fillcolor';
						}

					// translation for animation
					} else if (key === 'translateX' || key === 'translateY' || key === 'rotation' || key === 'align') {
						if (key === 'align') {
							key = 'textAlign';
						}
						wrapper[key] = value;
						wrapper.updateTransform();

						skipAttr = true;

					// text for rotated and non-rotated elements
					} else if (key === 'text') {
						this.bBox = null;
						element.innerHTML = value;
						skipAttr = true;
					}

					// let the shadow follow the main element
					if (shadows && key === 'visibility') {
						i = shadows.length;
						while (i--) {
							shadows[i].style[key] = value;
						}
					}



					if (!skipAttr) {
						if (docMode8) { // IE8 setAttribute bug
							element[key] = value;
						} else {
							attr(element, key, value);
						}
					}

				}
			}
		}
		return ret;
	},

	/**
	 * Set the element's clipping to a predefined rectangle
	 *
	 * @param {String} id The id of the clip rectangle
	 */
	clip: function (clipRect) {
		var wrapper = this,
			clipMembers = clipRect.members;

		clipMembers.push(wrapper);
		wrapper.destroyClip = function () {
			erase(clipMembers, wrapper);
		};
		return wrapper.css(clipRect.getCSS(wrapper.inverted));
	},

	/**
	 * Set styles for the element
	 * @param {Object} styles
	 */
	css: function (styles) {
		var wrapper = this,
			element = wrapper.element,
			textWidth = styles && element.tagName === 'SPAN' && styles.width;

		if (textWidth) {
			delete styles.width;
			wrapper.textWidth = textWidth;
			wrapper.updateTransform();
		}

		wrapper.styles = extend(wrapper.styles, styles);
		css(wrapper.element, styles);

		return wrapper;
	},

	/**
	 * Removes a child either by removeChild or move to garbageBin.
	 * Issue 490; in VML removeChild results in Orphaned nodes according to sIEve, discardElement does not.
	 */
	safeRemoveChild: function (element) {
		// discardElement will detach the node from its parent before attaching it
		// to the garbage bin. Therefore it is important that the node is attached and have parent.
		var parentNode = element.parentNode;
		if (parentNode) {
			discardElement(element);
		}
	},

	/**
	 * Extend element.destroy by removing it from the clip members array
	 */
	destroy: function () {
		var wrapper = this;

		if (wrapper.destroyClip) {
			wrapper.destroyClip();
		}

		return SVGElement.prototype.destroy.apply(wrapper);
	},

	/**
	 * Remove all child nodes of a group, except the v:group element
	 */
	empty: function () {
		var element = this.element,
			childNodes = element.childNodes,
			i = childNodes.length,
			node;

		while (i--) {
			node = childNodes[i];
			node.parentNode.removeChild(node);
		}
	},

	/**
	 * VML override for calculating the bounding box based on offsets
	 * @param {Boolean} refresh Whether to force a fresh value from the DOM or to
	 * use the cached value
	 *
	 * @return {Object} A hash containing values for x, y, width and height
	 */

	getBBox: function (refresh) {
		var wrapper = this,
			element = wrapper.element,
			bBox = wrapper.bBox;

		// faking getBBox in exported SVG in legacy IE
		if (!bBox || refresh) {
			// faking getBBox in exported SVG in legacy IE
			if (element.nodeName === 'text') {
				element.style.position = ABSOLUTE;
			}

			bBox = wrapper.bBox = {
				x: element.offsetLeft,
				y: element.offsetTop,
				width: element.offsetWidth,
				height: element.offsetHeight
			};
		}

		return bBox;
	},

	/**
	 * Add an event listener. VML override for normalizing event parameters.
	 * @param {String} eventType
	 * @param {Function} handler
	 */
	on: function (eventType, handler) {
		// simplest possible event model for internal use
		this.element['on' + eventType] = function () {
			var evt = win.event;
			evt.target = evt.srcElement;
			handler(evt);
		};
		return this;
	},


	/**
	 * VML override private method to update elements based on internal
	 * properties based on SVG transform
	 */
	updateTransform: function () {
		// aligning non added elements is expensive
		if (!this.added) {
			this.alignOnAdd = true;
			return;
		}

		var wrapper = this,
			elem = wrapper.element,
			translateX = wrapper.translateX || 0,
			translateY = wrapper.translateY || 0,
			x = wrapper.x || 0,
			y = wrapper.y || 0,
			align = wrapper.textAlign || 'left',
			alignCorrection = { left: 0, center: 0.5, right: 1 }[align],
			nonLeft = align && align !== 'left',
			shadows = wrapper.shadows;

		// apply translate
		if (translateX || translateY) {
			css(elem, {
				marginLeft: translateX,
				marginTop: translateY
			});
			if (shadows) { // used in labels/tooltip
				each(shadows, function (shadow) {
					css(shadow, {
						marginLeft: translateX + 1,
						marginTop: translateY + 1
					});
				});
			}
		}

		// apply inversion
		if (wrapper.inverted) { // wrapper is a group
			each(elem.childNodes, function (child) {
				wrapper.renderer.invertChild(child, elem);
			});
		}

		if (elem.tagName === 'SPAN') {

			var width, height,
				rotation = wrapper.rotation,
				lineHeight,
				radians = 0,
				costheta = 1,
				sintheta = 0,
				quad,
				textWidth = pInt(wrapper.textWidth),
				xCorr = wrapper.xCorr || 0,
				yCorr = wrapper.yCorr || 0,
				currentTextTransform = [rotation, align, elem.innerHTML, wrapper.textWidth].join(',');

			if (currentTextTransform !== wrapper.cTT) { // do the calculations and DOM access only if properties changed

				if (defined(rotation)) {
					radians = rotation * deg2rad; // deg to rad
					costheta = mathCos(radians);
					sintheta = mathSin(radians);

					// Adjust for alignment and rotation.
					// Test case: http://highcharts.com/tests/?file=text-rotation
					css(elem, {
						filter: rotation ? ['progid:DXImageTransform.Microsoft.Matrix(M11=', costheta,
							', M12=', -sintheta, ', M21=', sintheta, ', M22=', costheta,
							', sizingMethod=\'auto expand\')'].join('') : NONE
					});
				}

				width = pick(wrapper.elemWidth, elem.offsetWidth);
				height = pick(wrapper.elemHeight, elem.offsetHeight);

				// update textWidth
				if (width > textWidth) {
					css(elem, {
						width: textWidth + PX,
						display: 'block',
						whiteSpace: 'normal'
					});
					width = textWidth;
				}

				// correct x and y
				lineHeight = mathRound((pInt(elem.style.fontSize) || 12) * 1.2);
				xCorr = costheta < 0 && -width;
				yCorr = sintheta < 0 && -height;

				// correct for lineHeight and corners spilling out after rotation
				quad = costheta * sintheta < 0;
				xCorr += sintheta * lineHeight * (quad ? 1 - alignCorrection : alignCorrection);
				yCorr -= costheta * lineHeight * (rotation ? (quad ? alignCorrection : 1 - alignCorrection) : 1);

				// correct for the length/height of the text
				if (nonLeft) {
					xCorr -= width * alignCorrection * (costheta < 0 ? -1 : 1);
					if (rotation) {
						yCorr -= height * alignCorrection * (sintheta < 0 ? -1 : 1);
					}
					css(elem, {
						textAlign: align
					});
				}

				// record correction
				wrapper.xCorr = xCorr;
				wrapper.yCorr = yCorr;
			}

			// apply position with correction
			css(elem, {
				left: x + xCorr,
				top: y + yCorr
			});

			// record current text transform
			wrapper.cTT = currentTextTransform;
		}
	},

	/**
	 * Apply a drop shadow by copying elements and giving them different strokes
	 * @param {Boolean} apply
	 */
	shadow: function (apply, group) {
		var shadows = [],
			i,
			element = this.element,
			renderer = this.renderer,
			shadow,
			elemStyle = element.style,
			markup,
			path = element.path;

		// some times empty paths are not strings
		if (path && typeof path.value !== 'string') {
			path = 'x';
		}

		if (apply) {
			for (i = 1; i <= 3; i++) {
				markup = ['<shape isShadow="true" strokeweight="', (7 - 2 * i),
					'" filled="false" path="', path,
					'" coordsize="100,100" style="', element.style.cssText, '" />'];
				shadow = createElement(renderer.prepVML(markup),
					null, {
						left: pInt(elemStyle.left) + 1,
						top: pInt(elemStyle.top) + 1
					}
				);

				// apply the opacity
				markup = ['<stroke color="black" opacity="', (0.05 * i), '"/>'];
				createElement(renderer.prepVML(markup), null, null, shadow);


				// insert it
				if (group) {
					group.element.appendChild(shadow);
				} else {
					element.parentNode.insertBefore(shadow, element);
				}

				// record it
				shadows.push(shadow);

			}

			this.shadows = shadows;
		}
		return this;

	}
});

/**
 * The VML renderer
 */
VMLRenderer = function () {
	this.init.apply(this, arguments);
};
VMLRenderer.prototype = merge(SVGRenderer.prototype, { // inherit SVGRenderer

	Element: VMLElement,
	isIE8: userAgent.indexOf('MSIE 8.0') > -1,


	/**
	 * Initialize the VMLRenderer
	 * @param {Object} container
	 * @param {Number} width
	 * @param {Number} height
	 */
	init: function (container, width, height) {
		var renderer = this,
			boxWrapper;

		renderer.alignedObjects = [];

		boxWrapper = renderer.createElement(DIV);
		container.appendChild(boxWrapper.element);


		// generate the containing box
		renderer.box = boxWrapper.element;
		renderer.boxWrapper = boxWrapper;


		renderer.setSize(width, height, false);

		// The only way to make IE6 and IE7 print is to use a global namespace. However,
		// with IE8 the only way to make the dynamic shapes visible in screen and print mode
		// seems to be to add the xmlns attribute and the behaviour style inline.
		if (!doc.namespaces.hcv) {

			doc.namespaces.add('hcv', 'urn:schemas-microsoft-com:vml');

			// setup default css
			doc.createStyleSheet().cssText =
				'hcv\\:fill, hcv\\:path, hcv\\:shape, hcv\\:stroke' +
				'{ behavior:url(#default#VML); display: inline-block; } ';

		}
	},

	/**
	 * Define a clipping rectangle. In VML it is accomplished by storing the values
	 * for setting the CSS style to all associated members.
	 *
	 * @param {Number} x
	 * @param {Number} y
	 * @param {Number} width
	 * @param {Number} height
	 */
	clipRect: function (x, y, width, height) {

		// create a dummy element
		var clipRect = this.createElement();

		// mimic a rectangle with its style object for automatic updating in attr
		return extend(clipRect, {
			members: [],
			left: x,
			top: y,
			width: width,
			height: height,
			getCSS: function (inverted) {
				var rect = this,//clipRect.element.style,
					top = rect.top,
					left = rect.left,
					right = left + rect.width,
					bottom = top + rect.height,
					ret = {
						clip: 'rect(' +
							mathRound(inverted ? left : top) + 'px,' +
							mathRound(inverted ? bottom : right) + 'px,' +
							mathRound(inverted ? right : bottom) + 'px,' +
							mathRound(inverted ? top : left) + 'px)'
					};

				// issue 74 workaround
				if (!inverted && docMode8) {
					extend(ret, {
						width: right + PX,
						height: bottom + PX
					});
				}
				return ret;
			},

			// used in attr and animation to update the clipping of all members
			updateClipping: function () {
				each(clipRect.members, function (member) {
					member.css(clipRect.getCSS(member.inverted));
				});
			}
		});

	},


	/**
	 * Take a color and return it if it's a string, make it a gradient if it's a
	 * gradient configuration object, and apply opacity.
	 *
	 * @param {Object} color The color or config object
	 */
	color: function (color, elem, prop) {
		var colorObject,
			regexRgba = /^rgba/,
			markup;

		if (color && color[LINEAR_GRADIENT]) {

			var stopColor,
				stopOpacity,
				linearGradient = color[LINEAR_GRADIENT],
				x1 = linearGradient.x1 || linearGradient[0] || 0,
				y1 = linearGradient.y1 || linearGradient[1] || 0,
				x2 = linearGradient.x2 || linearGradient[2] || 0,
				y2 = linearGradient.y2 || linearGradient[3] || 0,
				angle,
				color1,
				opacity1,
				color2,
				opacity2;

			each(color.stops, function (stop, i) {
				if (regexRgba.test(stop[1])) {
					colorObject = Color(stop[1]);
					stopColor = colorObject.get('rgb');
					stopOpacity = colorObject.get('a');
				} else {
					stopColor = stop[1];
					stopOpacity = 1;
				}

				if (!i) { // first
					color1 = stopColor;
					opacity1 = stopOpacity;
				} else {
					color2 = stopColor;
					opacity2 = stopOpacity;
				}
			});

			// calculate the angle based on the linear vector
			angle = 90  - math.atan(
				(y2 - y1) / // y vector
				(x2 - x1) // x vector
				) * 180 / mathPI;


			// when colors attribute is used, the meanings of opacity and o:opacity2
			// are reversed.
			markup = ['<', prop, ' colors="0% ', color1, ',100% ', color2, '" angle="', angle,
				'" opacity="', opacity2, '" o:opacity2="', opacity1,
				'" type="gradient" focus="100%" method="any" />'];
			createElement(this.prepVML(markup), null, null, elem);


		// if the color is an rgba color, split it and add a fill node
		// to hold the opacity component
		} else if (regexRgba.test(color) && elem.tagName !== 'IMG') {

			colorObject = Color(color);

			markup = ['<', prop, ' opacity="', colorObject.get('a'), '"/>'];
			createElement(this.prepVML(markup), null, null, elem);

			return colorObject.get('rgb');


		} else {
			var strokeNodes = elem.getElementsByTagName(prop);
			if (strokeNodes.length) {
				strokeNodes[0].opacity = 1;
			}
			return color;
		}

	},

	/**
	 * Take a VML string and prepare it for either IE8 or IE6/IE7.
	 * @param {Array} markup A string array of the VML markup to prepare
	 */
	prepVML: function (markup) {
		var vmlStyle = 'display:inline-block;behavior:url(#default#VML);',
			isIE8 = this.isIE8;

		markup = markup.join('');

		if (isIE8) { // add xmlns and style inline
			markup = markup.replace('/>', ' xmlns="urn:schemas-microsoft-com:vml" />');
			if (markup.indexOf('style="') === -1) {
				markup = markup.replace('/>', ' style="' + vmlStyle + '" />');
			} else {
				markup = markup.replace('style="', 'style="' + vmlStyle);
			}

		} else { // add namespace
			markup = markup.replace('<', '<hcv:');
		}

		return markup;
	},

	/**
	 * Create rotated and aligned text
	 * @param {String} str
	 * @param {Number} x
	 * @param {Number} y
	 */
	text: function (str, x, y) {

		var defaultChartStyle = defaultOptions.chart.style;

		return this.createElement('span')
			.attr({
				text: str,
				x: mathRound(x),
				y: mathRound(y)
			})
			.css({
				whiteSpace: 'nowrap',
				fontFamily: defaultChartStyle.fontFamily,
				fontSize: defaultChartStyle.fontSize
			});
	},

	/**
	 * Create and return a path element
	 * @param {Array} path
	 */
	path: function (path) {
		// create the shape
		return this.createElement('shape').attr({
			// subpixel precision down to 0.1 (width and height = 10px)
			coordsize: '100 100',
			d: path
		});
	},

	/**
	 * Create and return a circle element. In VML circles are implemented as
	 * shapes, which is faster than v:oval
	 * @param {Number} x
	 * @param {Number} y
	 * @param {Number} r
	 */
	circle: function (x, y, r) {
		return this.symbol('circle').attr({ x: x, y: y, r: r});
	},

	/**
	 * Create a group using an outer div and an inner v:group to allow rotating
	 * and flipping. A simple v:group would have problems with positioning
	 * child HTML elements and CSS clip.
	 *
	 * @param {String} name The name of the group
	 */
	g: function (name) {
		var wrapper,
			attribs;

		// set the class name
		if (name) {
			attribs = { 'className': PREFIX + name, 'class': PREFIX + name };
		}

		// the div to hold HTML and clipping
		wrapper = this.createElement(DIV).attr(attribs);

		return wrapper;
	},

	/**
	 * VML override to create a regular HTML image
	 * @param {String} src
	 * @param {Number} x
	 * @param {Number} y
	 * @param {Number} width
	 * @param {Number} height
	 */
	image: function (src, x, y, width, height) {
		var obj = this.createElement('img')
			.attr({ src: src });

		if (arguments.length > 1) {
			obj.css({
				left: x,
				top: y,
				width: width,
				height: height
			});
		}
		return obj;
	},

	/**
	 * VML uses a shape for rect to overcome bugs and rotation problems
	 */
	rect: function (x, y, width, height, r, strokeWidth) {

		if (isObject(x)) {
			y = x.y;
			width = x.width;
			height = x.height;
			strokeWidth = x.strokeWidth;
			x = x.x;
		}
		var wrapper = this.symbol('rect');
		wrapper.r = r;

		return wrapper.attr(wrapper.crisp(strokeWidth, x, y, mathMax(width, 0), mathMax(height, 0)));
	},

	/**
	 * In the VML renderer, each child of an inverted div (group) is inverted
	 * @param {Object} element
	 * @param {Object} parentNode
	 */
	invertChild: function (element, parentNode) {
		var parentStyle = parentNode.style;

		css(element, {
			flip: 'x',
			left: pInt(parentStyle.width) - 10,
			top: pInt(parentStyle.height) - 10,
			rotation: -90
		});
	},

	/**
	 * Symbol definitions that override the parent SVG renderer's symbols
	 *
	 */
	symbols: {
		// VML specific arc function
		arc: function (x, y, w, h, options) {
			var start = options.start,
				end = options.end,
				radius = w || h,
				cosStart = mathCos(start),
				sinStart = mathSin(start),
				cosEnd = mathCos(end),
				sinEnd = mathSin(end),
				innerRadius = options.innerR,
				circleCorrection = 0.07 / radius,
				innerCorrection = (innerRadius && 0.1 / innerRadius) || 0;

			if (end - start === 0) { // no angle, don't show it.
				return ['x'];

			//} else if (end - start == 2 * mathPI) { // full circle
			} else if (2 * mathPI - end + start < circleCorrection) { // full circle
				// empirical correction found by trying out the limits for different radii
				cosEnd = -circleCorrection;
			} else if (end - start < innerCorrection) { // issue #186, another mysterious VML arc problem
				cosEnd = mathCos(start + innerCorrection);
			}

			return [
				'wa', // clockwise arc to
				x - radius, // left
				y - radius, // top
				x + radius, // right
				y + radius, // bottom
				x + radius * cosStart, // start x
				y + radius * sinStart, // start y
				x + radius * cosEnd, // end x
				y + radius * sinEnd, // end y


				'at', // anti clockwise arc to
				x - innerRadius, // left
				y - innerRadius, // top
				x + innerRadius, // right
				y + innerRadius, // bottom
				x + innerRadius * cosEnd, // start x
				y + innerRadius * sinEnd, // start y
				x + innerRadius * cosStart, // end x
				y + innerRadius * sinStart, // end y

				'x', // finish path
				'e' // close
			];

		},
		// Add circle symbol path. This performs significantly faster than v:oval.
		circle: function (x, y, w, h) {

			return [
				'wa', // clockwisearcto
				x, // left
				y, // top
				x + w, // right
				y + h, // bottom
				x + w, // start x
				y + h / 2,     // start y
				x + w, // end x
				y + h / 2,     // end y
				//'x', // finish path
				'e' // close
			];
		},
		/**
		 * Add rectangle symbol path which eases rotation and omits arcsize problems
		 * compared to the built-in VML roundrect shape
		 *
		 * @param {Number} left Left position
		 * @param {Number} top Top position
		 * @param {Number} r Border radius
		 * @param {Object} options Width and height
		 */

		rect: function (left, top, width, height, options) {
			/*for (var n in r) {
				logTime && console .log(n)
				}*/

			if (!defined(options)) {
				return [];
			}
			var right = left + width,
				bottom = top + height,
				r = mathMin(options.r || 0, width, height);

			return [
				M,
				left + r, top,

				L,
				right - r, top,
				'wa',
				right - 2 * r, top,
				right, top + 2 * r,
				right - r, top,
				right, top + r,

				L,
				right, bottom - r,
				'wa',
				right - 2 * r, bottom - 2 * r,
				right, bottom,
				right, bottom - r,
				right - r, bottom,

				L,
				left + r, bottom,
				'wa',
				left, bottom - 2 * r,
				left + 2 * r, bottom,
				left + r, bottom,
				left, bottom - r,

				L,
				left, top + r,
				'wa',
				left, top,
				left + 2 * r, top + 2 * r,
				left, top + r,
				left + r, top,


				'x',
				'e'
			];

		}
	}
});

	// general renderer
	Renderer = VMLRenderer;
}

/* ****************************************************************************
 *                                                                            *
 * END OF INTERNET EXPLORER <= 8 SPECIFIC CODE                                *
 *                                                                            *
 *****************************************************************************/

/**
 * The chart class
 * @param {Object} options
 * @param {Function} callback Function to run when the chart has loaded
 */
function Chart(options, callback) {

	defaultXAxisOptions = merge(defaultXAxisOptions, defaultOptions.xAxis);
	defaultYAxisOptions = merge(defaultYAxisOptions, defaultOptions.yAxis);
	defaultOptions.xAxis = defaultOptions.yAxis = null;

	// Handle regular options
	var seriesOptions = options.series; // skip merging data points to increase performance
	options.series = null;
	options = merge(defaultOptions, options); // do the merge
	options.series = seriesOptions; // set back the series data

	// Define chart variables
	var optionsChart = options.chart,
		optionsMargin = optionsChart.margin,
		margin = isObject(optionsMargin) ?
			optionsMargin :
			[optionsMargin, optionsMargin, optionsMargin, optionsMargin],
		optionsMarginTop = pick(optionsChart.marginTop, margin[0]),
		optionsMarginRight = pick(optionsChart.marginRight, margin[1]),
		optionsMarginBottom = pick(optionsChart.marginBottom, margin[2]),
		optionsMarginLeft = pick(optionsChart.marginLeft, margin[3]),
		spacingTop = optionsChart.spacingTop,
		spacingRight = optionsChart.spacingRight,
		spacingBottom = optionsChart.spacingBottom,
		spacingLeft = optionsChart.spacingLeft,
		spacingBox,
		chartTitleOptions,
		chartSubtitleOptions,
		plotTop,
		marginRight,
		marginBottom,
		plotLeft,
		axisOffset,
		renderTo,
		renderToClone,
		container,
		containerId,
		containerWidth,
		containerHeight,
		chartWidth,
		chartHeight,
		oldChartWidth,
		oldChartHeight,
		chartBackground,
		plotBackground,
		plotBGImage,
		plotBorder,
		chart = this,
		chartEvents = optionsChart.events,
		runChartClick = chartEvents && !!chartEvents.click,
		eventType,
		isInsidePlot, // function
		tooltip,
		mouseIsDown,
		loadingDiv,
		loadingSpan,
		loadingShown,
		plotHeight,
		plotWidth,
		tracker,
		trackerGroup,
		placeTrackerGroup,
		legend,
		legendWidth,
		legendHeight,
		chartPosition,// = getPosition(container),
		hasCartesianSeries = optionsChart.showAxes,
		isResizing = 0,
		axes = [],
		maxTicks, // handle the greatest amount of ticks on grouped axes
		series = [],
		inverted,
		renderer,
		tooltipTick,
		tooltipInterval,
		hoverX,
		drawChartBox, // function
		getMargins, // function
		resetMargins, // function
		setChartSize, // function
		resize,
		zoom, // function
		zoomOut; // function


	/**
	 * Create a new axis object
	 * @param {Object} options
	 */
	function Axis(userOptions) {

		// Define variables
		var isXAxis = userOptions.isX,
			opposite = userOptions.opposite, // needed in setOptions
			horiz = inverted ? !isXAxis : isXAxis,
			side = horiz ?
				(opposite ? 0 : 2) : // top : bottom
				(opposite ? 1 : 3),  // right : left
			stacks = {},

			options = merge(
				isXAxis ? defaultXAxisOptions : defaultYAxisOptions,
				[defaultTopAxisOptions, defaultRightAxisOptions,
					defaultBottomAxisOptions, defaultLeftAxisOptions][side],
				userOptions
			),

			axis = this,
			axisTitle,
			type = options.type,
			isDatetimeAxis = type === 'datetime',
			isLog = type === 'logarithmic',
			offset = options.offset || 0,
			xOrY = isXAxis ? 'x' : 'y',
			axisLength = 0,
			oldAxisLength,
			transA, // translation factor
			transB, // translation addend
			oldTransA, // used for prerendering
			axisLeft,
			axisTop,
			axisWidth,
			axisHeight,
			axisBottom,
			axisRight,
			translate, // fn
			getPlotLinePath, // fn
			axisGroup,
			gridGroup,
			axisLine,
			dataMin,
			dataMax,
			maxZoom,
			range = options.range,
			userMin,
			userMax,
			oldUserMin,
			oldUserMax,
			max = null,
			min = null,
			oldMin,
			oldMax,
			minPadding = options.minPadding,
			maxPadding = options.maxPadding,
			minPixelPadding = 0,
			isLinked = defined(options.linkedTo),
			ignoreMinPadding, // can be set to true by a column or bar series
			ignoreMaxPadding,
			usePercentage,
			events = options.events,
			eventType,
			plotLinesAndBands = [],
			tickInterval,
			minorTickInterval,
			magnitude,
			tickPositions, // array containing predefined positions
			ticks = {},
			minorTicks = {},
			alternateBands = {},
			tickAmount,
			labelOffset,
			axisTitleMargin,// = options.title.margin,
			dateTimeLabelFormat,
			categories = options.categories,
			labelFormatter = options.labels.formatter ||  // can be overwritten by dynamic format
				function () {
					var value = this.value,
						ret;

					if (dateTimeLabelFormat) { // datetime axis
						ret = dateFormat(dateTimeLabelFormat, value);

					} else if (tickInterval % 1000000 === 0) { // use M abbreviation
						ret = (value / 1000000) + 'M';

					} else if (tickInterval % 1000 === 0) { // use k abbreviation
						ret = (value / 1000) + 'k';

					} else if (!categories && value >= 1000) { // add thousands separators
						ret = numberFormat(value, 0);

					} else { // strings (categories) and small numbers
						ret = value;
					}
					return ret;
				},

			staggerLines = horiz && options.labels.staggerLines,
			reversed = options.reversed,
			tickmarkOffset = (categories && options.tickmarkPlacement === 'between') ? 0.5 : 0;

		/**
		 * The Tick class
		 */
		function Tick(pos, minor) {
			var tick = this;
			tick.pos = pos;
			tick.minor = minor;
			tick.isNew = true;

			if (!minor) {
				tick.addLabel();
			}
		}
		Tick.prototype = {
			attachLabel: function () {
				var label = this.label;
				if (label && !this.added) {
					label.deferUpdateTransform = true;
					label.add(axisGroup);
				}
			},
			updateTransformLabel: function () {
				var label = this.label;
				if (label) {
					label.deferUpdateTransform = false;
					label.updateTransform();
				}
			},
			computeBBox: function () {
				var label = this.label,
					bBox;
				if (label) {
					bBox = label.getBBox();
					label.elemWidth = bBox.width;
					label.elemHeight = bBox.height;
				}
			},
			/**
			 * Write the tick label
			 */
			addLabel: function () {
				var tick = this,
					pos = tick.pos,
					labelOptions = options.labels,
					str,
					width = (categories && horiz && categories.length &&
						!labelOptions.step && !labelOptions.staggerLines &&
						!labelOptions.rotation &&
						plotWidth / categories.length) ||
						(!horiz && plotWidth / 2),
					isFirst = pos === tickPositions[0],
					isLast = pos === tickPositions[tickPositions.length - 1],
					css,
					value = categories && defined(categories[pos]) ? categories[pos] : pos,
					label = tick.label;

				// set properties for access in render method
				tick.isFirst = isFirst;
				tick.isLast = isLast;

				// get the string
				str = labelFormatter.call({
						isFirst: isFirst,
						isLast: isLast,
						dateTimeLabelFormat: dateTimeLabelFormat,
						value: isLog ? lin2log(value) : value
					});


				// prepare CSS
				css = width && { width: mathMax(1, mathRound(width - 2 * (labelOptions.padding || 10))) + PX };
				css = extend(css, labelOptions.style);

				// first call
				if (!defined(label)) {
					tick.label =
						defined(str) && labelOptions.enabled ?
							renderer.text(
									str,
									0,
									0,
									labelOptions.useHTML
								)
								.attr({
									align: labelOptions.align,
									rotation: labelOptions.rotation
								})
								// without position absolute, IE export sometimes is wrong
								.css(css) :
							null;

				// update
				} else if (label) {
<<<<<<< HEAD
					label.attr({
							text: str,
							visibility: visibleLabel ? VISIBLE : HIDDEN // make it right when label is moved (#538)
=======
					label.attr({ 
							text: str 
>>>>>>> 963bcd77
						})
						.css(css);
				}
			},
			/**
			 * Get the offset height or width of the label
			 */
			getLabelSize: function () {
				var label = this.label;
				return label ?
					((this.labelBBox = label.getBBox()))[horiz ? 'height' : 'width'] :
					0;
				},
			/**
			 * Put everything in place
			 *
			 * @param index {Number}
			 * @param old {Boolean} Use old coordinates to prepare an animation into new position
			 */
			render: function (index, old) {
				var tick = this,
					major = !tick.minor,
					label = tick.label,
					pos = tick.pos,
					labelOptions = options.labels,
					gridLine = tick.gridLine,
					gridLineWidth = major ? options.gridLineWidth : options.minorGridLineWidth,
					gridLineColor = major ? options.gridLineColor : options.minorGridLineColor,
					dashStyle = major ?
						options.gridLineDashStyle :
						options.minorGridLineDashStyle,
					gridLinePath,
					mark = tick.mark,
					markPath,
					tickLength = major ? options.tickLength : options.minorTickLength,
					tickWidth = major ? options.tickWidth : (options.minorTickWidth || 0),
					tickColor = major ? options.tickColor : options.minorTickColor,
					tickPosition = major ? options.tickPosition : options.minorTickPosition,
					step = labelOptions.step,
					cHeight = (old && oldChartHeight) || chartHeight,
					attribs,
					x,
					y;

				// get x and y position for ticks and labels
				x = horiz ?
					translate(pos + tickmarkOffset, null, null, old) + transB :
					axisLeft + offset + (opposite ? ((old && oldChartWidth) || chartWidth) - axisRight - axisLeft : 0);

				y = horiz ?
					cHeight - axisBottom + offset - (opposite ? axisHeight : 0) :
					cHeight - translate(pos + tickmarkOffset, null, null, old) - transB;

				// create the grid line
				if (gridLineWidth) {
					gridLinePath = getPlotLinePath(pos + tickmarkOffset, gridLineWidth, old);

					if (gridLine === UNDEFINED) {
						attribs = {
							stroke: gridLineColor,
							'stroke-width': gridLineWidth
						};
						if (dashStyle) {
							attribs.dashstyle = dashStyle;
						}
						if (major) {
							attribs.zIndex = 1;
						}
						tick.gridLine = gridLine =
							gridLineWidth ?
								renderer.path(gridLinePath)
									.attr(attribs).add(gridGroup) :
								null;
					}

					// If the parameter 'old' is set, the current call will be followed
					// by another call, therefore do not do any animations this time
					if (!old && gridLine && gridLinePath) {
						gridLine.animate({
							d: gridLinePath
						});
					}
				}

				// create the tick mark
				if (tickWidth) {

					// negate the length
					if (tickPosition === 'inside') {
						tickLength = -tickLength;
					}
					if (opposite) {
						tickLength = -tickLength;
					}

					markPath = renderer.crispLine([
						M,
						x,
						y,
						L,
						x + (horiz ? 0 : -tickLength),
						y + (horiz ? tickLength : 0)
					], tickWidth);

					if (mark) { // updating
						mark.animate({
							d: markPath
						});
					} else { // first time
						tick.mark = renderer.path(
							markPath
						).attr({
							stroke: tickColor,
							'stroke-width': tickWidth
						}).add(axisGroup);
					}
				}

				// the label is created on init - now move it into place
				if (label && !isNaN(x)) {
					x = x + labelOptions.x - (tickmarkOffset && horiz ?
						tickmarkOffset * transA * (reversed ? -1 : 1) : 0);
					y = y + labelOptions.y - (tickmarkOffset && !horiz ?
						tickmarkOffset * transA * (reversed ? 1 : -1) : 0);

					// vertically centered
					if (!defined(labelOptions.y)) {
						y += pInt(label.styles.lineHeight) * 0.9 - label.getBBox().height / 2;
					}


					// correct for staggered labels
					if (staggerLines) {
						y += (index / (step || 1) % staggerLines) * 16;
					}
					
					// apply show first and show last
					if ((tick.isFirst && !pick(options.showFirstLabel, 1)) ||
							(tick.isLast && !pick(options.showLastLabel, 1))) {
						label.hide();
					} else {
						 // show those that may have been previously hidden, either by show first/last, or by step
						label.show();
					}
					
					// apply step
					if (step && index % step) {
						// show those indices dividable by step
						label.hide();
					}

					label[tick.isNew ? 'attr' : 'animate']({
						x: x,
						y: y
					});
				}

				tick.isNew = false;
			},
			/**
			 * Destructor for the tick prototype
			 */
			destroy: function () {
				destroyObjectProperties(this);
			}
		};

		/**
		 * The object wrapper for plot lines and plot bands
		 * @param {Object} options
		 */
		function PlotLineOrBand(options) {
			var plotLine = this;
			if (options) {
				plotLine.options = options;
				plotLine.id = options.id;
			}

			//plotLine.render()
			return plotLine;
		}

		PlotLineOrBand.prototype = {

		/**
		 * Render the plot line or plot band. If it is already existing,
		 * move it.
		 */
		render: function () {
			var plotLine = this,
				options = plotLine.options,
				optionsLabel = options.label,
				label = plotLine.label,
				width = options.width,
				to = options.to,
				from = options.from,
				value = options.value,
				toPath, // bands only
				dashStyle = options.dashStyle,
				svgElem = plotLine.svgElem,
				path = [],
				addEvent,
				eventType,
				xs,
				ys,
				x,
				y,
				color = options.color,
				zIndex = options.zIndex,
				events = options.events,
				attribs;

			// logarithmic conversion
			if (isLog) {
				from = log2lin(from);
				to = log2lin(to);
				value = log2lin(value);
			}

			// plot line
			if (width) {
				path = getPlotLinePath(value, width);
				attribs = {
					stroke: color,
					'stroke-width': width
				};
				if (dashStyle) {
					attribs.dashstyle = dashStyle;
				}
			} else if (defined(from) && defined(to)) { // plot band
				// keep within plot area
				from = mathMax(from, min);
				to = mathMin(to, max);

				toPath = getPlotLinePath(to);
				path = getPlotLinePath(from);
				if (path && toPath) {
					path.push(
						toPath[4],
						toPath[5],
						toPath[1],
						toPath[2]
					);
				} else { // outside the axis area
					path = null;
				}
				attribs = {
					fill: color
				};
			} else {
				return;
			}
			// zIndex
			if (defined(zIndex)) {
				attribs.zIndex = zIndex;
			}

			// common for lines and bands
			if (svgElem) {
				if (path) {
					svgElem.animate({
						d: path
					}, null, svgElem.onGetPath);
				} else {
					svgElem.hide();
					svgElem.onGetPath = function () {
						svgElem.show();
					};
				}
			} else if (path && path.length) {
				plotLine.svgElem = svgElem = renderer.path(path)
					.attr(attribs).add();

				// events
				if (events) {
					addEvent = function (eventType) {
						svgElem.on(eventType, function (e) {
							events[eventType].apply(plotLine, [e]);
						});
					};
					for (eventType in events) {
						addEvent(eventType);
					}
				}
			}

			// the plot band/line label
			if (optionsLabel && defined(optionsLabel.text) && path && path.length && axisWidth > 0 && axisHeight > 0) {
				// apply defaults
				optionsLabel = merge({
					align: horiz && toPath && 'center',
					x: horiz ? !toPath && 4 : 10,
					verticalAlign : !horiz && toPath && 'middle',
					y: horiz ? toPath ? 16 : 10 : toPath ? 6 : -4,
					rotation: horiz && !toPath && 90
				}, optionsLabel);

				// add the SVG element
				if (!label) {
					plotLine.label = label = renderer.text(
							optionsLabel.text,
							0,
							0
						)
						.attr({
							align: optionsLabel.textAlign || optionsLabel.align,
							rotation: optionsLabel.rotation,
							zIndex: zIndex
						})
						.css(optionsLabel.style)
						.add();
				}

				// get the bounding box and align the label
				xs = [path[1], path[4], pick(path[6], path[1])];
				ys = [path[2], path[5], pick(path[7], path[2])];
				x = mathMin.apply(math, xs);
				y = mathMin.apply(math, ys);

				label.align(optionsLabel, false, {
					x: x,
					y: y,
					width: mathMax.apply(math, xs) - x,
					height: mathMax.apply(math, ys) - y
				});
				label.show();

			} else if (label) { // move out of sight
				label.hide();
			}

			// chainable
			return plotLine;
		},

		/**
		 * Remove the plot line or band
		 */
		destroy: function () {
			var obj = this;

			destroyObjectProperties(obj);

			// remove it from the lookup
			erase(plotLinesAndBands, obj);
		}
		};

		/**
		 * The class for stack items
		 */
		function StackItem(options, isNegative, x, stackOption) {
			var stackItem = this;

			// Tells if the stack is negative
			stackItem.isNegative = isNegative;

			// Save the options to be able to style the label
			stackItem.options = options;

			// Save the x value to be able to position the label later
			stackItem.x = x;

			// Save the stack option on the series configuration object
			stackItem.stack = stackOption;

			// The align options and text align varies on whether the stack is negative and
			// if the chart is inverted or not.
			// First test the user supplied value, then use the dynamic.
			stackItem.alignOptions = {
				align: options.align || (inverted ? (isNegative ? 'left' : 'right') : 'center'),
				verticalAlign: options.verticalAlign || (inverted ? 'middle' : (isNegative ? 'bottom' : 'top')),
				y: pick(options.y, inverted ? 4 : (isNegative ? 14 : -6)),
				x: pick(options.x, inverted ? (isNegative ? -6 : 6) : 0)
			};

			stackItem.textAlign = options.textAlign || (inverted ? (isNegative ? 'right' : 'left') : 'center');
		}

		StackItem.prototype = {
			destroy: function () {
				destroyObjectProperties(this);
			},

			/**
			 * Sets the total of this stack. Should be called when a serie is hidden or shown
			 * since that will affect the total of other stacks.
			 */
			setTotal: function (total) {
				this.total = total;
				this.cum = total;
			},

			/**
			 * Renders the stack total label and adds it to the stack label group.
			 */
			render: function (group) {
				var stackItem = this,									// aliased this
					str = stackItem.options.formatter.call(stackItem);  // format the text in the label

				// Change the text to reflect the new total and set visibility to hidden in case the serie is hidden
				if (stackItem.label) {
					stackItem.label.attr({text: str, visibility: HIDDEN});
				// Create new label
				} else {
					stackItem.label =
						chart.renderer.text(str, 0, 0)				// dummy positions, actual position updated with setOffset method in columnseries
							.css(stackItem.options.style)			// apply style
							.attr({align: stackItem.textAlign,			// fix the text-anchor
								rotation: stackItem.options.rotation,	// rotation
								visibility: HIDDEN })					// hidden until setOffset is called
							.add(group);							// add to the labels-group
				}
			},

			/**
			 * Sets the offset that the stack has from the x value and repositions the label.
			 */
			setOffset: function (xOffset, xWidth) {
				var stackItem = this,										// aliased this
					neg = stackItem.isNegative,								// special treatment is needed for negative stacks
					y = axis.translate(stackItem.total),					// stack value translated mapped to chart coordinates
					yZero = axis.translate(0),								// stack origin
					h = mathAbs(y - yZero),									// stack height
					x = chart.xAxis[0].translate(stackItem.x) + xOffset,	// stack x position
					plotHeight = chart.plotHeight,
					stackBox = {	// this is the box for the complete stack
							x: inverted ? (neg ? y : y - h) : x,
							y: inverted ? plotHeight - x - xWidth : (neg ? (plotHeight - y - h) : plotHeight - y),
							width: inverted ? h : xWidth,
							height: inverted ? xWidth : h
					};

				if (stackItem.label) {
					stackItem.label
						.align(stackItem.alignOptions, null, stackBox)	// align the label to the box
						.attr({visibility: VISIBLE});					// set visibility
				}
			}
		};

		/**
		 * Get the minimum and maximum for the series of each axis
		 */
		function getSeriesExtremes() {
			var posStack = [],
				negStack = [],
				i;

			// reset dataMin and dataMax in case we're redrawing
			dataMin = dataMax = null;

			// loop through this axis' series
			each(axis.series, function (series) {

				if (series.visible || !optionsChart.ignoreHiddenSeries) {

					var seriesOptions = series.options,
						stacking,
						posPointStack,
						negPointStack,
						stackKey,
						stackOption,
						negKey,
						xData,
						yData,
						x,
						y,
						threshold = seriesOptions.threshold,
						yDataLength,
						distance,
						activeYData = [],
						activeCounter = 0;

					// Get dataMin and dataMax for X axes
					if (isXAxis) {
						xData = series.xData;
						dataMin = mathMin(pick(dataMin, xData[0]), mathMin.apply(math, xData));
						dataMax = mathMax(pick(dataMax, xData[0]), mathMax.apply(math, xData));

					// Get dataMin and dataMax for Y axes, as well as handle stacking and processed data
					} else {
						var isNegative,
							pointStack,
							key,
							cropped = series.cropped,
							xExtremes = series.xAxis.getExtremes(),
							findPointRange,
							pointRange,
							j,
							hasModifyValue = !!series.modifyValue;


						// Handle stacking
						stacking = seriesOptions.stacking;
						usePercentage = stacking === 'percent';

						// create a stack for this particular series type
						if (stacking) {
							stackOption = series.options.stack;
							stackKey = series.type + pick(stackOption, '');
							negKey = '-' + stackKey;
							series.stackKey = stackKey; // used in translate

							posPointStack = posStack[stackKey] || []; // contains the total values for each x
							posStack[stackKey] = posPointStack;

							negPointStack = negStack[negKey] || [];
							negStack[negKey] = negPointStack;
						}
						if (usePercentage) {
							dataMin = 0;
							dataMax = 99;
						}

						// get clipped and grouped data
						series.processData();

						// processData can alter series.pointRange, so this goes after
						findPointRange = series.pointRange === null;

						xData = series.processedXData;
						yData = series.processedYData;
						yDataLength = yData.length;


						// loop over the non-null y values and read them into a local array
						for (i = 0; i < yDataLength; i++) {
							x = xData[i];
							y = yData[i];
							if (y !== null && y !== UNDEFINED &&
								(cropped || ((xData[i + 1] || x) >= xExtremes.min && (xData[i + 1] || x) <= xExtremes.max))) {

								// read stacked values into a stack based on the x value,
								// the sign of y and the stack key
								if (stacking) {
									isNegative = y < 0;
									pointStack = isNegative ? negPointStack : posPointStack;
									key = isNegative ? negKey : stackKey;

									y = pointStack[x] =
										defined(pointStack[x]) ?
										pointStack[x] + y : y;


									// add the series
									if (!stacks[key]) {
										stacks[key] = {};
									}

									// If the StackItem is there, just update the values,
									// if not, create one first
									if (!stacks[key][x]) {
										stacks[key][x] = new StackItem(options.stackLabels, isNegative, x, stackOption);
									}
									stacks[key][x].setTotal(y);


								// general hook, used for Highstock compare values feature
								} else if (hasModifyValue) {
									y = series.modifyValue(y);
								}

								j = y.length;
								if (j) { // array, like ohlc data
									while (j--) {
										if (y[j] !== null) {
											activeYData[activeCounter++] = y[j];
										}
									}
								} else {
									activeYData[activeCounter++] = y;
								}



								// get the smallest distance between points
								if (i) {
									distance = mathAbs(xData[i] - xData[i - 1]);
									pointRange = pointRange === UNDEFINED ? distance : mathMin(distance, pointRange);
								}
							}
						}

						// record the least unit distance
						if (findPointRange) {
							series.pointRange = pointRange || 1;
						}
						series.closestPointRange = pointRange;


						// Get the dataMin and dataMax so far. If percentage is used, the min and max are
						// always 0 and 100. If the length of activeYData is 0, continue with null values.
						if (!usePercentage && activeYData.length) {
							dataMin = mathMin(pick(dataMin, activeYData[0]), mathMin.apply(math, activeYData));
							dataMax = mathMax(pick(dataMax, activeYData[0]), mathMax.apply(math, activeYData));
						}


						// todo: instead of checking useThreshold, just set the threshold to 0
						// in area and column-like chart types
						if (series.useThreshold && threshold !== null) {
							if (dataMin >= threshold) {
								dataMin = threshold;
								ignoreMinPadding = true;
							} else if (dataMax < threshold) {
								dataMax = threshold;
								ignoreMaxPadding = true;
							}
						}
					}
				}
			});

		}

		/**
		 * Translate from axis value to pixel position on the chart, or back
		 *
		 */
		translate = function (val, backwards, cvsCoord, old, handleLog) {
			var sign = 1,
				cvsOffset = 0,
				localA = old ? oldTransA : transA,
				localMin = old ? oldMin : min,
				returnValue;

			if (!localA) {
				localA = transA;
			}

			if (cvsCoord) {
				sign *= -1; // canvas coordinates inverts the value
				cvsOffset = axisLength;
			}
			if (reversed) { // reversed axis
				sign *= -1;
				cvsOffset -= sign * axisLength;
			}

			if (backwards) { // reverse translation
				if (reversed) {
					val = axisLength - val;
				}
				returnValue = val / localA + localMin; // from chart pixel to value
				if (isLog && handleLog) {
					returnValue = lin2log(returnValue);
				}

			} else { // normal translation, from axis value to pixel, relative to plot
				if (isLog && handleLog) {
					val = log2lin(val);
				}
				returnValue = sign * (val - localMin) * localA + cvsOffset + (sign * minPixelPadding);
			}

			return returnValue;
		};

		/**
		 * Create the path for a plot line that goes from the given value on
		 * this axis, across the plot to the opposite side
		 * @param {Number} value
		 * @param {Number} lineWidth Used for calculation crisp line
		 * @param {Number] old Use old coordinates (for resizing and rescaling)
		 */
		getPlotLinePath = function (value, lineWidth, old) {
			var x1,
				y1,
				x2,
				y2,
				translatedValue = translate(value, null, null, old),
				cHeight = (old && oldChartHeight) || chartHeight,
				cWidth = (old && oldChartWidth) || chartWidth,
				skip;

			x1 = x2 = mathRound(translatedValue + transB);
			y1 = y2 = mathRound(cHeight - translatedValue - transB);

			if (isNaN(translatedValue)) { // no min or max
				skip = true;

			} else if (horiz) {
				y1 = axisTop;
				y2 = cHeight - axisBottom;
				if (x1 < axisLeft || x1 > axisLeft + axisWidth) {
					skip = true;
				}
			} else {
				x1 = axisLeft;
				x2 = cWidth - axisRight;

				if (y1 < axisTop || y1 > axisTop + axisHeight) {
					skip = true;
				}
			}
			return skip ?
				null :
				renderer.crispLine([M, x1, y1, L, x2, y2], lineWidth || 0);
		};

		/**
		 * Fix JS round off float errors
		 * @param {Number} num
		 */
		function correctFloat(num) {
			var invMag, ret = num;
			magnitude = pick(magnitude, math.pow(10, mathFloor(math.log(tickInterval) / math.LN10)));

			if (magnitude < 1) {
				invMag = mathRound(1 / magnitude)  * 10;
				ret = mathRound(num * invMag) / invMag;
			}
			return ret;
		}

		/**
		 * Set the tick positions of a linear axis to round values like whole tens or every five.
		 */
		function setLinearTickPositions() {

			var i,
				roundedMin = correctFloat(mathFloor(min / tickInterval) * tickInterval),
				roundedMax = correctFloat(mathCeil(max / tickInterval) * tickInterval);

			tickPositions = [];

			// populate the intermediate values
			i = correctFloat(roundedMin);
			while (i <= roundedMax) {
				tickPositions.push(i);
				i = correctFloat(i + tickInterval);
			}

		}

		/**
		 * Set the tick positions to round values and optionally extend the extremes
		 * to the nearest tick
		 */
		function setTickPositions(secondPass) {
			var length,
				linkedParent,
				linkedParentExtremes,
				tickIntervalOption = options.tickInterval,
				tickPixelIntervalOption = options.tickPixelInterval,
				zoomOffset;

			// set the max zoom once
			if (secondPass) {
				maxZoom = options.maxZoom || (
					isXAxis && !defined(options.min) && !defined(options.max) ?
						mathMin(axis.closestPointRange * 5, dataMax - dataMin) :
						null
				);
			}

			// linked axis gets the extremes from the parent axis
			if (isLinked) {
				linkedParent = chart[isXAxis ? 'xAxis' : 'yAxis'][options.linkedTo];
				linkedParentExtremes = linkedParent.getExtremes();
				min = pick(linkedParentExtremes.min, linkedParentExtremes.dataMin);
				max = pick(linkedParentExtremes.max, linkedParentExtremes.dataMax);
			} else { // initial min and max from the extreme data values
				min = pick(userMin, options.min, dataMin);
				max = pick(userMax, options.max, dataMax);
			}

			if (isLog) {
				min = log2lin(min);
				max = log2lin(max);
			}

			// handle zoomed range
			if (range) {
				userMin = min = max - range;
				userMax = max;
				if (secondPass) {
					range = null;  // don't use it when running setExtremes
				}
			}

			// maxZoom exceeded, just center the selection
			if (max - min < maxZoom) {

				zoomOffset = (maxZoom - max + min) / 2;
				// if min and max options have been set, don't go beyond it
				min = mathMax(min - zoomOffset, pick(options.min, min - zoomOffset), dataMin);
				max = mathMin(min + maxZoom, pick(options.max, min + maxZoom), dataMax);
			}

			// pad the values to get clear of the chart's edges
			if (!categories && !usePercentage && !isLinked && defined(min) && defined(max)) {
				length = (max - min) || 1;
				if (!defined(options.min) && !defined(userMin) && minPadding && (dataMin < 0 || !ignoreMinPadding)) {
					min -= length * minPadding;
				}
				if (!defined(options.max) && !defined(userMax)  && maxPadding && (dataMax > 0 || !ignoreMaxPadding)) {
					max += length * maxPadding;
				}
			}

			// get tickInterval
			if (min === max || min === undefined || max === undefined) {
				tickInterval = 1;
			} else if (isLinked && !tickIntervalOption &&
					tickPixelIntervalOption === linkedParent.options.tickPixelInterval) {
				tickInterval = linkedParent.tickInterval;
			} else {
				tickInterval = pick(
					tickIntervalOption,
					categories ? // for categoried axis, 1 is default, for linear axis use tickPix
						1 :
						(max - min) * tickPixelIntervalOption / (axisLength || 1)
				);
			}

			if (!isDatetimeAxis) { // linear
				magnitude = math.pow(10, mathFloor(math.log(tickInterval) / math.LN10));
				if (!defined(options.tickInterval)) {
					tickInterval = normalizeTickInterval(tickInterval, null, magnitude, options);
				}
			}
			axis.tickInterval = tickInterval; // record for linked axis

			// get minorTickInterval
			minorTickInterval = options.minorTickInterval === 'auto' && tickInterval ?
					tickInterval / 5 : options.minorTickInterval;

			// find the tick positions
			if (isDatetimeAxis) {
				tickPositions = getTimeTicks(tickInterval, min, max, options.startOfWeek);
				dateTimeLabelFormat = options.dateTimeLabelFormats[tickPositions.info.unitName];
			} else {
				setLinearTickPositions();
			}

			if (!isLinked) {

				// reset min/max or remove extremes based on start/end on tick
				var roundedMin = tickPositions[0],
					roundedMax = tickPositions[tickPositions.length - 1];

				if (options.startOnTick) {
					min = roundedMin;
				} else if (min > roundedMin) {
					tickPositions.shift();
				}

				if (options.endOnTick) {
					max = roundedMax;
				} else if (max < roundedMax) {
					tickPositions.pop();
				}

				// record the greatest number of ticks for multi axis
				if (!maxTicks) { // first call, or maxTicks have been reset after a zoom operation
					maxTicks = {
						x: 0,
						y: 0
					};
				}

				if (!isDatetimeAxis && tickPositions.length > maxTicks[xOrY] && options.alignTicks !== false) {
					maxTicks[xOrY] = tickPositions.length;
				}
			}


		}

		/**
		 * When using multiple axes, adjust the number of ticks to match the highest
		 * number of ticks in that group
		 */
		function adjustTickAmount() {

			if (maxTicks && maxTicks[xOrY] && !isDatetimeAxis && !categories && !isLinked && options.alignTicks !== false) { // only apply to linear scale
				var oldTickAmount = tickAmount,
					calculatedTickAmount = tickPositions.length;

				// set the axis-level tickAmount to use below
				tickAmount = maxTicks[xOrY];

				if (calculatedTickAmount < tickAmount) {
					while (tickPositions.length < tickAmount) {
						tickPositions.push(correctFloat(
							tickPositions[tickPositions.length - 1] + tickInterval
						));
					}
					transA *= (calculatedTickAmount - 1) / (tickAmount - 1);
					max = tickPositions[tickPositions.length - 1];

				}
				if (defined(oldTickAmount) && tickAmount !== oldTickAmount) {
					axis.isDirty = true;
				}
			}

		}

		/**
		 * Set the scale based on data min and max, user set min and max or options
		 *
		 */
		function setScale() {
			var type,
				i,
				isDirtyData;

			oldMin = min;
			oldMax = max;
			oldAxisLength = axisLength;

			// set the new axisLength
			axisLength = horiz ? axisWidth : axisHeight;

			// is there new data?
			each(axis.series, function (series) {
				if (series.isDirtyData || series.isDirty ||
						series.xAxis.isDirty) { // when x axis is dirty, we need new data extremes for y as well
					isDirtyData = true;
				}
			});

			// do we really need to go through all this?
			if (axisLength !== oldAxisLength || isDirtyData || isLinked ||
				userMin !== oldUserMin || userMax !== oldUserMax) {

				// get data extremes if needed
				getSeriesExtremes();

				// get fixed positions based on tickInterval
				setTickPositions();

				// record old values to decide whether a rescale is necessary later on (#540)
				oldUserMin = userMin;
				oldUserMax = userMax;
	
				// the translation factor used in translate function
				oldTransA = transA;
				transA = axisLength / ((max - min + (axis.pointRange || 0)) || 1);

				// reset stacks
				if (!isXAxis) {
					for (type in stacks) {
						for (i in stacks[type]) {
							stacks[type][i].cum = stacks[type][i].total;
						}
					}
				}

				// mark as dirty if it is not already set to dirty and extremes have changed
				if (!axis.isDirty) {
					axis.isDirty = (min !== oldMin || max !== oldMax);
				}
			}
		}

		/**
		 * Set the extremes and optionally redraw
		 * @param {Number} newMin
		 * @param {Number} newMax
		 * @param {Boolean} redraw
		 * @param {Boolean|Object} animation Whether to apply animation, and optionally animation
		 *    configuration
		 *
		 */
		function setExtremes(newMin, newMax, redraw, animation) {

			redraw = pick(redraw, true); // defaults to true

			fireEvent(axis, 'setExtremes', { // fire an event to enable syncing of multiple charts
				min: newMin,
				max: newMax
			}, function () { // the default event handler

				userMin = newMin;
				userMax = newMax;


				// redraw
				if (redraw) {
					chart.redraw(animation);
				}
			});

			// this event contains the min and max values that may be modified by padding etc.
			fireEvent(axis, 'afterSetExtremes', {
				min: min,
				max: max
			});
		}

		/**
		 * Update the axis metrics
		 */
		function setAxisSize() {

			var offsetLeft = options.offsetLeft || 0,
				offsetRight = options.offsetRight || 0,
				range = max - min,
				pointRange = 0,
				closestPointRange,
				seriesClosestPointRange;

			// basic values
			axisLeft = pick(options.left, plotLeft + offsetLeft);
			axisTop = pick(options.top, plotTop);
			axisWidth = pick(options.width, plotWidth - offsetLeft + offsetRight);
			axisHeight = pick(options.height, plotHeight);
			axisBottom = chartHeight - axisHeight - axisTop;
			axisRight = chartWidth - axisWidth - axisLeft;
			axisLength = horiz ? axisWidth : axisHeight;

			// adjust translation for padding
			if (isXAxis) {
				each(axis.series, function (series) {
					pointRange = mathMax(pointRange, series.pointRange);
<<<<<<< HEAD
					if (!series.noSharedTooltip) {
						closestPointRange = defined(closestPointRange) ?
							mathMin(closestPointRange, series.closestPointRange) :
							series.closestPointRange;
=======
					seriesClosestPointRange = series.closestPointRange;
					if (!series.noSharedTooltip && defined(seriesClosestPointRange)) {
						closestPointRange = defined(closestPointRange) ? 
							mathMin(closestPointRange, seriesClosestPointRange) :
							seriesClosestPointRange;
>>>>>>> 963bcd77
					}
				});
				// pointRange means the width reserved for each point, like in a column chart
				if ((defined(userMin) || defined(userMax)) && pointRange > tickInterval / 2) {
					// prevent great padding when zooming tightly in to view columns
					pointRange = 0;
				}
				axis.pointRange = pointRange;

				// closestPointRange means the closest distance between points. In columns
				// it is mostly equal to pointRange, but in lines pointRange is 0 while closestPointRange
				// is some other value
				axis.closestPointRange = closestPointRange;
			}

			// secondary values
			transA = axisLength / ((range + pointRange) || 1);
			transB = horiz ? axisLeft : axisBottom; // translation addend
			minPixelPadding = transA * (pointRange / 2);

			// expose to use in Series object and navigator
			axis.left = axisLeft;
			axis.top = axisTop;
			axis.len = axisLength;

		}

		/**
		 * Get the actual axis extremes
		 */
		function getExtremes() {
			return {
				min: min,
				max: max,
				dataMin: dataMin,
				dataMax: dataMax,
				userMin: userMin,
				userMax: userMax
			};
		}

		/**
		 * Get the zero plane either based on zero or on the min or max value.
		 * Used in bar and area plots
		 */
		function getThreshold(threshold) {
			if (min > threshold || threshold === null) {
				threshold = min;
			} else if (max < threshold) {
				threshold = max;
			}

			return translate(threshold, 0, 1);
		}

		/**
		 * Add a plot band or plot line after render time
		 *
		 * @param options {Object} The plotBand or plotLine configuration object
		 */
		function addPlotBandOrLine(options) {
			var obj = new PlotLineOrBand(options).render();
			plotLinesAndBands.push(obj);
			return obj;
		}

		/**
		 * Render the tick labels to a preliminary position to get their sizes
		 */
		function getOffset() {

			var hasData = axis.series.length && defined(min) && defined(max),
				titleOffset = 0,
				titleMargin = 0,
				axisTitleOptions = options.title,
				labelOptions = options.labels,
				directionFactor = [-1, 1, 1, -1][side],
				n;

			if (!axisGroup) {
				axisGroup = renderer.g('axis')
					.attr({ zIndex: 7 })
					.add();
				gridGroup = renderer.g('grid')
					.attr({ zIndex: 1 })
					.add();
			}

			labelOffset = 0; // reset

			if (hasData || isLinked) {
				each(tickPositions, function (pos) {
					if (!ticks[pos]) {
						ticks[pos] = new Tick(pos);
					} else {
						ticks[pos].addLabel(); // update labels depending on tick interval
					}

				});

				each(tickPositions, function (pos) {
					ticks[pos].attachLabel();
				});
				each(tickPositions, function (pos) {
					ticks[pos].computeBBox();
				});
				each(tickPositions, function (pos) {
					ticks[pos].updateTransformLabel();
				});

				each(tickPositions, function (pos) {
					// left side must be align: right and right side must have align: left for labels
					if (side === 0 || side === 2 || { 1: 'left', 3: 'right' }[side] === labelOptions.align) {

						// get the highest offset
						labelOffset = mathMax(
							ticks[pos].getLabelSize(),
							labelOffset
						);
					}

				});

				if (staggerLines) {
					labelOffset += (staggerLines - 1) * 16;
				}

			} else { // doesn't have data
				for (n in ticks) {
					ticks[n].destroy();
					delete ticks[n];
				}
			}

			if (axisTitleOptions && axisTitleOptions.text) {
				if (!axisTitle) {
					axisTitle = axis.axisTitle = renderer.text(
						axisTitleOptions.text,
						0,
						0,
						axisTitleOptions.useHTML
					)
					.attr({
						zIndex: 7,
						rotation: axisTitleOptions.rotation || 0,
						align:
							axisTitleOptions.textAlign ||
							{ low: 'left', middle: 'center', high: 'right' }[axisTitleOptions.align]
					})
					.css(axisTitleOptions.style)
					.add();
					axisTitle.isNew = true;
				}

				titleOffset = axisTitle.getBBox()[horiz ? 'height' : 'width'];
				titleMargin = pick(axisTitleOptions.margin, horiz ? 5 : 10);

			}

			// handle automatic or user set offset
			offset = directionFactor * pick(options.offset, axisOffset[side]);

			axisTitleMargin =
				labelOffset +
				(side !== 2 && labelOffset && directionFactor * options.labels[horiz ? 'y' : 'x']) +
				titleMargin;

			axisOffset[side] = mathMax(
				axisOffset[side],
				axisTitleMargin + titleOffset + directionFactor * offset
			);

		}

		/**
		 * Render the axis
		 */
		function render() {
			var axisTitleOptions = options.title,
				stackLabelOptions = options.stackLabels,
				alternateGridColor = options.alternateGridColor,
				lineWidth = options.lineWidth,
				lineLeft,
				lineTop,
				linePath,
				hasRendered = chart.hasRendered,
				slideInTicks = hasRendered && defined(oldMin) && !isNaN(oldMin),
				hasData = axis.series.length && defined(min) && defined(max);

			// If the series has data draw the ticks. Else only the line and title
			if (hasData || isLinked) {

				// minor ticks
				if (minorTickInterval && !categories) {
					var pos = min + (tickPositions[0] - min) % minorTickInterval;
					for (; pos <= max; pos += minorTickInterval) {
						if (!minorTicks[pos]) {
							minorTicks[pos] = new Tick(pos, true);
						}

						// render new ticks in old position
						if (slideInTicks && minorTicks[pos].isNew) {
							minorTicks[pos].render(null, true);
						}


						minorTicks[pos].isActive = true;
						minorTicks[pos].render();
					}
				}

				// major ticks
				each(tickPositions, function (pos, i) {
					// linked axes need an extra check to find out if
					if (!isLinked || (pos >= min && pos <= max)) {

						// render new ticks in old position
						if (slideInTicks && ticks[pos].isNew) {
							ticks[pos].render(i, true);
						}

						ticks[pos].isActive = true;
						ticks[pos].render(i);
					}
				});

				// alternate grid color
				if (alternateGridColor) {
					each(tickPositions, function (pos, i) {
						if (i % 2 === 0 && pos < max) {
							if (!alternateBands[pos]) {
								alternateBands[pos] = new PlotLineOrBand();
							}
							alternateBands[pos].options = {
								from: pos,
								to: tickPositions[i + 1] !== UNDEFINED ? tickPositions[i + 1] : max,
								color: alternateGridColor
							};
							alternateBands[pos].render();
							alternateBands[pos].isActive = true;
						}
					});
				}

				// custom plot lines and bands
				if (!hasRendered) { // only first time
					each((options.plotLines || []).concat(options.plotBands || []), function (plotLineOptions) {
						plotLinesAndBands.push(new PlotLineOrBand(plotLineOptions).render());
					});
				}



			} // end if hasData

			// remove inactive ticks
			each([ticks, minorTicks, alternateBands], function (coll) {
				var pos;
				for (pos in coll) {
					if (!coll[pos].isActive) {
						coll[pos].destroy();
						delete coll[pos];
					} else {
						coll[pos].isActive = false; // reset
					}
				}
			});




			// Static items. As the axis group is cleared on subsequent calls
			// to render, these items are added outside the group.
			// axis line
			if (lineWidth) {
				lineLeft = axisLeft + (opposite ? axisWidth : 0) + offset;
				lineTop = chartHeight - axisBottom - (opposite ? axisHeight : 0) + offset;

				linePath = renderer.crispLine([
						M,
						horiz ?
							axisLeft :
							lineLeft,
						horiz ?
							lineTop :
							axisTop,
						L,
						horiz ?
							chartWidth - axisRight :
							lineLeft,
						horiz ?
							lineTop :
							chartHeight - axisBottom
					], lineWidth);
				if (!axisLine) {
					axisLine = renderer.path(linePath)
						.attr({
							stroke: options.lineColor,
							'stroke-width': lineWidth,
							zIndex: 7
						})
						.add();
				} else {
					axisLine.animate({ d: linePath });
				}

			}

			if (axisTitle) {
				// compute anchor points for each of the title align options
				var margin = horiz ? axisLeft : axisTop,
					fontSize = pInt(axisTitleOptions.style.fontSize || 12),
				// the position in the length direction of the axis
				alongAxis = {
					low: margin + (horiz ? 0 : axisLength),
					middle: margin + axisLength / 2,
					high: margin + (horiz ? axisLength : 0)
				}[axisTitleOptions.align],

				// the position in the perpendicular direction of the axis
				offAxis = (horiz ? axisTop + axisHeight : axisLeft) +
					(horiz ? 1 : -1) * // horizontal axis reverses the margin
					(opposite ? -1 : 1) * // so does opposite axes
					axisTitleMargin +
					(side === 2 ? fontSize : 0);

				axisTitle[axisTitle.isNew ? 'attr' : 'animate']({
					x: horiz ?
						alongAxis :
						offAxis + (opposite ? axisWidth : 0) + offset +
							(axisTitleOptions.x || 0), // x
					y: horiz ?
						offAxis - (opposite ? axisHeight : 0) + offset :
						alongAxis + (axisTitleOptions.y || 0) // y
				});
				axisTitle.isNew = false;
			}

			// Stacked totals:
			if (stackLabelOptions && stackLabelOptions.enabled) {
				var stackKey, oneStack, stackCategory,
					stackTotalGroup = axis.stackTotalGroup;

				// Create a separate group for the stack total labels
				if (!stackTotalGroup) {
					axis.stackTotalGroup = stackTotalGroup =
						renderer.g('stack-labels')
							.attr({
								visibility: VISIBLE,
								zIndex: 6
							})
							.translate(plotLeft, plotTop)
							.add();
				}

				// Render each stack total
				for (stackKey in stacks) {
					oneStack = stacks[stackKey];
					for (stackCategory in oneStack) {
						oneStack[stackCategory].render(stackTotalGroup);
					}
				}
			}
			// End stacked totals

			axis.isDirty = false;
		}

		/**
		 * Remove a plot band or plot line from the chart by id
		 * @param {Object} id
		 */
		function removePlotBandOrLine(id) {
			var i = plotLinesAndBands.length;
			while (i--) {
				if (plotLinesAndBands[i].id === id) {
					plotLinesAndBands[i].destroy();
				}
			}
		}

		/**
		 * Redraw the axis to reflect changes in the data or axis extremes
		 */
		function redraw() {

			// hide tooltip and hover states
			if (tracker.resetTracker) {
				tracker.resetTracker();
			}

			// render the axis
			render();

			// move plot lines and bands
			each(plotLinesAndBands, function (plotLine) {
				plotLine.render();
			});

			// mark associated series as dirty and ready for redraw
			each(axis.series, function (series) {
				series.isDirty = true;
			});

		}

		/**
		 * Set new axis categories and optionally redraw
		 * @param {Array} newCategories
		 * @param {Boolean} doRedraw
		 */
		function setCategories(newCategories, doRedraw) {
				// set the categories
				axis.categories = userOptions.categories = categories = newCategories;

				// force reindexing tooltips
				each(axis.series, function (series) {
					series.translate();
					series.setTooltipPoints(true);
				});


				// optionally redraw
				axis.isDirty = true;

				if (pick(doRedraw, true)) {
					chart.redraw();
				}
		}

		/**
		 * Destroys an Axis instance.
		 */
		function destroy() {
			var stackKey;

			// Remove the events
			removeEvent(axis);

			// Destroy each stack total
			for (stackKey in stacks) {
				destroyObjectProperties(stacks[stackKey]);

				stacks[stackKey] = null;
			}

			// Destroy stack total group
			if (axis.stackTotalGroup) {
				axis.stackTotalGroup = axis.stackTotalGroup.destroy();
			}

			// Destroy collections
			each([ticks, minorTicks, alternateBands, plotLinesAndBands], function (coll) {
				destroyObjectProperties(coll);
			});

			// Destroy local variables
			each([axisLine, axisGroup, gridGroup, axisTitle], function (obj) {
				if (obj) {
					obj.destroy();
				}
			});
			axisLine = axisGroup = gridGroup = axisTitle = null;
		}


		// Run Axis

		// Register
		axes.push(axis);
		chart[isXAxis ? 'xAxis' : 'yAxis'].push(axis);

		// inverted charts have reversed xAxes as default
		if (inverted && isXAxis && reversed === UNDEFINED) {
			reversed = true;
		}


		// expose some variables
		extend(axis, {
			addPlotBand: addPlotBandOrLine,
			addPlotLine: addPlotBandOrLine,
			adjustTickAmount: adjustTickAmount,
			categories: categories,
			getExtremes: getExtremes,
			getPlotLinePath: getPlotLinePath,
			getThreshold: getThreshold,
			isXAxis: isXAxis,
			options: options,
			plotLinesAndBands: plotLinesAndBands,
			getOffset: getOffset,
			render: render,
			setAxisSize: setAxisSize,
			setCategories: setCategories,
			setExtremes: setExtremes,
			setScale: setScale,
			setTickPositions: setTickPositions,
			translate: translate,
			redraw: redraw,
			removePlotBand: removePlotBandOrLine,
			removePlotLine: removePlotBandOrLine,
			reversed: reversed,
			series: [], // populated by Series
			stacks: stacks,
			destroy: destroy
		});

		// register event listeners
		for (eventType in events) {
			addEvent(axis, eventType, events[eventType]);
		}

		// set min and max
		//setScale();

	} // end Axis


	/**
	 * The toolbar object
	 */
	function Toolbar() {
		var buttons = {};

		/*jslint unparam: true*//* allow the unused param title until Toolbar rewrite*/
		function add(id, text, title, fn) {
			if (!buttons[id]) {
				var button = renderer.text(
					text,
					0,
					0
				)
				.css(options.toolbar.itemStyle)
				.align({
					align: 'right',
					x: -marginRight - 20,
					y: plotTop + 30
				})
				.on('click', fn)
				.attr({
					align: 'right',
					zIndex: 20
				})
				.add();
				buttons[id] = button;
			}
		}
		/*jslint unparam: false*/

		function remove(id) {
			discardElement(buttons[id].element);
			buttons[id] = null;
		}

		// public
		return {
			add: add,
			remove: remove
		};
	}

	/**
	 * The tooltip object
	 * @param {Object} options Tooltip options
	 */
	function Tooltip(options) {
		var currentSeries,
			borderWidth = options.borderWidth,
			crosshairsOptions = options.crosshairs,
			crosshairs = [],
			style = options.style,
			shared = options.shared,
			padding = pInt(style.padding),
			tooltipIsHidden = true,
			currentX = 0,
			currentY = 0;

		// remove padding CSS and apply padding on box instead
		style.padding = 0;

		// create the label
		var label = renderer.label('', 0, 0)
			.attr({
				padding: padding,
				fill: options.backgroundColor,
				'stroke-width': borderWidth,
				r: options.borderRadius,
				zIndex: 8
			})
			.css(style)
			.hide()
			.add()
			.shadow(options.shadow);

		/**
		 * Destroy the tooltip and its elements.
		 */
		function destroy() {
			each(crosshairs, function (crosshair) {
				if (crosshair) {
					crosshair.destroy();
				}
			});

			// Destroy and clear local variables
			if (label) {
				label = label.destroy();
			}
		}

		/**
		 * In case no user defined formatter is given, this will be used
		 */
		function defaultFormatter() {
			var pThis = this,
				items = pThis.points || splat(pThis),
				series = items[0].series,
				s;

			// build the header
			s = [series.tooltipHeaderFormatter(items[0].key)];

			// build the values
			each(items, function (item) {
				series = item.series;
				s.push((series.tooltipFormatter && series.tooltipFormatter(item)) ||
					item.point.tooltipFormatter(series.tooltipOptions.pointFormat));
			});
			return s.join('');
		}

		/**
		 * Provide a soft movement for the tooltip
		 *
		 * @param {Number} finalX
		 * @param {Number} finalY
		 */
		function move(finalX, finalY) {

			// get intermediate values for animation
			currentX = tooltipIsHidden ? finalX : (2 * currentX + finalX) / 3;
			currentY = tooltipIsHidden ? finalY : (currentY + finalY) / 2;

			// move to the intermediate value
			label.attr({ x: currentX, y: currentY });

			// run on next tick of the mouse tracker
			if (mathAbs(finalX - currentX) > 1 || mathAbs(finalY - currentY) > 1) {
				tooltipTick = function () {
					move(finalX, finalY);
				};
			} else {
				tooltipTick = null;
			}
		}

		/**
		 * Hide the tooltip
		 */
		function hide() {
			if (!tooltipIsHidden) {
				var hoverPoints = chart.hoverPoints;

				//group.hide();
				label.hide();

				each(crosshairs, function (crosshair) {
					if (crosshair) {
						crosshair.hide();
					}
				});

				// hide previous hoverPoints and set new
				if (hoverPoints) {
					each(hoverPoints, function (point) {
						point.setState();
					});
				}
				chart.hoverPoints = null;


				tooltipIsHidden = true;
			}

		}

		/**
		 * Refresh the tooltip's text and position.
		 * @param {Object} point
		 *
		 */
		function refresh(point) {
			var x,
				y,
				show,
				plotX,
				plotY,
				textConfig = {},
				text,
				pointConfig = [],
				tooltipPos = point.tooltipPos,
				formatter = options.formatter || defaultFormatter,
				hoverPoints = chart.hoverPoints,
				placedTooltipPoint;

			// shared tooltip, array is sent over
			if (shared && !(point.series && point.series.noSharedTooltip)) {
				plotY = 0;

				// hide previous hoverPoints and set new
				if (hoverPoints) {
					each(hoverPoints, function (point) {
						point.setState();
					});
				}
				chart.hoverPoints = point;

				each(point, function (item) {
					item.setState(HOVER_STATE);
					plotY += item.plotY; // for average

					pointConfig.push(item.getLabelConfig());
				});

				plotX = point[0].plotX;
				plotY = mathRound(plotY) / point.length; // mathRound because Opera 10 has problems here

				textConfig = {
					x: point[0].category
				};
				textConfig.points = pointConfig;
				point = point[0];

			// single point tooltip
			} else {
				textConfig = point.getLabelConfig();
			}
			text = formatter.call(textConfig);

			// register the current series
			currentSeries = point.series;

			// get the reference point coordinates (pie charts use tooltipPos)
			plotX = pick(plotX, point.plotX);
			plotY = pick(plotY, point.plotY);

			x = mathRound(tooltipPos ? tooltipPos[0] : (inverted ? plotWidth - plotY : plotX));
			y = mathRound(tooltipPos ? tooltipPos[1] : (inverted ? plotHeight - plotX : plotY));


			// hide tooltip if the point falls outside the plot
			show = shared || !point.series.isCartesian || isInsidePlot(x, y);

			// update the inner HTML
			if (text === false || !show) {
				hide();
			} else {

				// show it
				if (tooltipIsHidden) {
					label.show();
					tooltipIsHidden = false;
				}

				// update text
				label.attr({
					text: text
				});

				// set the stroke color of the box
				label.attr({
					stroke: options.borderColor || point.color || currentSeries.color || '#606060'
				});

				placedTooltipPoint = placeBox(label.width, label.height, plotLeft, plotTop,
					plotWidth, plotHeight, {x: x, y: y}, pick(options.distance, 12));

				// do the move
				move(mathRound(placedTooltipPoint.x), mathRound(placedTooltipPoint.y));
			}


			// crosshairs
			if (crosshairsOptions) {
				crosshairsOptions = splat(crosshairsOptions); // [x, y]

				var path,
					i = crosshairsOptions.length,
					attribs,
					axis;

				while (i--) {
					axis = point.series[i ? 'yAxis' : 'xAxis'];
					if (crosshairsOptions[i] && axis) {
						path = axis
							.getPlotLinePath(point[i ? 'y' : 'x'], 1);
						if (crosshairs[i]) {
							crosshairs[i].attr({ d: path, visibility: VISIBLE });

						} else {
							attribs = {
								'stroke-width': crosshairsOptions[i].width || 1,
								stroke: crosshairsOptions[i].color || '#C0C0C0',
								zIndex: 2
							};
							if (crosshairsOptions[i].dashStyle) {
								attribs.dashstyle = crosshairsOptions[i].dashStyle;
							}
							crosshairs[i] = renderer.path(path)
								.attr(attribs)
								.add();
						}
					}
				}
			}
		}



		// public members
		return {
			shared: shared,
			refresh: refresh,
			hide: hide,
			destroy: destroy
		};
	}

	/**
	 * The mouse tracker object
	 * @param {Object} options
	 */
	function MouseTracker(options) {


		var mouseDownX,
			mouseDownY,
			hasDragged,
			selectionMarker,
			zoomType = optionsChart.zoomType,
			zoomX = /x/.test(zoomType),
			zoomY = /y/.test(zoomType),
			zoomHor = (zoomX && !inverted) || (zoomY && inverted),
			zoomVert = (zoomY && !inverted) || (zoomX && inverted);

		/**
		 * Add crossbrowser support for chartX and chartY
		 * @param {Object} e The event object in standard browsers
		 */
		function normalizeMouseEvent(e) {
			var ePos,
				pageZoomFix = isWebKit &&
					doc.width / doc.body.scrollWidth -
					1, // #224, #348
				chartPosLeft,
				chartPosTop,
				chartX,
				chartY;

			// common IE normalizing
			e = e || win.event;
			if (!e.target) {
				e.target = e.srcElement;
			}

			// jQuery only copies over some properties. IE needs e.x and iOS needs touches.
			if (e.originalEvent) {
				e = e.originalEvent;
			}

			// The same for MooTools. It renames e.pageX to e.page.x. #445.
			if (e.event) {
				e = e.event;
			}

			// iOS
			ePos = e.touches ? e.touches.item(0) : e;

			// in certain cases, get mouse position
			if (e.type !== 'mousemove' || win.opera || pageZoomFix) { // only Opera needs position on mouse move, see below
				chartPosition = getPosition(container);
				chartPosLeft = chartPosition.left;
				chartPosTop = chartPosition.top;
			}

			// chartX and chartY
			if (isIE) { // IE including IE9 that has pageX but in a different meaning
				chartX = e.x;
				chartY = e.y;
			} else {
				if (ePos.layerX === UNDEFINED) { // Opera and iOS
					chartX = ePos.pageX - chartPosLeft;
					chartY = ePos.pageY - chartPosTop;
				} else {
					chartX = e.layerX;
					chartY = e.layerY;
				}
			}

			// correct for page zoom bug in WebKit
			if (pageZoomFix) {
				chartX += mathRound((pageZoomFix + 1) * chartPosLeft - chartPosLeft);
				chartY += mathRound((pageZoomFix + 1) * chartPosTop - chartPosTop);
			}

			return extend(e, {
				chartX: chartX,
				chartY: chartY
			});
		}

		/**
		 * Get the click position in terms of axis values.
		 *
		 * @param {Object} e A mouse event
		 */
		function getMouseCoordinates(e) {
			var coordinates = {
				xAxis: [],
				yAxis: []
			};
			each(axes, function (axis) {
				var translate = axis.translate,
					isXAxis = axis.isXAxis,
					isHorizontal = inverted ? !isXAxis : isXAxis;

				coordinates[isXAxis ? 'xAxis' : 'yAxis'].push({
					axis: axis,
					value: translate(
						isHorizontal ?
							e.chartX - plotLeft  :
							plotHeight - e.chartY + plotTop,
						true
					)
				});
			});
			return coordinates;
		}

		/**
		 * With line type charts with a single tracker, get the point closest to the mouse
		 */
		function onmousemove(e) {
			var point,
				points,
				hoverPoint = chart.hoverPoint,
				hoverSeries = chart.hoverSeries,
				i,
				j,
				distance = chartWidth,
				index = inverted ? e.chartY : e.chartX - plotLeft; // wtf?

			// shared tooltip
			if (tooltip && options.shared && !(hoverSeries && hoverSeries.noSharedTooltip)) {
				points = [];

				// loop over all series and find the ones with points closest to the mouse
				i = series.length;
				for (j = 0; j < i; j++) {
					if (series[j].visible &&
							series[j].options.enableMouseTracking !== false &&
							!series[j].noSharedTooltip && series[j].tooltipPoints.length) {
						point = series[j].tooltipPoints[index];
						point._dist = mathAbs(index - point.plotX);
						distance = mathMin(distance, point._dist);
						points.push(point);
					}
				}
				// remove furthest points
				i = points.length;
				while (i--) {
					if (points[i]._dist > distance) {
						points.splice(i, 1);
					}
				}
				// refresh the tooltip if necessary
				if (points.length && (points[0].plotX !== hoverX)) {
					tooltip.refresh(points);
					hoverX = points[0].plotX;
				}
			}

			// separate tooltip and general mouse events
			if (hoverSeries && hoverSeries.tracker) { // only use for line-type series with common tracker

				// get the point
				point = hoverSeries.tooltipPoints[index];

				// a new point is hovered, refresh the tooltip
				if (point && point !== hoverPoint) {

					// trigger the events
					point.onMouseOver();

				}
			}
		}



		/**
		 * Reset the tracking by hiding the tooltip, the hover series state and the hover point
		 */
		function resetTracker() {
			var hoverSeries = chart.hoverSeries,
				hoverPoint = chart.hoverPoint;

			if (hoverPoint) {
				hoverPoint.onMouseOut();
			}

			if (hoverSeries) {
				hoverSeries.onMouseOut();
			}

			if (tooltip) {
				tooltip.hide();
			}

			hoverX = null;
		}

		/**
		 * Mouse up or outside the plot area
		 */
		function drop() {
			if (selectionMarker) {
				var selectionData = {
						xAxis: [],
						yAxis: []
					},
					selectionBox = selectionMarker.getBBox(),
					selectionLeft = selectionBox.x - plotLeft,
					selectionTop = selectionBox.y - plotTop;


				// a selection has been made
				if (hasDragged) {

					// record each axis' min and max
					each(axes, function (axis) {
						if (axis.options.zoomEnabled !== false) {
							var translate = axis.translate,
								isXAxis = axis.isXAxis,
								isHorizontal = inverted ? !isXAxis : isXAxis,
								selectionMin = translate(
									isHorizontal ?
										selectionLeft :
										plotHeight - selectionTop - selectionBox.height,
									true,
									0,
									0,
									1
								),
								selectionMax = translate(
									isHorizontal ?
										selectionLeft + selectionBox.width :
										plotHeight - selectionTop,
									true,
									0,
									0,
									1
								);

								selectionData[isXAxis ? 'xAxis' : 'yAxis'].push({
									axis: axis,
									min: mathMin(selectionMin, selectionMax), // for reversed axes,
									max: mathMax(selectionMin, selectionMax)
								});
						}
					});
					fireEvent(chart, 'selection', selectionData, zoom);

				}
				selectionMarker = selectionMarker.destroy();
			}

			css(container, { cursor: 'auto' });

			chart.mouseIsDown = mouseIsDown = hasDragged = false;
			removeEvent(doc, hasTouch ? 'touchend' : 'mouseup', drop);

		}

		/**
		 * Special handler for mouse move that will hide the tooltip when the mouse leaves the plotarea.
		 */
		function hideTooltipOnMouseMove(e) {
			var pageX = defined(e.pageX) ? e.pageX : e.page.x, // In mootools the event is wrapped and the page x/y position is named e.page.x
				pageY = defined(e.pageX) ? e.pageY : e.page.y; // Ref: http://mootools.net/docs/core/Types/DOMEvent

			if (chartPosition &&
					!isInsidePlot(pageX - chartPosition.left - plotLeft,
						pageY - chartPosition.top - plotTop)) {
				resetTracker();
			}
		}

		/**
		 * Set the JS events on the container element
		 */
		function setDOMEvents() {
			var lastWasOutsidePlot = true;
			/*
			 * Record the starting position of a dragoperation
			 */
			container.onmousedown = function (e) {
				e = normalizeMouseEvent(e);

				// issue #295, dragging not always working in Firefox
				if (!hasTouch && e.preventDefault) {
					e.preventDefault();
				}

				// record the start position
				chart.mouseIsDown = mouseIsDown = true;
				mouseDownX = e.chartX;
				mouseDownY = e.chartY;

				addEvent(doc, hasTouch ? 'touchend' : 'mouseup', drop);
			};

			// The mousemove, touchmove and touchstart event handler
			var mouseMove = function (e) {

				// let the system handle multitouch operations like two finger scroll
				// and pinching
				if (e && e.touches && e.touches.length > 1) {
					return;
				}

				// normalize
				e = normalizeMouseEvent(e);
				if (!hasTouch) { // not for touch devices
					e.returnValue = false;
				}

				var chartX = e.chartX,
					chartY = e.chartY,
					isOutsidePlot = !isInsidePlot(chartX - plotLeft, chartY - plotTop);

				// cache chart position for issue #149 fix
				if (!chartPosition) {
					chartPosition = getPosition(container);
				}

				// on touch devices, only trigger click if a handler is defined
				if (hasTouch && e.type === 'touchstart') {
					if (attr(e.target, 'isTracker')) {
						if (!chart.runTrackerClick) {
							e.preventDefault();
						}
					} else if (!runChartClick && !isOutsidePlot) {
						e.preventDefault();
					}
				}

				// cancel on mouse outside
				if (isOutsidePlot) {

					/*if (!lastWasOutsidePlot) {
						// reset the tracker
						resetTracker();
					}*/

					// drop the selection if any and reset mouseIsDown and hasDragged
					//drop();
					if (chartX < plotLeft) {
						chartX = plotLeft;
					} else if (chartX > plotLeft + plotWidth) {
						chartX = plotLeft + plotWidth;
					}

					if (chartY < plotTop) {
						chartY = plotTop;
					} else if (chartY > plotTop + plotHeight) {
						chartY = plotTop + plotHeight;
					}

				}

				if (mouseIsDown && e.type !== 'touchstart') { // make selection

					// determine if the mouse has moved more than 10px
					hasDragged = Math.sqrt(
						Math.pow(mouseDownX - chartX, 2) +
						Math.pow(mouseDownY - chartY, 2)
					);
					if (hasDragged > 10) {
						var clickedInside = isInsidePlot(mouseDownX - plotLeft, mouseDownY - plotTop),
							hoverPoints = chart.hoverPoints;

						// make a selection
						if (hasCartesianSeries && (zoomX || zoomY) && clickedInside) {
							if (!selectionMarker) {
								selectionMarker = renderer.rect(
									plotLeft,
									plotTop,
									zoomHor ? 1 : plotWidth,
									zoomVert ? 1 : plotHeight,
									0
								)
								.attr({
									fill: optionsChart.selectionMarkerFill || 'rgba(69,114,167,0.25)',
									zIndex: 7
								})
								.add();
							}
						}

						// adjust the width of the selection marker
						if (selectionMarker && zoomHor) {
							var xSize = chartX - mouseDownX;
							selectionMarker.attr({
								width: mathAbs(xSize),
								x: (xSize > 0 ? 0 : xSize) + mouseDownX
							});
						}
						// adjust the height of the selection marker
						if (selectionMarker && zoomVert) {
							var ySize = chartY - mouseDownY;
							selectionMarker.attr({
								height: mathAbs(ySize),
								y: (ySize > 0 ? 0 : ySize) + mouseDownY
							});
						}

						// panning
						if (clickedInside && !selectionMarker && optionsChart.panning) {

							var xAxis = chart.xAxis[0],
								halfPointRange = xAxis.pointRange / 2,
								extremes = xAxis.getExtremes(),
								newMin = xAxis.translate(mouseDownX - chartX, true) + halfPointRange,
								newMax = xAxis.translate(mouseDownX + plotWidth - chartX, true) - halfPointRange;
								
							// remove active points for shared tooltip
							if (hoverPoints) {
								each(hoverPoints, function (point) {
									point.setState();
								});
							}

							if (newMin > mathMin(extremes.dataMin, extremes.min) && newMax < mathMax(extremes.dataMax, extremes.max)) {
								xAxis.setExtremes(newMin, newMax, true, false);
							}

							mouseDownX = chartX;
							css(container, { cursor: 'move' });
						}
					}

				} else if (!isOutsidePlot) {
					// show the tooltip
					onmousemove(e);
				}

				lastWasOutsidePlot = isOutsidePlot;

				// when outside plot, allow touch-drag by returning true
				return isOutsidePlot || !hasCartesianSeries;
			};

			/*
			 * When the mouse enters the container, run mouseMove
			 */
			container.onmousemove = mouseMove;

			/*
			 * When the mouse leaves the container, hide the tracking (tooltip).
			 */
			addEvent(container, 'mouseleave', function () {
				resetTracker();
				chartPosition = null; // also reset the chart position, used in #149 fix
			});

			// issue #149 workaround
			// The mouseleave event above does not always fire. Whenever the mouse is moving
			// outside the plotarea, hide the tooltip
			addEvent(doc, 'mousemove', hideTooltipOnMouseMove);

			container.ontouchstart = function (e) {
				// For touch devices, use touchmove to zoom
				if (zoomX || zoomY) {
					container.onmousedown(e);
				}
				// Show tooltip and prevent the lower mouse pseudo event
				mouseMove(e);
			};

			/*
			 * Allow dragging the finger over the chart to read the values on touch
			 * devices
			 */
			container.ontouchmove = mouseMove;

			/*
			 * Allow dragging the finger over the chart to read the values on touch
			 * devices
			 */
			container.ontouchend = function () {
				if (hasDragged) {
					resetTracker();
				}
			};


			// MooTools 1.2.3 doesn't fire this in IE when using addEvent
			container.onclick = function (e) {
				var hoverPoint = chart.hoverPoint;
				e = normalizeMouseEvent(e);

				e.cancelBubble = true; // IE specific


				if (!hasDragged) {
					if (hoverPoint && attr(e.target, 'isTracker')) {
						var plotX = hoverPoint.plotX,
							plotY = hoverPoint.plotY;

						// add page position info
						extend(hoverPoint, {
							pageX: chartPosition.left + plotLeft +
								(inverted ? plotWidth - plotY : plotX),
							pageY: chartPosition.top + plotTop +
								(inverted ? plotHeight - plotX : plotY)
						});

						// the series click event
						fireEvent(hoverPoint.series, 'click', extend(e, {
							point: hoverPoint
						}));

						// the point click event
						hoverPoint.firePointEvent('click', e);

					} else {
						extend(e, getMouseCoordinates(e));

						// fire a click event in the chart
						if (isInsidePlot(e.chartX - plotLeft, e.chartY - plotTop)) {
							fireEvent(chart, 'click', e);
						}
					}


				}
				// reset mouseIsDown and hasDragged
				hasDragged = false;
			};

		}

		/**
		 * Destroys the MouseTracker object and disconnects DOM events.
		 */
		function destroy() {
			// Destroy the tracker group element
			if (chart.trackerGroup) {
				chart.trackerGroup = trackerGroup = chart.trackerGroup.destroy();
			}

			removeEvent(doc, 'mousemove', hideTooltipOnMouseMove);
			container.onclick = container.onmousedown = container.onmousemove = container.ontouchstart = container.ontouchend = container.ontouchmove = null;
		}

		/**
		 * Create the image map that listens for mouseovers
		 */
		placeTrackerGroup = function () {

			// first create - plot positions is not final at this stage
			if (!trackerGroup) {
				chart.trackerGroup = trackerGroup = renderer.g('tracker')
					.attr({ zIndex: 9 })
					.add();

			// then position - this happens on load and after resizing and changing
			// axis or box positions
			} else {
				trackerGroup.translate(plotLeft, plotTop);
				if (inverted) {
					trackerGroup.attr({
						width: chart.plotWidth,
						height: chart.plotHeight
					}).invert();
				}
			}
		};


		// Run MouseTracker
		placeTrackerGroup();
		if (options.enabled) {
			chart.tooltip = tooltip = Tooltip(options);
		}

		setDOMEvents();

		// set the fixed interval ticking for the smooth tooltip
		tooltipInterval = setInterval(function () {
			if (tooltipTick) {
				tooltipTick();
			}
		}, 32);

		// expose properties
		extend(this, {
			zoomX: zoomX,
			zoomY: zoomY,
			resetTracker: resetTracker,
			normalizeMouseEvent: normalizeMouseEvent,
			destroy: destroy
		});
	}



	/**
	 * The overview of the chart's series
	 */
	var Legend = function () {

		var options = chart.options.legend;

		if (!options.enabled) {
			return;
		}

		var horizontal = options.layout === 'horizontal',
			symbolWidth = options.symbolWidth,
			symbolPadding = options.symbolPadding,
			allItems,
			style = options.style,
			itemStyle = options.itemStyle,
			itemHoverStyle = options.itemHoverStyle,
			itemHiddenStyle = merge(itemStyle, options.itemHiddenStyle),
			padding = pInt(style.padding),
			y = 18,
			initialItemX = 4 + padding + symbolWidth + symbolPadding,
			itemX,
			itemY,
			lastItemY,
			itemHeight = 0,
			box,
			legendBorderWidth = options.borderWidth,
			legendBackgroundColor = options.backgroundColor,
			legendGroup,
			offsetWidth,
			widthOption = options.width,
			series = chart.series,
			reversedLegend = options.reversed;



		/**
		 * Set the colors for the legend item
		 * @param {Object} item A Series or Point instance
		 * @param {Object} visible Dimmed or colored
		 */
		function colorizeItem(item, visible) {
			var legendItem = item.legendItem,
				legendLine = item.legendLine,
				legendSymbol = item.legendSymbol,
				hiddenColor = itemHiddenStyle.color,
				textColor = visible ? options.itemStyle.color : hiddenColor,
				symbolColor = visible ? item.color : hiddenColor;

			if (legendItem) {
				legendItem.css({ fill: textColor });
			}
			if (legendLine) {
				legendLine.attr({ stroke: symbolColor });
			}
			if (legendSymbol) {
				legendSymbol.attr({
					stroke: symbolColor,
					fill: symbolColor
				});
			}
		}

		/**
		 * Position the legend item
		 * @param {Object} item A Series or Point instance
		 * @param {Object} visible Dimmed or colored
		 */
		function positionItem(item, itemX, itemY) {
			var legendItem = item.legendItem,
				legendLine = item.legendLine,
				legendSymbol = item.legendSymbol,
				checkbox = item.checkbox;
			if (legendItem) {
				legendItem.attr({
					x: itemX,
					y: itemY
				});
			}
			if (legendLine) {
				legendLine.translate(itemX, itemY - 4);
			}
			if (legendSymbol) {
				legendSymbol.attr({
					x: itemX + legendSymbol.xOff,
					y: itemY + legendSymbol.yOff
				});
			}
			if (checkbox) {
				checkbox.x = itemX;
				checkbox.y = itemY;
			}
		}

		/**
		 * Destroy a single legend item
		 * @param {Object} item The series or point
		 */
		function destroyItem(item) {
			var checkbox = item.checkbox;

			// destroy SVG elements
			each(['legendItem', 'legendLine', 'legendSymbol'], function (key) {
				if (item[key]) {
					item[key].destroy();
				}
			});

			if (checkbox) {
				discardElement(item.checkbox);
			}


		}

		/**
		 * Destroys the legend.
		 */
		function destroy() {
			if (box) {
				box = box.destroy();
			}

			if (legendGroup) {
				legendGroup = legendGroup.destroy();
			}
		}

		/**
		 * Position the checkboxes after the width is determined
		 */
		function positionCheckboxes() {
			each(allItems, function (item) {
				var checkbox = item.checkbox,
					alignAttr = legendGroup.alignAttr;
				if (checkbox) {
					css(checkbox, {
						left: (alignAttr.translateX + item.legendItemWidth + checkbox.x - 40) + PX,
						top: (alignAttr.translateY + checkbox.y - 11) + PX
					});
				}
			});
		}

		/**
		 * Render a single specific legend item
		 * @param {Object} item A series or point
		 */
		function renderItem(item) {
			var bBox,
				itemWidth,
				legendSymbol,
				symbolX,
				symbolY,
				simpleSymbol,
				radius,
				li = item.legendItem,
				series = item.series || item,
				itemOptions = series.options,
				strokeWidth = (itemOptions && itemOptions.borderWidth) || 0;


			if (!li) { // generate it once, later move it

				// let these series types use a simple symbol
				simpleSymbol = /^(bar|pie|area|column)$/.test(series.type);

				// generate the list item text
				item.legendItem = li = renderer.text(
						options.labelFormatter.call(item),
						0,
						0
					)
					.css(item.visible ? itemStyle : itemHiddenStyle)
					.on('mouseover', function () {
						item.setState(HOVER_STATE);
						li.css(itemHoverStyle);
					})
					.on('mouseout', function () {
						li.css(item.visible ? itemStyle : itemHiddenStyle);
						item.setState();
					})
					.on('click', function () {
						var strLegendItemClick = 'legendItemClick',
							fnLegendItemClick = function () {
								item.setVisible();
							};

						// click the name or symbol
						if (item.firePointEvent) { // point
							item.firePointEvent(strLegendItemClick, null, fnLegendItemClick);
						} else {
							fireEvent(item, strLegendItemClick, null, fnLegendItemClick);
						}
					})
					.attr({ zIndex: 2 })
					.add(legendGroup);

				// draw the line
				if (!simpleSymbol && itemOptions && itemOptions.lineWidth) {
					var attrs = {
							'stroke-width': itemOptions.lineWidth,
							zIndex: 2
						};
					if (itemOptions.dashStyle) {
						attrs.dashstyle = itemOptions.dashStyle;
					}
					item.legendLine = renderer.path([
						M,
						-symbolWidth - symbolPadding,
						0,
						L,
						-symbolPadding,
						0
					])
					.attr(attrs)
					.add(legendGroup);
				}

				// draw a simple symbol
				if (simpleSymbol) { // bar|pie|area|column

					legendSymbol = renderer.rect(
						(symbolX = -symbolWidth - symbolPadding),
						(symbolY = -11),
						symbolWidth,
						12,
						2
					).attr({
						//'stroke-width': 0,
						zIndex: 3
					}).add(legendGroup);
				} else if (itemOptions && itemOptions.marker && itemOptions.marker.enabled) { // draw the marker
					radius = itemOptions.marker.radius;
					legendSymbol = renderer.symbol(
						item.symbol,
						(symbolX = -symbolWidth / 2 - symbolPadding - radius),
						(symbolY = -4 - radius),
						2 * radius,
						2 * radius
					)
					.attr(item.pointAttr[NORMAL_STATE])
					.attr({ zIndex: 3 })
					.add(legendGroup);

				}
				if (legendSymbol) {
					legendSymbol.xOff = symbolX + (strokeWidth % 2 / 2);
					legendSymbol.yOff = symbolY + (strokeWidth % 2 / 2);
				}

				item.legendSymbol = legendSymbol;

				// colorize the items
				colorizeItem(item, item.visible);


				// add the HTML checkbox on top
				if (itemOptions && itemOptions.showCheckbox) {
					item.checkbox = createElement('input', {
						type: 'checkbox',
						checked: item.selected,
						defaultChecked: item.selected // required by IE7
					}, options.itemCheckboxStyle, container);

					addEvent(item.checkbox, 'click', function (event) {
						var target = event.target;
						fireEvent(item, 'checkboxClick', {
								checked: target.checked
							},
							function () {
								item.select();
							}
						);
					});
				}
			}


			// calculate the positions for the next line
			bBox = li.getBBox();

			itemWidth = item.legendItemWidth =
				options.itemWidth || symbolWidth + symbolPadding + bBox.width + padding;
			itemHeight = bBox.height;

			// if the item exceeds the width, start a new line
			if (horizontal && itemX - initialItemX + itemWidth >
					(widthOption || (chartWidth - 2 * padding - initialItemX))) {
				itemX = initialItemX;
				itemY += itemHeight;
			}
			lastItemY = itemY;

			// position the newly generated or reordered items
			positionItem(item, itemX, itemY);

			// advance
			if (horizontal) {
				itemX += itemWidth;
			} else {
				itemY += itemHeight;
			}

			// the width of the widest item
			offsetWidth = widthOption || mathMax(
				horizontal ? itemX - initialItemX : itemWidth,
				offsetWidth
			);



			// add it all to an array to use below
			//allItems.push(item);
		}

		/**
		 * Render the legend. This method can be called both before and after
		 * chart.render. If called after, it will only rearrange items instead
		 * of creating new ones.
		 */
		function renderLegend() {
			itemX = initialItemX;
			itemY = y;
			offsetWidth = 0;
			lastItemY = 0;

			if (!legendGroup) {
				legendGroup = renderer.g('legend')
					.attr({ zIndex: 10 }) // in front of trackers, #414
					.add();
			}


			// add each series or point
			allItems = [];
			each(series, function (serie) {
				var seriesOptions = serie.options;

				if (!seriesOptions.showInLegend) {
					return;
				}

				// use points or series for the legend item depending on legendType
				allItems = allItems.concat(seriesOptions.legendType === 'point' ?
					serie.data :
					serie
				);

			});

			// sort by legendIndex
			stableSort(allItems, function (a, b) {
				return (a.options.legendIndex || 0) - (b.options.legendIndex || 0);
			});

			// reversed legend
			if (reversedLegend) {
				allItems.reverse();
			}

			// render the items
			each(allItems, renderItem);


			// Draw the border
			legendWidth = widthOption || offsetWidth;
			legendHeight = lastItemY - y + itemHeight;

			if (legendBorderWidth || legendBackgroundColor) {
				legendWidth += 2 * padding;
				legendHeight += 2 * padding;

				if (!box) {
					box = renderer.rect(
						0,
						0,
						legendWidth,
						legendHeight,
						options.borderRadius,
						legendBorderWidth || 0
					).attr({
						stroke: options.borderColor,
						'stroke-width': legendBorderWidth || 0,
						fill: legendBackgroundColor || NONE
					})
					.add(legendGroup)
					.shadow(options.shadow);
					box.isNew = true;

				} else if (legendWidth > 0 && legendHeight > 0) {
					box[box.isNew ? 'attr' : 'animate'](
						box.crisp(null, null, null, legendWidth, legendHeight)
					);
					box.isNew = false;
				}

				// hide the border if no items
				box[allItems.length ? 'show' : 'hide']();
			}

			// 1.x compatibility: positioning based on style
			var props = ['left', 'right', 'top', 'bottom'],
				prop,
				i = 4;
			while (i--) {
				prop = props[i];
				if (style[prop] && style[prop] !== 'auto') {
					options[i < 2 ? 'align' : 'verticalAlign'] = prop;
					options[i < 2 ? 'x' : 'y'] = pInt(style[prop]) * (i % 2 ? -1 : 1);
				}
			}

			if (allItems.length) {
				legendGroup.align(extend(options, {
					width: legendWidth,
					height: legendHeight
				}), true, spacingBox);
			}

			if (!isResizing) {
				positionCheckboxes();
			}
		}


		// run legend
		renderLegend();

		// move checkboxes
		addEvent(chart, 'endResize', positionCheckboxes);

		// expose
		return {
			colorizeItem: colorizeItem,
			destroyItem: destroyItem,
			renderLegend: renderLegend,
			destroy: destroy
		};
	};






	/**
	 * Initialize an individual series, called internally before render time
	 */
	function initSeries(options) {
		var type = options.type || optionsChart.type || optionsChart.defaultSeriesType,
			typeClass = seriesTypes[type],
			serie,
			hasRendered = chart.hasRendered;

		// an inverted chart can't take a column series and vice versa
		if (hasRendered) {
			if (inverted && type === 'column') {
				typeClass = seriesTypes.bar;
			} else if (!inverted && type === 'bar') {
				typeClass = seriesTypes.column;
			}
		}

		serie = new typeClass();

		serie.init(chart, options);

		// set internal chart properties
		if (!hasRendered && serie.inverted) {
			inverted = true;
		}
		if (serie.isCartesian) {
			hasCartesianSeries = serie.isCartesian;
		}

		series.push(serie);

		return serie;
	}

	/**
	 * Add a series dynamically after  time
	 *
	 * @param {Object} options The config options
	 * @param {Boolean} redraw Whether to redraw the chart after adding. Defaults to true.
	 * @param {Boolean|Object} animation Whether to apply animation, and optionally animation
	 *    configuration
	 *
	 * @return {Object} series The newly created series object
	 */
	function addSeries(options, redraw, animation) {
		var series;

		if (options) {
			setAnimation(animation, chart);
			redraw = pick(redraw, true); // defaults to true

			fireEvent(chart, 'addSeries', { options: options }, function () {
				series = initSeries(options);
				series.isDirty = true;

				chart.isDirtyLegend = true; // the series array is out of sync with the display
				if (redraw) {
					chart.redraw();
				}
			});
		}

		return series;
	}

	/**
	 * Check whether a given point is within the plot area
	 *
	 * @param {Number} x Pixel x relative to the plot area
	 * @param {Number} y Pixel y relative to the plot area
	 */
	isInsidePlot = function (x, y) {
		return x >= 0 &&
			x <= plotWidth &&
			y >= 0 &&
			y <= plotHeight;
	};

	/**
	 * Adjust all axes tick amounts
	 */
	function adjustTickAmounts() {
		if (optionsChart.alignTicks !== false) {
			each(axes, function (axis) {
				axis.adjustTickAmount();
			});
		}
		maxTicks = null;
	}

	/**
	 * Redraw legend, axes or series based on updated data
	 *
	 * @param {Boolean|Object} animation Whether to apply animation, and optionally animation
	 *    configuration
	 */
	function redraw(animation) {
		var redrawLegend = chart.isDirtyLegend,
			hasStackedSeries,
			isDirtyBox = chart.isDirtyBox, // todo: check if it has actually changed?
			seriesLength = series.length,
			i = seriesLength,
			clipRect = chart.clipRect,
			serie;

		setAnimation(animation, chart);

		// link stacked series
		while (i--) {
			serie = series[i];
			if (serie.isDirty && serie.options.stacking) {
				hasStackedSeries = true;
				break;
			}
		}
		if (hasStackedSeries) { // mark others as dirty
			i = seriesLength;
			while (i--) {
				serie = series[i];
				if (serie.options.stacking) {
					serie.isDirty = true;
				}
			}
		}

		// handle updated data in the series
		each(series, function (serie) {
			if (serie.isDirty) { // prepare the data so axis can read it
				if (serie.options.legendType === 'point') {
					redrawLegend = true;
				}
			}
		});

		// handle added or removed series
		if (redrawLegend && legend.renderLegend) { // series or pie points are added or removed
			// draw legend graphics
			legend.renderLegend();

			chart.isDirtyLegend = false;
		}


		if (hasCartesianSeries) {
			if (!isResizing) {

				// reset maxTicks
				maxTicks = null;

				// set axes scales
				each(axes, function (axis) {
					axis.setScale();
				});
			}
			adjustTickAmounts();
			getMargins();

			// redraw axes
			each(axes, function (axis) {
				if (axis.isDirty) {
					axis.redraw();
					//isDirtyBox = true; // force redrawing subsequent axes
				}
			});


		}

		// the plot areas size has changed
		if (isDirtyBox) {
			drawChartBox();
			placeTrackerGroup();

			// move clip rect
			if (clipRect) {
				stop(clipRect);
				clipRect.animate({ // for chart resize
					width: chart.plotSizeX,
					height: chart.plotSizeY + 1
				});
			}

		}


		// redraw affected series
		each(series, function (serie) {
			if (serie.isDirty && serie.visible &&
					(!serie.isCartesian || serie.xAxis)) { // issue #153
				serie.redraw();
			}
		});


		// hide tooltip and hover states
		if (tracker && tracker.resetTracker) {
			tracker.resetTracker();
		}

		// fire the event
		fireEvent(chart, 'redraw'); // jQuery breaks this when calling it from addEvent. Overwrites chart.redraw
	}



	/**
	 * Dim the chart and show a loading text or symbol
	 * @param {String} str An optional text to show in the loading label instead of the default one
	 */
	function showLoading(str) {
		var loadingOptions = options.loading;

		// create the layer at the first call
		if (!loadingDiv) {
			loadingDiv = createElement(DIV, {
				className: PREFIX + 'loading'
			}, extend(loadingOptions.style, {
				left: plotLeft + PX,
				top: plotTop + PX,
				width: plotWidth + PX,
				height: plotHeight + PX,
				zIndex: 10,
				display: NONE
			}), container);

			loadingSpan = createElement(
				'span',
				null,
				loadingOptions.labelStyle,
				loadingDiv
			);

		}

		// update text
		loadingSpan.innerHTML = str || options.lang.loading;

		// show it
		if (!loadingShown) {
			css(loadingDiv, { opacity: 0, display: '' });
			animate(loadingDiv, {
				opacity: loadingOptions.style.opacity
			}, {
				duration: loadingOptions.showDuration || 0
			});
			loadingShown = true;
		}
	}
	/**
	 * Hide the loading layer
	 */
	function hideLoading() {
		animate(loadingDiv, {
			opacity: 0
		}, {
			duration: options.loading.hideDuration || 100,
			complete: function () {
				css(loadingDiv, { display: NONE });
			}
		});
		loadingShown = false;
	}

	/**
	 * Get an axis, series or point object by id.
	 * @param id {String} The id as given in the configuration options
	 */
	function get(id) {
		var i,
			j,
			points;

		// search axes
		for (i = 0; i < axes.length; i++) {
			if (axes[i].options.id === id) {
				return axes[i];
			}
		}

		// search series
		for (i = 0; i < series.length; i++) {
			if (series[i].options.id === id) {
				return series[i];
			}
		}

		// search points
		for (i = 0; i < series.length; i++) {
			points = series[i].points;
			for (j = 0; j < points.length; j++) {
				if (points[j].id === id) {
					return points[j];
				}
			}
		}
		return null;
	}

	/**
	 * Create the Axis instances based on the config options
	 */
	function getAxes() {
		var xAxisOptions = options.xAxis || {},
			yAxisOptions = options.yAxis || {},
			optionsArray,
			axis;

		// make sure the options are arrays and add some members
		xAxisOptions = splat(xAxisOptions);
		each(xAxisOptions, function (axis, i) {
			axis.index = i;
			axis.isX = true;
		});

		yAxisOptions = splat(yAxisOptions);
		each(yAxisOptions, function (axis, i) {
			axis.index = i;
		});

		// concatenate all axis options into one array
		optionsArray = xAxisOptions.concat(yAxisOptions);

		each(optionsArray, function (axisOptions) {
			axis = new Axis(axisOptions);
		});

		adjustTickAmounts();
	}


	/**
	 * Get the currently selected points from all series
	 */
	function getSelectedPoints() {
		var points = [];
		each(series, function (serie) {
			points = points.concat(grep(serie.points, function (point) {
				return point.selected;
			}));
		});
		return points;
	}

	/**
	 * Get the currently selected series
	 */
	function getSelectedSeries() {
		return grep(series, function (serie) {
			return serie.selected;
		});
	}

	/**
	 * Zoom out to 1:1
	 */
	zoomOut = function () {
		fireEvent(chart, 'selection', { resetSelection: true }, zoom);
		chart.toolbar.remove('zoom');

	};
	/**
	 * Zoom into a given portion of the chart given by axis coordinates
	 * @param {Object} event
	 */
	zoom = function (event) {

		// add button to reset selection
		var lang = defaultOptions.lang,
			animate = chart.pointCount < 100;

		if (chart.resetZoomEnabled !== false) { // hook for Stock charts etc.
			chart.toolbar.add('zoom', lang.resetZoom, lang.resetZoomTitle, zoomOut);
		}

		// if zoom is called with no arguments, reset the axes
		if (!event || event.resetSelection) {
			each(axes, function (axis) {
				if (axis.options.zoomEnabled !== false) {
					axis.setExtremes(null, null, true, animate);
				}
			});
		} else { // else, zoom in on all axes
			each(event.xAxis.concat(event.yAxis), function (axisData) {
				var axis = axisData.axis;

				// don't zoom more than maxZoom
				if (chart.tracker[axis.isXAxis ? 'zoomX' : 'zoomY']) {
					axis.setExtremes(axisData.min, axisData.max, true, animate);
				}
			});
		}
	};

	/**
	 * Show the title and subtitle of the chart
	 *
	 * @param titleOptions {Object} New title options
	 * @param subtitleOptions {Object} New subtitle options
	 *
	 */
	function setTitle(titleOptions, subtitleOptions) {

		chartTitleOptions = merge(options.title, titleOptions);
		chartSubtitleOptions = merge(options.subtitle, subtitleOptions);

		// add title and subtitle
		each([
			['title', titleOptions, chartTitleOptions],
			['subtitle', subtitleOptions, chartSubtitleOptions]
		], function (arr) {
			var name = arr[0],
				title = chart[name],
				titleOptions = arr[1],
				chartTitleOptions = arr[2];

			if (title && titleOptions) {
				title = title.destroy(); // remove old
			}
			if (chartTitleOptions && chartTitleOptions.text && !title) {
				chart[name] = renderer.text(
					chartTitleOptions.text,
					0,
					0,
					chartTitleOptions.useHTML
				)
				.attr({
					align: chartTitleOptions.align,
					'class': PREFIX + name,
					zIndex: 1
				})
				.css(chartTitleOptions.style)
				.add()
				.align(chartTitleOptions, false, spacingBox);
			}
		});

	}

	/**
	 * Get chart width and height according to options and container size
	 */
	function getChartSize() {

		containerWidth = (renderToClone || renderTo).offsetWidth;
		containerHeight = (renderToClone || renderTo).offsetHeight;
		chart.chartWidth = chartWidth = optionsChart.width || containerWidth || 600;
		chart.chartHeight = chartHeight = optionsChart.height ||
			// the offsetHeight of an empty container is 0 in standard browsers, but 19 in IE7:
			(containerHeight > 19 ? containerHeight : 400);
	}


	/**
	 * Get the containing element, determine the size and create the inner container
	 * div to hold the chart
	 */
	function getContainer() {
		renderTo = optionsChart.renderTo;
		containerId = PREFIX + idCounter++;

		if (isString(renderTo)) {
			renderTo = doc.getElementById(renderTo);
		}

		// remove previous chart
		renderTo.innerHTML = '';

		// If the container doesn't have an offsetWidth, it has or is a child of a node
		// that has display:none. We need to temporarily move it out to a visible
		// state to determine the size, else the legend and tooltips won't render
		// properly
		if (!renderTo.offsetWidth) {
			renderToClone = renderTo.cloneNode(0);
			css(renderToClone, {
				position: ABSOLUTE,
				top: '-9999px',
				display: ''
			});
			doc.body.appendChild(renderToClone);
		}

		// get the width and height
		getChartSize();

		// create the inner container
		chart.container = container = createElement(DIV, {
				className: PREFIX + 'container' +
					(optionsChart.className ? ' ' + optionsChart.className : ''),
				id: containerId
			}, extend({
				position: RELATIVE,
				overflow: HIDDEN, // needed for context menu (avoid scrollbars) and
					// content overflow in IE
				width: chartWidth + PX,
				height: chartHeight + PX,
				textAlign: 'left',
				lineHeight: 'normal' // #427
			}, optionsChart.style),
			renderToClone || renderTo
		);

		chart.renderer = renderer =
			optionsChart.forExport ? // force SVG, used for SVG export
				new SVGRenderer(container, chartWidth, chartHeight, true) :
				new Renderer(container, chartWidth, chartHeight);

		// Issue 110 workaround:
		// In Firefox, if a div is positioned by percentage, its pixel position may land
		// between pixels. The container itself doesn't display this, but an SVG element
		// inside this container will be drawn at subpixel precision. In order to draw
		// sharp lines, this must be compensated for. This doesn't seem to work inside
		// iframes though (like in jsFiddle).
		var subPixelFix, rect;
		if (isFirefox && container.getBoundingClientRect) {
			subPixelFix = function () {
				css(container, { left: 0, top: 0 });
				rect = container.getBoundingClientRect();
				css(container, {
					left: (-(rect.left - pInt(rect.left))) + PX,
					top: (-(rect.top - pInt(rect.top))) + PX
				});
			};

			// run the fix now
			subPixelFix();

			// run it on resize
			addEvent(win, 'resize', subPixelFix);

			// remove it on chart destroy
			addEvent(chart, 'destroy', function () {
				removeEvent(win, 'resize', subPixelFix);
			});
		}
	}

	/**
	 * Calculate margins by rendering axis labels in a preliminary position. Title,
	 * subtitle and legend have already been rendered at this stage, but will be
	 * moved into their final positions
	 */
	getMargins = function () {
		var legendOptions = options.legend,
			legendMargin = pick(legendOptions.margin, 10),
			legendX = legendOptions.x,
			legendY = legendOptions.y,
			align = legendOptions.align,
			verticalAlign = legendOptions.verticalAlign,
			titleOffset;

		resetMargins();

		// adjust for title and subtitle
		if ((chart.title || chart.subtitle) && !defined(optionsMarginTop)) {
			titleOffset = mathMax(
				(chart.title && !chartTitleOptions.floating && !chartTitleOptions.verticalAlign && chartTitleOptions.y) || 0,
				(chart.subtitle && !chartSubtitleOptions.floating && !chartSubtitleOptions.verticalAlign && chartSubtitleOptions.y) || 0
			);
			if (titleOffset) {
				plotTop = mathMax(plotTop, titleOffset + pick(chartTitleOptions.margin, 15) + spacingTop);
			}
		}
		// adjust for legend
		if (legendOptions.enabled && !legendOptions.floating) {
			if (align === 'right') { // horizontal alignment handled first
				if (!defined(optionsMarginRight)) {
					marginRight = mathMax(
						marginRight,
						legendWidth - legendX + legendMargin + spacingRight
					);
				}
			} else if (align === 'left') {
				if (!defined(optionsMarginLeft)) {
					plotLeft = mathMax(
						plotLeft,
						legendWidth + legendX + legendMargin + spacingLeft
					);
				}

			} else if (verticalAlign === 'top') {
				if (!defined(optionsMarginTop)) {
					plotTop = mathMax(
						plotTop,
						legendHeight + legendY + legendMargin + spacingTop
					);
				}

			} else if (verticalAlign === 'bottom') {
				if (!defined(optionsMarginBottom)) {
					marginBottom = mathMax(
						marginBottom,
						legendHeight - legendY + legendMargin + spacingBottom
					);
				}
			}
		}

		// adjust for scroller
		if (chart.extraBottomMargin) {
			marginBottom += chart.extraBottomMargin;
		}
		if (chart.extraTopMargin) {
			plotTop += chart.extraTopMargin;
		}

		// pre-render axes to get labels offset width
		if (hasCartesianSeries) {
			each(axes, function (axis) {
				axis.getOffset();
			});
		}

		if (!defined(optionsMarginLeft)) {
			plotLeft += axisOffset[3];
		}
		if (!defined(optionsMarginTop)) {
			plotTop += axisOffset[0];
		}
		if (!defined(optionsMarginBottom)) {
			marginBottom += axisOffset[2];
		}
		if (!defined(optionsMarginRight)) {
			marginRight += axisOffset[1];
		}

		setChartSize();

	};

	/**
	 * Add the event handlers necessary for auto resizing
	 *
	 */
	function initReflow() {
		var reflowTimeout;
		function reflow() {
			var width = optionsChart.width || renderTo.offsetWidth,
				height = optionsChart.height || renderTo.offsetHeight;

			if (width && height) { // means container is display:none
				if (width !== containerWidth || height !== containerHeight) {
					clearTimeout(reflowTimeout);
					reflowTimeout = setTimeout(function () {
						resize(width, height, false);
					}, 100);
				}
				containerWidth = width;
				containerHeight = height;
			}
		}
		addEvent(win, 'resize', reflow);
		addEvent(chart, 'destroy', function () {
			removeEvent(win, 'resize', reflow);
		});
	}

	/**
	 * Fires endResize event on chart instance.
	 */
	function fireEndResize() {
		fireEvent(chart, 'endResize', null, function () {
			isResizing -= 1;
		});
	}

	/**
	 * Resize the chart to a given width and height
	 * @param {Number} width
	 * @param {Number} height
	 * @param {Object|Boolean} animation
	 */
	resize = function (width, height, animation) {
		var chartTitle = chart.title,
			chartSubtitle = chart.subtitle;

		isResizing += 1;

		// set the animation for the current process
		setAnimation(animation, chart);

		oldChartHeight = chartHeight;
		oldChartWidth = chartWidth;
		if (defined(width)) {
			chart.chartWidth = chartWidth = mathRound(width);
		}
		if (defined(height)) {
			chart.chartHeight = chartHeight = mathRound(height);
		}

		css(container, {
			width: chartWidth + PX,
			height: chartHeight + PX
		});
		renderer.setSize(chartWidth, chartHeight, animation);

		// update axis lengths for more correct tick intervals:
		plotWidth = chartWidth - plotLeft - marginRight;
		plotHeight = chartHeight - plotTop - marginBottom;

		// handle axes
		maxTicks = null;
		each(axes, function (axis) {
			axis.isDirty = true;
			axis.setScale();
		});

		// make sure non-cartesian series are also handled
		each(series, function (serie) {
			serie.isDirty = true;
		});

		chart.isDirtyLegend = true; // force legend redraw
		chart.isDirtyBox = true; // force redraw of plot and chart border

		getMargins();

		// move titles
		if (chartTitle) {
			chartTitle.align(null, null, spacingBox);
		}
		if (chartSubtitle) {
			chartSubtitle.align(null, null, spacingBox);
		}

		redraw(animation);


		oldChartHeight = null;
		fireEvent(chart, 'resize');

		// fire endResize and set isResizing back
		// If animation is disabled, fire without delay
		if (globalAnimation === false) {
			fireEndResize();
		} else { // else set a timeout with the animation duration
			setTimeout(fireEndResize, (globalAnimation && globalAnimation.duration) || 500);
		}
	};

	/**
	 * Set the public chart properties. This is done before and after the pre-render
	 * to determine margin sizes
	 */
	setChartSize = function () {

		chart.plotLeft = plotLeft = mathRound(plotLeft);
		chart.plotTop = plotTop = mathRound(plotTop);
		chart.plotWidth = plotWidth = mathRound(chartWidth - plotLeft - marginRight);
		chart.plotHeight = plotHeight = mathRound(chartHeight - plotTop - marginBottom);

		chart.plotSizeX = inverted ? plotHeight : plotWidth;
		chart.plotSizeY = inverted ? plotWidth : plotHeight;

		spacingBox = {
			x: spacingLeft,
			y: spacingTop,
			width: chartWidth - spacingLeft - spacingRight,
			height: chartHeight - spacingTop - spacingBottom
		};

		each(axes, function (axis) {
			if (axis.isDirty) {
				axis.setAxisSize();
			}
		});
	};

	/**
	 * Initial margins before auto size margins are applied
	 */
	resetMargins = function () {
		plotTop = pick(optionsMarginTop, spacingTop);
		marginRight = pick(optionsMarginRight, spacingRight);
		marginBottom = pick(optionsMarginBottom, spacingBottom);
		plotLeft = pick(optionsMarginLeft, spacingLeft);
		axisOffset = [0, 0, 0, 0]; // top, right, bottom, left
	};

	/**
	 * Draw the borders and backgrounds for chart and plot area
	 */
	drawChartBox = function () {
		var chartBorderWidth = optionsChart.borderWidth || 0,
			chartBackgroundColor = optionsChart.backgroundColor,
			plotBackgroundColor = optionsChart.plotBackgroundColor,
			plotBackgroundImage = optionsChart.plotBackgroundImage,
			mgn,
			plotSize = {
				x: plotLeft,
				y: plotTop,
				width: plotWidth,
				height: plotHeight
			};

		// Chart area
		mgn = chartBorderWidth + (optionsChart.shadow ? 8 : 0);

		if (chartBorderWidth || chartBackgroundColor) {
			if (!chartBackground) {
				chartBackground = renderer.rect(mgn / 2, mgn / 2, chartWidth - mgn, chartHeight - mgn,
						optionsChart.borderRadius, chartBorderWidth)
					.attr({
						stroke: optionsChart.borderColor,
						'stroke-width': chartBorderWidth,
						fill: chartBackgroundColor || NONE
					})
					.add()
					.shadow(optionsChart.shadow);
			} else { // resize
				chartBackground.animate(
					chartBackground.crisp(null, null, null, chartWidth - mgn, chartHeight - mgn)
				);
			}
		}


		// Plot background
		if (plotBackgroundColor) {
			if (!plotBackground) {
				plotBackground = renderer.rect(plotLeft, plotTop, plotWidth, plotHeight, 0)
					.attr({
						fill: plotBackgroundColor
					})
					.add()
					.shadow(optionsChart.plotShadow);
			} else {
				plotBackground.animate(plotSize);
			}
		}
		if (plotBackgroundImage) {
			if (!plotBGImage) {
				plotBGImage = renderer.image(plotBackgroundImage, plotLeft, plotTop, plotWidth, plotHeight)
					.add();
			} else {
				plotBGImage.animate(plotSize);
			}
		}

		// Plot area border
		if (optionsChart.plotBorderWidth) {
			if (!plotBorder) {
				plotBorder = renderer.rect(plotLeft, plotTop, plotWidth, plotHeight, 0, optionsChart.plotBorderWidth)
					.attr({
						stroke: optionsChart.plotBorderColor,
						'stroke-width': optionsChart.plotBorderWidth,
						zIndex: 4
					})
					.add();
			} else {
				plotBorder.animate(
					plotBorder.crisp(null, plotLeft, plotTop, plotWidth, plotHeight)
				);
			}
		}

		// reset
		chart.isDirtyBox = false;
	};

	/**
	 * Detect whether the chart is inverted, either by setting the chart.inverted option
	 * or adding a bar series to the configuration options
	 */
	function setInverted() {
		var BAR = 'bar',
			isInverted = (
				inverted || // it is set before
				optionsChart.inverted ||
				optionsChart.type === BAR || // default series type
				optionsChart.defaultSeriesType === BAR // backwards compatible
			),
			seriesOptions = options.series,
			i = seriesOptions && seriesOptions.length;

		// check if a bar series is present in the config options
		while (!isInverted && i--) {
			if (seriesOptions[i].type === BAR) {
				isInverted = true;
			}
		}

		// set the chart property and the chart scope variable
		chart.inverted = inverted = isInverted;
	}

	/**
	 * Render all graphics for the chart
	 */
	function render() {
		var labels = options.labels,
			credits = options.credits,
			creditsHref;

		// Title
		setTitle();


		// Legend
		legend = chart.legend = new Legend();

		// Get margins by pre-rendering axes
		// set axes scales
		each(axes, function (axis) {
			axis.setScale();
		});
		getMargins();
		each(axes, function (axis) {
			axis.setTickPositions(true); // update to reflect the new margins
		});
		adjustTickAmounts();
		getMargins(); // second pass to check for new labels


		// Draw the borders and backgrounds
		drawChartBox();

		// Axes
		if (hasCartesianSeries) {
			each(axes, function (axis) {
				axis.render();
			});
		}


		// The series
		if (!chart.seriesGroup) {
			chart.seriesGroup = renderer.g('series-group')
				.attr({ zIndex: 3 })
				.add();
		}
		each(series, function (serie) {
			serie.translate();
			serie.setTooltipPoints();
			serie.render();
		});


		// Labels
		if (labels.items) {
			each(labels.items, function () {
				var style = extend(labels.style, this.style),
					x = pInt(style.left) + plotLeft,
					y = pInt(style.top) + plotTop + 12;

				// delete to prevent rewriting in IE
				delete style.left;
				delete style.top;

				renderer.text(
					this.html,
					x,
					y
				)
				.attr({ zIndex: 2 })
				.css(style)
				.add();

			});
		}

		// Toolbar (don't redraw)
		if (!chart.toolbar) {
			chart.toolbar = Toolbar();
		}

		// Credits
		if (credits.enabled && !chart.credits) {
			creditsHref = credits.href;
			chart.credits = renderer.text(
				credits.text,
				0,
				0
			)
			.on('click', function () {
				if (creditsHref) {
					location.href = creditsHref;
				}
			})
			.attr({
				align: credits.position.align,
				zIndex: 8
			})
			.css(credits.style)
			.add()
			.align(credits.position);
		}

		placeTrackerGroup();

		// Set flag
		chart.hasRendered = true;

		// If the chart was rendered outside the top container, put it back in
		if (renderToClone) {
			renderTo.appendChild(container);
			discardElement(renderToClone);
			//updatePosition(container);
		}
	}

	/**
	 * Clean up memory usage
	 */
	function destroy() {
		var i,
			parentNode = container && container.parentNode;

		// If the chart is destroyed already, do nothing.
		// This will happen if if a script invokes chart.destroy and
		// then it will be called again on win.unload
		if (chart === null) {
			return;
		}

		// fire the chart.destoy event
		fireEvent(chart, 'destroy');

		// remove events
		removeEvent(win, 'unload', destroy);
		removeEvent(chart);

		// ==== Destroy collections:
		// Destroy axes
		i = axes.length;
		while (i--) {
			axes[i] = axes[i].destroy();
		}

		// Destroy each series
		i = series.length;
		while (i--) {
			series[i] = series[i].destroy();
		}

		// ==== Destroy chart properties:
		each(['title', 'subtitle', 'seriesGroup', 'clipRect', 'credits', 'tracker', 'scroller', 'rangeSelector'], function (name) {
			var prop = chart[name];

			if (prop) {
				chart[name] = prop.destroy();
			}
		});

		// ==== Destroy local variables:
		each([chartBackground, plotBorder, plotBackground, legend, tooltip, renderer, tracker], function (obj) {
			if (obj && obj.destroy) {
				obj.destroy();
			}
		});
		chartBackground = plotBorder = plotBackground = legend = tooltip = renderer = tracker = null;

		// remove container and all SVG
		if (container) { // can break in IE when destroyed before finished loading
			container.innerHTML = '';
			removeEvent(container);
			if (parentNode) {
				discardElement(container);
			}

			// IE6 leak
			container = null;
		}

		// memory and CPU leak
		clearInterval(tooltipInterval);

		// clean it all up
		for (i in chart) {
			delete chart[i];
		}

		chart = null;
	}
	/**
	 * Prepare for first rendering after all data are loaded
	 */
	function firstRender() {

		// VML namespaces can't be added until after complete. Listening
		// for Perini's doScroll hack is not enough.
		var ONREADYSTATECHANGE = 'onreadystatechange',
		COMPLETE = 'complete';
		// Note: in spite of JSLint's complaints, win == win.top is required
		/*jslint eqeq: true*/
		if (!hasSVG && win == win.top && doc.readyState !== COMPLETE) {
		/*jslint eqeq: false*/
			doc.attachEvent(ONREADYSTATECHANGE, function () {
				doc.detachEvent(ONREADYSTATECHANGE, firstRender);
				if (doc.readyState === COMPLETE) {
					firstRender();
				}
			});
			return;
		}

		// create the container
		getContainer();

		// Run an early event after the container and renderer are established
		fireEvent(chart, 'init');

		// Initialize range selector for stock charts
		if (Highcharts.RangeSelector && options.rangeSelector.enabled) {
			chart.rangeSelector = new Highcharts.RangeSelector(chart);
		}

		resetMargins();
		setChartSize();

		// Set the common inversion and transformation for inverted series after initSeries
		setInverted();

		// get axes
		getAxes();

		// Initialize the series
		each(options.series || [], function (serieOptions) {
			initSeries(serieOptions);
		});

		// Run an event where series and axes can be added
		//fireEvent(chart, 'beforeRender');

		// Initialize scroller for stock charts
		if (Highcharts.Scroller && (options.navigator.enabled || options.scrollbar.enabled)) {
			chart.scroller = new Highcharts.Scroller(chart);
		}

		chart.render = render;

		// depends on inverted and on margins being set
		chart.tracker = tracker = new MouseTracker(options.tooltip);


		render();

		// run callbacks
		if (callback) {
			callback.apply(chart, [chart]);
		}
		each(chart.callbacks, function (fn) {
			fn.apply(chart, [chart]);
		});

		fireEvent(chart, 'load');

	}

	// Run chart


	// Destroy the chart and free up memory.
	addEvent(win, 'unload', destroy);

	// Set up auto resize
	if (optionsChart.reflow !== false) {
		addEvent(chart, 'load', initReflow);
	}

	// Chart event handlers
	if (chartEvents) {
		for (eventType in chartEvents) {
			addEvent(chart, eventType, chartEvents[eventType]);
		}
	}


	chart.options = options;
	chart.series = series;


	chart.xAxis = [];
	chart.yAxis = [];




	// Expose methods and variables
	chart.addSeries = addSeries;
	chart.animation = pick(optionsChart.animation, true);
	chart.Axis = Axis;
	chart.destroy = destroy;
	chart.get = get;
	chart.getSelectedPoints = getSelectedPoints;
	chart.getSelectedSeries = getSelectedSeries;
	chart.hideLoading = hideLoading;
	chart.initSeries = initSeries;
	chart.isInsidePlot = isInsidePlot;
	chart.redraw = redraw;
	chart.setSize = resize;
	chart.setTitle = setTitle;
	chart.showLoading = showLoading;
	chart.pointCount = 0;
	chart.counters = new ChartCounters();
	/*
	if ($) $(function() {
		$container = $('#container');
		var origChartWidth,
			origChartHeight;
		if ($container) {
			$('<button>+</button>')
				.insertBefore($container)
				.click(function() {
					if (origChartWidth === UNDEFINED) {
						origChartWidth = chartWidth;
						origChartHeight = chartHeight;
					}
					chart.resize(chartWidth *= 1.1, chartHeight *= 1.1);
				});
			$('<button>-</button>')
				.insertBefore($container)
				.click(function() {
					if (origChartWidth === UNDEFINED) {
						origChartWidth = chartWidth;
						origChartHeight = chartHeight;
					}
					chart.resize(chartWidth *= 0.9, chartHeight *= 0.9);
				});
			$('<button>1:1</button>')
				.insertBefore($container)
				.click(function() {
					if (origChartWidth === UNDEFINED) {
						origChartWidth = chartWidth;
						origChartHeight = chartHeight;
					}
					chart.resize(origChartWidth, origChartHeight);
				});
		}
	})
	*/




	firstRender();


} // end Chart

// Hook for exporting module
Chart.prototype.callbacks = [];
/**
 * The Point object and prototype. Inheritable and used as base for PiePoint
 */
var Point = function () {};
Point.prototype = {

	/**
	 * Initialize the point
	 * @param {Object} series The series object containing this point
	 * @param {Object} options The data in either number, array or object format
	 */
	init: function (series, options, x) {
		var point = this,
			counters = series.chart.counters,
			defaultColors;
		point.series = series;
		point.applyOptions(options, x);
		point.pointAttr = {};

		if (series.options.colorByPoint) {
			defaultColors = series.chart.options.colors;
			if (!point.options) {
				point.options = {};
			}
			point.color = point.options.color = point.color || defaultColors[counters.color++];

			// loop back to zero
			counters.wrapColor(defaultColors.length);
		}

		series.chart.pointCount++;
		return point;
	},
	/**
	 * Apply the options containing the x and y data and possible some extra properties.
	 * This is called on point init or from point.update.
	 *
	 * @param {Object} options
	 */
	applyOptions: function (options, x) {
		var point = this,
			series = point.series,
			optionsType = typeof options;

		point.config = options;

		// onedimensional array input
		if (optionsType === 'number' || options === null) {
			point.y = options;
		} else if (typeof options[0] === 'number') { // two-dimentional array
			point.x = options[0];
			point.y = options[1];
		} else if (optionsType === 'object' && typeof options.length !== 'number') { // object input
			// copy options directly to point
			extend(point, options);
			point.options = options;
		} else if (typeof options[0] === 'string') { // categorized data with name in first position
			point.name = options[0];
			point.y = options[1];
		}

		/*
		 * If no x is set by now, get auto incremented value. All points must have an
		 * x value, however the y value can be null to create a gap in the series
		 */

		// todo: skip this? It is only used in applyOptions, in translate it should not be used
		if (point.x === UNDEFINED) {
			point.x = x === UNDEFINED ? series.autoIncrement() : x;
		}

	},

	/**
	 * Destroy a point to clear memory. Its reference still stays in series.data.
	 */
	destroy: function () {
		var point = this,
			series = point.series,
			hoverPoints = series.chart.hoverPoints,
			prop;

		series.chart.pointCount--;

		if (hoverPoints) {
			point.setState();
			erase(hoverPoints, point);
		}
		if (point === series.chart.hoverPoint) {
			point.onMouseOut();
		}
		series.chart.hoverPoints = null;

		// remove all events
		if (point.graphic || point.dataLabel) { // removeEvent and destroyElements are performance expensive
			removeEvent(point);
			point.destroyElements();
		}

		if (point.legendItem) { // pies have legend items
			point.series.chart.legend.destroyItem(point);
		}

		for (prop in point) {
			point[prop] = null;
		}


	},

	/**
	 * Destroy SVG elements associated with the point
	 */
	destroyElements: function () {
		var point = this,
			props = ['graphic', 'tracker', 'dataLabel', 'group', 'connector', 'shadowGroup'],
			prop,
			i = 6;
		while (i--) {
			prop = props[i];
			if (point[prop]) {
				point[prop] = point[prop].destroy();
			}
		}
	},

	/**
	 * Return the configuration hash needed for the data label and tooltip formatters
	 */
	getLabelConfig: function () {
		var point = this;
		return {
			x: point.category,
			y: point.y,
			key: point.name || point.category,
			series: point.series,
			point: point,
			percentage: point.percentage,
			total: point.total || point.stackTotal
		};
	},

	/**
	 * Toggle the selection status of a point
	 * @param {Boolean} selected Whether to select or unselect the point.
	 * @param {Boolean} accumulate Whether to add to the previous selection. By default,
	 *     this happens if the control key (Cmd on Mac) was pressed during clicking.
	 */
	select: function (selected, accumulate) {
		var point = this,
			series = point.series,
			chart = series.chart;

		selected = pick(selected, !point.selected);

		// fire the event with the defalut handler
		point.firePointEvent(selected ? 'select' : 'unselect', { accumulate: accumulate }, function () {
			point.selected = selected;
			point.setState(selected && SELECT_STATE);

			// unselect all other points unless Ctrl or Cmd + click
			if (!accumulate) {
				each(chart.getSelectedPoints(), function (loopPoint) {
					if (loopPoint.selected && loopPoint !== point) {
						loopPoint.selected = false;
						loopPoint.setState(NORMAL_STATE);
						loopPoint.firePointEvent('unselect');
					}
				});
			}
		});
	},

	onMouseOver: function () {
		var point = this,
			series = point.series,
			chart = series.chart,
			tooltip = chart.tooltip,
			hoverPoint = chart.hoverPoint;

		// set normal state to previous series
		if (hoverPoint && hoverPoint !== point) {
			hoverPoint.onMouseOut();
		}

		// trigger the event
		point.firePointEvent('mouseOver');

		// update the tooltip
		if (tooltip && (!tooltip.shared || series.noSharedTooltip)) {
			tooltip.refresh(point);
		}

		// hover this
		point.setState(HOVER_STATE);
		chart.hoverPoint = point;
	},

	onMouseOut: function () {
		var point = this;
		point.firePointEvent('mouseOut');

		point.setState();
		point.series.chart.hoverPoint = null;
	},

	/**
	 * Extendable method for formatting each point's tooltip line
	 *
	 * @return {String} A string to be concatenated in to the common tooltip text
	 */
	tooltipFormatter: function (pointFormat) {
		var point = this,
			series = point.series,
			seriesTooltipOptions = series.tooltipOptions,
			split = String(point.y).split('.'),
			originalDecimals = split[1] ? split[1].length : 0,
			match = pointFormat.match(/\{(series|point)\.[a-zA-Z]+\}/g),
			splitter = /[\.}]/,
			obj,
			key,
			replacement,
			i;

		// loop over the variables defined on the form {series.name}, {point.y} etc
		for (i in match) {
			key = match[i];
			
			if (isString(key) && key !== pointFormat) { // IE matches more than just the variables 
				obj = key.indexOf('point') === 1 ? point : series;
				
				if (key === '{point.y}') { // add some preformatting 
					replacement = (seriesTooltipOptions.yPrefix || '') + 
						numberFormat(point.y, pick(seriesTooltipOptions.yDecimals, originalDecimals)) +
						(seriesTooltipOptions.ySuffix || '');
				
				} else { // automatic replacement
					replacement = obj[match[i].split(splitter)[1]];
				}
				
				pointFormat = pointFormat.replace(match[i], replacement);
			}
		}
		
		return pointFormat;
	},

	/**
	 * Update the point with new options (typically x/y data) and optionally redraw the series.
	 *
	 * @param {Object} options Point options as defined in the series.data array
	 * @param {Boolean} redraw Whether to redraw the chart or wait for an explicit call
	 * @param {Boolean|Object} animation Whether to apply animation, and optionally animation
	 *    configuration
	 *
	 */
	update: function (options, redraw, animation) {
		var point = this,
			series = point.series,
			graphic = point.graphic,
			i,
			data = series.data,
			dataLength = data.length,
			chart = series.chart;

		redraw = pick(redraw, true);

		// fire the event with a default handler of doing the update
		point.firePointEvent('update', { options: options }, function () {

			point.applyOptions(options);

			// update visuals
			if (isObject(options)) {
				series.getAttribs();
				if (graphic) {
					graphic.attr(point.pointAttr[series.state]);
				}
			}

			// record changes in the parallel arrays
			for (i = 0; i < dataLength; i++) {
				if (data[i] === point) {
					series.xData[i] = point.x;
					series.yData[i] = point.y;
					series.options.data[i] = options;
					break;
				}
			}

			// redraw
			series.isDirty = true;
			series.isDirtyData = true;
			if (redraw) {
				chart.redraw(animation);
			}
		});
	},

	/**
	 * Remove a point and optionally redraw the series and if necessary the axes
	 * @param {Boolean} redraw Whether to redraw the chart or wait for an explicit call
	 * @param {Boolean|Object} animation Whether to apply animation, and optionally animation
	 *    configuration
	 */
	remove: function (redraw, animation) {
		var point = this,
			series = point.series,
			chart = series.chart,
			i,
			data = series.data,
			dataLength = data.length;

		setAnimation(animation, chart);
		redraw = pick(redraw, true);

		// fire the event with a default handler of removing the point
		point.firePointEvent('remove', null, function () {

			//erase(series.data, point);

			for (i = 0; i < dataLength; i++) {
				if (data[i] === point) {

					// splice all the parallel arrays
					data.splice(i, 1);
					series.options.data.splice(i, 1);
					series.xData.splice(i, 1);
					series.yData.splice(i, 1);
					break;
				}
			}

			point.destroy();


			// redraw
			series.isDirty = true;
			series.isDirtyData = true;
			if (redraw) {
				chart.redraw();
			}
		});


	},

	/**
	 * Fire an event on the Point object. Must not be renamed to fireEvent, as this
	 * causes a name clash in MooTools
	 * @param {String} eventType
	 * @param {Object} eventArgs Additional event arguments
	 * @param {Function} defaultFunction Default event handler
	 */
	firePointEvent: function (eventType, eventArgs, defaultFunction) {
		var point = this,
			series = this.series,
			seriesOptions = series.options;

		// load event handlers on demand to save time on mouseover/out
		if (seriesOptions.point.events[eventType] || (point.options && point.options.events && point.options.events[eventType])) {
			this.importEvents();
		}

		// add default handler if in selection mode
		if (eventType === 'click' && seriesOptions.allowPointSelect) {
			defaultFunction = function (event) {
				// Control key is for Windows, meta (= Cmd key) for Mac, Shift for Opera
				point.select(null, event.ctrlKey || event.metaKey || event.shiftKey);
			};
		}

		fireEvent(this, eventType, eventArgs, defaultFunction);
	},
	/**
	 * Import events from the series' and point's options. Only do it on
	 * demand, to save processing time on hovering.
	 */
	importEvents: function () {
		if (!this.hasImportedEvents) {
			var point = this,
				options = merge(point.series.options.point, point.options),
				events = options.events,
				eventType;

			point.events = events;

			for (eventType in events) {
				addEvent(point, eventType, events[eventType]);
			}
			this.hasImportedEvents = true;

		}
	},

	/**
	 * Set the point's state
	 * @param {String} state
	 */
	setState: function (state) {
		var point = this,
			plotX = point.plotX,
			plotY = point.plotY,
			series = point.series,
			stateOptions = series.options.states,
			markerOptions = defaultPlotOptions[series.type].marker && series.options.marker,
			normalDisabled = markerOptions && !markerOptions.enabled,
			markerStateOptions = markerOptions && markerOptions.states[state],
			stateDisabled = markerStateOptions && markerStateOptions.enabled === false,
			stateMarkerGraphic = series.stateMarkerGraphic,
			chart = series.chart,
			radius,
			pointAttr = point.pointAttr;

		state = state || NORMAL_STATE; // empty string

		if (
				// already has this state
				state === point.state ||
				// selected points don't respond to hover
				(point.selected && state !== SELECT_STATE) ||
				// series' state options is disabled
				(stateOptions[state] && stateOptions[state].enabled === false) ||
				// point marker's state options is disabled
				(state && (stateDisabled || (normalDisabled && !markerStateOptions.enabled)))

			) {
			return;
		}

		// apply hover styles to the existing point
		if (point.graphic) {
			radius = pointAttr[state].r;
			point.graphic.attr(merge(
				pointAttr[state],
				radius ? extend({ // new symbol attributes
					x: plotX - radius,
					y: plotY - radius
				}, point.graphic.symbolName ? { // don't apply to image symbols #507
					width: 2 * radius,
					height: 2 * radius
				} : {}) : {}
			));
		} else {
			// if a graphic is not applied to each point in the normal state, create a shared
			// graphic for the hover state
			if (state) {
				if (!stateMarkerGraphic) {
					radius = markerOptions.radius;
					series.stateMarkerGraphic = stateMarkerGraphic = chart.renderer.symbol(
						series.symbol,
						-radius,
						-radius,
						2 * radius,
						2 * radius
					)
					.attr(pointAttr[state])
					.add(series.group);
				}

				stateMarkerGraphic.translate(
					plotX,
					plotY
				);
			}

			if (stateMarkerGraphic) {
				stateMarkerGraphic[state ? 'show' : 'hide']();
			}
		}

		point.state = state;
	}
};

/**
 * @classDescription The base function which all other series types inherit from. The data in the series is stored
 * in various arrays.
 *
 * - First, series.options.data contains all the original config options for
 * each point whether added by options or methods like series.addPoint.
 * - Next, series.data contains those values converted to points, but in case the series data length
 * exceeds the cropThreshold, or if the data is grouped, series.data doesn't contain all the points. It
 * only contains the points that have been created on demand.
 * - Then there's series.points that contains all currently visible point objects. In case of cropping,
 * the cropped-away points are not part of this array. The series.points array starts at series.cropStart
 * compared to series.data and series.options.data. If however the series data is grouped, these can't
 * be correlated one to one.
 * - series.xData and series.processedXData contain clean x values, equivalent to series.data and series.points.
 * - series.yData and series.processedYData contain clean x values, equivalent to series.data and series.points.
 *
 * @param {Object} chart
 * @param {Object} options
 */
var Series = function () {};

Series.prototype = {

	isCartesian: true,
	type: 'line',
	pointClass: Point,
	pointAttrToOptions: { // mapping between SVG attributes and the corresponding options
		stroke: 'lineColor',
		'stroke-width': 'lineWidth',
		fill: 'fillColor',
		r: 'radius'
	},
	init: function (chart, options) {
		var series = this,
			eventType,
			events,
			//pointEvent,
			index = chart.series.length;

		series.chart = chart;
		series.options = options = series.setOptions(options); // merge with plotOptions
		
		// bind the axes
		series.bindAxes();

		// set some variables
		extend(series, {
			index: index,
			name: options.name || 'Series ' + (index + 1),
			state: NORMAL_STATE,
			pointAttr: {},
			visible: options.visible !== false, // true by default
			selected: options.selected === true // false by default
		});
		
		// register event listeners
		events = options.events;
		for (eventType in events) {
			addEvent(series, eventType, events[eventType]);
		}
		if (
			(events && events.click) ||
			(options.point && options.point.events && options.point.events.click) ||
			options.allowPointSelect
		) {
			chart.runTrackerClick = true;
		}

		series.getColor();
		series.getSymbol();

		// set the data
		series.setData(options.data, false);

	},
	
	
	
	/**
	 * Set the xAxis and yAxis properties of cartesian series, and register the series
	 * in the axis.series array
	 */
	bindAxes: function () {
		var series = this,
			seriesOptions = series.options,
			chart = series.chart,
			axisOptions;
			
		if (series.isCartesian) {
			
			each(['xAxis', 'yAxis'], function (AXIS) { // repeat for xAxis and yAxis
				
				each(chart[AXIS], function (axis) { // loop through the chart's axis objects
					
					axisOptions = axis.options;
					
					// apply if the series xAxis or yAxis option mathches the number of the 
					// axis, or if undefined, use the first axis
					if ((seriesOptions[AXIS] === axisOptions.index) ||
							(seriesOptions[AXIS] === UNDEFINED && axisOptions.index === 0)) {
						
						// register this series in the axis.series lookup
						axis.series.push(series);
						
						// set this series.xAxis or series.yAxis reference
						series[AXIS] = axis;
						
						// mark dirty for redraw
						axis.isDirty = true;
					}
				});
				
			});
		}
	},


	/**
	 * Return an auto incremented x value based on the pointStart and pointInterval options.
	 * This is only used if an x value is not given for the point that calls autoIncrement.
	 */
	autoIncrement: function () {
		var series = this,
			options = series.options,
			xIncrement = series.xIncrement;

		xIncrement = pick(xIncrement, options.pointStart, 0);

		series.pointInterval = pick(series.pointInterval, options.pointInterval, 1);

		series.xIncrement = xIncrement + series.pointInterval;
		return xIncrement;
	},

	/**
	 * Divide the series data into segments divided by null values.
	 */
	getSegments: function () {
		var lastNull = -1,
			segments = [],
			points = this.points;

		// create the segments
		each(points, function (point, i) {
			if (point.y === null) {
				if (i > lastNull + 1) {
					segments.push(points.slice(lastNull + 1, i));
				}
				lastNull = i;
			} else if (i === points.length - 1) { // last value
				segments.push(points.slice(lastNull + 1, i + 1));
			}
		});
		this.segments = segments;


	},
	/**
	 * Set the series options by merging from the options tree
	 * @param {Object} itemOptions
	 */
	setOptions: function (itemOptions) {
		var series = this,
			chart = series.chart,
			chartOptions = chart.options,
			plotOptions = chartOptions.plotOptions,
			data = itemOptions.data,
			options;

		itemOptions.data = null; // remove from merge to prevent looping over the data set

		options = merge(
			plotOptions[this.type],
			plotOptions.series,
			itemOptions
		);
		options.data = data;
		
		// the tooltip options are merged between global and series specific options
		series.tooltipOptions = merge(chartOptions.tooltip, options.tooltip);

		return options;

	},
	/**
	 * Get the series' color
	 */
	getColor: function () {
		var defaultColors = this.chart.options.colors,
			counters = this.chart.counters;
		this.color = this.options.color || defaultColors[counters.color++] || '#0000ff';
		counters.wrapColor(defaultColors.length);
	},
	/**
	 * Get the series' symbol
	 */
	getSymbol: function () {
		var defaultSymbols = this.chart.options.symbols,
			counters = this.chart.counters;
		this.symbol = this.options.marker.symbol || defaultSymbols[counters.symbol++];
		counters.wrapSymbol(defaultSymbols.length);
	},

	/**
	 * Add a point dynamically after chart load time
	 * @param {Object} options Point options as given in series.data
	 * @param {Boolean} redraw Whether to redraw the chart or wait for an explicit call
	 * @param {Boolean} shift If shift is true, a point is shifted off the start
	 *    of the series as one is appended to the end.
	 * @param {Boolean|Object} animation Whether to apply animation, and optionally animation
	 *    configuration
	 */
	addPoint: function (options, redraw, shift, animation) {
		var series = this,
			data = series.data,
			graph = series.graph,
			area = series.area,
			chart = series.chart,
			xData = series.xData,
			yData = series.yData,
			currentShift = (graph && graph.shift) || 0,
			dataOptions = series.options.data,
			point;
			//point = (new series.pointClass()).init(series, options);

		setAnimation(animation, chart);

		if (graph && shift) { // make graph animate sideways
			graph.shift = currentShift + 1;
		}
		if (area) {
			area.shift = currentShift + 1;
			area.isArea = true;
		}
		redraw = pick(redraw, true);


		// Get options and push the point to xData, yData and series.options. In series.generatePoints
		// the Point instance will be created on demand and pushed to the series.data array.
		point = { series: series };
		series.pointClass.prototype.applyOptions.apply(point, [options]);
		xData.push(point.x);
		yData.push(point.y);
		dataOptions.push(options);


		// Shift the first point off the parallel arrays
		// todo: consider series.removePoint(i) method
		if (shift) {
			if (data[0]) {
				data[0].remove(false);
			} else {
				data.shift();
				xData.shift();
				yData.shift();
				dataOptions.shift();
			}
		}
		series.getAttribs();

		// redraw
		series.isDirty = true;
		series.isDirtyData = true;
		if (redraw) {
			chart.redraw();
		}
	},

	/**
	 * Replace the series data with a new set of data
	 * @param {Object} data
	 * @param {Object} redraw
	 */
	setData: function (data, redraw) {
		var series = this,
			oldData = series.points,
			options = series.options,
			initialColor = series.initialColor,
			chart = series.chart,
			firstPoint = null,
			i;

		// reset properties
		series.xIncrement = null;
		series.pointRange = (series.xAxis && series.xAxis.categories && 1) || options.pointRange;
		
		if (defined(initialColor)) { // reset colors for pie
			chart.counters.color = initialColor;
		}

		// parallel arrays
		var xData = [],
			yData = [],
			dataLength = data.length,
			turboThreshold = options.turboThreshold || 1000,
			pt,
			ohlc = series.valueCount === 4;

		// In turbo mode, only one- or twodimensional arrays of numbers are allowed. The
		// first value is tested, and we assume that all the rest are defined the same
		// way. Although the 'for' loops are similar, they are repeated inside each
		// if-else conditional for max performance.
		if (dataLength > turboThreshold) {
			
			// find the first non-null point
			i = 0;
			while (firstPoint === null && i < dataLength) {
				firstPoint = data[i];
				i++;
			}
		
		
			if (isNumber(firstPoint)) { // assume all points are numbers
				var x = pick(options.pointStart, 0),
					pointInterval = pick(options.pointInterval, 1);

				for (i = 0; i < dataLength; i++) {
					xData[i] = x;
					yData[i] = data[i];
					x += pointInterval;
				}
				series.xIncrement = x;
			} else if (isArray(firstPoint)) { // assume all points are arrays
				if (ohlc) { // [x, o, h, l, c]
					for (i = 0; i < dataLength; i++) {
						pt = data[i];
						xData[i] = pt[0];
						yData[i] = pt.slice(1, 5);
					}
				} else { // [x, y]
					for (i = 0; i < dataLength; i++) {
						pt = data[i];
						xData[i] = pt[0];
						yData[i] = pt[1];
					}
				}
			}
		} else {
			for (i = 0; i < dataLength; i++) {
				pt = { series: series };
				series.pointClass.prototype.applyOptions.apply(pt, [data[i]]);
				xData[i] = pt.x;
				yData[i] = ohlc ? [pt.open, pt.high, pt.low, pt.close] : pt.y;
			}
		}

		series.data = [];
		series.options.data = data;
		series.xData = xData;
		series.yData = yData;

		// destroy old points
		i = (oldData && oldData.length) || 0;
		while (i--) {
			if (oldData[i] && oldData[i].destroy) {
				oldData[i].destroy();
			}
		}

		// redraw
		series.isDirty = series.isDirtyData = chart.isDirtyBox = true;
		if (pick(redraw, true)) {
			chart.redraw(false);
		}
	},

	/**
	 * Remove a series and optionally redraw the chart
	 *
	 * @param {Boolean} redraw Whether to redraw the chart or wait for an explicit call
	 * @param {Boolean|Object} animation Whether to apply animation, and optionally animation
	 *    configuration
	 */

	remove: function (redraw, animation) {
		var series = this,
			chart = series.chart;
		redraw = pick(redraw, true);

		if (!series.isRemoving) {  /* prevent triggering native event in jQuery
				(calling the remove function from the remove event) */
			series.isRemoving = true;

			// fire the event with a default handler of removing the point
			fireEvent(series, 'remove', null, function () {


				// destroy elements
				series.destroy();


				// redraw
				chart.isDirtyLegend = chart.isDirtyBox = true;
				if (redraw) {
					chart.redraw(animation);
				}
			});

		}
		series.isRemoving = false;
	},

	/**
	 * Process the data by cropping away unused data points if the series is longer
	 * than the crop threshold. This saves computing time for lage series.
	 */
	processData: function () {
		var series = this,
			processedXData = series.xData, // copied during slice operation below
			processedYData = series.yData,
			dataLength = processedXData.length,
			cropStart = 0,
			cropEnd = dataLength,
			cropped,
			i, // loop variable
			cropThreshold = series.options.cropThreshold; // todo: consider combining it with turboThreshold
			
		// If the series data or axes haven't changed, don't go through this. Return false to pass
		// the message on to override methods like in data grouping. 
		if (series.isCartesian && !series.isDirty && !series.xAxis.isDirty && !series.yAxis.isDirty) {
			return false;
		}

		// optionally filter out points outside the plot area
		if (!cropThreshold || dataLength > cropThreshold || series.forceCrop) {
			var extremes = series.xAxis.getExtremes(),
				min = extremes.min,
				max = extremes.max;

			// it's outside current extremes
			if (processedXData[dataLength - 1] < min || processedXData[0] > max) {
				processedXData = [];
				processedYData = [];
			
			// only crop if it's actually spilling out
			} else if (processedXData[0] < min || processedXData[dataLength - 1] > max) {

				// iterate up to find slice start
				for (i = 0; i < dataLength; i++) {
					if (processedXData[i] >= min) {
						cropStart = mathMax(0, i - 1);
						break;
					}
				}
				// proceed to find slice end
				for (; i < dataLength; i++) {
					if (processedXData[i] > max) {
						cropEnd = i + 1;
						break;
					}
				}
				processedXData = processedXData.slice(cropStart, cropEnd);
				processedYData = processedYData.slice(cropStart, cropEnd);
				cropped = true;
			}
		}

		series.cropped = cropped; // undefined or true
		series.cropStart = cropStart;
		series.processedXData = processedXData;
		series.processedYData = processedYData;
	},

	/**
	 * Generate the data point after the data has been processed by cropping away
	 * unused points and optionally grouped in Highcharts Stock.
	 */
	generatePoints: function () {
		var series = this,
			options = series.options,
			dataOptions = options.data,
			data = series.data,
			dataLength,
			processedXData = series.processedXData,
			processedYData = series.processedYData,
			pointClass = series.pointClass,
			processedDataLength = processedXData.length,
			cropStart = series.cropStart || 0,
			cursor,
			hasGroupedData = series.hasGroupedData,
			point,
			points = [],
			i;

		if (!data && !hasGroupedData) {
			var arr = [];
			arr.length = dataOptions.length;
			data = series.data = arr;
		}

		for (i = 0; i < processedDataLength; i++) {
			cursor = cropStart + i;
			if (!hasGroupedData) {
				if (data[cursor]) {
					point = data[cursor];
				} else {
					data[cursor] = point = (new pointClass()).init(series, dataOptions[cursor], processedXData[i]);
				}
				points[i] = point;
			} else {
				// splat the y data in case of ohlc data array
				points[i] = (new pointClass()).init(series, [processedXData[i]].concat(splat(processedYData[i])));
			}
		}

		// hide cropped-away points - this only runs when the number of points is above cropThreshold
		if (data && processedDataLength !== (dataLength = data.length)) {
			for (i = 0; i < dataLength; i++) {
				if (i === cropStart && !hasGroupedData) { // when has grouped data, clear all points
					i += processedDataLength;
				}
				if (data[i]) {
					data[i].destroyElements();
				}
			}
		}

		series.data = data;
		series.points = points;
	},

	/**
	 * Translate data points from raw data values to chart specific positioning data
	 * needed later in drawPoints, drawGraph and drawTracker.
	 */
	translate: function () {
		if (!this.processedXData) { // hidden series
			this.processData();
		}
		this.generatePoints();
		var series = this,
			chart = series.chart,
			options = series.options,
			stacking = options.stacking,
			xAxis = series.xAxis,
			categories = xAxis.categories,
			yAxis = series.yAxis,
			points = series.points,
			dataLength = points.length,
			hasModifyValue = !!series.modifyValue,
			i;
		
		for (i = 0; i < dataLength; i++) {
			var point = points[i],
				xValue = point.x,
				yValue = point.y,
				yBottom = point.low,
				stack = yAxis.stacks[(yValue < 0 ? '-' : '') + series.stackKey],
				pointStack,
				pointStackTotal;
				
			// get the plotX translation
			point.plotX = series.xAxis.translate(xValue);

			// calculate the bottom y value for stacked series
			if (stacking && series.visible && stack && stack[xValue]) {
				pointStack = stack[xValue];
				pointStackTotal = pointStack.total;
				pointStack.cum = yBottom = pointStack.cum - yValue; // start from top
				yValue = yBottom + yValue;

				if (stacking === 'percent') {
					yBottom = pointStackTotal ? yBottom * 100 / pointStackTotal : 0;
					yValue = pointStackTotal ? yValue * 100 / pointStackTotal : 0;
				}

				point.percentage = pointStackTotal ? point.y * 100 / pointStackTotal : 0;
				point.stackTotal = pointStackTotal;
			}

			if (defined(yBottom)) {
				point.yBottom = yAxis.translate(yBottom, 0, 1, 0, 1);
			}
			
			// general hook, used for Highstock compare mode
			if (hasModifyValue) {
				yValue = series.modifyValue(yValue, point);
			}

			// set the y value
			if (yValue !== null) {
				point.plotY = yAxis.translate(yValue, 0, 1, 0, 1);
			}

			// set client related positions for mouse tracking
			point.clientX = chart.inverted ?
				chart.plotHeight - point.plotX :
				point.plotX; // for mouse tracking

			// some API data
			point.category = categories && categories[point.x] !== UNDEFINED ?
				categories[point.x] : point.x;


		}

		// now that we have the cropped data, build the segments
		series.getSegments();
	},
	/**
	 * Memoize tooltip texts and positions
	 */
	setTooltipPoints: function (renew) {
		var series = this,
			chart = series.chart,
			inverted = chart.inverted,
			points = [],
			pointsLength,
			plotSize = mathRound((inverted ? chart.plotTop : chart.plotLeft) + chart.plotSizeX),
			low,
			high,
			xAxis = series.xAxis,
			point,
			i,
			tooltipPoints = []; // a lookup array for each pixel in the x dimension

		// don't waste resources if tracker is disabled
		if (series.options.enableMouseTracking === false) {
			return;
		}

		// renew
		if (renew) {
			series.tooltipPoints = null;
		}

		// concat segments to overcome null values
		each(series.segments || series.points, function (segment) {
			points = points.concat(segment);
		});

		// loop the concatenated points and apply each point to all the closest
		// pixel positions
		if (xAxis && xAxis.reversed) {
			points = points.reverse();//reverseArray(points);
		}

		//each(points, function (point, i) {
		pointsLength = points.length;
		for (i = 0; i < pointsLength; i++) {
			point = points[i];
			low = points[i - 1] ? points[i - 1]._high + 1 : 0;
			high = point._high = points[i + 1] ?
				(mathFloor((point.plotX + (points[i + 1] ? points[i + 1].plotX : plotSize)) / 2)) :
				plotSize;

			while (low <= high) {
				tooltipPoints[inverted ? plotSize - low++ : low++] = point;
			}
		}
		series.tooltipPoints = tooltipPoints;
	},

	/**
	 * Format the header of the tooltip
	 */
	tooltipHeaderFormatter: function (key) {
		var series = this,
			tooltipOptions = series.tooltipOptions,
			xDateFormat = tooltipOptions.xDateFormat || '%A, %b %e, %Y',
			xAxis = series.xAxis,
			isDateTime = xAxis && xAxis.options.type === 'datetime';
		
		return tooltipOptions.headerFormat
			.replace('{point.key}', isDateTime ? dateFormat(xDateFormat, key) :  key)
			.replace('{series.name}', series.name)
			.replace('{series.color}', series.color);
	},

	/**
	 * Series mouse over handler
	 */
	onMouseOver: function () {
		var series = this,
			chart = series.chart,
			hoverSeries = chart.hoverSeries;

		if (!hasTouch && chart.mouseIsDown) {
			return;
		}

		// set normal state to previous series
		if (hoverSeries && hoverSeries !== series) {
			hoverSeries.onMouseOut();
		}

		// trigger the event, but to save processing time,
		// only if defined
		if (series.options.events.mouseOver) {
			fireEvent(series, 'mouseOver');
		}

		// hover this
		series.setState(HOVER_STATE);
		chart.hoverSeries = series;
	},

	/**
	 * Series mouse out handler
	 */
	onMouseOut: function () {
		// trigger the event only if listeners exist
		var series = this,
			options = series.options,
			chart = series.chart,
			tooltip = chart.tooltip,
			hoverPoint = chart.hoverPoint;

		// trigger mouse out on the point, which must be in this series
		if (hoverPoint) {
			hoverPoint.onMouseOut();
		}

		// fire the mouse out event
		if (series && options.events.mouseOut) {
			fireEvent(series, 'mouseOut');
		}


		// hide the tooltip
		if (tooltip && !options.stickyTracking) {
			tooltip.hide();
		}

		// set normal state
		series.setState();
		chart.hoverSeries = null;
	},

	/**
	 * Animate in the series
	 */
	animate: function (init) {
		var series = this,
			chart = series.chart,
			clipRect = series.clipRect,
			animation = series.options.animation;

		if (animation && !isObject(animation)) {
			animation = {};
		}

		if (init) { // initialize the animation
			if (!clipRect.isAnimating) { // apply it only for one of the series
				clipRect.attr('width', 0);
				clipRect.isAnimating = true;
			}

		} else { // run the animation
			clipRect.animate({
				width: chart.plotSizeX
			}, animation);

			// delete this function to allow it only once
			this.animate = null;
		}
	},


	/**
	 * Draw the markers
	 */
	drawPoints: function () {
		var series = this,
			pointAttr,
			points = series.points,
			chart = series.chart,
			plotX,
			plotY,
			i,
			point,
			radius,
			graphic;

		if (series.options.marker.enabled) {
			i = points.length;
			while (i--) {
				point = points[i];
				plotX = point.plotX;
				plotY = point.plotY;
				graphic = point.graphic;

				// only draw the point if y is defined
				if (plotY !== UNDEFINED && !isNaN(plotY)) {

					// shortcuts
					pointAttr = point.pointAttr[point.selected ? SELECT_STATE : NORMAL_STATE];
					radius = pointAttr.r;

					if (graphic) { // update
						graphic.animate(extend({
							x: plotX - radius,
							y: plotY - radius
						}, graphic.symbolName ? { // don't apply to image symbols #507
							width: 2 * radius,
							height: 2 * radius
						} : {}));
					} else {
						point.graphic = chart.renderer.symbol(
							pick(point.marker && point.marker.symbol, series.symbol),
							plotX - radius,
							plotY - radius,
							2 * radius,
							2 * radius
						)
						.attr(pointAttr)
						.add(series.group);
					}
				}
			}
		}

	},

	/**
	 * Convert state properties from API naming conventions to SVG attributes
	 *
	 * @param {Object} options API options object
	 * @param {Object} base1 SVG attribute object to inherit from
	 * @param {Object} base2 Second level SVG attribute object to inherit from
	 */
	convertAttribs: function (options, base1, base2, base3) {
		var conversion = this.pointAttrToOptions,
			attr,
			option,
			obj = {};

		options = options || {};
		base1 = base1 || {};
		base2 = base2 || {};
		base3 = base3 || {};

		for (attr in conversion) {
			option = conversion[attr];
			obj[attr] = pick(options[option], base1[attr], base2[attr], base3[attr]);
		}
		return obj;
	},

	/**
	 * Get the state attributes. Each series type has its own set of attributes
	 * that are allowed to change on a point's state change. Series wide attributes are stored for
	 * all series, and additionally point specific attributes are stored for all
	 * points with individual marker options. If such options are not defined for the point,
	 * a reference to the series wide attributes is stored in point.pointAttr.
	 */
	getAttribs: function () {
		var series = this,
			normalOptions = defaultPlotOptions[series.type].marker ? series.options.marker : series.options,
			stateOptions = normalOptions.states,
			stateOptionsHover = stateOptions[HOVER_STATE],
			pointStateOptionsHover,
			seriesColor = series.color,
			normalDefaults = {
				stroke: seriesColor,
				fill: seriesColor
			},
			points = series.points,
			i,
			point,
			seriesPointAttr = [],
			pointAttr,
			pointAttrToOptions = series.pointAttrToOptions,
			hasPointSpecificOptions,
			key;

		// series type specific modifications
		if (series.options.marker) { // line, spline, area, areaspline, scatter

			// if no hover radius is given, default to normal radius + 2
			stateOptionsHover.radius = stateOptionsHover.radius || normalOptions.radius + 2;
			stateOptionsHover.lineWidth = stateOptionsHover.lineWidth || normalOptions.lineWidth + 1;

		} else { // column, bar, pie

			// if no hover color is given, brighten the normal color
			stateOptionsHover.color = stateOptionsHover.color ||
				Color(stateOptionsHover.color || seriesColor)
					.brighten(stateOptionsHover.brightness).get();
		}

		// general point attributes for the series normal state
		seriesPointAttr[NORMAL_STATE] = series.convertAttribs(normalOptions, normalDefaults);

		// HOVER_STATE and SELECT_STATE states inherit from normal state except the default radius
		each([HOVER_STATE, SELECT_STATE], function (state) {
			seriesPointAttr[state] =
					series.convertAttribs(stateOptions[state], seriesPointAttr[NORMAL_STATE]);
		});

		// set it
		series.pointAttr = seriesPointAttr;


		// Generate the point-specific attribute collections if specific point
		// options are given. If not, create a referance to the series wide point
		// attributes
		i = points.length;
		while (i--) {
			point = points[i];
			normalOptions = (point.options && point.options.marker) || point.options;
			if (normalOptions && normalOptions.enabled === false) {
				normalOptions.radius = 0;
			}
			hasPointSpecificOptions = false;

			// check if the point has specific visual options
			if (point.options) {
				for (key in pointAttrToOptions) {
					if (defined(normalOptions[pointAttrToOptions[key]])) {
						hasPointSpecificOptions = true;
					}
				}
			}



			// a specific marker config object is defined for the individual point:
			// create it's own attribute collection
			if (hasPointSpecificOptions) {

				pointAttr = [];
				stateOptions = normalOptions.states || {}; // reassign for individual point
				pointStateOptionsHover = stateOptions[HOVER_STATE] = stateOptions[HOVER_STATE] || {};

				// if no hover color is given, brighten the normal color
				if (!series.options.marker) { // column, bar, point
					pointStateOptionsHover.color =
						Color(pointStateOptionsHover.color || point.options.color)
							.brighten(pointStateOptionsHover.brightness ||
								stateOptionsHover.brightness).get();

				}

				// normal point state inherits series wide normal state
				pointAttr[NORMAL_STATE] = series.convertAttribs(normalOptions, seriesPointAttr[NORMAL_STATE]);

				// inherit from point normal and series hover
				pointAttr[HOVER_STATE] = series.convertAttribs(
					stateOptions[HOVER_STATE],
					seriesPointAttr[HOVER_STATE],
					pointAttr[NORMAL_STATE]
				);
				// inherit from point normal and series hover
				pointAttr[SELECT_STATE] = series.convertAttribs(
					stateOptions[SELECT_STATE],
					seriesPointAttr[SELECT_STATE],
					pointAttr[NORMAL_STATE]
				);



			// no marker config object is created: copy a reference to the series-wide
			// attribute collection
			} else {
				pointAttr = seriesPointAttr;
			}

			point.pointAttr = pointAttr;

		}

	},


	/**
	 * Clear DOM objects and free up memory
	 */
	destroy: function () {
		var series = this,
			chart = series.chart,
			seriesClipRect = series.clipRect,
			//chartSeries = series.chart.series,
			issue134 = /\/5[0-9\.]+ (Safari|Mobile)\//.test(userAgent), // todo: update when Safari bug is fixed
			destroy,
			i,
			data = series.data || [],
			point,
			prop,
			axis;

		// add event hook
		fireEvent(series, 'destroy');

		// remove all events
		removeEvent(series);
		
		// erase from axes
		each(['xAxis', 'yAxis'], function (AXIS) {
			axis = series[AXIS];
			if (axis) {
				erase(axis.series, series);
				axis.isDirty = true;
			}
		});

		// remove legend items
		if (series.legendItem) {
			series.chart.legend.destroyItem(series);
		}

		// destroy all points with their elements
		i = data.length;
		while (i--) {
			point = data[i];
			if (point && point.destroy) {
				point.destroy();
			}
		}
		series.points = null;

		// If this series clipRect is not the global one (which is removed on chart.destroy) we
		// destroy it here.
		if (seriesClipRect && seriesClipRect !== chart.clipRect) {
			series.clipRect = seriesClipRect.destroy();
		}

		// destroy all SVGElements associated to the series
		each(['area', 'graph', 'dataLabelsGroup', 'group', 'tracker'], function (prop) {
			if (series[prop]) {

				// issue 134 workaround
				destroy = issue134 && prop === 'group' ?
					'hide' :
					'destroy';

				series[prop][destroy]();
			}
		});

		// remove from hoverSeries
		if (chart.hoverSeries === series) {
			chart.hoverSeries = null;
		}
		erase(chart.series, series);

		// clear all members
		for (prop in series) {
			delete series[prop];
		}
	},

	/**
	 * Draw the data labels
	 */
	drawDataLabels: function () {
		if (this.options.dataLabels.enabled) {
			var series = this,
				x,
				y,
				points = series.points,
				seriesOptions = series.options,
				options = seriesOptions.dataLabels,
				str,
				dataLabelsGroup = series.dataLabelsGroup,
				chart = series.chart,
				xAxis = series.xAxis,
				groupLeft = xAxis ? xAxis.left : chart.plotLeft,
				yAxis = series.yAxis,
				groupTop = yAxis ? yAxis.top : chart.plotTop,
				renderer = chart.renderer,
				inverted = chart.inverted,
				seriesType = series.type,
				color,
				stacking = seriesOptions.stacking,
				isBarLike = seriesType === 'column' || seriesType === 'bar',
				vAlignIsNull = options.verticalAlign === null,
				yIsNull = options.y === null;

			if (isBarLike) {
				if (stacking) {
					// In stacked series the default label placement is inside the bars
					if (vAlignIsNull) {
						options = merge(options, {verticalAlign: 'middle'});
					}

					// If no y delta is specified, try to create a good default
					if (yIsNull) {
						options = merge(options, {y: {top: 14, middle: 4, bottom: -6}[options.verticalAlign]});
					}
				} else {
					// In non stacked series the default label placement is on top of the bars
					if (vAlignIsNull) {
						options = merge(options, {verticalAlign: 'top'});
					}
				}
			}


			// create a separate group for the data labels to avoid rotation
			if (!dataLabelsGroup) {
				dataLabelsGroup = series.dataLabelsGroup =
					renderer.g('data-labels')
						.attr({
							visibility: series.visible ? VISIBLE : HIDDEN,
							zIndex: 6
						})
						.translate(groupLeft, groupTop)
						.add();
			} else {
				dataLabelsGroup.translate(groupLeft, groupTop);
			}

			// determine the color
			color = options.color;
			if (color === 'auto') { // 1.0 backwards compatibility
				color = null;
			}
			options.style.color = pick(color, series.color, 'black');

			// make the labels for each point
			each(points, function (point) {
				var barX = point.barX,
					plotX = (barX && barX + point.barW / 2) || point.plotX || -999,
					plotY = pick(point.plotY, -999),
					dataLabel = point.dataLabel,
					align = options.align,
					individualYDelta = yIsNull ? (point.y >= 0 ? -6 : 12) : options.y;

				// get the string
				str = options.formatter.call(point.getLabelConfig());
				x = (inverted ? chart.plotWidth - plotY : plotX) + options.x;
				y = (inverted ? chart.plotHeight - plotX : plotY) + individualYDelta;

				// in columns, align the string to the column
				if (seriesType === 'column') {
					x += { left: -1, right: 1 }[align] * point.barW / 2 || 0;
				}

				if (inverted && point.y < 0) {
					align = 'right';
					x -= 10;
				}

				// update existing label
				if (dataLabel) {
					// vertically centered
					if (inverted && !options.y) {
						y = y + pInt(dataLabel.styles.lineHeight) * 0.9 - dataLabel.getBBox().height / 2;
					}
					dataLabel
						.attr({
							text: str
						}).animate({
							x: x,
							y: y
						});
				// create new label
				} else if (defined(str)) {
					dataLabel = point.dataLabel = renderer.text(
						str,
						x,
						y
					)
					.attr({
						align: align,
						rotation: options.rotation,
						zIndex: 1
					})
					.css(options.style)
					.add(dataLabelsGroup);
					// vertically centered
					if (inverted && !options.y) {
						dataLabel.attr({
							y: y + pInt(dataLabel.styles.lineHeight) * 0.9 - dataLabel.getBBox().height / 2
						});
					}
				}

				if (isBarLike && seriesOptions.stacking && dataLabel) {
					var barY = point.barY,
						barW = point.barW,
						barH = point.barH;

					dataLabel.align(options, null,
						{
							x: inverted ? chart.plotWidth - barY - barH : barX,
							y: inverted ? chart.plotHeight - barX - barW : barY,
							width: inverted ? barH : barW,
							height: inverted ? barW : barH
						});
				}
			});
		}
	},

	/**
	 * Draw the actual graph
	 */
	drawGraph: function () {
		var series = this,
			options = series.options,
			chart = series.chart,
			graph = series.graph,
			graphPath = [],
			fillColor,
			area = series.area,
			group = series.group,
			color = options.lineColor || series.color,
			lineWidth = options.lineWidth,
			dashStyle =  options.dashStyle,
			segmentPath,
			renderer = chart.renderer,
			translatedThreshold = series.yAxis.getThreshold(options.threshold),
			useArea = /^area/.test(series.type),
			singlePoints = [], // used in drawTracker
			areaPath = [],
			attribs;


		// divide into segments and build graph and area paths
		each(series.segments, function (segment) {
			segmentPath = [];

			// build the segment line
			each(segment, function (point, i) {

				if (series.getPointSpline) { // generate the spline as defined in the SplineSeries object
					segmentPath.push.apply(segmentPath, series.getPointSpline(segment, point, i));

				} else {

					// moveTo or lineTo
					segmentPath.push(i ? L : M);

					// step line?
					if (i && options.step) {
						var lastPoint = segment[i - 1];
						segmentPath.push(
							point.plotX,
							lastPoint.plotY
						);
					}

					// normal line to next point
					segmentPath.push(
						point.plotX,
						point.plotY
					);
				}
			});

			// add the segment to the graph, or a single point for tracking
			if (segment.length > 1) {
				graphPath = graphPath.concat(segmentPath);
			} else {
				singlePoints.push(segment[0]);
			}

			// build the area
			if (useArea) {
				var areaSegmentPath = [],
					i,
					segLength = segmentPath.length;
				for (i = 0; i < segLength; i++) {
					areaSegmentPath.push(segmentPath[i]);
				}
				if (segLength === 3) { // for animation from 1 to two points
					areaSegmentPath.push(L, segmentPath[1], segmentPath[2]);
				}
				if (options.stacking && series.type !== 'areaspline') {
					// follow stack back. Todo: implement areaspline
					for (i = segment.length - 1; i >= 0; i--) {
						areaSegmentPath.push(segment[i].plotX, segment[i].yBottom);
					}

				} else { // follow zero line back
					areaSegmentPath.push(
						L,
						segment[segment.length - 1].plotX,
						translatedThreshold,
						L,
						segment[0].plotX,
						translatedThreshold
					);
				}
				areaPath = areaPath.concat(areaSegmentPath);
			}
		});

		// used in drawTracker:
		series.graphPath = graphPath;
		series.singlePoints = singlePoints;

		// draw the area if area series or areaspline
		if (useArea) {
			fillColor = pick(
				options.fillColor,
				Color(series.color).setOpacity(options.fillOpacity || 0.75).get()
			);
			if (area) {
				area.animate({ d: areaPath });

			} else {
				// draw the area
				series.area = series.chart.renderer.path(areaPath)
					.attr({
						fill: fillColor
					}).add(group);
			}
		}

		// draw the graph
		if (graph) {
			stop(graph); // cancel running animations, #459
			graph.animate({ d: graphPath });

		} else {
			if (lineWidth) {
				attribs = {
					'stroke': color,
					'stroke-width': lineWidth
				};
				if (dashStyle) {
					attribs.dashstyle = dashStyle;
				}

				series.graph = renderer.path(graphPath)
					.attr(attribs).add(group).shadow(options.shadow);
			}
		}
	},


	/**
	 * Render the graph and markers
	 */
	render: function () {
		var series = this,
			chart = series.chart,
			group,
			setInvert,
			options = series.options,
			doClip = options.clip !== false,
			animation = options.animation,
			doAnimation = animation && series.animate,
			duration = doAnimation ? (animation && animation.duration) || 500 : 0,
			clipRect = series.clipRect,
			renderer = chart.renderer;


		// Add plot area clipping rectangle. If this is before chart.hasRendered,
		// create one shared clipRect.

		// Todo: since creating the clip property, the clipRect is created but
		// never used when clip is false. A better way would be that the animation
		// would run, then the clipRect destroyed.
		if (!clipRect) {
			clipRect = series.clipRect = !chart.hasRendered && chart.clipRect ?
				chart.clipRect :
				renderer.clipRect(0, 0, chart.plotSizeX, chart.plotSizeY + 1);
			if (!chart.clipRect) {
				chart.clipRect = clipRect;
			}
		}


		// the group
		if (!series.group) {
			group = series.group = renderer.g('series');

			if (chart.inverted) {
				setInvert = function () {
					group.attr({
						width: chart.plotWidth,
						height: chart.plotHeight
					}).invert();
				};

				setInvert(); // do it now
				addEvent(chart, 'resize', setInvert); // do it on resize
				addEvent(series, 'destroy', function () {
					removeEvent(chart, 'resize', setInvert);
				});
			}

			if (doClip) {
				group.clip(series.clipRect);
			}
			group.attr({
					visibility: series.visible ? VISIBLE : HIDDEN,
					zIndex: options.zIndex
				})
				.translate(series.xAxis.left, series.yAxis.top)
				.add(chart.seriesGroup);
		}

		series.drawDataLabels();

		// initiate the animation
		if (doAnimation) {
			series.animate(true);
		}

		// cache attributes for shapes
		series.getAttribs();

		// draw the graph if any
		if (series.drawGraph) {
			series.drawGraph();
		}

		// draw the points
		series.drawPoints();

		// draw the mouse tracking area
		if (series.options.enableMouseTracking !== false) {
			series.drawTracker();
		}

		// run the animation
		if (doAnimation) {
			series.animate();
		}

		// finish the individual clipRect
		setTimeout(function () {
			clipRect.isAnimating = false;
			group = series.group; // can be destroyed during the timeout
			if (group && clipRect !== chart.clipRect && clipRect.renderer) {
				if (doClip) {
					group.clip((series.clipRect = chart.clipRect));
				}
				clipRect.destroy();
			}
		}, duration);

		series.isDirty = series.isDirtyData = false; // means data is in accordance with what you see
		// (See #322) series.isDirty = series.isDirtyData = false; // means data is in accordance with what you see

	},

	/**
	 * Redraw the series after an update in the axes.
	 */
	redraw: function () {
		var series = this,
			chart = series.chart,
			wasDirtyData = series.isDirtyData, // cache it here as it is set to false in render, but used after
			group = series.group;

		// reposition on resize
		if (group) {
			if (chart.inverted) {
				group.attr({
					width: chart.plotWidth,
					height: chart.plotHeight
				});
			}

			group.animate({
				translateX: series.xAxis.left,
				translateY: series.yAxis.top
			});
		}

		series.translate();
		series.setTooltipPoints(true);

		series.render();
		if (wasDirtyData) {
			fireEvent(series, 'updatedData');
		}
	},

	/**
	 * Set the state of the graph
	 */
	setState: function (state) {
		var series = this,
			options = series.options,
			graph = series.graph,
			stateOptions = options.states,
			lineWidth = options.lineWidth;

		state = state || NORMAL_STATE;

		if (series.state !== state) {
			series.state = state;

			if (stateOptions[state] && stateOptions[state].enabled === false) {
				return;
			}

			if (state) {
				lineWidth = stateOptions[state].lineWidth || lineWidth + 1;
			}

			if (graph && !graph.dashstyle) { // hover is turned off for dashed lines in VML
				graph.attr({ // use attr because animate will cause any other animation on the graph to stop
					'stroke-width': lineWidth
				}, state ? 0 : 500);
			}
		}
	},

	/**
	 * Set the visibility of the graph
	 *
	 * @param vis {Boolean} True to show the series, false to hide. If UNDEFINED,
	 *        the visibility is toggled.
	 */
	setVisible: function (vis, redraw) {
		var series = this,
			chart = series.chart,
			legendItem = series.legendItem,
			seriesGroup = series.group,
			seriesTracker = series.tracker,
			dataLabelsGroup = series.dataLabelsGroup,
			showOrHide,
			i,
			points = series.points,
			point,
			ignoreHiddenSeries = chart.options.chart.ignoreHiddenSeries,
			oldVisibility = series.visible;

		// if called without an argument, toggle visibility
		series.visible = vis = vis === UNDEFINED ? !oldVisibility : vis;
		showOrHide = vis ? 'show' : 'hide';

		// show or hide series
		if (seriesGroup) { // pies don't have one
			seriesGroup[showOrHide]();
		}

		// show or hide trackers
		if (seriesTracker) {
			seriesTracker[showOrHide]();
		} else if (points) {
			i = points.length;
			while (i--) {
				point = points[i];
				if (point.tracker) {
					point.tracker[showOrHide]();
				}
			}
		}


		if (dataLabelsGroup) {
			dataLabelsGroup[showOrHide]();
		}

		if (legendItem) {
			chart.legend.colorizeItem(series, vis);
		}


		// rescale or adapt to resized chart
		series.isDirty = true;
		// in a stack, all other series are affected
		if (series.options.stacking) {
			each(chart.series, function (otherSeries) {
				if (otherSeries.options.stacking && otherSeries.visible) {
					otherSeries.isDirty = true;
				}
			});
		}

		if (ignoreHiddenSeries) {
			chart.isDirtyBox = true;
		}
		if (redraw !== false) {
			chart.redraw();
		}

		fireEvent(series, showOrHide);
	},

	/**
	 * Show the graph
	 */
	show: function () {
		this.setVisible(true);
	},

	/**
	 * Hide the graph
	 */
	hide: function () {
		this.setVisible(false);
	},


	/**
	 * Set the selected state of the graph
	 *
	 * @param selected {Boolean} True to select the series, false to unselect. If
	 *        UNDEFINED, the selection state is toggled.
	 */
	select: function (selected) {
		var series = this;
		// if called without an argument, toggle
		series.selected = selected = (selected === UNDEFINED) ? !series.selected : selected;

		if (series.checkbox) {
			series.checkbox.checked = selected;
		}

		fireEvent(series, selected ? 'select' : 'unselect');
	},


	/**
	 * Draw the tracker object that sits above all data labels and markers to
	 * track mouse events on the graph or points. For the line type charts
	 * the tracker uses the same graphPath, but with a greater stroke width
	 * for better control.
	 */
	drawTracker: function () {
		var series = this,
			options = series.options,
			trackerPath = [].concat(series.graphPath),
			trackerPathLength = trackerPath.length,
			chart = series.chart,
			snap = chart.options.tooltip.snap,
			tracker = series.tracker,
			cursor = options.cursor,
			css = cursor && { cursor: cursor },
			singlePoints = series.singlePoints,
			singlePoint,
			i;

		// Extend end points. A better way would be to use round linecaps,
		// but those are not clickable in VML.
		if (trackerPathLength) {
			i = trackerPathLength + 1;
			while (i--) {
				if (trackerPath[i] === M) { // extend left side
					trackerPath.splice(i + 1, 0, trackerPath[i + 1] - snap, trackerPath[i + 2], L);
				}
				if ((i && trackerPath[i] === M) || i === trackerPathLength) { // extend right side
					trackerPath.splice(i, 0, L, trackerPath[i - 2] + snap, trackerPath[i - 1]);
				}
			}
		}

		// handle single points
		for (i = 0; i < singlePoints.length; i++) {
			singlePoint = singlePoints[i];
			trackerPath.push(M, singlePoint.plotX - snap, singlePoint.plotY,
				L, singlePoint.plotX + snap, singlePoint.plotY);
		}

		// draw the tracker
		if (tracker) {
			tracker.attr({ d: trackerPath });

		} else { // create
			series.tracker = chart.renderer.path(trackerPath)
				.attr({
					isTracker: true,
					stroke: TRACKER_FILL,
					fill: NONE,
					'stroke-width' : options.lineWidth + 2 * snap,
					visibility: series.visible ? VISIBLE : HIDDEN,
					zIndex: options.zIndex || 1
				})
				.on(hasTouch ? 'touchstart' : 'mouseover', function () {
					if (chart.hoverSeries !== series) {
						series.onMouseOver();
					}
				})
				.on('mouseout', function () {
					if (!options.stickyTracking) {
						series.onMouseOut();
					}
				})
				.css(css)
				.add(chart.trackerGroup);
		}

	}

}; // end Series prototype


/**
 * LineSeries object
 */
var LineSeries = extendClass(Series);
seriesTypes.line = LineSeries;

/**
 * AreaSeries object
 */
var AreaSeries = extendClass(Series, {
	type: 'area',
	useThreshold: true
});
seriesTypes.area = AreaSeries;




/**
 * SplineSeries object
 */
var SplineSeries = extendClass(Series, {
	type: 'spline',

	/**
	 * Draw the actual graph
	 */
	getPointSpline: function (segment, point, i) {
		var smoothing = 1.5, // 1 means control points midway between points, 2 means 1/3 from the point, 3 is 1/4 etc
			denom = smoothing + 1,
			plotX = point.plotX,
			plotY = point.plotY,
			lastPoint = segment[i - 1],
			nextPoint = segment[i + 1],
			leftContX,
			leftContY,
			rightContX,
			rightContY,
			ret;

		// find control points
		if (i && i < segment.length - 1) {
			var lastX = lastPoint.plotX,
				lastY = lastPoint.plotY,
				nextX = nextPoint.plotX,
				nextY = nextPoint.plotY,
				correction;

			leftContX = (smoothing * plotX + lastX) / denom;
			leftContY = (smoothing * plotY + lastY) / denom;
			rightContX = (smoothing * plotX + nextX) / denom;
			rightContY = (smoothing * plotY + nextY) / denom;

			// have the two control points make a straight line through main point
			correction = ((rightContY - leftContY) * (rightContX - plotX)) /
				(rightContX - leftContX) + plotY - rightContY;

			leftContY += correction;
			rightContY += correction;

			// to prevent false extremes, check that control points are between
			// neighbouring points' y values
			if (leftContY > lastY && leftContY > plotY) {
				leftContY = mathMax(lastY, plotY);
				rightContY = 2 * plotY - leftContY; // mirror of left control point
			} else if (leftContY < lastY && leftContY < plotY) {
				leftContY = mathMin(lastY, plotY);
				rightContY = 2 * plotY - leftContY;
			}
			if (rightContY > nextY && rightContY > plotY) {
				rightContY = mathMax(nextY, plotY);
				leftContY = 2 * plotY - rightContY;
			} else if (rightContY < nextY && rightContY < plotY) {
				rightContY = mathMin(nextY, plotY);
				leftContY = 2 * plotY - rightContY;
			}

			// record for drawing in next point
			point.rightContX = rightContX;
			point.rightContY = rightContY;

		}

		// moveTo or lineTo
		if (!i) {
			ret = [M, plotX, plotY];
		} else { // curve from last point to this
			ret = [
				'C',
				lastPoint.rightContX || lastPoint.plotX,
				lastPoint.rightContY || lastPoint.plotY,
				leftContX || plotX,
				leftContY || plotY,
				plotX,
				plotY
			];
			lastPoint.rightContX = lastPoint.rightContY = null; // reset for updating series later
		}
		return ret;
	}
});
seriesTypes.spline = SplineSeries;



/**
 * AreaSplineSeries object
 */
var AreaSplineSeries = extendClass(SplineSeries, {
	type: 'areaspline',
	useThreshold: true
});
seriesTypes.areaspline = AreaSplineSeries;

/**
 * ColumnSeries object
 */
var ColumnSeries = extendClass(Series, {
	type: 'column',
	useThreshold: true,
	pointAttrToOptions: { // mapping between SVG attributes and the corresponding options
		stroke: 'borderColor',
		'stroke-width': 'borderWidth',
		fill: 'color',
		r: 'borderRadius'
	},
	init: function () {
		Series.prototype.init.apply(this, arguments);

		var series = this,
			chart = series.chart;

		// if the series is added dynamically, force redraw of other
		// series affected by a new column
		if (chart.hasRendered) {
			each(chart.series, function (otherSeries) {
				if (otherSeries.type === series.type) {
					otherSeries.isDirty = true;
				}
			});
		}
	},

	/**
	 * Translate each point to the plot area coordinate system and find shape positions
	 */
	translate: function () {
		var series = this,
			chart = series.chart,
			options = series.options,
			stacking = options.stacking,
			borderWidth = options.borderWidth,
			columnCount = 0,
			xAxis = series.xAxis,
			reversedXAxis = xAxis.reversed,
			stackGroups = {},
			stackKey,
			columnIndex;

		Series.prototype.translate.apply(series);

		// Get the total number of column type series.
		// This is called on every series. Consider moving this logic to a
		// chart.orderStacks() function and call it on init, addSeries and removeSeries
		each(chart.series, function (otherSeries) {
			if (otherSeries.type === series.type && otherSeries.visible &&
					series.options.group === otherSeries.options.group) { // used in Stock charts navigator series
				if (otherSeries.options.stacking) {
					stackKey = otherSeries.stackKey;
					if (stackGroups[stackKey] === UNDEFINED) {
						stackGroups[stackKey] = columnCount++;
					}
					columnIndex = stackGroups[stackKey];
				} else {
					columnIndex = columnCount++;
				}
				otherSeries.columnIndex = columnIndex;
			}
		});

		// calculate the width and position of each column based on
		// the number of column series in the plot, the groupPadding
		// and the pointPadding options
		var points = series.points,
			pointRange = pick(series.pointRange, xAxis.pointRange),
			categoryWidth = mathAbs(xAxis.translate(0) - xAxis.translate(pointRange)),
			groupPadding = categoryWidth * options.groupPadding,
			groupWidth = categoryWidth - 2 * groupPadding,
			pointOffsetWidth = groupWidth / columnCount,
			optionPointWidth = options.pointWidth,
			pointPadding = defined(optionPointWidth) ? (pointOffsetWidth - optionPointWidth) / 2 :
				pointOffsetWidth * options.pointPadding,
			pointWidth = mathCeil(mathMax(pick(optionPointWidth, pointOffsetWidth - 2 * pointPadding), 1)),
			colIndex = (reversedXAxis ? columnCount -
				series.columnIndex : series.columnIndex) || 0,
			pointXOffset = pointPadding + (groupPadding + colIndex *
				pointOffsetWidth - (categoryWidth / 2)) *
				(reversedXAxis ? -1 : 1),
			threshold = options.threshold,
			translatedThreshold = series.yAxis.getThreshold(threshold),
			minPointLength = pick(options.minPointLength, 5);

		// record the new values
		each(points, function (point) {
			var plotY = point.plotY,
				yBottom = point.yBottom || translatedThreshold,
				barX = point.plotX + pointXOffset,
				barY = mathCeil(mathMin(plotY, yBottom)),
				barH = mathCeil(mathMax(plotY, yBottom) - barY),
				stack = series.yAxis.stacks[(point.y < 0 ? '-' : '') + series.stackKey],
				trackerY,
				shapeArgs;

			// Record the offset'ed position and width of the bar to be able to align the stacking total correctly
			if (stacking && series.visible && stack && stack[point.x]) {
				stack[point.x].setOffset(pointXOffset, pointWidth);
			}

			// handle options.minPointLength and tracker for small points
			if (mathAbs(barH) < minPointLength) {
				if (minPointLength) {
					barH = minPointLength;
					barY =
						mathAbs(barY - translatedThreshold) > minPointLength ? // stacked
							yBottom - minPointLength : // keep position
							translatedThreshold - (plotY <= translatedThreshold ? minPointLength : 0);
				}
				trackerY = barY - 3;
			}

			extend(point, {
				barX: barX,
				barY: barY,
				barW: pointWidth,
				barH: barH
			});

			// create shape type and shape args that are reused in drawPoints and drawTracker
			point.shapeType = 'rect';
			shapeArgs = extend(chart.renderer.Element.prototype.crisp.apply({}, [
				borderWidth,
				barX,
				barY,
				pointWidth,
				barH
			]), {
				r: options.borderRadius
			});
			if (borderWidth % 2) { // correct for shorting in crisp method, visible in stacked columns with 1px border
				shapeArgs.y -= 1;
				shapeArgs.height += 1;
			}
			point.shapeArgs = shapeArgs;

			// make small columns responsive to mouse
			point.trackerArgs = defined(trackerY) && merge(point.shapeArgs, {
				height: mathMax(6, barH + 3),
				y: trackerY
			});
		});

	},

	getSymbol: function () {
	},

	/**
	 * Columns have no graph
	 */
	drawGraph: function () {},

	/**
	 * Draw the columns. For bars, the series.group is rotated, so the same coordinates
	 * apply for columns and bars. This method is inherited by scatter series.
	 *
	 */
	drawPoints: function () {
		var series = this,
			options = series.options,
			renderer = series.chart.renderer,
			graphic,
			shapeArgs;


		// draw the columns
		each(series.points, function (point) {
			var plotY = point.plotY;
			if (plotY !== UNDEFINED && !isNaN(plotY) && point.y !== null) {
				graphic = point.graphic;
				shapeArgs = point.shapeArgs;
				if (graphic) { // update
					stop(graphic);
					graphic.animate(shapeArgs);

				} else {
					point.graphic = graphic = renderer[point.shapeType](shapeArgs)
						.attr(point.pointAttr[point.selected ? SELECT_STATE : NORMAL_STATE])
						.add(series.group)
						.shadow(options.shadow);
				}

			}
		});
	},
	/**
	 * Draw the individual tracker elements.
	 * This method is inherited by scatter and pie charts too.
	 */
	drawTracker: function () {
		var series = this,
			chart = series.chart,
			renderer = chart.renderer,
			shapeArgs,
			tracker,
			trackerLabel = +new Date(),
			options = series.options,
			cursor = options.cursor,
			css = cursor && { cursor: cursor },
			rel;

		each(series.points, function (point) {
			tracker = point.tracker;
			shapeArgs = point.trackerArgs || point.shapeArgs;
			delete shapeArgs.strokeWidth;
			if (point.y !== null) {
				if (tracker) {// update
					tracker.attr(shapeArgs);

				} else {
					point.tracker =
						renderer[point.shapeType](shapeArgs)
						.attr({
							isTracker: trackerLabel,
							fill: TRACKER_FILL,
							visibility: series.visible ? VISIBLE : HIDDEN,
							zIndex: options.zIndex || 1
						})
						.on(hasTouch ? 'touchstart' : 'mouseover', function (event) {
							rel = event.relatedTarget || event.fromElement;
							if (chart.hoverSeries !== series && attr(rel, 'isTracker') !== trackerLabel) {
								series.onMouseOver();
							}
							point.onMouseOver();

						})
						.on('mouseout', function (event) {
							if (!options.stickyTracking) {
								rel = event.relatedTarget || event.toElement;
								if (attr(rel, 'isTracker') !== trackerLabel) {
									series.onMouseOut();
								}
							}
						})
						.css(css)
						.add(point.group || chart.trackerGroup); // pies have point group - see issue #118
				}
			}
		});
	},


	/**
	 * Animate the column heights one by one from zero
	 * @param {Boolean} init Whether to initialize the animation or run it
	 */
	animate: function (init) {
		var series = this,
			points = series.points;

		if (!init) { // run the animation
			/*
			 * Note: Ideally the animation should be initialized by calling
			 * series.group.hide(), and then calling series.group.show()
			 * after the animation was started. But this rendered the shadows
			 * invisible in IE8 standards mode. If the columns flicker on large
			 * datasets, this is the cause.
			 */

			each(points, function (point) {
				var graphic = point.graphic,
					shapeArgs = point.shapeArgs;

				if (graphic) {
					// start values
					graphic.attr({
						height: 0,
						y: series.yAxis.translate(0, 0, 1)
					});

					// animate
					graphic.animate({
						height: shapeArgs.height,
						y: shapeArgs.y
					}, series.options.animation);
				}
			});


			// delete this function to allow it only once
			series.animate = null;
		}

	},
	/**
	 * Remove this series from the chart
	 */
	remove: function () {
		var series = this,
			chart = series.chart;

		// column and bar series affects other series of the same type
		// as they are either stacked or grouped
		if (chart.hasRendered) {
			each(chart.series, function (otherSeries) {
				if (otherSeries.type === series.type) {
					otherSeries.isDirty = true;
				}
			});
		}

		Series.prototype.remove.apply(series, arguments);
	}
});
seriesTypes.column = ColumnSeries;

var BarSeries = extendClass(ColumnSeries, {
	type: 'bar',
	init: function () {
		this.inverted = true;
		ColumnSeries.prototype.init.apply(this, arguments);
	}
});
seriesTypes.bar = BarSeries;

/**
 * The scatter series class
 */
var ScatterSeries = extendClass(Series, {
	type: 'scatter',

	/**
	 * Extend the base Series' translate method by adding shape type and
	 * arguments for the point trackers
	 */
	translate: function () {
		var series = this;

		Series.prototype.translate.apply(series);

		each(series.points, function (point) {
			point.shapeType = 'circle';
			point.shapeArgs = {
				x: point.plotX,
				y: point.plotY,
				r: series.chart.options.tooltip.snap
			};
		});
	},


	/**
	 * Create individual tracker elements for each point
	 */
	//drawTracker: ColumnSeries.prototype.drawTracker,
	drawTracker: function () {
		var series = this,
			cursor = series.options.cursor,
			css = cursor && { cursor: cursor },
			graphic;

		each(series.points, function (point) {
			graphic = point.graphic;
			if (graphic) { // doesn't exist for null points
				graphic
					.attr({ isTracker: true })
					.on('mouseover', function () {
						series.onMouseOver();
						point.onMouseOver();
					})
					.on('mouseout', function () {
						if (!series.options.stickyTracking) {
							series.onMouseOut();
						}
					})
					.css(css);
			}
		});

	}//,

	/**
	 * Cleaning the data is not necessary in a scatter plot
	 */
	//cleanData: function () {}
});
seriesTypes.scatter = ScatterSeries;

/**
 * Extended point object for pies
 */
var PiePoint = extendClass(Point, {
	/**
	 * Initiate the pie slice
	 */
	init: function () {

		Point.prototype.init.apply(this, arguments);

		var point = this,
			toggleSlice;

		//visible: options.visible !== false,
		extend(point, {
			visible: point.visible !== false,
			name: pick(point.name, 'Slice')
		});

		// add event listener for select
		toggleSlice = function () {
			point.slice();
		};
		addEvent(point, 'select', toggleSlice);
		addEvent(point, 'unselect', toggleSlice);

		return point;
	},

	/**
	 * Toggle the visibility of the pie slice
	 * @param {Boolean} vis Whether to show the slice or not. If undefined, the
	 *    visibility is toggled
	 */
	setVisible: function (vis) {
		var point = this,
			chart = point.series.chart,
			tracker = point.tracker,
			dataLabel = point.dataLabel,
			connector = point.connector,
			shadowGroup = point.shadowGroup,
			method;

		// if called without an argument, toggle visibility
		point.visible = vis = vis === UNDEFINED ? !point.visible : vis;

		method = vis ? 'show' : 'hide';

		point.group[method]();
		if (tracker) {
			tracker[method]();
		}
		if (dataLabel) {
			dataLabel[method]();
		}
		if (connector) {
			connector[method]();
		}
		if (shadowGroup) {
			shadowGroup[method]();
		}
		if (point.legendItem) {
			chart.legend.colorizeItem(point, vis);
		}
	},

	/**
	 * Set or toggle whether the slice is cut out from the pie
	 * @param {Boolean} sliced When undefined, the slice state is toggled
	 * @param {Boolean} redraw Whether to redraw the chart. True by default.
	 */
	slice: function (sliced, redraw, animation) {
		var point = this,
			series = point.series,
			chart = series.chart,
			slicedTranslation = point.slicedTranslation,
			translation;

		setAnimation(animation, chart);

		// redraw is true by default
		redraw = pick(redraw, true);

		// if called without an argument, toggle
		sliced = point.sliced = defined(sliced) ? sliced : !point.sliced;

		translation = {
			translateX: (sliced ? slicedTranslation[0] : chart.plotLeft),
			translateY: (sliced ? slicedTranslation[1] : chart.plotTop)
		};
		point.group.animate(translation);
		if (point.shadowGroup) {
			point.shadowGroup.animate(translation);
		}

	}
});

/**
 * The Pie series class
 */
var PieSeries = extendClass(Series, {
	type: 'pie',
	isCartesian: false,
	pointClass: PiePoint,
	pointAttrToOptions: { // mapping between SVG attributes and the corresponding options
		stroke: 'borderColor',
		'stroke-width': 'borderWidth',
		fill: 'color'
	},

	/**
	 * Pies have one color each point
	 */
	getColor: function () {
		// record first color for use in setData
		this.initialColor = this.chart.counters.color;
	},

	/**
	 * Animate the column heights one by one from zero
	 */
	animate: function () {
		var series = this,
			points = series.points;

		each(points, function (point) {
			var graphic = point.graphic,
				args = point.shapeArgs,
				up = -mathPI / 2;

			if (graphic) {
				// start values
				graphic.attr({
					r: 0,
					start: up,
					end: up
				});

				// animate
				graphic.animate({
					r: args.r,
					start: args.start,
					end: args.end
				}, series.options.animation);
			}
		});

		// delete this function to allow it only once
		series.animate = null;

	},

	/**
	 * Extend the basic setData method by running processData and generatePoints immediately,
	 * in order to access the points from the legend.
	 */
	setData: function () {
		Series.prototype.setData.apply(this, arguments);
		this.processData();
		this.generatePoints();
	},
	/**
	 * Do translation for pie slices
	 */
	translate: function () {
		this.generatePoints();
		
		var total = 0,
			series = this,
			cumulative = -0.25, // start at top
			precision = 1000, // issue #172
			options = series.options,
			slicedOffset = options.slicedOffset,
			connectorOffset = slicedOffset + options.borderWidth,
			positions = options.center.concat([options.size, options.innerSize || 0]),
			chart = series.chart,
			plotWidth = chart.plotWidth,
			plotHeight = chart.plotHeight,
			start,
			end,
			angle,
			points = series.points,
			circ = 2 * mathPI,
			fraction,
			smallestSize = mathMin(plotWidth, plotHeight),
			isPercent,
			radiusX, // the x component of the radius vector for a given point
			radiusY,
			labelDistance = options.dataLabels.distance;

		// get positions - either an integer or a percentage string must be given
		positions = map(positions, function (length, i) {

			isPercent = /%$/.test(length);
			return isPercent ?
				// i == 0: centerX, relative to width
				// i == 1: centerY, relative to height
				// i == 2: size, relative to smallestSize
				// i == 4: innerSize, relative to smallestSize
				[plotWidth, plotHeight, smallestSize, smallestSize][i] *
					pInt(length) / 100 :
				length;
		});

		// utility for getting the x value from a given y, used for anticollision logic in data labels
		series.getX = function (y, left) {

			angle = math.asin((y - positions[1]) / (positions[2] / 2 + labelDistance));

			return positions[0] +
				(left ? -1 : 1) *
				(mathCos(angle) * (positions[2] / 2 + labelDistance));
		};

		// set center for later use
		series.center = positions;

		// get the total sum
		each(points, function (point) {
			total += point.y;
		});

		each(points, function (point) {
			// set start and end angle
			fraction = total ? point.y / total : 0;
			start = mathRound(cumulative * circ * precision) / precision;
			cumulative += fraction;
			end = mathRound(cumulative * circ * precision) / precision;

			// set the shape
			point.shapeType = 'arc';
			point.shapeArgs = {
				x: positions[0],
				y: positions[1],
				r: positions[2] / 2,
				innerR: positions[3] / 2,
				start: start,
				end: end
			};

			// center for the sliced out slice
			angle = (end + start) / 2;
			point.slicedTranslation = map([
				mathCos(angle) * slicedOffset + chart.plotLeft,
				mathSin(angle) * slicedOffset + chart.plotTop
			], mathRound);

			// set the anchor point for tooltips
			radiusX = mathCos(angle) * positions[2] / 2;
			radiusY = mathSin(angle) * positions[2] / 2;
			point.tooltipPos = [
				positions[0] + radiusX * 0.7,
				positions[1] + radiusY * 0.7
			];

			// set the anchor point for data labels
			point.labelPos = [
				positions[0] + radiusX + mathCos(angle) * labelDistance, // first break of connector
				positions[1] + radiusY + mathSin(angle) * labelDistance, // a/a
				positions[0] + radiusX + mathCos(angle) * connectorOffset, // second break, right outside pie
				positions[1] + radiusY + mathSin(angle) * connectorOffset, // a/a
				positions[0] + radiusX, // landing point for connector
				positions[1] + radiusY, // a/a
				labelDistance < 0 ? // alignment
					'center' :
					angle < circ / 4 ? 'left' : 'right', // alignment
				angle // center angle
			];

			// API properties
			point.percentage = fraction * 100;
			point.total = total;

		});


		this.setTooltipPoints();
	},

	/**
	 * Render the slices
	 */
	render: function () {
		var series = this;

		// cache attributes for shapes
		series.getAttribs();

		this.drawPoints();

		// draw the mouse tracking area
		if (series.options.enableMouseTracking !== false) {
			series.drawTracker();
		}

		this.drawDataLabels();

		if (series.options.animation && series.animate) {
			series.animate();
		}

		// (See #322) series.isDirty = series.isDirtyData = false; // means data is in accordance with what you see
		series.isDirty = false; // means data is in accordance with what you see
	},

	/**
	 * Draw the data points
	 */
	drawPoints: function () {
		var series = this,
			chart = series.chart,
			renderer = chart.renderer,
			groupTranslation,
			//center,
			graphic,
			group,
			shadow = series.options.shadow,
			shadowGroup,
			shapeArgs;

		// draw the slices
		each(series.points, function (point) {
			graphic = point.graphic;
			shapeArgs = point.shapeArgs;
			group = point.group;
			shadowGroup = point.shadowGroup;

			// put the shadow behind all points
			if (shadow && !shadowGroup) {
				shadowGroup = point.shadowGroup = renderer.g('shadow')
					.attr({ zIndex: 4 })
					.add();
			}

			// create the group the first time
			if (!group) {
				group = point.group = renderer.g('point')
					.attr({ zIndex: 5 })
					.add();
			}

			// if the point is sliced, use special translation, else use plot area traslation
			groupTranslation = point.sliced ? point.slicedTranslation : [chart.plotLeft, chart.plotTop];
			group.translate(groupTranslation[0], groupTranslation[1]);
			if (shadowGroup) {
				shadowGroup.translate(groupTranslation[0], groupTranslation[1]);
			}

			// draw the slice
			if (graphic) {
				graphic.animate(shapeArgs);
			} else {
				point.graphic =
					renderer.arc(shapeArgs)
					.attr(extend(
						point.pointAttr[NORMAL_STATE],
						{ 'stroke-linejoin': 'round' }
					))
					.add(point.group)
					.shadow(shadow, shadowGroup);
			}

			// detect point specific visibility
			if (point.visible === false) {
				point.setVisible(false);
			}

		});

	},

	/**
	 * Override the base drawDataLabels method by pie specific functionality
	 */
	drawDataLabels: function () {
		var series = this,
			data = series.data,
			point,
			chart = series.chart,
			options = series.options.dataLabels,
			connectorPadding = pick(options.connectorPadding, 10),
			connectorWidth = pick(options.connectorWidth, 1),
			connector,
			connectorPath,
			softConnector = pick(options.softConnector, true),
			distanceOption = options.distance,
			seriesCenter = series.center,
			radius = seriesCenter[2] / 2,
			centerY = seriesCenter[1],
			outside = distanceOption > 0,
			dataLabel,
			labelPos,
			labelHeight,
			halves = [// divide the points into right and left halves for anti collision
				[], // right
				[]  // left
			],
			x,
			y,
			visibility,
			rankArr,
			sort,
			i = 2,
			j;

		// get out if not enabled
		if (!options.enabled) {
			return;
		}

		// run parent method
		Series.prototype.drawDataLabels.apply(series);

		// arrange points for detection collision
		each(data, function (point) {
			if (point.dataLabel) { // it may have been cancelled in the base method (#407)
				halves[
					point.labelPos[7] < mathPI / 2 ? 0 : 1
				].push(point);
			}
		});
		halves[1].reverse();

		// define the sorting algorithm
		sort = function (a, b) {
			return b.y - a.y;
		};

		// assume equal label heights
		labelHeight = halves[0][0] && halves[0][0].dataLabel && pInt(halves[0][0].dataLabel.styles.lineHeight);

		/* Loop over the points in each quartile, starting from the top and bottom
		 * of the pie to detect overlapping labels.
		 */
		while (i--) {

			var slots = [],
				slotsLength,
				usedSlots = [],
				points = halves[i],
				pos,
				length = points.length,
				slotIndex;


			// build the slots
			for (pos = centerY - radius - distanceOption; pos <= centerY + radius + distanceOption; pos += labelHeight) {
				slots.push(pos);
				// visualize the slot
				/*
				var slotX = series.getX(pos, i) + chart.plotLeft - (i ? 100 : 0),
					slotY = pos + chart.plotTop;
				if (!isNaN(slotX)) {
					chart.renderer.rect(slotX, slotY - 7, 100, labelHeight)
						.attr({
							'stroke-width': 1,
							stroke: 'silver'
						})
						.add();
					chart.renderer.text('Slot '+ (slots.length - 1), slotX, slotY + 4)
						.attr({
							fill: 'silver'
						}).add();
				}
				// */
			}
			slotsLength = slots.length;

			// if there are more values than available slots, remove lowest values
			if (length > slotsLength) {
				// create an array for sorting and ranking the points within each quarter
				rankArr = [].concat(points);
				rankArr.sort(sort);
				j = length;
				while (j--) {
					rankArr[j].rank = j;
				}
				j = length;
				while (j--) {
					if (points[j].rank >= slotsLength) {
						points.splice(j, 1);
					}
				}
				length = points.length;
			}

			// The label goes to the nearest open slot, but not closer to the edge than
			// the label's index.
			for (j = 0; j < length; j++) {

				point = points[j];
				labelPos = point.labelPos;

				var closest = 9999,
					distance,
					slotI;

				// find the closest slot index
				for (slotI = 0; slotI < slotsLength; slotI++) {
					distance = mathAbs(slots[slotI] - labelPos[1]);
					if (distance < closest) {
						closest = distance;
						slotIndex = slotI;
					}
				}

				// if that slot index is closer to the edges of the slots, move it
				// to the closest appropriate slot
				if (slotIndex < j && slots[j] !== null) { // cluster at the top
					slotIndex = j;
				} else if (slotsLength  < length - j + slotIndex && slots[j] !== null) { // cluster at the bottom
					slotIndex = slotsLength - length + j;
					while (slots[slotIndex] === null) { // make sure it is not taken
						slotIndex++;
					}
				} else {
					// Slot is taken, find next free slot below. In the next run, the next slice will find the
					// slot above these, because it is the closest one
					while (slots[slotIndex] === null) { // make sure it is not taken
						slotIndex++;
					}
				}

				usedSlots.push({ i: slotIndex, y: slots[slotIndex] });
				slots[slotIndex] = null; // mark as taken
			}
			// sort them in order to fill in from the top
			usedSlots.sort(sort);


			// now the used slots are sorted, fill them up sequentially
			for (j = 0; j < length; j++) {

				point = points[j];
				labelPos = point.labelPos;
				dataLabel = point.dataLabel;
				var slot = usedSlots.pop(),
					naturalY = labelPos[1];

				visibility = point.visible === false ? HIDDEN : VISIBLE;
				slotIndex = slot.i;

				// if the slot next to currrent slot is free, the y value is allowed
				// to fall back to the natural position
				y = slot.y;
				if ((naturalY > y && slots[slotIndex + 1] !== null) ||
						(naturalY < y &&  slots[slotIndex - 1] !== null)) {
					y = naturalY;
				}

				// get the x - use the natural x position for first and last slot, to prevent the top
				// and botton slice connectors from touching each other on either side
				x = series.getX(slotIndex === 0 || slotIndex === slots.length - 1 ? naturalY : y, i);

				// move or place the data label
				dataLabel
					.attr({
						visibility: visibility,
						align: labelPos[6]
					})[dataLabel.moved ? 'animate' : 'attr']({
						x: x + options.x +
							({ left: connectorPadding, right: -connectorPadding }[labelPos[6]] || 0),
						y: y + options.y
					});
				dataLabel.moved = true;

				// draw the connector
				if (outside && connectorWidth) {
					connector = point.connector;

					connectorPath = softConnector ? [
						M,
						x + (labelPos[6] === 'left' ? 5 : -5), y, // end of the string at the label
						'C',
						x, y, // first break, next to the label
						2 * labelPos[2] - labelPos[4], 2 * labelPos[3] - labelPos[5],
						labelPos[2], labelPos[3], // second break
						L,
						labelPos[4], labelPos[5] // base
					] : [
						M,
						x + (labelPos[6] === 'left' ? 5 : -5), y, // end of the string at the label
						L,
						labelPos[2], labelPos[3], // second break
						L,
						labelPos[4], labelPos[5] // base
					];

					if (connector) {
						connector.animate({ d: connectorPath });
						connector.attr('visibility', visibility);

					} else {
						point.connector = connector = series.chart.renderer.path(connectorPath).attr({
							'stroke-width': connectorWidth,
							stroke: options.connectorColor || point.color || '#606060',
							visibility: visibility,
							zIndex: 3
						})
						.translate(chart.plotLeft, chart.plotTop)
						.add();
					}
				}
			}
		}
	},

	/**
	 * Draw point specific tracker objects. Inherit directly from column series.
	 */
	drawTracker: ColumnSeries.prototype.drawTracker,

	/**
	 * Pies don't have point marker symbols
	 */
	getSymbol: function () {}

});
seriesTypes.pie = PieSeries;

/* ****************************************************************************
 * Start data grouping module												 *
 ******************************************************************************/
var DATA_GROUPING = 'dataGrouping',
	seriesProto = Series.prototype,
	baseProcessData = seriesProto.processData,
	baseGeneratePoints = seriesProto.generatePoints,
	baseDestroy = seriesProto.destroy,
	baseTooltipHeaderFormatter = seriesProto.tooltipHeaderFormatter,
	NUMBER = 'number',
	
	/**
	 * Define the available approximation types. The data grouping approximations takes an array
	 * or numbers as the first parameter. In case of ohlc, four arrays are sent in as four parameters.
	 * Each array consists only of numbers. In case null values belong to the group, the property
	 * .hasNulls will be set to true on the array.
	 */
	approximations = {
		sum: function (arr) {
			var len = arr.length, 
				ret;
				
			// 1. it consists of nulls exclusively
			if (!len && arr.hasNulls) {
				ret = null;
			// 2. it has a length and real values
			} else if (len) {
				ret = 0;
				while (len--) {
					ret += arr[len];
				}
			}
			// 3. it has zero length, so just return undefined 
			// => doNothing()
			
			return ret;
		},
		average: function (arr) {
			var len = arr.length,
				ret = approximations.sum(arr);
				
			// If we have a number, return it divided by the length. If not, return
			// null or undefined based on what the sum method finds.
			if (typeof ret === NUMBER && len) {
				ret = ret / len;
			}
			
			return ret;
		},
		open: function (arr) {
			return arr.length ? arr[0] : (arr.hasNulls ? null : UNDEFINED);
		},
		high: function (arr) {
			return arr.length ? mathMax.apply(0, arr) : (arr.hasNulls ? null : UNDEFINED);
		},
		low: function (arr) {
			return arr.length ? mathMin.apply(0, arr) : (arr.hasNulls ? null : UNDEFINED);
		},
		close: function (arr) {
			return arr.length ? arr[arr.length - 1] : (arr.hasNulls ? null : UNDEFINED);
		},
		// ohlc is a special case where a multidimensional array is input and an array is output
		ohlc: function (open, high, low, close) {
			open = approximations.open(open);
			high = approximations.high(high);
			low = approximations.low(low);
			close = approximations.close(close);
			
			if (typeof open === NUMBER || typeof high === NUMBER || typeof low === NUMBER || typeof close === NUMBER) {
				return [open, high, low, close];
			} 
			// else, return is undefined
		}
	};

/**
 * Takes parallel arrays of x and y data and groups the data into intervals defined by groupPositions, a collection
 * of starting x values for each group.
 */
seriesProto.groupData = function (xData, yData, groupPositions, approximation) {
	var series = this,
		data = series.data,
		dataOptions = series.options.data,
		groupedXData = [],
		groupedYData = [],
		dataLength = xData.length,
		pointX,
		pointY,
		groupedY,
		values1 = [],
		values2 = [],
		values3 = [],
		values4 = [],
		i;
	
		for (i = 0; i <= dataLength; i++) {

			// when a new group is entered, summarize and initiate the previous group
			while ((groupPositions[1] !== UNDEFINED && xData[i] >= groupPositions[1]) ||
					i === dataLength) { // get the last group

				// get group x and y 
				pointX = groupPositions.shift();				
				groupedY = typeof approximation === 'function' ?
						approximation(values1, values2, values3, values4) : // custom approximation callback function
						approximations[approximation](values1, values2, values3, values4); // predefined approximation
				
				// push the grouped data		
				if (groupedY !== UNDEFINED) {
					groupedXData.push(pointX);
					groupedYData.push(groupedY);
				}
				
				// reset the aggregate arrays
				values1 = [];
				values2 = [];
				values3 = [];
				values4 = [];
				
				// don't loop beyond the last group
				if (i === dataLength) {
					break;
				}
			}
			
			// break out
			if (i === dataLength) {
				break;
			}
			
			// for each raw data point, push it to an array that contains all values for this specific group
			pointY = yData[i];
			if (approximation === 'ohlc') {
				
				var index = series.cropStart + i,
					point = (data && data[index]) || series.pointClass.prototype.applyOptions.apply({}, [dataOptions[index]]),
					open = point.open,
					high = point.high,
					low = point.low,
					close = point.close;
				
				
				if (typeof open === NUMBER) {
					values1.push(open);
				} else if (open === null) {
					values1.hasNulls = true;
				}
				
				if (typeof high === NUMBER) {
					values2.push(high);
				} else if (high === null) {
					values2.hasNulls = true;
				}
				
				if (typeof low === NUMBER) {
					values3.push(low);
				} else if (low === null) {
					values3.hasNulls = true;
				}
				
				if (typeof close === NUMBER) {
					values4.push(close);
				} else if (close === null) {
					values4.hasNulls = true;
				}
			} else {
				if (typeof pointY === NUMBER) {
					values1.push(pointY);
				} else if (pointY === null) {
					values1.hasNulls = true;
				}
			}

		}
	return [groupedXData, groupedYData];
};

/**
 * Extend the basic processData method, that crops the data to the current zoom
 * range, with data grouping logic.
 */
seriesProto.processData = function () {
	var series = this,
		options = series.options,
		dataGroupingOptions = options[DATA_GROUPING],
		groupingEnabled = dataGroupingOptions && dataGroupingOptions.enabled;

	// run base method
	series.forceCrop = groupingEnabled; // #334
	
	// skip if processData returns false or if grouping is disabled (in that order)
	if (baseProcessData.apply(series) === false || !groupingEnabled) {
		return;
	}

	var i,
		chart = series.chart,
		processedXData = series.processedXData,
		processedYData = series.processedYData,
		plotSizeX = chart.plotSizeX,
		xAxis = series.xAxis,
		groupPixelWidth = pick(xAxis.groupPixelWidth, dataGroupingOptions.groupPixelWidth),
		maxPoints = plotSizeX / groupPixelWidth,
		dataLength = processedXData.length,
		groupedData = series.groupedData,
		chartSeries = chart.series;

	// attempt to solve #334: if multiple series are compared on the same x axis, give them the same
	// group pixel width
	if (!xAxis.groupPixelWidth) {
		i = chartSeries.length;
		while (i--) {
			if (chartSeries[i].xAxis === xAxis && chartSeries[i].options[DATA_GROUPING]) {
				groupPixelWidth = mathMax(groupPixelWidth, chartSeries[i].options[DATA_GROUPING].groupPixelWidth);
			}
		}
		xAxis.groupPixelWidth = groupPixelWidth;
		
	}

	// clear previous groups
	each(groupedData || [], function (point, i) {
		if (point) {
			// TODO: find out why this is looping over all points in the Navigator when changing range
			groupedData[i] = point.destroy ? point.destroy() : null;
		}
	});

	
	if (dataLength > maxPoints || dataGroupingOptions.forced) {
		series.hasGroupedData = true;

		series.points = null; // force recreation of point instances in series.translate

		var extremes = xAxis.getExtremes(),
			xMin = extremes.min,
			xMax = extremes.max,
			interval = groupPixelWidth * (xMax - xMin) / plotSizeX,
			groupPositions = getTimeTicks(interval, xMin, xMax, null, dataGroupingOptions.units),
			groupedXandY = series.groupData(processedXData, processedYData, groupPositions, dataGroupingOptions.approximation),
			groupedXData = groupedXandY[0],
			groupedYData = groupedXandY[1];
			
		// prevent the smoothed data to spill out left and right, and make
		// sure data is not shifted to the left
		if (dataGroupingOptions.smoothed) {
			i = groupedXData.length - 1;
			groupedXData[i] = xMax;
			while (i-- && i > 0) {
				groupedXData[i] += interval / 2;
			}
			groupedXData[0] = xMin;
		}

		// record what data grouping values were used
		series.currentDataGrouping = groupPositions.info;
		if (options.pointRange === null) { // null means auto, as for columns, candlesticks and OHLC
			series.pointRange = groupPositions.info.totalRange;
		}
		
		// set series props
		series.processedXData = groupedXData;
		series.processedYData = groupedYData;

	} else {
		series.currentDataGrouping = null;
		series.pointRange = options.pointRange;
	}


};

seriesProto.generatePoints = function () {
	var series = this;

	baseGeneratePoints.apply(series);

	// record grouped data in order to let it be destroyed the next time processData runs
	series.groupedData = series.hasGroupedData ? series.points : null;
};

/**
 * Make the tooltip's header reflect the grouped range
 */
seriesProto.tooltipHeaderFormatter = function (key) {
	var series = this,
		options = series.options,
		tooltipOptions = series.tooltipOptions,
		dataGroupingOptions = options.dataGrouping,
		xDateFormat = tooltipOptions.xDateFormat,
		xDateFormatEnd,
		xAxis = series.xAxis,
		currentDataGrouping,
		dateTimeLabelFormats,
		labelFormats,
		formattedKey,
		n,
		ret;
	
	// apply only to grouped series
	if (xAxis && xAxis.options.type === 'datetime' && dataGroupingOptions) {
		
		// set variables
		currentDataGrouping = series.currentDataGrouping;		
		dateTimeLabelFormats = dataGroupingOptions.dateTimeLabelFormats;
		
		// if we have grouped data, use the grouping information to get the right format
		if (currentDataGrouping) {
			labelFormats = dateTimeLabelFormats[currentDataGrouping.unitName];
			if (currentDataGrouping.count === 1) {
				xDateFormat = labelFormats[0];
			} else {
				xDateFormat = labelFormats[1];
				xDateFormatEnd = labelFormats[2];
			} 
		// if not grouped, and we don't have set the xDateFormat option, get the best fit,
		// so if the least distance between points is one minute, show it, but if the 
		// least distance is one day, skip hours and minutes etc.
		} else if (!xDateFormat) {
			for (n in timeUnits) {
				if (timeUnits[n] >= xAxis.closestPointRange) {
					xDateFormat = dateTimeLabelFormats[n][0];
					break;
				}	
			}		
		}
		
		// now format the key
		formattedKey = dateFormat(xDateFormat, key);
		if (xDateFormatEnd) {
			formattedKey += dateFormat(xDateFormatEnd, key + currentDataGrouping.totalRange - 1);
		}
		
		// return the replaced format
		ret = tooltipOptions.headerFormat.replace('{point.key}', formattedKey);
	
	// else, fall back to the regular formatter
	} else {
		ret = baseTooltipHeaderFormatter.apply(series, [key]);
	}
	
	return ret;
};

/**
 * Extend the series destroyer
 */
seriesProto.destroy = function () {
	var series = this,
		groupedData = series.groupedData || [],
		i = groupedData.length;

	while (i--) {
		if (groupedData[i]) {
			groupedData[i].destroy();
		}
	}
	baseDestroy.apply(series);
};


// Extend the plot options
/*jslint white:true */
var commonOptions = {
	approximation: 'average', // average, open, high, low, close, sum
	//forced: undefined,
	groupPixelWidth: 2,
	// the first one is the point or start value, the second is the start value if we're dealing with range,
	// the third one is the end value if dealing with a range
	dateTimeLabelFormats: hash( 
		MILLISECOND, ['%A, %b %e, %H:%M:%S.%L', '%A, %b %e, %H:%M:%S.%L', '-%H:%M:%S.%L'],
		SECOND, ['%A, %b %e, %H:%M:%S', '%A, %b %e, %H:%M:%S', '-%H:%M:%S'],
		MINUTE, ['%A, %b %e, %H:%M', '%A, %b %e, %H:%M', '-%H:%M'],
		HOUR, ['%A, %b %e, %H:%M', '%A, %b %e, %H:%M', '-%H:%M'],
		DAY, ['%A, %b %e, %Y', '%A, %b %e', '-%A, %b %e, %Y'],
		WEEK, ['Week from %A, %b %e, %Y', '%A, %b %e', '-%A, %b %e, %Y'],
		MONTH, ['%B %Y', '%B', '-%B %Y'],
		YEAR, ['%Y', '%Y', '-%Y']
	),

	// smoothed = false, // enable this for navigator series only
	units: [[
		MILLISECOND, // unit name
		[1, 2, 5, 10, 20, 25, 50, 100, 200, 500] // allowed multiples
	], [
		SECOND,
		[1, 2, 5, 10, 15, 30]
	], [
		MINUTE,
		[1, 2, 5, 10, 15, 30]
	], [
		HOUR,
		[1, 2, 3, 4, 6, 8, 12]
	], [
		DAY,
		[1]
	], [
		WEEK,
		[1]
	], [
		MONTH,
		[1, 3, 6]
	], [
		YEAR,
		null
	]]
};

// line types
defaultPlotOptions.line[DATA_GROUPING] =
	defaultPlotOptions.spline[DATA_GROUPING] =
	defaultPlotOptions.area[DATA_GROUPING] =
	defaultPlotOptions.areaspline[DATA_GROUPING] = commonOptions;

// bar-like types (OHLC and candleticks inherit this as the classes are not yet built)
defaultPlotOptions.column[DATA_GROUPING] = merge(commonOptions, {
		approximation: 'sum',
		groupPixelWidth: 10
});
/*jslint white:false */
/* ****************************************************************************
 * End data grouping module												   *
 ******************************************************************************//* ****************************************************************************
 * Start OHLC series code													 *
 *****************************************************************************/

// 1 - Set default options
defaultPlotOptions.ohlc = merge(defaultPlotOptions.column, {
	lineWidth: 1,
	dataGrouping: {
		approximation: 'ohlc',
		enabled: true,
		groupPixelWidth: 5 // allows to be packed tighter than candlesticks
	},
	states: {
		hover: {
			lineWidth: 3
		}
	}
});

// 2- Create the OHLCPoint object
var OHLCPoint = extendClass(Point, {
	/**
	 * Apply the options containing the x and OHLC data and possible some extra properties.
	 * This is called on point init or from point.update. Extends base Point by adding
	 * multiple y-like values.
	 *
	 * @param {Object} options
	 */
	applyOptions: function (options) {
		var point = this,
			series = point.series,
			i = 0;


		// object input for example:
		// { x: Date(2010, 0, 1), open: 7.88, high: 7.99, low: 7.02, close: 7.65 }
		if (typeof options === 'object' && typeof options.length !== 'number') {

			// copy options directly to point
			extend(point, options);

			point.options = options;
		} else if (options.length) { // array
			// with leading x value
			if (options.length === 5) {
				if (typeof options[0] === 'string') {
					point.name = options[0];
				} else if (typeof options[0] === 'number') {
					point.x = options[0];
				}
				i++;
			}
			point.open = options[i++];
			point.high = options[i++];
			point.low = options[i++];
			point.close = options[i++];
		}

		/*
		 * If no x is set by now, get auto incremented value. All points must have an
		 * x value, however the y value can be null to create a gap in the series
		 */
		point.y = point.high;
		if (point.x === UNDEFINED && series) {
			point.x = series.autoIncrement();
		}
		return point;
	},

	/**
	 * A specific OHLC tooltip formatter
	 */
	tooltipFormatter: function () {
		var point = this,
			series = point.series;

		return ['<span style="color:' + series.color + ';font-weight:bold">', (point.name || series.name), '</span><br/>',
			'Open: ', point.open, '<br/>',
			'High: ', point.high, '<br/>',
			'Low: ', point.low, '<br/>',
			'Close: ', point.close, '<br/>'].join('');

	}

});

// 3 - Create the OHLCSeries object
var OHLCSeries = extendClass(seriesTypes.column, {
	type: 'ohlc',
	valueCount: 4, // four values per point
	pointClass: OHLCPoint,
	useThreshold: false,

	pointAttrToOptions: { // mapping between SVG attributes and the corresponding options
		stroke: 'color',
		'stroke-width': 'lineWidth'
	},


	/**
	 * Translate data points from raw values x and y to plotX and plotY
	 */
	translate: function () {
		var series = this,
			yAxis = series.yAxis;

		seriesTypes.column.prototype.translate.apply(series);

		// do the translation
		each(series.points, function (point) {
			// the graphics
			if (point.open !== null) {
				point.plotOpen = yAxis.translate(point.open, 0, 1);
			}
			if (point.close !== null) {
				point.plotClose = yAxis.translate(point.close, 0, 1);
			}

		});
	},

	/**
	 * Draw the data points
	 */
	drawPoints: function () {
		var series = this,
			points = series.points,
			chart = series.chart,
			pointAttr,
			plotOpen,
			plotClose,
			crispCorr,
			halfWidth,
			path,
			graphic,
			crispX;


		each(points, function (point) {
			if (point.plotY !== UNDEFINED) {

				graphic = point.graphic;
				pointAttr = point.pointAttr[point.selected ? 'selected' : ''];

				// crisp vector coordinates
				crispCorr = (pointAttr['stroke-width'] % 2) / 2;
				crispX = mathRound(point.plotX) + crispCorr;
				halfWidth = mathRound(point.barW / 2);

				// the vertical stem
				path = [
					'M',
					crispX, mathRound(point.yBottom),
					'L',
					crispX, mathRound(point.plotY)
				];

				// open
				if (point.open !== null) {
					plotOpen = mathRound(point.plotOpen) + crispCorr;
					path.push(
						'M',
						crispX,
						plotOpen,
						'L',
						crispX - halfWidth,
						plotOpen
					);
				}

				// close
				if (point.close !== null) {
					plotClose = mathRound(point.plotClose) + crispCorr;
					path.push(
						'M',
						crispX,
						plotClose,
						'L',
						crispX + halfWidth,
						plotClose
					);
				}

				// create and/or update the graphic
				if (graphic) {
					graphic.animate({ d: path });
				} else {
					point.graphic = chart.renderer.path(path)
						.attr(pointAttr)
						.add(series.group);
				}

			}


		});

	},

	/**
	 * Disable animation
	 */
	animate: null


});
seriesTypes.ohlc = OHLCSeries;
/* ****************************************************************************
 * End OHLC series code													   *
 *****************************************************************************/
/* ****************************************************************************
 * Start Candlestick series code											  *
 *****************************************************************************/

// 1 - set default options
defaultPlotOptions.candlestick = merge(defaultPlotOptions.column, {
	dataGrouping: {
		approximation: 'ohlc',
		enabled: true
	},
	lineColor: 'black',
	lineWidth: 1,
	upColor: 'white',
	states: {
		hover: {
			lineWidth: 2
		}
	}
});

// 2 - Create the CandlestickSeries object
var CandlestickSeries = extendClass(OHLCSeries, {
	type: 'candlestick',

	/**
	 * One-to-one mapping from options to SVG attributes
	 */
	pointAttrToOptions: { // mapping between SVG attributes and the corresponding options
		fill: 'color',
		stroke: 'lineColor',
		'stroke-width': 'lineWidth'
	},

	/**
	 * Postprocess mapping between options and SVG attributes
	 */
	getAttribs: function () {
		OHLCSeries.prototype.getAttribs.apply(this, arguments);
		var series = this,
			options = series.options,
			stateOptions = options.states,
			upColor = options.upColor,
			seriesDownPointAttr = merge(series.pointAttr);

		seriesDownPointAttr[''].fill = upColor;
		seriesDownPointAttr.hover.fill = stateOptions.hover.upColor || upColor;
		seriesDownPointAttr.select.fill = stateOptions.select.upColor || upColor;

		each(series.points, function (point) {
			if (point.open < point.close) {
				point.pointAttr = seriesDownPointAttr;
			}
		});
	},

	/**
	 * Draw the data points
	 */
	drawPoints: function () {
		var series = this,  //state = series.state,
			points = series.points,
			chart = series.chart,
			pointAttr,
			plotOpen,
			plotClose,
			topBox,
			bottomBox,
			crispCorr,
			crispX,
			graphic,
			path,
			halfWidth;


		each(points, function (point) {

			graphic = point.graphic;
			if (point.plotY !== UNDEFINED) {

				pointAttr = point.pointAttr[point.selected ? 'selected' : ''];

				// crisp vector coordinates
				crispCorr = (pointAttr['stroke-width'] % 2) / 2;
				crispX = mathRound(point.plotX) + crispCorr;
				plotOpen = mathRound(point.plotOpen) + crispCorr;
				plotClose = mathRound(point.plotClose) + crispCorr;
				topBox = math.min(plotOpen, plotClose);
				bottomBox = math.max(plotOpen, plotClose);
				halfWidth = mathRound(point.barW / 2);

				// create the path
				path = [
					'M',
					crispX - halfWidth, bottomBox,
					'L',
					crispX - halfWidth, topBox,
					'L',
					crispX + halfWidth, topBox,
					'L',
					crispX + halfWidth, bottomBox,
					'L',
					crispX - halfWidth, bottomBox,
					'M',
					crispX, bottomBox,
					'L',
					crispX, mathRound(point.yBottom),
					'M',
					crispX, topBox,
					'L',
					crispX, mathRound(point.plotY),
					'Z'
				];

				if (graphic) {
					graphic.animate({ d: path });
				} else {
					point.graphic = chart.renderer.path(path)
						.attr(pointAttr)
						.add(series.group);
				}

			}
		});

	}


});

seriesTypes.candlestick = CandlestickSeries;

/* ****************************************************************************
 * End Candlestick series code												*
 *****************************************************************************/
/* ****************************************************************************
 * Start Flags series code													*
 *****************************************************************************/

var symbols = Renderer.prototype.symbols;

// 1 - set default options
defaultPlotOptions.flags = merge(defaultPlotOptions.column, {
	fillColor: 'white',
	lineWidth: 1,
	//radius: 2,
	shape: 'flag',
	stackDistance: 7,
	states: {
		hover: {
			lineColor: 'black',
			fillColor: '#FCFFC5'
		}
	},
	style: {
		fontSize: '11px',
		fontWeight: 'bold',
		textAlign: 'center'
	},
	y: -30
});

// 2 - Create the CandlestickSeries object
seriesTypes.flags = extendClass(seriesTypes.column, {
	type: 'flags',
	noSharedTooltip: true,
	useThreshold: false,
	/**
	 * Inherit the initialization from base Series
	 */
	init: Series.prototype.init,

	/**
	 * One-to-one mapping from options to SVG attributes
	 */
	pointAttrToOptions: { // mapping between SVG attributes and the corresponding options
		fill: 'fillColor',
		stroke: 'color',
		'stroke-width': 'lineWidth',
		r: 'radius'
	},

	/**
	 * Extend the translate method by placing the point on the related series
	 */
	translate: function () {

		seriesTypes.column.prototype.translate.apply(this);

		var series = this,
			options = series.options,
			chart = series.chart,
			points = series.points,
			cursor = points.length - 1,
			i,
			point,
			lastPoint,
			optionsOnSeries = options.onSeries,
			onSeries = optionsOnSeries && chart.get(optionsOnSeries),
			onData,
			onPoint;


		// relate to a master series
		if (onSeries) {
			onData = onSeries.points;
			i = onData.length;

			// sort the data points
			points.sort(function (a, b) {
				return (a.x - b.x);
			});

			while (i-- && points[cursor]) {
				point = points[cursor];
				onPoint = onData[i];
				if (onPoint.x <= point.x) {
					point.plotY = onPoint.plotY;
					cursor--;
					i++; // check again for points in the same x position
					if (cursor < 0) {
						break;
					}
				}
			}
		}

		each(points, function (point, i) {
			// place on y axis or custom position
			if (!onSeries) {
				point.plotY = point.y === UNDEFINED ? chart.plotHeight : point.plotY;
			}
			// if multiple flags appear at the same x, order them into a stack
			lastPoint = points[i - 1];
			if (lastPoint && lastPoint.plotX === point.plotX) {
				if (lastPoint.stackIndex === UNDEFINED) {
					lastPoint.stackIndex = 0;
				}
				point.stackIndex = lastPoint.stackIndex + 1;
			}

		});


	},

	/**
	 * Draw the markers
	 */
	drawPoints: function () {
		var series = this,
			pointAttr,
			points = series.points,
			chart = series.chart,
			renderer = chart.renderer,
			plotX,
			plotY,
			options = series.options,
			optionsY = options.y,
			shape = options.shape,
			box,
			bBox,
			i,
			point,
			graphic,
			connector,
			stackIndex,
			crisp = (options.lineWidth % 2 / 2),
			anchorX,
			anchorY;

		i = points.length;
		while (i--) {
			point = points[i];
			plotX = point.plotX + crisp;
			stackIndex = point.stackIndex;
			plotY = point.plotY + optionsY + crisp - (stackIndex !== UNDEFINED && stackIndex * options.stackDistance);
			// outside to the left, on series but series is clipped
			if (isNaN(plotY)) {
				plotY = 0;
			}
			anchorX = stackIndex ? UNDEFINED : point.plotX + crisp; // skip connectors for higher level stacked points
			anchorY = stackIndex ? UNDEFINED : point.plotY;

			graphic = point.graphic;
			connector = point.connector;

			// only draw the point if y is defined
			if (plotY !== UNDEFINED) {
				// shortcuts
				pointAttr = point.pointAttr[point.selected ? 'select' : ''];
				if (graphic) { // update
					graphic.attr({
						x: plotX,
						y: plotY,
						r: pointAttr.r,
						anchorX: anchorX,
						anchorY: anchorY
					});
				} else {
					graphic = point.graphic = renderer.label(
						point.options.title || options.title || 'A',
						plotX,
						plotY,
						shape,
						anchorX,
						anchorY
					)
					.css(merge(options.style, point.style))
					.attr(pointAttr)
					.attr({
						align: shape === 'flag' ? 'left' : 'center',
						width: options.width,
						height: options.height
					})
					.add(series.group)
					.shadow(options.shadow);

				}

				// get the bounding box
				box = graphic.box;
				bBox = box.getBBox();

				// set the shape arguments for the tracker element
				point.shapeArgs = extend(
					bBox,
					{
						x: plotX - (shape === 'flag' ? 0 : box.attr('width') / 2), // flags align left, else align center
						y: plotY
					}
				);

			}

		}

	},

	/**
	 * Extend the column trackers with listeners to expand and contract stacks
	 */
	drawTracker: function () {
		var series = this;

		seriesTypes.column.prototype.drawTracker.apply(series);

		// put each point in front on mouse over, this allows readability of vertically
		// stacked elements as well as tight points on the x axis
		each(series.points, function (point) {
			addEvent(point.tracker.element, 'mouseover', function () {
				point.graphic.toFront();
			});
		});
	},

	/**
	 * Override the regular tooltip formatter by returning the point text given
	 * in the options
	 */
	tooltipFormatter: function (item) {
		return item.point.text;
	},

	/**
	 * Disable animation
	 */
	animate: function () {}

});

// create the flag icon with anchor
symbols.flag = function (x, y, w, h, options) {
	var anchorX = (options && options.anchorX) || x,
		anchorY = (options &&  options.anchorY) || y;

	return [
		'M', anchorX, anchorY,
		'L', x, y + h,
		x, y,
		x + w, y,
		x + w, y + h,
		x, y + h,
		'M', anchorX, anchorY,
		'Z'
	];
};

// create the circlepin and squarepin icons with anchor
each(['circle', 'square'], function (shape) {
	symbols[shape + 'pin'] = function (x, y, w, h, options) {

		var anchorX = options && options.anchorX,
			anchorY = options &&  options.anchorY,
			path = symbols[shape](x, y, w, h);

		if (anchorX && anchorY) {
			path.push('M', anchorX, y + h, 'L', anchorX, anchorY);
		}

		//console .trace(x, y, );
		return path;
	};
});

/* ****************************************************************************
 * End Flags series code													  *
 *****************************************************************************/

// constants
var MOUSEDOWN = hasTouch ? 'touchstart' : 'mousedown',
	MOUSEMOVE = hasTouch ? 'touchmove' : 'mousemove',
	MOUSEUP = hasTouch ? 'touchend' : 'mouseup';




/* ****************************************************************************
 * Start Scroller code														*
 *****************************************************************************/
/*jslint white:true */
var buttonGradient = hash(
		LINEAR_GRADIENT, { x1: 0, y1: 0, x2: 0, y2: 1 },
		STOPS, [
			[0, '#FFF'],
			[1, '#CCC']
		]
	),
	units = [].concat(defaultPlotOptions.line.dataGrouping.units); // copy

// add more resolution to units
units[4] = [DAY, [1, 2, 3, 4]]; // allow more days
units[5] = [WEEK, [1, 2, 3]]; // allow more weeks

extend(defaultOptions, {
	navigator: {
		//enabled: true,
		handles: {
			backgroundColor: '#FFF',
			borderColor: '#666'
		},
		height: 40,
		margin: 10,
		maskFill: 'rgba(255, 255, 255, 0.75)',
		outlineColor: '#444',
		outlineWidth: 1,
		series: {
			type: 'areaspline',
			color: '#4572A7',
			compare: null,
			fillOpacity: 0.4,
			dataGrouping: {
				approximation: 'average',
				smoothed: true,
				units: units
			},
			dataLabels: {
				enabled: false
			},
			lineWidth: 1,
			marker: {
				enabled: false
			},
			pointRange: 0,
			shadow: false
		},
		//top: undefined, // docs
		xAxis: {
			tickWidth: 0,
			lineWidth: 0,
			gridLineWidth: 1,
			tickPixelInterval: 200,
			labels: {
				align: 'left',
				x: 3,
				y: -4
			}
		},
		yAxis: {
			gridLineWidth: 0,
			startOnTick: false,
			endOnTick: false,
			minPadding: 0.1,
			maxPadding: 0.1,
			labels: {
				enabled: false
			},
			title: {
				text: null
			},
			tickWidth: 0
		}
	},
	scrollbar: {
		//enabled: true
		height: hasTouch ? 20 : 14,
		barBackgroundColor: buttonGradient,
		barBorderRadius: 2,
		barBorderWidth: 1,
		barBorderColor: '#666',
		buttonArrowColor: '#666',
		buttonBackgroundColor: buttonGradient,
		buttonBorderColor: '#666',
		buttonBorderRadius: 2,
		buttonBorderWidth: 1,
		rifleColor: '#666',
		trackBackgroundColor: hash(
			LINEAR_GRADIENT, { x1: 0, y1: 0, x2: 0, y2: 1 },
			STOPS, [
				[0, '#EEE'],
				[1, '#FFF']
			]
		),
		trackBorderColor: '#CCC',
		trackBorderWidth: 1
		// trackBorderRadius: 0
	}
});
/*jslint white:false */

/**
 * The Scroller class
 * @param {Object} chart
 */
Highcharts.Scroller = function (chart) {

	var renderer = chart.renderer,
		chartOptions = chart.options,
		navigatorOptions = chartOptions.navigator,
		navigatorEnabled = navigatorOptions.enabled,
		navigatorLeft,
		navigatorWidth,
		navigatorSeries,
		scrollbarOptions = chartOptions.scrollbar,
		scrollbarEnabled = scrollbarOptions.enabled,
		grabbedLeft,
		grabbedRight,
		grabbedCenter,
		otherHandlePos,
		dragOffset,
		hasDragged,
		xAxis,
		yAxis,
		zoomedMin,
		zoomedMax,
		range,

		bodyStyle = document.body.style,
		defaultBodyCursor,

		handlesOptions = navigatorOptions.handles,
		height = navigatorEnabled ? navigatorOptions.height : 0,
		outlineWidth = navigatorOptions.outlineWidth,
		scrollbarHeight = scrollbarEnabled ? scrollbarOptions.height : 0,
		outlineHeight = height + scrollbarHeight,
		barBorderRadius = scrollbarOptions.barBorderRadius,
		top = navigatorOptions.top || chart.chartHeight - height - scrollbarHeight - chartOptions.chart.spacingBottom,
		halfOutline = outlineWidth / 2,
		outlineTop,
		scrollerLeft,
		scrollerWidth,
		rendered,
		baseSeriesOption = navigatorOptions.baseSeries,
		baseSeries = chart.series[baseSeriesOption] ||
			(typeof baseSeriesOption === 'string' && chart.get(baseSeriesOption)) ||
			chart.series[0],

		// element wrappers
		leftShade,
		rightShade,
		outline,
		handles = [],
		handlesRects = [], // The rect corresponding to handles[i], reference kept to be able to destroy
		handlesPaths = [], // The path corresponding to handles[i], reference kept to be able to destroy
		scrollbarGroup,
		scrollbarTrack,
		scrollbar,
		scrollbarRifles,
		scrollbarButtons = [],
		scrollbarButtonsRects = [], // The rect corresponding to scrollbarButtons[i], reference kept to be able to destroy
		scrollbarButtonsPaths = []; // The path corresponding to scrollbarButtons[i], reference kept to be able to destroy

	chart.resetZoomEnabled = false;

	/**
	 * Draw one of the handles on the side of the zoomed range in the navigator
	 * @param {Number} x The x center for the handle
	 * @param {Number} index 0 for left and 1 for right
	 */
	function drawHandle(x, index) {

		var attr = {
				fill: handlesOptions.backgroundColor,
				stroke: handlesOptions.borderColor,
				'stroke-width': 1
			};

		// create the elements
		if (!rendered) {

			// the group
			handles[index] = renderer.g()
				.css({ cursor: 'e-resize' })
				.attr({ zIndex: 3 })
				.add();

			// the rectangle
			handlesRects[index] = renderer.rect(-4.5, 0, 9, 16, 3, 1)
				.attr(attr)
				.add(handles[index]);

			// the rifles
			handlesPaths[index] = renderer.path([
					'M',
					-1.5, 4,
					'L',
					-1.5, 12,
					'M',
					0.5, 4,
					'L',
					0.5, 12
				]).attr(attr)
				.add(handles[index]);
		}

		handles[index].translate(scrollerLeft + scrollbarHeight + parseInt(x, 10), top + height / 2 - 8);
	}

	/**
	 * Draw the scrollbar buttons with arrows
	 * @param {Number} index 0 is left, 1 is right
	 */
	function drawScrollbarButton(index) {

		if (!rendered) {

			scrollbarButtons[index] = renderer.g().add(scrollbarGroup);

			scrollbarButtonsRects[index] = renderer.rect(
				-0.5,
				-0.5,
				scrollbarHeight + 1, // +1 to compensate for crispifying in rect method
				scrollbarHeight + 1,
				scrollbarOptions.buttonBorderRadius,
				scrollbarOptions.buttonBorderWidth
			).attr({
				stroke: scrollbarOptions.buttonBorderColor,
				'stroke-width': scrollbarOptions.buttonBorderWidth,
				fill: scrollbarOptions.buttonBackgroundColor
			}).add(scrollbarButtons[index]);

			scrollbarButtonsPaths[index] = renderer.path([
				'M',
				scrollbarHeight / 2 + (index ? -1 : 1), scrollbarHeight / 2 - 3,
				'L',
				scrollbarHeight / 2 + (index ? -1 : 1), scrollbarHeight / 2 + 3,
				scrollbarHeight / 2 + (index ? 2 : -2), scrollbarHeight / 2
			]).attr({
				fill: scrollbarOptions.buttonArrowColor
			}).add(scrollbarButtons[index]);
		}

		// adjust the right side button to the varying length of the scroll track
		if (index) {
			scrollbarButtons[index].attr({
				translateX: scrollerWidth - scrollbarHeight
			});
		}
	}

	/**
	 * Render the navigator and scroll bar
	 * @param {Number} min X axis value minimum
	 * @param {Number} max X axis value maximum
	 * @param {Number} pxMin Pixel value minimum
	 * @param {Number} pxMax Pixel value maximum
	 */
	function render(min, max, pxMin, pxMax) {

		// don't render the navigator until we have data (#486)
		if (isNaN(min)) {
			return;
		}

		var strokeWidth,
			scrollbarStrokeWidth = scrollbarOptions.barBorderWidth,
			centerBarX;

		outlineTop = top + halfOutline;
		navigatorLeft = pick(
			xAxis.left,
			chart.plotLeft + scrollbarHeight // in case of scrollbar only, without navigator
		);
		navigatorWidth = pick(xAxis.len, chart.plotWidth - 2 * scrollbarHeight);
		scrollerLeft = navigatorLeft - scrollbarHeight;
		scrollerWidth = navigatorWidth + 2 * scrollbarHeight;

		// Set the scroller x axis extremes to reflect the total. The navigator extremes
		// should always be the extremes of the union of all series in the chart as
		// well as the navigator series.
		if (xAxis.getExtremes) {
			var baseExtremes = chart.xAxis[0].getExtremes(), // the base
				noBase = baseExtremes.dataMin === null,
				navExtremes = xAxis.getExtremes(),
				newMin = mathMin(baseExtremes.dataMin, navExtremes.dataMin),
				newMax = mathMax(baseExtremes.dataMax, navExtremes.dataMax);

			if (!noBase && (newMin !== navExtremes.min || newMax !== navExtremes.max)) {
				xAxis.setExtremes(newMin, newMax, true, false);
			}
		}

		// get the pixel position of the handles
		pxMin = pick(pxMin, xAxis.translate(min));
		pxMax = pick(pxMax, xAxis.translate(max));


		// handles are allowed to cross
		zoomedMin = pInt(mathMin(pxMin, pxMax));
		zoomedMax = pInt(mathMax(pxMin, pxMax));
		range = zoomedMax - zoomedMin;

		// on first render, create all elements
		if (!rendered) {

			if (navigatorEnabled) {

				leftShade = renderer.rect()
					.attr({
						fill: navigatorOptions.maskFill,
						zIndex: 3
					}).add();
				rightShade = renderer.rect()
					.attr({
						fill: navigatorOptions.maskFill,
						zIndex: 3
					}).add();
				outline = renderer.path()
					.attr({
						'stroke-width': outlineWidth,
						stroke: navigatorOptions.outlineColor,
						zIndex: 3
					})
					.add();
			}

			if (scrollbarEnabled) {

				// draw the scrollbar group
				scrollbarGroup = renderer.g().add();

				// the scrollbar track
				strokeWidth = scrollbarOptions.trackBorderWidth;
				scrollbarTrack = renderer.rect().attr({
					y: -strokeWidth % 2 / 2,
					fill: scrollbarOptions.trackBackgroundColor,
					stroke: scrollbarOptions.trackBorderColor,
					'stroke-width': strokeWidth,
					r: scrollbarOptions.trackBorderRadius || 0,
					height: scrollbarHeight
				}).add(scrollbarGroup);

				// the scrollbar itself
				scrollbar = renderer.rect()
					.attr({
						y: -scrollbarStrokeWidth % 2 / 2,
						height: scrollbarHeight,
						fill: scrollbarOptions.barBackgroundColor,
						stroke: scrollbarOptions.barBorderColor,
						'stroke-width': scrollbarStrokeWidth,
						r: barBorderRadius
					})
					.add(scrollbarGroup);

				scrollbarRifles = renderer.path()
					.attr({
						stroke: scrollbarOptions.rifleColor,
						'stroke-width': 1
					})
					.add(scrollbarGroup);
			}
		}

		// place elements
		if (navigatorEnabled) {
			leftShade.attr({
				x: navigatorLeft,
				y: top,
				width: zoomedMin,
				height: height
			});
			rightShade.attr({
				x: navigatorLeft + zoomedMax,
				y: top,
				width: navigatorWidth - zoomedMax,
				height: height
			});
			outline.attr({ d: [
				M,
				scrollerLeft, outlineTop, // left
				L,
				navigatorLeft + zoomedMin + halfOutline, outlineTop, // upper left of zoomed range
				navigatorLeft + zoomedMin + halfOutline, outlineTop + outlineHeight - scrollbarHeight, // lower left of z.r.
				M,
				navigatorLeft + zoomedMax - halfOutline, outlineTop + outlineHeight - scrollbarHeight, // lower right of z.r.
				L,
				navigatorLeft + zoomedMax - halfOutline, outlineTop, // upper right of z.r.
				scrollerLeft + scrollerWidth, outlineTop // right
			]});
			// draw handles
			drawHandle(zoomedMin + halfOutline, 0);
			drawHandle(zoomedMax + halfOutline, 1);
		}

		// draw the scrollbar
		if (scrollbarEnabled) {

			// draw the buttons
			drawScrollbarButton(0);
			drawScrollbarButton(1);

			scrollbarGroup.translate(scrollerLeft, mathRound(outlineTop + height));

			scrollbarTrack.attr({
				width: scrollerWidth
			});

			scrollbar.attr({
				x: mathRound(scrollbarHeight + zoomedMin) + (scrollbarStrokeWidth % 2 / 2),
				width: range - scrollbarStrokeWidth
			});

			centerBarX = scrollbarHeight + zoomedMin + range / 2 - 0.5;

			scrollbarRifles.attr({ d: [
					M,
					centerBarX - 3, scrollbarHeight / 4,
					L,
					centerBarX - 3, 2 * scrollbarHeight / 3,
					M,
					centerBarX, scrollbarHeight / 4,
					L,
					centerBarX, 2 * scrollbarHeight / 3,
					M,
					centerBarX + 3, scrollbarHeight / 4,
					L,
					centerBarX + 3, 2 * scrollbarHeight / 3
				],
				visibility: range > 12 ? VISIBLE : HIDDEN
			});
		}

		rendered = true;
	}

	/**
	 * Set up the mouse and touch events for the navigator and scrollbar
	 */
	function addEvents() {
		addEvent(chart.container, MOUSEDOWN, function (e) {
			e = chart.tracker.normalizeMouseEvent(e);
			var chartX = e.chartX,
				chartY = e.chartY,
				handleSensitivity = hasTouch ? 10 : 7,
				left,
				isOnNavigator;

			if (chartY > top && chartY < top + height + scrollbarHeight) { // we're vertically inside the navigator
				isOnNavigator = !scrollbarEnabled || chartY < top + height;

				// grab the left handle
				if (isOnNavigator && math.abs(chartX - zoomedMin - navigatorLeft) < handleSensitivity) {
					grabbedLeft = true;
					otherHandlePos = zoomedMax;

				// grab the right handle
				} else if (isOnNavigator && math.abs(chartX - zoomedMax - navigatorLeft) < handleSensitivity) {
					grabbedRight = true;
					otherHandlePos = zoomedMin;

				// grab the zoomed range
				} else if (chartX > navigatorLeft + zoomedMin && chartX < navigatorLeft + zoomedMax) {
					grabbedCenter = chartX;
					defaultBodyCursor = bodyStyle.cursor;
					bodyStyle.cursor = 'ew-resize';

					dragOffset = chartX - zoomedMin;

				// shift the range by clicking on shaded areas, scrollbar track or scrollbar buttons
				} else if (chartX > scrollerLeft && chartX < scrollerLeft + scrollerWidth) {

					if (isOnNavigator) { // center around the clicked point
						left = chartX - navigatorLeft - range / 2;
					} else { // click on scrollbar
						if (chartX < navigatorLeft) { // click left scrollbar button
							left = zoomedMin - mathMin(10, range);
						} else if (chartX > scrollerLeft + scrollerWidth - scrollbarHeight) {
							left = zoomedMin + mathMin(10, range);
						} else {
							// click on scrollbar track, shift the scrollbar by one range
							left = chartX < navigatorLeft + zoomedMin ? // on the left
								zoomedMin - range :
								zoomedMax;
						}
					}
					if (left < 0) {
						left = 0;
					} else if (left + range > navigatorWidth) {
						left = navigatorWidth - range;
					}
					if (left !== zoomedMin) { // it has actually moved
						chart.xAxis[0].setExtremes(
							xAxis.translate(left, true),
							xAxis.translate(left + range, true),
							true,
							false
						);
					}
				}
			}
			if (e.preventDefault) { // tries to drag object when clicking on the shades
				e.preventDefault();
			}
		});

		addEvent(chart.container, MOUSEMOVE, function (e) {
			e = chart.tracker.normalizeMouseEvent(e);
			var chartX = e.chartX;

			// validation for handle dragging
			if (chartX < navigatorLeft) {
				chartX = navigatorLeft;
			} else if (chartX > scrollerLeft + scrollerWidth - scrollbarHeight) {
				chartX = scrollerLeft + scrollerWidth - scrollbarHeight;
			}

			// drag left handle
			if (grabbedLeft) {
				hasDragged = true;
				render(0, 0, chartX - navigatorLeft, otherHandlePos);

			// drag right handle
			} else if (grabbedRight) {
				hasDragged = true;
				render(0, 0, otherHandlePos, chartX - navigatorLeft);

			// drag scrollbar or open area in navigator
			} else if (grabbedCenter) {
				hasDragged = true;
				if (chartX < dragOffset) { // outside left
					chartX = dragOffset;
				} else if (chartX > navigatorWidth + dragOffset - range) { // outside right
					chartX = navigatorWidth + dragOffset - range;
				}

				render(0, 0, chartX - dragOffset, chartX - dragOffset + range);
			}
		});

		addEvent(document, MOUSEUP, function () {
			if (hasDragged) {
				chart.xAxis[0].setExtremes(
					xAxis.translate(zoomedMin, true),
					xAxis.translate(zoomedMax, true),
					true,
					false
				);
			}
			grabbedLeft = grabbedRight = grabbedCenter = hasDragged = dragOffset = null;
			bodyStyle.cursor = defaultBodyCursor;
		});
	}

	/**
	 * Initiate the Scroller object
	 */
	function init() {
		var xAxisIndex = chart.xAxis.length,
			yAxisIndex = chart.yAxis.length;

		// make room below the chart
		chart.extraBottomMargin = outlineHeight + navigatorOptions.margin;

		if (navigatorEnabled) {
			var baseOptions = baseSeries.options,
				mergedNavSeriesOptions,
				baseData = baseOptions.data,
				navigatorSeriesOptions = navigatorOptions.series,
				navigatorData = navigatorSeriesOptions.data;

			// remove it to prevent merging one by one
			baseOptions.data = navigatorSeriesOptions.data = null;


			// an x axis is required for scrollbar also
			xAxis = new chart.Axis(merge(navigatorOptions.xAxis, {
				isX: true,
				type: 'datetime',
				index: xAxisIndex,
				height: height, // docs + width
				top: top, // docs + left
				offset: 0,
				offsetLeft: scrollbarHeight, // docs
				offsetRight: -scrollbarHeight, // docs
				startOnTick: false,
				endOnTick: false,
				minPadding: 0,
				maxPadding: 0,
				zoomEnabled: false
			}));

			yAxis = new chart.Axis(merge(navigatorOptions.yAxis, {
				alignTicks: false, // docs
				height: height,
				top: top,
				offset: 0,
				index: yAxisIndex,
				zoomEnabled: false
			}));

			// dmerge the series options
			mergedNavSeriesOptions = merge(baseSeries.options, navigatorSeriesOptions, {
				threshold: null, // docs
				clip: false, // docs
				enableMouseTracking: false,
				group: 'nav', // for columns
				padXAxis: false,
				xAxis: xAxisIndex,
				yAxis: yAxisIndex,
				name: 'Navigator',
				showInLegend: false,
				isInternal: true,
				visible: true
			});

			// set the data back
			baseOptions.data = baseData;
			navigatorSeriesOptions.data = navigatorData;
			mergedNavSeriesOptions.data = navigatorData || baseData;

			// add the series
			navigatorSeries = chart.initSeries(mergedNavSeriesOptions);

			// respond to updated data in the base series
			// todo: use similiar hook when base series is not yet initialized
			addEvent(baseSeries, 'updatedData', function () {

				var baseXAxis = baseSeries.xAxis,
					baseExtremes = baseXAxis.getExtremes(),
					baseMin = baseExtremes.min,
					baseMax = baseExtremes.max,
					baseDataMin = baseExtremes.dataMin,
					baseDataMax = baseExtremes.dataMax,
					range = baseMax - baseMin,
					stickToMin,
					stickToMax,
					newMax,
					newMin,
					doRedraw,
					navXData = navigatorSeries.xData,
					hasSetExtremes = !!baseXAxis.setExtremes;

				// detect whether to move the range
				stickToMax = baseMax >= navXData[navXData.length - 1];
				stickToMin = baseMin <= baseDataMin;
				
				// set the navigator series data to the new data of the base series
				if (!navigatorData) {
					navigatorSeries.options.pointStart = baseSeries.xData[0];
					navigatorSeries.setData(baseSeries.options.data, false);
					doRedraw = true;
				}

				// if the zoomed range is already at the min, move it to the right as new data
				// comes in
				if (stickToMin) {
					newMin = baseDataMin;
					newMax = newMin + range;
				}

				// if the zoomed range is already at the max, move it to the right as new data
				// comes in
				if (stickToMax) {
					newMax = baseDataMax;
					if (!stickToMin) { // if stickToMin is true, the new min value is set above
						newMin = mathMax(newMax - range, navigatorSeries.xData[0]);
					}
				}

				// update the extremes
				if (hasSetExtremes && (stickToMin || stickToMax)) {
					baseXAxis.setExtremes(newMin, newMax, true, false);
				// if it is not at any edge, just move the scroller window to reflect the new series data
				} else {
					if (doRedraw) {
						chart.redraw(false);
					}

					render(
						mathMax(baseMin, baseDataMin),
						mathMin(baseMax, baseDataMax)
					);
				}

			});

		// in case of scrollbar only, fake an x axis to get translation
		} else {
			xAxis = {
				translate: function (value, reverse) {
					var ext = baseSeries.xAxis.getExtremes(),
						scrollTrackWidth = chart.plotWidth - 2 * scrollbarHeight,
						dataMin = ext.dataMin,
						valueRange = ext.dataMax - dataMin;

					return reverse ?
						// from pixel to value
						(value * valueRange / scrollTrackWidth) + dataMin :
						// from value to pixel
						scrollTrackWidth * (value - dataMin) / valueRange;
				}
			};
		}

		addEvents();
	}

	/**
	 * Destroys allocated elements.
	 */
	function destroy() {
		var i;
		// TODO: Test != null

		// Destroy shades and outline elements
		leftShade = leftShade.destroy();
		rightShade = rightShade.destroy();
		outline = outline.destroy();

		// Destroy scrollbar button elements
		for (i = 0; i < 2; i++) {
			scrollbarButtons[i] = scrollbarButtons[i].destroy();
			scrollbarButtonsRects[i] = scrollbarButtonsRects[i].destroy();
			scrollbarButtonsPaths[i] = scrollbarButtonsPaths[i].destroy();
		}

		// Destroy handles elements
		for (i = 0; i < 2; i++) {
			handles[i] = handles[i].destroy();
			handlesRects[i] = handlesRects[i].destroy();
			handlesPaths[i] = handlesPaths[i].destroy();
		}

		// Destroy scrollbar elements
		scrollbarTrack = scrollbarTrack.destroy();
		scrollbar = scrollbar.destroy();
		scrollbarRifles = scrollbarRifles.destroy();
		scrollbarGroup = scrollbarGroup.destroy();
	}

	// Run scroller
	init();

	// Expose
	return {
		render: render,
		destroy: destroy
	};

};

/* ****************************************************************************
 * End Scroller code														  *
 *****************************************************************************/

/* ****************************************************************************
 * Start Range Selector code												  *
 *****************************************************************************/
extend(defaultOptions, {
	rangeSelector: {
		// enabled: true,
		// buttons: {Object}
		// buttonSpacing: 0,
		buttonTheme: {
			width: 28,
			height: 16,
			padding: 1,
			r: 0,
			zIndex: 10 // #484
		//	states: {
		//		hover: {},
		//		select: {}
		// }
		}
		// inputDateFormat: '%b %e, %Y',
		// inputEditDateFormat: '%Y-%m-%d',
		// inputEnabled: true,
		// inputStyle: {}
		// labelStyle: {}
		// selected: undefined
		// todo:
		// - button styles for normal, hover and select state
		// - CSS text styles
		// - styles for the inputs and labels
	}
});
defaultOptions.lang = merge(defaultOptions.lang, {
	rangeSelectorZoom: 'Zoom',
	rangeSelectorFrom: 'From:',
	rangeSelectorTo: 'To:'
});

/**
 * The object constructor for the range selector
 * @param {Object} chart
 */
Highcharts.RangeSelector = function (chart) {
	var renderer = chart.renderer,
		rendered,
		container = chart.container,
		lang = defaultOptions.lang,
		div,
		leftBox,
		rightBox,
		selected,
		zoomText,
		buttons = [],
		buttonOptions,
		options,
		defaultButtons = [{
			type: 'month',
			count: 1,
			text: '1m'
		}, {
			type: 'month',
			count: 3,
			text: '3m'
		}, {
			type: 'month',
			count: 6,
			text: '6m'
		}, {
			type: 'ytd',
			text: 'YTD'
		}, {
			type: 'year',
			count: 1,
			text: '1y'
		}, {
			type: 'all',
			text: 'All'
		}];
		chart.resetZoomEnabled = false;

	/**
	 * The method to run when one of the buttons in the range selectors is clicked
	 * @param {Number} i The index of the button
	 * @param {Object} rangeOptions
	 * @param {Boolean} redraw
	 */
	function clickButton(i, rangeOptions, redraw) {

		var baseAxis = chart.xAxis[0],
			extremes = baseAxis && baseAxis.getExtremes(),
			now,
			dataMin = extremes && extremes.dataMin,
			dataMax = extremes && extremes.dataMax,
			newMin,
			newMax = baseAxis && mathMin(extremes.max, dataMax),
			date = new Date(newMax),
			type = rangeOptions.type,
			count = rangeOptions.count,
			baseXAxisOptions,
			range,
			rangeMin,
			year,
			// these time intervals have a fixed number of milliseconds, as opposed
			// to month, ytd and year
			fixedTimes = {
				millisecond: 1,
				second: 1000,
				minute: 60 * 1000,
				hour: 3600 * 1000,
				day: 24 * 3600 * 1000,
				week: 7 * 24 * 3600 * 1000
			};

		if (dataMin === null || dataMax === null || // chart has no data, base series is removed
				i === selected) { // same button is clicked twice
			return;
		}

		if (fixedTimes[type]) {
			range = fixedTimes[type] * count;
			newMin = mathMax(newMax - range, dataMin);
		} else if (type === 'month') {
			date.setMonth(date.getMonth() - count);
			newMin = mathMax(date.getTime(), dataMin);
			range = 30 * 24 * 3600 * 1000 * count;
		} else if (type === 'ytd') {
			date = new Date(0);
			now = new Date();
			year = now.getFullYear();
			date.setFullYear(year);

			// workaround for IE6 bug, which sets year to next year instead of current
			if (String(year) !== dateFormat('%Y', date)) {
				date.setFullYear(year - 1);
			}

			newMin = rangeMin = mathMax(dataMin || 0, date.getTime());
			now = now.getTime();
			newMax = mathMin(dataMax || now, now);
		} else if (type === 'year') {
			date.setFullYear(date.getFullYear() - count);
			newMin = mathMax(dataMin, date.getTime());
			range = 365 * 24 * 3600 * 1000 * count;
		} else if (type === 'all' && baseAxis) {
			newMin = dataMin;
			newMax = dataMax;
		}

		// mark the button pressed
		if (buttons[i]) {
			buttons[i].setState(2);
		}

		// update the chart
		if (!baseAxis) { // axis not yet instanciated
			baseXAxisOptions = chart.options.xAxis;
			baseXAxisOptions[0] = merge(
				baseXAxisOptions[0],
				{
					range: range,
					min: rangeMin
				}
			);
			selected = i;

		} else { // existing axis object; after render time
			setTimeout(function () { // make sure the visual state is set before the heavy process begins
				baseAxis.setExtremes(
					newMin,
					newMax,
					pick(redraw, 1),
					0
				);
				selected = i;
			}, 1);
		}

	}

	/**
	 * Initialize the range selector
	 */
	function init() {
		chart.extraTopMargin = 25;
		options = chart.options.rangeSelector;
		buttonOptions = options.buttons || defaultButtons;


		var selectedOption = options.selected;

		addEvent(container, MOUSEDOWN, function () {

			if (leftBox) {
				leftBox.blur();
			}
			if (rightBox) {
				rightBox.blur();
			}
		});

		// zoomed range based on a pre-selected button index
		if (selectedOption !== UNDEFINED && buttonOptions[selectedOption]) {
			clickButton(selectedOption, buttonOptions[selectedOption], false);
		}

		// normalize the pressed button whenever a new range is selected
		addEvent(chart, 'load', function () {
			addEvent(chart.xAxis[0], 'afterSetExtremes', function () {
				if (buttons[selected]) {
					buttons[selected].setState(0);
				}
				selected = null;
			});
		});
	}


	/**
	 * Set the internal and displayed value of a HTML input for the dates
	 * @param {Object} input
	 * @param {Number} time
	 */
	function setInputValue(input, time) {
		var format = input.hasFocus ? options.inputEditDateFormat || '%Y-%m-%d' : options.inputDateFormat || '%b %e, %Y';
		if (time) {
			input.HCTime = time;
		}
		input.value = dateFormat(format, input.HCTime);
	}

	/**
	 * Draw either the 'from' or the 'to' HTML input box of the range selector
	 * @param {Object} name
	 */
	function drawInput(name) {
		var isMin = name === 'min',
			input;

		// create the text label
		createElement('span', {
			innerHTML: lang[isMin ? 'rangeSelectorFrom' : 'rangeSelectorTo']
		}, options.labelStyle, div);

		// create the input element
		input = createElement('input', {
			name: name,
			className: PREFIX + 'range-selector',
			type: 'text'
		}, extend({
			width: '80px',
			height: '16px',
			border: '1px solid silver',
			marginLeft: '5px',
			marginRight: isMin ? '5px' : '0',
			textAlign: 'center'
		}, options.inputStyle), div);


		input.onfocus = input.onblur = function (e) {
			e = e || window.event;
			input.hasFocus = e.type === 'focus';
			setInputValue(input);
		};

		// handle changes in the input boxes
		input.onchange = function () {
			var inputValue = input.value,
				value = Date.parse(inputValue),
				extremes = chart.xAxis[0].getExtremes();

			// if the value isn't parsed directly to a value by the browser's Date.parse method,
			// like YYYY-MM-DD in IE, try parsing it a different way
			if (isNaN(value)) {
				value = inputValue.split('-');
				value = Date.UTC(pInt(value[0]), pInt(value[1]) - 1, pInt(value[2]));
			}

			if (!isNaN(value) &&
				((isMin && (value > extremes.dataMin && value < rightBox.HCTime)) ||
				(!isMin && (value < extremes.dataMax && value > leftBox.HCTime)))
			) {
				chart.xAxis[0].setExtremes(
					isMin ? value : extremes.min,
					isMin ? extremes.max : value
				);
			}
		};

		return input;
	}

	/**
	 * Render the range selector including the buttons and the inputs. The first time render
	 * is called, the elements are created and positioned. On subsequent calls, they are
	 * moved and updated.
	 * @param {Number} min X axis minimum
	 * @param {Number} max X axis maximum
	 */
	function render(min, max) {
		var chartStyle = chart.options.chart.style,
			buttonTheme = options.buttonTheme,
			inputEnabled = options.inputEnabled !== false,
			states = buttonTheme && buttonTheme.states,
			plotLeft = chart.plotLeft,
			buttonLeft;

		// create the elements
		if (!rendered) {
			zoomText = renderer.text(lang.rangeSelectorZoom, plotLeft, chart.plotTop - 10)
				.css(options.labelStyle)
				.add();

			// button starting position
			buttonLeft = plotLeft + zoomText.getBBox().width + 5;

			each(buttonOptions, function (rangeOptions, i) {
				buttons[i] = renderer.button(
					rangeOptions.text,
					buttonLeft,
					chart.plotTop - 25,
					function () {
						clickButton(i, rangeOptions);
						this.isActive = true;
					},
					buttonTheme,
					states && states.hover,
					states && states.select
				)
				.css({
					textAlign: 'center'
				})
				.add();

				// increase button position for the next button
				buttonLeft += buttons[i].width + (options.buttonSpacing || 0);

				if (selected === i) {
					buttons[i].setState(2);
				}

			});

			// first create a wrapper outside the container in order to make
			// the inputs work and make export correct
			if (inputEnabled) {
				div = createElement('div', null, {
					position: 'relative',
					height: 0,
					fontFamily: chartStyle.fontFamily,
					fontSize: chartStyle.fontSize,
					zIndex: 1 // above container
				});

				container.parentNode.insertBefore(div, container);

				// create an absolutely positionied div to keep the inputs
				div = createElement('div', null, extend({
					position: 'absolute',
					top: (chart.plotTop - 25) + 'px',
					right: (chart.chartWidth - chart.plotLeft - chart.plotWidth) + 'px'
				}, options.inputBoxStyle), div);

				leftBox = drawInput('min');

				rightBox = drawInput('max');
			}
		}

		if (inputEnabled) {
			setInputValue(leftBox, min);
			setInputValue(rightBox, max);
		}


		rendered = true;
	}

	/**
	 * Destroys allocated elements.
	 */
	function destroy() {
		var i;
		for (i = 0; i < buttons.length; i++) {
			buttons[i] = buttons[i].destroy();
		}
		// TODO: Test != null
		zoomText = zoomText.destroy();

		// Clear input element events
		// TODO: Finish work
		//leftBox.onfocus = leftBox.onblur = leftBox.onchange
		//rightBox.onfocus = rightBox.onblur = rightBox.onchange
	}

	// Run RangeSelector
	init();

	// Expose
	return {
		render: render,
		destroy: destroy
	};
};

/* ****************************************************************************
 * End Range Selector code													*
 *****************************************************************************/



Chart.prototype.callbacks.push(function (chart) {
	var extremes,
		scroller = chart.scroller,
		rangeSelector = chart.rangeSelector;

	function renderScroller() {
		extremes = chart.xAxis[0].getExtremes();
		scroller.render(
			mathMax(extremes.min, extremes.dataMin),
			mathMin(extremes.max, extremes.dataMax)
		);
	}

	function renderRangeSelector() {
		extremes = chart.xAxis[0].getExtremes();
		rangeSelector.render(extremes.min, extremes.max);
	}

	// initiate the scroller
	if (scroller) {

		// redraw the scroller on setExtremes
		addEvent(chart.xAxis[0], 'afterSetExtremes', function (e) {
			scroller.render(e.min, e.max);
		});

		// redraw the scroller chart resize
		addEvent(chart, 'resize', renderScroller);


		// do it now
		renderScroller();

	}
	if (rangeSelector) {



		// redraw the scroller on setExtremes
		addEvent(chart.xAxis[0], 'afterSetExtremes', function (e) {
			rangeSelector.render(e.min, e.max);
		});

		// redraw the scroller chart resize
		addEvent(chart, 'resize', renderRangeSelector);


		// do it now
		renderRangeSelector();

	}
});
/**
 * A wrapper for Chart with all the default values for a Stock chart
 */
Highcharts.StockChart = function (options, callback) {
	var seriesOptions = options.series, // to increase performance, don't merge the data 
		opposite,
		lineOptions = {

			marker: {
				enabled: false,
				states: {
					hover: {
						enabled: true,
						radius: 5
					}
				}
			},
			shadow: false,
			states: {
				hover: {
					lineWidth: 2
				}
			},
			dataGrouping: {
				enabled: true
			}
		};

	// apply X axis options to both single and multi y axes
	options.xAxis = map(splat(options.xAxis || {}), function (xAxisOptions) {
		return merge({ // defaults
				minPadding: 0,
				maxPadding: 0,
				title: {
					text: null
				},
				showLastLabel: true
			}, xAxisOptions, // user options 
			{ // forced options
				type: 'datetime',
				categories: null
			});
	});

	// apply Y axis options to both single and multi y axes
	options.yAxis = map(splat(options.yAxis || {}), function (yAxisOptions) {
		opposite = yAxisOptions.opposite;
		return merge({ // defaults
			labels: {
				align: opposite ? 'right' : 'left',
				x: opposite ? -2 : 2,
				y: -2
			},
			showLastLabel: false,
			title: {
				text: null
			}
		}, yAxisOptions // user options
		);
	});

	options.series = null;

	options = merge({
		chart: {
			panning: true
		},
		navigator: {
			enabled: true
		},
		scrollbar: {
			enabled: true
		},
		rangeSelector: {
			enabled: true
		},
		title: {
			text: null
		},
		tooltip: {
			shared: true,
			crosshairs: true
		},
		legend: {
			enabled: false
		},

		plotOptions: {
			line: lineOptions,
			spline: lineOptions,
			area: lineOptions,
			areaspline: lineOptions,
			column: {
				shadow: false,
				borderWidth: 0,
				dataGrouping: {
					enabled: true
				}
			}
		}

	},
	options, // user's options

	{ // forced options
		chart: {
			inverted: false
		}
	});

	options.series = seriesOptions;


	return new Chart(options, callback);
};


/* ****************************************************************************
 * Start value compare logic                                                  *
 *****************************************************************************/
 
var seriesInit = seriesProto.init, 
	seriesProcessData = seriesProto.processData,
	pointTooltipFormatter = Point.prototype.tooltipFormatter;
	
/**
 * Extend series.init by adding a method to modify the y value used for plotting
 * on the y axis. This method is called both from the axis when finding dataMin
 * and dataMax, and from the series.translate method.
 */
seriesProto.init = function () {
	
	// call base method
	seriesInit.apply(this, arguments);
	
	// local variables
	var series = this,
		compare = series.options.compare;
	
	if (compare) {
		series.modifyValue = function (value, point) {
			var compareValue = this.compareValue;
			
			// get the modified value
			value = compare === 'value' ? 
				value - compareValue : // compare value
				value = 100 * (value / compareValue) - 100; // compare percent
				
			// record for tooltip etc.
			if (point) {
				point.change = value;
			}
			
			return value;
		};
	}	
};

/**
 * Extend series.processData by finding the first y value in the plot area,
 * used for comparing the following values 
 */
seriesProto.processData = function () {
	var series = this;
	
	// call base method
	seriesProcessData.apply(this);
	
	if (series.options.compare) {
		
		// local variables
		var i = 0,
			processedXData = series.processedXData,
			processedYData = series.processedYData,
			length = processedYData.length,
			min = series.xAxis.getExtremes().min;
		
		// find the first value for comparison
		for (; i < length; i++) {
			if (typeof processedYData[i] === NUMBER && processedXData[i] >= min) {
				series.compareValue = processedYData[i];
				break;
			}
		}
	}
};

/**
 * Extend the tooltip formatter by adding support for the point.change variable
 * as well as the changeDecimals option
 */
Point.prototype.tooltipFormatter = function (pointFormat) {
	var point = this;
	
	pointFormat = pointFormat.replace(
		'{point.change}',
		(point.change > 0 ? '+' : '') + numberFormat(point.change, point.series.tooltipOptions.changeDecimals || 2)
	); 
	
	return pointTooltipFormatter.apply(this, [pointFormat]);
};

/* ****************************************************************************
 * End value compare logic                                                    *
 *****************************************************************************/

// global variables
extend(Highcharts, {
	Chart: Chart,
	dateFormat: dateFormat,
	pathAnim: pathAnim,
	getOptions: getOptions,
	hasRtlBug: hasRtlBug,
	numberFormat: numberFormat,
	Point: Point,
	Color: Color,
	Renderer: Renderer,
	seriesTypes: seriesTypes,
	setOptions: setOptions,
	Series: Series,

	// Expose utility funcitons for modules
	addEvent: addEvent,
	removeEvent: removeEvent,
	createElement: createElement,
	discardElement: discardElement,
	css: css,
	each: each,
	extend: extend,
	map: map,
	merge: merge,
	pick: pick,
	splat: splat,
	extendClass: extendClass,
	product: 'Highstock',
	version: '1.0.2'
});
}());<|MERGE_RESOLUTION|>--- conflicted
+++ resolved
@@ -5095,14 +5095,8 @@
 
 				// update
 				} else if (label) {
-<<<<<<< HEAD
 					label.attr({
-							text: str,
-							visibility: visibleLabel ? VISIBLE : HIDDEN // make it right when label is moved (#538)
-=======
-					label.attr({ 
 							text: str 
->>>>>>> 963bcd77
 						})
 						.css(css);
 				}
@@ -6122,18 +6116,11 @@
 			if (isXAxis) {
 				each(axis.series, function (series) {
 					pointRange = mathMax(pointRange, series.pointRange);
-<<<<<<< HEAD
-					if (!series.noSharedTooltip) {
-						closestPointRange = defined(closestPointRange) ?
-							mathMin(closestPointRange, series.closestPointRange) :
-							series.closestPointRange;
-=======
 					seriesClosestPointRange = series.closestPointRange;
 					if (!series.noSharedTooltip && defined(seriesClosestPointRange)) {
-						closestPointRange = defined(closestPointRange) ? 
+						closestPointRange = defined(closestPointRange) ?
 							mathMin(closestPointRange, seriesClosestPointRange) :
 							seriesClosestPointRange;
->>>>>>> 963bcd77
 					}
 				});
 				// pointRange means the width reserved for each point, like in a column chart
