--- conflicted
+++ resolved
@@ -16134,18 +16134,10 @@
 		// normalize the pressed button whenever a new range is selected
 		addEvent(chart, 'load', function () {
 			addEvent(chart.xAxis[0], 'afterSetExtremes', function () {
-<<<<<<< HEAD
-				if (this.isDirty) {
-					if (buttons[rangeSelector.selected]) {
-						buttons[rangeSelector.selected].setState(0);
-					}
-					rangeSelector.selected = null;
-=======
-				if (buttons[selected]) {
-					buttons[selected].setState(0);
->>>>>>> a3862caf
+				if (buttons[rangeSelector.selected]) {
+					buttons[rangeSelector.selected].setState(0);
 				}
-				selected = null;
+				rangeSelector.selected = null;
 			});
 		});
 	},
