--- conflicted
+++ resolved
@@ -1699,101 +1699,6 @@
 // Series defaults
 var defaultPlotOptions = defaultOptions.plotOptions,
 	defaultSeriesOptions = defaultPlotOptions.line;
-<<<<<<< HEAD
-=======
-//defaultPlotOptions.line = merge(defaultSeriesOptions);
-defaultPlotOptions.spline = merge(defaultSeriesOptions);
-defaultPlotOptions.scatter = merge(defaultSeriesOptions, {
-	lineWidth: 0,
-	states: {
-		hover: {
-			lineWidth: 0
-		}
-	},
-	tooltip: {
-		headerFormat: '<span style="font-size: 10px; color:{series.color}">{series.name}</span><br/>',
-		pointFormat: 'x: <b>{point.x}</b><br/>y: <b>{point.y}</b><br/>'
-	}
-});
-defaultPlotOptions.area = merge(defaultSeriesOptions, {
-	threshold: 0
-	// lineColor: null, // overrides color, but lets fillColor be unaltered
-	// fillOpacity: 0.75,
-	// fillColor: null
-
-});
-defaultPlotOptions.areaspline = merge(defaultPlotOptions.area);
-defaultPlotOptions.column = merge(defaultSeriesOptions, {
-	borderColor: '#FFFFFF',
-	borderWidth: 1,
-	borderRadius: 0,
-	//colorByPoint: undefined,
-	groupPadding: 0.2,
-	marker: null, // point options are specified in the base options
-	pointPadding: 0.1,
-	//pointWidth: null,
-	minPointLength: 0,
-	cropThreshold: 50, // when there are more points, they will not animate out of the chart on xAxis.setExtremes
-	pointRange: null, // null means auto, meaning 1 in a categorized axis and least distance between points if not categories
-	states: {
-		hover: {
-			brightness: 0.1,
-			shadow: false
-		},
-		select: {
-			color: '#C0C0C0',
-			borderColor: '#000000',
-			shadow: false
-		}
-	},
-	dataLabels: {
-		y: null,
-		verticalAlign: null
-	},
-	threshold: 0
-});
-defaultPlotOptions.bar = merge(defaultPlotOptions.column, {
-	dataLabels: {
-		align: 'left',
-		x: 5,
-		y: null,
-		verticalAlign: 'middle'
-	}
-});
-defaultPlotOptions.pie = merge(defaultSeriesOptions, {
-	//dragType: '', // n/a
-	borderColor: '#FFFFFF',
-	borderWidth: 1,
-	center: ['50%', '50%'],
-	colorByPoint: true, // always true for pies
-	dataLabels: {
-		// align: null,
-		// connectorWidth: 1,
-		// connectorColor: point.color,
-		// connectorPadding: 5,
-		distance: 30,
-		enabled: true,
-		formatter: function () {
-			return this.point.name;
-		},
-		// softConnector: true,
-		y: 5
-	},
-	//innerSize: 0,
-	legendType: 'point',
-	marker: null, // point options are specified in the base options
-	size: '75%',
-	showInLegend: false,
-	slicedOffset: 10,
-	states: {
-		hover: {
-			brightness: 0.1,
-			shadow: false
-		}
-	}
-
-});
->>>>>>> 9eea8fa0
 
 // set the default time methods
 setTimeMethods();
@@ -13262,7 +13167,8 @@
 	dataLabels: {
 		align: 'left',
 		x: 5,
-		y: 0
+		y: null,
+		verticalAlign: 'middle'
 	}
 });
 /**
