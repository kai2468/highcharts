// ==ClosureCompiler==
// @compilation_level SIMPLE_OPTIMIZATIONS

/**
 * @license Highstock JS v1.1.4 (2012-02-15)
 *
 * (c) 2009-2011 Torstein Hønsi
 *
 * License: www.highcharts.com/license
 */

// JSLint options:
/*global Highcharts, document, window, navigator, setInterval, clearInterval, clearTimeout, setTimeout, location, jQuery, $, console */

(function () {
// encapsulated variables
var UNDEFINED,
	doc = document,
	win = window,
	math = Math,
	mathRound = math.round,
	mathFloor = math.floor,
	mathCeil = math.ceil,
	mathMax = math.max,
	mathMin = math.min,
	mathAbs = math.abs,
	mathCos = math.cos,
	mathSin = math.sin,
	mathPI = math.PI,
	deg2rad = mathPI * 2 / 360,


	// some variables
	userAgent = navigator.userAgent,
	isIE = /msie/i.test(userAgent) && !win.opera,
	docMode8 = doc.documentMode === 8,
	isWebKit = /AppleWebKit/.test(userAgent),
	isFirefox = /Firefox/.test(userAgent),
	SVG_NS = 'http://www.w3.org/2000/svg',
	hasSVG = !!doc.createElementNS && !!doc.createElementNS(SVG_NS, 'svg').createSVGRect,
	hasBidiBug = isFirefox && parseInt(userAgent.split('Firefox/')[1], 10) < 4, // issue #38
	useCanVG = !hasSVG && !isIE && !!doc.createElement('canvas').getContext,
	Renderer,
	hasTouch = doc.documentElement.ontouchstart !== UNDEFINED,
	symbolSizes = {},
	idCounter = 0,
	garbageBin,
	defaultOptions,
	dateFormat, // function
	globalAnimation,
	pathAnim,
	timeUnits,
	noop = function () {},

	// some constants for frequently used strings
	DIV = 'div',
	ABSOLUTE = 'absolute',
	RELATIVE = 'relative',
	HIDDEN = 'hidden',
	PREFIX = 'highcharts-',
	VISIBLE = 'visible',
	PX = 'px',
	NONE = 'none',
	M = 'M',
	L = 'L',
	/*
	 * Empirical lowest possible opacities for TRACKER_FILL
	 * IE6: 0.002
	 * IE7: 0.002
	 * IE8: 0.002
	 * IE9: 0.00000000001 (unlimited)
	 * FF: 0.00000000001 (unlimited)
	 * Chrome: 0.000001
	 * Safari: 0.000001
	 * Opera: 0.00000000001 (unlimited)
	 */
	TRACKER_FILL = 'rgba(192,192,192,' + (hasSVG ? 0.000001 : 0.002) + ')', // invisible but clickable
	//TRACKER_FILL = 'rgba(192,192,192,0.5)',
	NORMAL_STATE = '',
	HOVER_STATE = 'hover',
	SELECT_STATE = 'select',
	MILLISECOND = 'millisecond',
	SECOND = 'second',
	MINUTE = 'minute',
	HOUR = 'hour',
	DAY = 'day',
	WEEK = 'week',
	MONTH = 'month',
	YEAR = 'year',

	// constants for attributes
	FILL = 'fill',
	LINEAR_GRADIENT = 'linearGradient',
	STOPS = 'stops',
	STROKE = 'stroke',
	STROKE_WIDTH = 'stroke-width',

	// time methods, changed based on whether or not UTC is used
	makeTime,
	getMinutes,
	getHours,
	getDay,
	getDate,
	getMonth,
	getFullYear,
	setMinutes,
	setHours,
	setDate,
	setMonth,
	setFullYear,

	// check for a custom HighchartsAdapter defined prior to this file
	globalAdapter = win.HighchartsAdapter,
	adapter = globalAdapter || {},

	// Utility functions. If the HighchartsAdapter is not defined, adapter is an empty object
	// and all the utility functions will be null. In that case they are populated by the
	// default adapters below.
	getScript = adapter.getScript,
	each = adapter.each,
	grep = adapter.grep,
	offset = adapter.offset,
	map = adapter.map,
	merge = adapter.merge,
	addEvent = adapter.addEvent,
	removeEvent = adapter.removeEvent,
	fireEvent = adapter.fireEvent,
	animate = adapter.animate,
	stop = adapter.stop,

	// lookup over the types and the associated classes
	seriesTypes = {};

// The Highcharts namespace
win.Highcharts = {};

/**
 * Extend an object with the members of another
 * @param {Object} a The object to be extended
 * @param {Object} b The object to add to the first one
 */
function extend(a, b) {
	var n;
	if (!a) {
		a = {};
	}
	for (n in b) {
		a[n] = b[n];
	}
	return a;
}

/**
 * Take an array and turn into a hash with even number arguments as keys and odd numbers as
 * values. Allows creating constants for commonly used style properties, attributes etc.
 * Avoid it in performance critical situations like looping
 */
function hash() {
	var i = 0,
		args = arguments,
		length = args.length,
		obj = {};
	for (; i < length; i++) {
		obj[args[i++]] = args[i];
	}
	return obj;
}

/**
 * Shortcut for parseInt
 * @param {Object} s
 * @param {Number} mag Magnitude
 */
function pInt(s, mag) {
	return parseInt(s, mag || 10);
}

/**
 * Check for string
 * @param {Object} s
 */
function isString(s) {
	return typeof s === 'string';
}

/**
 * Check for object
 * @param {Object} obj
 */
function isObject(obj) {
	return typeof obj === 'object';
}

/**
 * Check for array
 * @param {Object} obj
 */
function isArray(obj) {
	return Object.prototype.toString.call(obj) === '[object Array]';
}

/**
 * Check for number
 * @param {Object} n
 */
function isNumber(n) {
	return typeof n === 'number';
}

function log2lin(num) {
	return math.log(num) / math.LN10;
}
function lin2log(num) {
	return math.pow(10, num);
}

/**
 * Remove last occurence of an item from an array
 * @param {Array} arr
 * @param {Mixed} item
 */
function erase(arr, item) {
	var i = arr.length;
	while (i--) {
		if (arr[i] === item) {
			arr.splice(i, 1);
			break;
		}
	}
	//return arr;
}

/**
 * Returns true if the object is not null or undefined. Like MooTools' $.defined.
 * @param {Object} obj
 */
function defined(obj) {
	return obj !== UNDEFINED && obj !== null;
}

/**
 * Set or get an attribute or an object of attributes. Can't use jQuery attr because
 * it attempts to set expando properties on the SVG element, which is not allowed.
 *
 * @param {Object} elem The DOM element to receive the attribute(s)
 * @param {String|Object} prop The property or an abject of key-value pairs
 * @param {String} value The value if a single property is set
 */
function attr(elem, prop, value) {
	var key,
		setAttribute = 'setAttribute',
		ret;

	// if the prop is a string
	if (isString(prop)) {
		// set the value
		if (defined(value)) {

			elem[setAttribute](prop, value);

		// get the value
		} else if (elem && elem.getAttribute) { // elem not defined when printing pie demo...
			ret = elem.getAttribute(prop);
		}

	// else if prop is defined, it is a hash of key/value pairs
	} else if (defined(prop) && isObject(prop)) {
		for (key in prop) {
			elem[setAttribute](key, prop[key]);
		}
	}
	return ret;
}
/**
 * Check if an element is an array, and if not, make it into an array. Like
 * MooTools' $.splat.
 */
function splat(obj) {
	return isArray(obj) ? obj : [obj];
}


/**
 * Return the first value that is defined. Like MooTools' $.pick.
 */
function pick() {
	var args = arguments,
		i,
		arg,
		length = args.length;
	for (i = 0; i < length; i++) {
		arg = args[i];
		if (typeof arg !== 'undefined' && arg !== null) {
			return arg;
		}
	}
}

/**
 * Set CSS on a given element
 * @param {Object} el
 * @param {Object} styles Style object with camel case property names
 */
function css(el, styles) {
	if (isIE) {
		if (styles && styles.opacity !== UNDEFINED) {
			styles.filter = 'alpha(opacity=' + (styles.opacity * 100) + ')';
		}
	}
	extend(el.style, styles);
}

/**
 * Utility function to create element with attributes and styles
 * @param {Object} tag
 * @param {Object} attribs
 * @param {Object} styles
 * @param {Object} parent
 * @param {Object} nopad
 */
function createElement(tag, attribs, styles, parent, nopad) {
	var el = doc.createElement(tag);
	if (attribs) {
		extend(el, attribs);
	}
	if (nopad) {
		css(el, {padding: 0, border: NONE, margin: 0});
	}
	if (styles) {
		css(el, styles);
	}
	if (parent) {
		parent.appendChild(el);
	}
	return el;
}

/**
 * Extend a prototyped class by new members
 * @param {Object} parent
 * @param {Object} members
 */
function extendClass(parent, members) {
	var object = function () {};
	object.prototype = new parent();
	extend(object.prototype, members);
	return object;
}

/**
 * Format a number and return a string based on input settings
 * @param {Number} number The input number to format
 * @param {Number} decimals The amount of decimals
 * @param {String} decPoint The decimal point, defaults to the one given in the lang options
 * @param {String} thousandsSep The thousands separator, defaults to the one given in the lang options
 */
function numberFormat(number, decimals, decPoint, thousandsSep) {
	var lang = defaultOptions.lang,
		// http://kevin.vanzonneveld.net/techblog/article/javascript_equivalent_for_phps_number_format/
		n = number,
		c = isNaN(decimals = mathAbs(decimals)) ? 2 : decimals,
		d = decPoint === undefined ? lang.decimalPoint : decPoint,
		t = thousandsSep === undefined ? lang.thousandsSep : thousandsSep,
		s = n < 0 ? "-" : "",
		i = String(pInt(n = mathAbs(+n || 0).toFixed(c))),
		j = i.length > 3 ? i.length % 3 : 0;

	return s + (j ? i.substr(0, j) + t : "") + i.substr(j).replace(/(\d{3})(?=\d)/g, "$1" + t) +
		(c ? d + mathAbs(n - i).toFixed(c).slice(2) : "");
}

/**
 * Based on http://www.php.net/manual/en/function.strftime.php
 * @param {String} format
 * @param {Number} timestamp
 * @param {Boolean} capitalize
 */
dateFormat = function (format, timestamp, capitalize) {
	function pad(number, length) {
		// two digits
		number = number.toString().replace(/^([0-9])$/, '0$1');
		// three digits
		if (length === 3) {
			number = number.toString().replace(/^([0-9]{2})$/, '0$1');
		}
		return number;
	}

	if (!defined(timestamp) || isNaN(timestamp)) {
		return 'Invalid date';
	}
	format = pick(format, '%Y-%m-%d %H:%M:%S');

	var date = new Date(timestamp),
		key, // used in for constuct below
		// get the basic time values
		hours = date[getHours](),
		day = date[getDay](),
		dayOfMonth = date[getDate](),
		month = date[getMonth](),
		fullYear = date[getFullYear](),
		lang = defaultOptions.lang,
		langWeekdays = lang.weekdays,
		/* // uncomment this and the 'W' format key below to enable week numbers
		weekNumber = function () {
			var clone = new Date(date.valueOf()),
				day = clone[getDay]() == 0 ? 7 : clone[getDay](),
				dayNumber;
			clone.setDate(clone[getDate]() + 4 - day);
			dayNumber = mathFloor((clone.getTime() - new Date(clone[getFullYear](), 0, 1, -6)) / 86400000);
			return 1 + mathFloor(dayNumber / 7);
		},
		*/

		// list all format keys
		replacements = {

			// Day
			'a': langWeekdays[day].substr(0, 3), // Short weekday, like 'Mon'
			'A': langWeekdays[day], // Long weekday, like 'Monday'
			'd': pad(dayOfMonth), // Two digit day of the month, 01 to 31
			'e': dayOfMonth, // Day of the month, 1 through 31

			// Week (none implemented)
			//'W': weekNumber(),

			// Month
			'b': lang.shortMonths[month], // Short month, like 'Jan'
			'B': lang.months[month], // Long month, like 'January'
			'm': pad(month + 1), // Two digit month number, 01 through 12

			// Year
			'y': fullYear.toString().substr(2, 2), // Two digits year, like 09 for 2009
			'Y': fullYear, // Four digits year, like 2009

			// Time
			'H': pad(hours), // Two digits hours in 24h format, 00 through 23
			'I': pad((hours % 12) || 12), // Two digits hours in 12h format, 00 through 11
			'l': (hours % 12) || 12, // Hours in 12h format, 1 through 12
			'M': pad(date[getMinutes]()), // Two digits minutes, 00 through 59
			'p': hours < 12 ? 'AM' : 'PM', // Upper case AM or PM
			'P': hours < 12 ? 'am' : 'pm', // Lower case AM or PM
			'S': pad(date.getSeconds()), // Two digits seconds, 00 through  59
			'L': pad(timestamp % 1000, 3) // Milliseconds (naming from Ruby)
		};


	// do the replaces
	for (key in replacements) {
		format = format.replace('%' + key, replacements[key]);
	}

	// Optionally capitalize the string and return
	return capitalize ? format.substr(0, 1).toUpperCase() + format.substr(1) : format;
};

/**
 * Take an interval and normalize it to multiples of 1, 2, 2.5 and 5
 * @param {Number} interval
 * @param {Array} multiples
 * @param {Number} magnitude
 * @param {Object} options
 */
function normalizeTickInterval(interval, multiples, magnitude, options) {
	var normalized, i;

	// round to a tenfold of 1, 2, 2.5 or 5
	magnitude = pick(magnitude, 1);
	normalized = interval / magnitude;

	// multiples for a linear scale
	if (!multiples) {
		multiples = [1, 2, 2.5, 5, 10];

		// the allowDecimals option
		if (options && options.allowDecimals === false) {
			if (magnitude === 1) {
				multiples = [1, 2, 5, 10];
			} else if (magnitude <= 0.1) {
				multiples = [1 / magnitude];
			}
		}
	}

	// normalize the interval to the nearest multiple
	for (i = 0; i < multiples.length; i++) {
		interval = multiples[i];
		if (normalized <= (multiples[i] + (multiples[i + 1] || multiples[i])) / 2) {
			break;
		}
	}

	// multiply back to the correct magnitude
	interval *= magnitude;

	return interval;
}

/**
 * Get a normalized tick interval for dates. Returns a configuration object with
 * unit range (interval), count and name. Used to prepare data for getTimeTicks. 
 * Previously this logic was part of getTimeTicks, but as getTimeTicks now runs
 * of segments in stock charts, the normalizing logic was extracted in order to 
 * prevent it for running over again for each segment having the same interval. 
 * #662, #697.
 */
function normalizeTimeTickInterval(tickInterval, unitsOption) {
	var units = unitsOption || [[
				MILLISECOND, // unit name
				[1, 2, 5, 10, 20, 25, 50, 100, 200, 500] // allowed multiples
			], [
				SECOND,
				[1, 2, 5, 10, 15, 30]
			], [
				MINUTE,
				[1, 2, 5, 10, 15, 30]
			], [
				HOUR,
				[1, 2, 3, 4, 6, 8, 12]
			], [
				DAY,
				[1, 2]
			], [
				WEEK,
				[1, 2]
			], [
				MONTH,
				[1, 2, 3, 4, 6]
			], [
				YEAR,
				null
			]],
		unit = units[units.length - 1], // default unit is years
		interval = timeUnits[unit[0]],
		multiples = unit[1],
		count,
		i;
		
	// loop through the units to find the one that best fits the tickInterval
	for (i = 0; i < units.length; i++) {
		unit = units[i];
		interval = timeUnits[unit[0]];
		multiples = unit[1];


		if (units[i + 1]) {
			// lessThan is in the middle between the highest multiple and the next unit.
			var lessThan = (interval * multiples[multiples.length - 1] +
						timeUnits[units[i + 1][0]]) / 2;

			// break and keep the current unit
			if (tickInterval <= lessThan) {
				break;
			}
		}
	}

	// prevent 2.5 years intervals, though 25, 250 etc. are allowed
	if (interval === timeUnits[YEAR] && tickInterval < 5 * interval) {
		multiples = [1, 2, 5];
	}
	
	// prevent 2.5 years intervals, though 25, 250 etc. are allowed
	if (interval === timeUnits[YEAR] && tickInterval < 5 * interval) {
		multiples = [1, 2, 5];
	}

	// get the count
	count = normalizeTickInterval(tickInterval / interval, multiples);
	
	return {
		unitRange: interval,
		count: count,
		unitName: unit[0]
	};
}

/**
 * Set the tick positions to a time unit that makes sense, for example
 * on the first of each month or on every Monday. Return an array
 * with the time positions. Used in datetime axes as well as for grouping
 * data on a datetime axis.
 *
 * @param {Object} normalizedInterval The interval in axis values (ms) and the count
 * @param {Number} min The minimum in axis values
 * @param {Number} max The maximum in axis values
 * @param {Number} startOfWeek
 */
function getTimeTicks(normalizedInterval, min, max, startOfWeek) {
	var tickPositions = [],
		i,
		higherRanks = {},
		useUTC = defaultOptions.global.useUTC,
		minYear, // used in months and years as a basis for Date.UTC()
		minDate = new Date(min),
		interval = normalizedInterval.unitRange,
		count = normalizedInterval.count;

	

	if (interval >= timeUnits[SECOND]) { // second
		minDate.setMilliseconds(0);
		minDate.setSeconds(interval >= timeUnits[MINUTE] ? 0 :
			count * mathFloor(minDate.getSeconds() / count));
	}

	if (interval >= timeUnits[MINUTE]) { // minute
		minDate[setMinutes](interval >= timeUnits[HOUR] ? 0 :
			count * mathFloor(minDate[getMinutes]() / count));
	}

	if (interval >= timeUnits[HOUR]) { // hour
		minDate[setHours](interval >= timeUnits[DAY] ? 0 :
			count * mathFloor(minDate[getHours]() / count));
	}

	if (interval >= timeUnits[DAY]) { // day
		minDate[setDate](interval >= timeUnits[MONTH] ? 1 :
			count * mathFloor(minDate[getDate]() / count));
	}

	if (interval >= timeUnits[MONTH]) { // month
		minDate[setMonth](interval >= timeUnits[YEAR] ? 0 :
			count * mathFloor(minDate[getMonth]() / count));
		minYear = minDate[getFullYear]();
	}

	if (interval >= timeUnits[YEAR]) { // year
		minYear -= minYear % count;
		minDate[setFullYear](minYear);
	}

	// week is a special case that runs outside the hierarchy
	if (interval === timeUnits[WEEK]) {
		// get start of current week, independent of count
		minDate[setDate](minDate[getDate]() - minDate[getDay]() +
			pick(startOfWeek, 1));
	}


	// get tick positions
	i = 1;
	minYear = minDate[getFullYear]();
	var time = minDate.getTime(),
		minMonth = minDate[getMonth](),
		minDateDate = minDate[getDate]();

	// iterate and add tick positions at appropriate values
	while (time < max) {
		tickPositions.push(time);

		// if the interval is years, use Date.UTC to increase years
		if (interval === timeUnits[YEAR]) {
			time = makeTime(minYear + i * count, 0);

		// if the interval is months, use Date.UTC to increase months
		} else if (interval === timeUnits[MONTH]) {
			time = makeTime(minYear, minMonth + i * count);

		// if we're using global time, the interval is not fixed as it jumps
		// one hour at the DST crossover
		} else if (!useUTC && (interval === timeUnits[DAY] || interval === timeUnits[WEEK])) {
			time = makeTime(minYear, minMonth, minDateDate +
				i * count * (interval === timeUnits[DAY] ? 1 : 7));

		// else, the interval is fixed and we use simple addition
		} else {
			time += interval * count;
			
			// mark new days if the time is dividable by day
			if (interval <= timeUnits[HOUR] && time % timeUnits[DAY] === 0) {
				higherRanks[time] = DAY;
			}
		}

		i++;
	}
	
	// push the last time
	tickPositions.push(time);

	// record information on the chosen unit - for dynamic label formatter
	tickPositions.info = extend(normalizedInterval, {
		higherRanks: higherRanks,
		totalRange: interval * count
	});

	return tickPositions;
}

/**
 * Helper class that contains variuos counters that are local to the chart.
 */
function ChartCounters() {
	this.color = 0;
	this.symbol = 0;
}

ChartCounters.prototype =  {
	/**
	 * Wraps the color counter if it reaches the specified length.
	 */
	wrapColor: function (length) {
		if (this.color >= length) {
			this.color = 0;
		}
	},

	/**
	 * Wraps the symbol counter if it reaches the specified length.
	 */
	wrapSymbol: function (length) {
		if (this.symbol >= length) {
			this.symbol = 0;
		}
	}
};

/**
 * Utility method extracted from Tooltip code that places a tooltip in a chart without spilling over
 * and not covering the point it self.
 */
function placeBox(boxWidth, boxHeight, outerLeft, outerTop, outerWidth, outerHeight, point, distance, preferRight) {
	
	// keep the box within the chart area
	var pointX = point.x,
		pointY = point.y,
		x = pointX + outerLeft + (preferRight ? distance : -boxWidth - distance),
		y = pointY - boxHeight + outerTop + 15, // 15 means the point is 15 pixels up from the bottom of the tooltip
		alignedRight;

	// it is too far to the left, adjust it
	if (x < 7) {
		x = outerLeft + pointX + distance;
	}

	// Test to see if the tooltip is too far to the right,
	// if it is, move it back to be inside and then up to not cover the point.
	if ((x + boxWidth) > (outerLeft + outerWidth)) {
		x -= (x + boxWidth) - (outerLeft + outerWidth);
		y = pointY - boxHeight + outerTop - distance;
		alignedRight = true;
	}

	// if it is now above the plot area, align it to the top of the plot area
	if (y < outerTop + 5) {
		y = outerTop + 5;

		// If the tooltip is still covering the point, move it below instead
		if (alignedRight && pointY >= y && pointY <= (y + boxHeight)) {
			y = pointY + outerTop + distance; // below
		}
	} else if (y + boxHeight > outerTop + outerHeight) {
		y = outerTop + outerHeight - boxHeight - distance; // below
	}

	return {x: x, y: y};
}

/**
 * Utility method that sorts an object array and keeping the order of equal items.
 * ECMA script standard does not specify the behaviour when items are equal.
 */
function stableSort(arr, sortFunction) {
	var length = arr.length,
		sortValue,
		i;

	// Add index to each item
	for (i = 0; i < length; i++) {
		arr[i].ss_i = i; // stable sort index
	}

	arr.sort(function (a, b) {
		sortValue = sortFunction(a, b);
		return sortValue === 0 ? a.ss_i - b.ss_i : sortValue;
	});

	// Remove index from items
	for (i = 0; i < length; i++) {
		delete arr[i].ss_i; // stable sort index
	}
}

/**
 * Non-recursive method to find the lowest member of an array. Math.min raises a maximum
 * call stack size exceeded error in Chrome when trying to apply more than 150.000 points. This
 * method is slightly slower, but safe.
 */
function arrayMin(data) {
	var i = data.length,
		min = data[0];

	while (i--) {
		if (data[i] < min) {
			min = data[i];
		}
	}
	return min;
}

/**
 * Non-recursive method to find the lowest member of an array. Math.min raises a maximum
 * call stack size exceeded error in Chrome when trying to apply more than 150.000 points. This
 * method is slightly slower, but safe.
 */
function arrayMax(data) {
	var i = data.length,
		max = data[0];

	while (i--) {
		if (data[i] > max) {
			max = data[i];
		}
	}
	return max;
}

/**
 * Utility method that destroys any SVGElement or VMLElement that are properties on the given object.
 * It loops all properties and invokes destroy if there is a destroy method. The property is
 * then delete'ed.
 * @param {Object} The object to destroy properties on
 * @param {Object} Exception, do not destroy this property, only delete it.
 */
function destroyObjectProperties(obj, except) {
	var n;
	for (n in obj) {
		// If the object is non-null and destroy is defined
		if (obj[n] && obj[n] !== except && obj[n].destroy) {
			// Invoke the destroy
			obj[n].destroy();
		}

		// Delete the property from the object.
		delete obj[n];
	}
}


/**
 * Discard an element by moving it to the bin and delete
 * @param {Object} The HTML node to discard
 */
function discardElement(element) {
	// create a garbage bin element, not part of the DOM
	if (!garbageBin) {
		garbageBin = createElement(DIV);
	}

	// move the node and empty bin
	if (element) {
		garbageBin.appendChild(element);
	}
	garbageBin.innerHTML = '';
}

/**
 * Provide error messages for debugging, with links to online explanation 
 */
function error(code, stop) {
	var msg = 'Highcharts error #' + code + ': www.highcharts.com/errors/' + code;
	if (stop) {
		throw msg;
	} else if (win.console) {
		console.log(msg);
	}
}

/**
 * Fix JS round off float errors
 * @param {Number} num
 */
function correctFloat(num) {
	return parseFloat(
		num.toPrecision(14)
	);
}

/**
 * The time unit lookup
 */
/*jslint white: true*/
timeUnits = hash(
	MILLISECOND, 1,
	SECOND, 1000,
	MINUTE, 60000,
	HOUR, 3600000,
	DAY, 24 * 3600000,
	WEEK, 7 * 24 * 3600000,
	MONTH, 30 * 24 * 3600000,
	YEAR, 31556952000
);
/*jslint white: false*/
/**
 * Path interpolation algorithm used across adapters
 */
pathAnim = {
	/**
	 * Prepare start and end values so that the path can be animated one to one
	 */
	init: function (elem, fromD, toD) {
		fromD = fromD || '';
		var shift = elem.shift,
			bezier = fromD.indexOf('C') > -1,
			numParams = bezier ? 7 : 3,
			endLength,
			slice,
			i,
			start = fromD.split(' '),
			end = [].concat(toD), // copy
			startBaseLine,
			endBaseLine,
			sixify = function (arr) { // in splines make move points have six parameters like bezier curves
				i = arr.length;
				while (i--) {
					if (arr[i] === M) {
						arr.splice(i + 1, 0, arr[i + 1], arr[i + 2], arr[i + 1], arr[i + 2]);
					}
				}
			};

		if (bezier) {
			sixify(start);
			sixify(end);
		}

		// pull out the base lines before padding
		if (elem.isArea) {
			startBaseLine = start.splice(start.length - 6, 6);
			endBaseLine = end.splice(end.length - 6, 6);
		}

		// if shifting points, prepend a dummy point to the end path
		if (shift === 1) {

			end = [].concat(end).splice(0, numParams).concat(end);
		}
		elem.shift = 0; // reset for following animations

		// copy and append last point until the length matches the end length
		if (start.length) {
			endLength = end.length;
			while (start.length < endLength) {

				//bezier && sixify(start);
				slice = [].concat(start).splice(start.length - numParams, numParams);
				if (bezier) { // disable first control point
					slice[numParams - 6] = slice[numParams - 2];
					slice[numParams - 5] = slice[numParams - 1];
				}
				start = start.concat(slice);
			}
		}

		if (startBaseLine) { // append the base lines for areas
			start = start.concat(startBaseLine);
			end = end.concat(endBaseLine);
		}
		return [start, end];
	},

	/**
	 * Interpolate each value of the path and return the array
	 */
	step: function (start, end, pos, complete) {
		var ret = [],
			i = start.length,
			startVal;

		if (pos === 1) { // land on the final path without adjustment points appended in the ends
			ret = complete;

		} else if (i === end.length && pos < 1) {
			while (i--) {
				startVal = parseFloat(start[i]);
				ret[i] =
					isNaN(startVal) ? // a letter instruction like M or L
						start[i] :
						pos * (parseFloat(end[i] - startVal)) + startVal;

			}
		} else { // if animation is finished or length not matching, land on right value
			ret = end;
		}
		return ret;
	}
};


/**
 * Set the global animation to either a given value, or fall back to the
 * given chart's animation option
 * @param {Object} animation
 * @param {Object} chart
 */
function setAnimation(animation, chart) {
	globalAnimation = pick(animation, chart.animation);
}

/*
 * Define the adapter for frameworks. If an external adapter is not defined,
 * Highcharts reverts to the built-in jQuery adapter.
 */
if (globalAdapter && globalAdapter.init) {
	// Initialize the adapter with the pathAnim object that takes care
	// of path animations.
	globalAdapter.init(pathAnim);
}
if (!globalAdapter && win.jQuery) {
	var jQ = jQuery;

	/**
	 * Downloads a script and executes a callback when done.
	 * @param {String} scriptLocation
	 * @param {Function} callback
	 */
	getScript = jQ.getScript;

	/**
	 * Utility for iterating over an array. Parameters are reversed compared to jQuery.
	 * @param {Array} arr
	 * @param {Function} fn
	 */
	each = function (arr, fn) {
		var i = 0,
			len = arr.length;
		for (; i < len; i++) {
			if (fn.call(arr[i], arr[i], i, arr) === false) {
				return i;
			}
		}
	};

	/**
	 * Filter an array
	 */
	grep = jQ.grep;

	/**
	 * Map an array
	 * @param {Array} arr
	 * @param {Function} fn
	 */
	map = function (arr, fn) {
		//return jQuery.map(arr, fn);
		var results = [],
			i = 0,
			len = arr.length;
		for (; i < len; i++) {
			results[i] = fn.call(arr[i], arr[i], i, arr);
		}
		return results;

	};

	/**
	 * Deep merge two objects and return a third object
	 */
	merge = function () {
		var args = arguments;
		return jQ.extend(true, null, args[0], args[1], args[2], args[3]);
	};

	/**
	 * Get the position of an element relative to the top left of the page
	 */
	offset = function (el) {
		return jQ(el).offset();
	};

	/**
	 * Add an event listener
	 * @param {Object} el A HTML element or custom object
	 * @param {String} event The event type
	 * @param {Function} fn The event handler
	 */
	addEvent = function (el, event, fn) {
		jQ(el).bind(event, fn);
	};

	/**
	 * Remove event added with addEvent
	 * @param {Object} el The object
	 * @param {String} eventType The event type. Leave blank to remove all events.
	 * @param {Function} handler The function to remove
	 */
	removeEvent = function (el, eventType, handler) {
		// workaround for jQuery issue with unbinding custom events:
		// http://forum.jquery.com/topic/javascript-error-when-unbinding-a-custom-event-using-jquery-1-4-2
		var func = doc.removeEventListener ? 'removeEventListener' : 'detachEvent';
		if (doc[func] && !el[func]) {
			el[func] = function () {};
		}

		jQ(el).unbind(eventType, handler);
	};

	/**
	 * Fire an event on a custom object
	 * @param {Object} el
	 * @param {String} type
	 * @param {Object} eventArguments
	 * @param {Function} defaultFunction
	 */
	fireEvent = function (el, type, eventArguments, defaultFunction) {
		var event = jQ.Event(type),
			detachedType = 'detached' + type,
			defaultPrevented;

		extend(event, eventArguments);

		// Prevent jQuery from triggering the object method that is named the
		// same as the event. For example, if the event is 'select', jQuery
		// attempts calling el.select and it goes into a loop.
		if (el[type]) {
			el[detachedType] = el[type];
			el[type] = null;
		}

		// Wrap preventDefault and stopPropagation in try/catch blocks in
		// order to prevent JS errors when cancelling events on non-DOM
		// objects. #615.
		each(['preventDefault', 'stopPropagation'], function (fn) {
			var base = event[fn];
			event[fn] = function () {
				try {
					base.call(event);
				} catch (e) {
					if (fn === 'preventDefault') {
						defaultPrevented = true;
					}
				}
			};
		});

		// trigger it
		jQ(el).trigger(event);

		// attach the method
		if (el[detachedType]) {
			el[type] = el[detachedType];
			el[detachedType] = null;
		}

		if (defaultFunction && !event.isDefaultPrevented() && !defaultPrevented) {
			defaultFunction(event);
		}
	};

	/**
	 * Animate a HTML element or SVG element wrapper
	 * @param {Object} el
	 * @param {Object} params
	 * @param {Object} options jQuery-like animation options: duration, easing, callback
	 */
	animate = function (el, params, options) {
		var $el = jQ(el);
		if (params.d) {
			el.toD = params.d; // keep the array form for paths, used in jQ.fx.step.d
			params.d = 1; // because in jQuery, animating to an array has a different meaning
		}

		$el.stop();
		$el.animate(params, options);

	};
	/**
	 * Stop running animation
	 */
	stop = function (el) {
		jQ(el).stop();
	};


	//=== Extend jQuery on init

	/*jslint unparam: true*//* allow unused param x in this function */
	jQ.extend(jQ.easing, {
		easeOutQuad: function (x, t, b, c, d) {
			return -c * (t /= d) * (t - 2) + b;
		}
	});
	/*jslint unparam: false*/

	// extend the animate function to allow SVG animations
	var jFx = jQuery.fx,
		jStep = jFx.step;

	// extend some methods to check for elem.attr, which means it is a Highcharts SVG object
	each(['cur', '_default', 'width', 'height'], function (fn, i) {
		var obj = i ? jStep : jFx.prototype, // 'cur', the getter' relates to jFx.prototype
			base = obj[fn],
			elem;

		if (base) { // step.width and step.height don't exist in jQuery < 1.7

			// create the extended function replacement
			obj[fn] = function (fx) {

				// jFx.prototype.cur does not use fx argument
				fx = i ? fx : this;

				// shortcut
				elem = fx.elem;

				// jFX.prototype.cur returns the current value. The other ones are setters
				// and returning a value has no effect.
				return elem.attr ? // is SVG element wrapper
					elem.attr(fx.prop, fx.now) : // apply the SVG wrapper's method
					base.apply(this, arguments); // use jQuery's built-in method
			};
		}
	});

	// animate paths
	jStep.d = function (fx) {
		var elem = fx.elem;


		// Normally start and end should be set in state == 0, but sometimes,
		// for reasons unknown, this doesn't happen. Perhaps state == 0 is skipped
		// in these cases
		if (!fx.started) {
			var ends = pathAnim.init(elem, elem.d, elem.toD);
			fx.start = ends[0];
			fx.end = ends[1];
			fx.started = true;
		}


		// interpolate each value of the path
		elem.attr('d', pathAnim.step(fx.start, fx.end, fx.pos, elem.toD));

	};
}

/* ****************************************************************************
 * Handle the options                                                         *
 *****************************************************************************/
var

defaultLabelOptions = {
	enabled: true,
	// rotation: 0,
	align: 'center',
	x: 0,
	y: 15,
	/*formatter: function () {
		return this.value;
	},*/
	style: {
		color: '#666',
		fontSize: '11px',
		lineHeight: '14px'
	}
};

defaultOptions = {
	colors: ['#4572A7', '#AA4643', '#89A54E', '#80699B', '#3D96AE',
		'#DB843D', '#92A8CD', '#A47D7C', '#B5CA92'],
	symbols: ['circle', 'diamond', 'square', 'triangle', 'triangle-down'],
	lang: {
		loading: 'Loading...',
		months: ['January', 'February', 'March', 'April', 'May', 'June', 'July',
				'August', 'September', 'October', 'November', 'December'],
		shortMonths: ['Jan', 'Feb', 'Mar', 'Apr', 'May', 'Jun', 'Jul', 'Aug', 'Sep', 'Oct', 'Nov', 'Dec'],
		weekdays: ['Sunday', 'Monday', 'Tuesday', 'Wednesday', 'Thursday', 'Friday', 'Saturday'],
		decimalPoint: '.',
		resetZoom: 'Reset zoom',
		resetZoomTitle: 'Reset zoom level 1:1',
		thousandsSep: ','
	},
	global: {
		useUTC: true,
		canvasToolsURL: 'http://code.highcharts.com/stock/1.1.4/modules/canvas-tools.js'
	},
	chart: {
		//animation: true,
		//alignTicks: false,
		//reflow: true,
		//className: null,
		//events: { load, selection },
		//margin: [null],
		//marginTop: null,
		//marginRight: null,
		//marginBottom: null,
		//marginLeft: null,
		borderColor: '#4572A7',
		//borderWidth: 0,
		borderRadius: 5,
		defaultSeriesType: 'line',
		ignoreHiddenSeries: true,
		//inverted: false,
		//shadow: false,
		spacingTop: 10,
		spacingRight: 10,
		spacingBottom: 15,
		spacingLeft: 10,
		style: {
			fontFamily: '"Lucida Grande", "Lucida Sans Unicode", Verdana, Arial, Helvetica, sans-serif', // default font
			fontSize: '12px'
		},
		backgroundColor: '#FFFFFF',
		//plotBackgroundColor: null,
		plotBorderColor: '#C0C0C0',
		//plotBorderWidth: 0,
		//plotShadow: false,
		//zoomType: ''
		resetZoomButton: {
			theme: {
				zIndex: 20
			},
			position: {
				align: 'right',
				x: -10,
				//verticalAlign: 'top',
				y: 10
			}
			// relativeTo: 'plot'
		}
	},
	title: {
		text: 'Chart title',
		align: 'center',
		// floating: false,
		// margin: 15,
		// x: 0,
		// verticalAlign: 'top',
		y: 15,
		style: {
			color: '#3E576F',
			fontSize: '16px'
		}

	},
	subtitle: {
		text: '',
		align: 'center',
		// floating: false
		// x: 0,
		// verticalAlign: 'top',
		y: 30,
		style: {
			color: '#6D869F'
		}
	},

	plotOptions: {
		line: { // base series options
			allowPointSelect: false,
			showCheckbox: false,
			animation: {
				duration: 1000
			},
			//connectNulls: false,
			//cursor: 'default',
			//clip: true,
			//dashStyle: null,
			//enableMouseTracking: true,
			events: {},
			//legendIndex: 0,
			lineWidth: 2,
			shadow: true,
			// stacking: null,
			marker: {
				enabled: true,
				//symbol: null,
				lineWidth: 0,
				radius: 4,
				lineColor: '#FFFFFF',
				//fillColor: null,
				states: { // states for a single point
					hover: {
						//radius: base + 2
					},
					select: {
						fillColor: '#FFFFFF',
						lineColor: '#000000',
						lineWidth: 2
					}
				}
			},
			point: {
				events: {}
			},
			dataLabels: merge(defaultLabelOptions, {
				enabled: false,
				y: -6,
				formatter: function () {
					return this.y;
				}
				// backgroundColor: undefined, // docs - http://jsfiddle.net/highcharts/rAwN5/
				// borderColor: undefined, // docs
				// borderRadius: undefined, // docs
				// borderWidth: undefined, // docs
				// padding: 3, // docs
				// shadow: false // docs
			}),
			cropThreshold: 300, // draw points outside the plot area when the number of points is less than this
			pointRange: 0,
			//pointStart: 0,
			//pointInterval: 1,
			showInLegend: true,
			states: { // states for the entire series
				hover: {
					//enabled: false,
					//lineWidth: base + 1,
					marker: {
						// lineWidth: base + 1,
						// radius: base + 1
					}
				},
				select: {
					marker: {}
				}
			},
			stickyTracking: true
			//tooltip: {
				//pointFormat: '<span style="color:{series.color}">{series.name}</span>: <b>{point.y}</b>'
				//valueDecimals: null,
				//xDateFormat: '%A, %b %e, %Y',
				//valuePrefix: '',
				//ySuffix: ''				
			//}
			// turboThreshold: 1000
			// zIndex: null
		}
	},
	labels: {
		//items: [],
		style: {
			//font: defaultFont,
			position: ABSOLUTE,
			color: '#3E576F'
		}
	},
	legend: {
		enabled: true,
		align: 'center',
		//floating: false,
		layout: 'horizontal',
		labelFormatter: function () {
			return this.name;
		},
		borderWidth: 1,
		borderColor: '#909090',
		borderRadius: 5,
		// margin: 10,
		// reversed: false,
		shadow: false,
		// backgroundColor: null,
		/*style: {
			padding: '5px'
		},*/
		itemStyle: {
			cursor: 'pointer',
			color: '#3E576F',
			fontSize: '12px'
		},
		itemHoverStyle: {
			//cursor: 'pointer', removed as of #601
			color: '#000000'
		},
		itemHiddenStyle: {
			color: '#C0C0C0'
		},
		itemCheckboxStyle: {
			position: ABSOLUTE,
			width: '13px', // for IE precision
			height: '13px'
		},
		// itemWidth: undefined,
		symbolWidth: 16,
		symbolPadding: 5,
		verticalAlign: 'bottom',
		// width: undefined,
		x: 0,
		y: 0
	},

	loading: {
		// hideDuration: 100,
		labelStyle: {
			fontWeight: 'bold',
			position: RELATIVE,
			top: '1em'
		},
		// showDuration: 0,
		style: {
			position: ABSOLUTE,
			backgroundColor: 'white',
			opacity: 0.5,
			textAlign: 'center'
		}
	},

	tooltip: {
		enabled: true,
		//crosshairs: null,
		backgroundColor: 'rgba(255, 255, 255, .85)',
		borderWidth: 2,
		borderRadius: 5,
		//formatter: defaultFormatter,
		headerFormat: '<span style="font-size: 10px">{point.key}</span><br/>',
		pointFormat: '<span style="color:{series.color}">{series.name}</span>: <b>{point.y}</b><br/>',
		shadow: true,
		shared: useCanVG,
		snap: hasTouch ? 25 : 10,
		style: {
			color: '#333333',
			fontSize: '12px',
			padding: '5px',
			whiteSpace: 'nowrap'
		}
		//xDateFormat: '%A, %b %e, %Y',
		//valueDecimals: null,
		//valuePrefix: '',
		//valueSuffix: ''
	},

	credits: {
		enabled: true,
		text: 'Highcharts.com',
		href: 'http://www.highcharts.com',
		position: {
			align: 'right',
			x: -10,
			verticalAlign: 'bottom',
			y: -5
		},
		style: {
			cursor: 'pointer',
			color: '#909090',
			fontSize: '10px'
		}
	}
};

// Axis defaults
/*jslint white: true*/
var defaultXAxisOptions = {
	// allowDecimals: null,
	// alternateGridColor: null,
	// categories: [],
	dateTimeLabelFormats: hash(
		MILLISECOND, '%H:%M:%S.%L',
		SECOND, '%H:%M:%S',
		MINUTE, '%H:%M',
		HOUR, '%H:%M',
		DAY, '%e. %b',
		WEEK, '%e. %b',
		MONTH, '%b \'%y',
		YEAR, '%Y'
	),
	endOnTick: false,
	gridLineColor: '#C0C0C0',
	// gridLineDashStyle: 'solid',
	// gridLineWidth: 0,
	// reversed: false,

	labels: defaultLabelOptions,
		// { step: null },
	lineColor: '#C0D0E0',
	lineWidth: 1,
	//linkedTo: null,
	max: null,
	min: null,
	minPadding: 0.01,
	maxPadding: 0.01,
	//minRange: null,
	minorGridLineColor: '#E0E0E0',
	// minorGridLineDashStyle: null,
	minorGridLineWidth: 1,
	minorTickColor: '#A0A0A0',
	//minorTickInterval: null,
	minorTickLength: 2,
	minorTickPosition: 'outside', // inside or outside
	//minorTickWidth: 0,
	//opposite: false,
	//offset: 0,
	//plotBands: [{
	//	events: {},
	//	zIndex: 1,
	//	labels: { align, x, verticalAlign, y, style, rotation, textAlign }
	//}],
	//plotLines: [{
	//	events: {}
	//  dashStyle: {}
	//	zIndex:
	//	labels: { align, x, verticalAlign, y, style, rotation, textAlign }
	//}],
	//reversed: false,
	// showFirstLabel: true,
	// showLastLabel: true,
	startOfWeek: 1,
	startOnTick: false,
	tickColor: '#C0D0E0',
	//tickInterval: null,
	tickLength: 5,
	tickmarkPlacement: 'between', // on or between
	tickPixelInterval: 100,
	tickPosition: 'outside',
	tickWidth: 1,
	title: {
		//text: null,
		align: 'middle', // low, middle or high
		//margin: 0 for horizontal, 10 for vertical axes,
		//rotation: 0,
		//side: 'outside',
		style: {
			color: '#6D869F',
			//font: defaultFont.replace('normal', 'bold')
			fontWeight: 'bold'
		}
		//x: 0,
		//y: 0
	},
	type: 'linear' // linear, logarithmic or datetime
},

defaultYAxisOptions = merge(defaultXAxisOptions, {
	endOnTick: true,
	gridLineWidth: 1,
	tickPixelInterval: 72,
	showLastLabel: true,
	labels: {
		align: 'right',
		x: -8,
		y: 3
	},
	lineWidth: 0,
	maxPadding: 0.05,
	minPadding: 0.05,
	startOnTick: true,
	tickWidth: 0,
	title: {
		rotation: 270,
		text: 'Y-values'
	},
	stackLabels: {
		enabled: false,
		//align: dynamic,
		//y: dynamic,
		//x: dynamic,
		//verticalAlign: dynamic,
		//textAlign: dynamic,
		//rotation: 0,
		formatter: function () {
			return this.total;
		},
		style: defaultLabelOptions.style
	}
}),

defaultLeftAxisOptions = {
	labels: {
		align: 'right',
		x: -8,
		y: null
	},
	title: {
		rotation: 270
	}
},
defaultRightAxisOptions = {
	labels: {
		align: 'left',
		x: 8,
		y: null
	},
	title: {
		rotation: 90
	}
},
defaultBottomAxisOptions = { // horizontal axis
	labels: {
		align: 'center',
		x: 0,
		y: 14,
		overflow: 'justify' // docs
		// staggerLines: null
	},
	title: {
		rotation: 0
	}
},
defaultTopAxisOptions = merge(defaultBottomAxisOptions, {
	labels: {
		y: -5,
		overflow: 'justify'
		// staggerLines: null
	}
});
/*jslint white: false*/



// Series defaults
var defaultPlotOptions = defaultOptions.plotOptions,
	defaultSeriesOptions = defaultPlotOptions.line;

// set the default time methods
setTimeMethods();



/**
 * Set the time methods globally based on the useUTC option. Time method can be either
 * local time or UTC (default).
 */
function setTimeMethods() {
	var useUTC = defaultOptions.global.useUTC,
		GET = useUTC ? 'getUTC' : 'get',
		SET = useUTC ? 'setUTC' : 'set';

	makeTime = useUTC ? Date.UTC : function (year, month, date, hours, minutes, seconds) {
		return new Date(
			year,
			month,
			pick(date, 1),
			pick(hours, 0),
			pick(minutes, 0),
			pick(seconds, 0)
		).getTime();
	};
	getMinutes =  GET + 'Minutes';
	getHours =    GET + 'Hours';
	getDay =      GET + 'Day';
	getDate =     GET + 'Date';
	getMonth =    GET + 'Month';
	getFullYear = GET + 'FullYear';
	setMinutes =  SET + 'Minutes';
	setHours =    SET + 'Hours';
	setDate =     SET + 'Date';
	setMonth =    SET + 'Month';
	setFullYear = SET + 'FullYear';

}

/**
 * Merge the default options with custom options and return the new options structure
 * @param {Object} options The new custom options
 */
function setOptions(options) {
	
	// Pull out axis options and apply them to the respective default axis options 
	defaultXAxisOptions = merge(defaultXAxisOptions, options.xAxis);
	defaultYAxisOptions = merge(defaultYAxisOptions, options.yAxis);
	options.xAxis = options.yAxis = UNDEFINED;
	
	// Merge in the default options
	defaultOptions = merge(defaultOptions, options);
	
	// Apply UTC
	setTimeMethods();

	return defaultOptions;
}

/**
 * Get the updated default options. Merely exposing defaultOptions for outside modules
 * isn't enough because the setOptions method creates a new object.
 */
function getOptions() {
	return defaultOptions;
}



/**
 * Handle color operations. The object methods are chainable.
 * @param {String} input The input color in either rbga or hex format
 */
var Color = function (input) {
	// declare variables
	var rgba = [], result;

	/**
	 * Parse the input color to rgba array
	 * @param {String} input
	 */
	function init(input) {

		// rgba
		result = /rgba\(\s*([0-9]{1,3})\s*,\s*([0-9]{1,3})\s*,\s*([0-9]{1,3})\s*,\s*([0-9]?(?:\.[0-9]+)?)\s*\)/.exec(input);
		if (result) {
			rgba = [pInt(result[1]), pInt(result[2]), pInt(result[3]), parseFloat(result[4], 10)];
		} else { // hex
			result = /#([a-fA-F0-9]{2})([a-fA-F0-9]{2})([a-fA-F0-9]{2})/.exec(input);
			if (result) {
				rgba = [pInt(result[1], 16), pInt(result[2], 16), pInt(result[3], 16), 1];
			}
		}

	}
	/**
	 * Return the color a specified format
	 * @param {String} format
	 */
	function get(format) {
		var ret;

		// it's NaN if gradient colors on a column chart
		if (rgba && !isNaN(rgba[0])) {
			if (format === 'rgb') {
				ret = 'rgb(' + rgba[0] + ',' + rgba[1] + ',' + rgba[2] + ')';
			} else if (format === 'a') {
				ret = rgba[3];
			} else {
				ret = 'rgba(' + rgba.join(',') + ')';
			}
		} else {
			ret = input;
		}
		return ret;
	}

	/**
	 * Brighten the color
	 * @param {Number} alpha
	 */
	function brighten(alpha) {
		if (isNumber(alpha) && alpha !== 0) {
			var i;
			for (i = 0; i < 3; i++) {
				rgba[i] += pInt(alpha * 255);

				if (rgba[i] < 0) {
					rgba[i] = 0;
				}
				if (rgba[i] > 255) {
					rgba[i] = 255;
				}
			}
		}
		return this;
	}
	/**
	 * Set the color's opacity to a given alpha value
	 * @param {Number} alpha
	 */
	function setOpacity(alpha) {
		rgba[3] = alpha;
		return this;
	}

	// initialize: parse the input
	init(input);

	// public methods
	return {
		get: get,
		brighten: brighten,
		setOpacity: setOpacity
	};
};


/**
 * A wrapper object for SVG elements
 */
function SVGElement() {}

SVGElement.prototype = {
	/**
	 * Initialize the SVG renderer
	 * @param {Object} renderer
	 * @param {String} nodeName
	 */
	init: function (renderer, nodeName) {
		var wrapper = this;
		wrapper.element = nodeName === 'span' ?
			createElement(nodeName) :
			doc.createElementNS(SVG_NS, nodeName);
		wrapper.renderer = renderer;
		/**
		 * A collection of attribute setters. These methods, if defined, are called right before a certain
		 * attribute is set on an element wrapper. Returning false prevents the default attribute
		 * setter to run. Returning a value causes the default setter to set that value. Used in
		 * Renderer.label.
		 */
		wrapper.attrSetters = {};
	},
	/**
	 * Animate a given attribute
	 * @param {Object} params
	 * @param {Number} options The same options as in jQuery animation
	 * @param {Function} complete Function to perform at the end of animation
	 */
	animate: function (params, options, complete) {
		var animOptions = pick(options, globalAnimation, true);
		stop(this); // stop regardless of animation actually running, or reverting to .attr (#607)
		if (animOptions) {
			animOptions = merge(animOptions);
			if (complete) { // allows using a callback with the global animation without overwriting it
				animOptions.complete = complete;
			}
			animate(this, params, animOptions);
		} else {
			this.attr(params);
			if (complete) {
				complete();
			}
		}
	},
	/**
	 * Set or get a given attribute
	 * @param {Object|String} hash
	 * @param {Mixed|Undefined} val
	 */
	attr: function (hash, val) {
		var wrapper = this,
			key,
			value,
			result,
			i,
			child,
			element = wrapper.element,
			nodeName = element.nodeName,
			renderer = wrapper.renderer,
			skipAttr,
			attrSetters = wrapper.attrSetters,
			shadows = wrapper.shadows,
			hasSetSymbolSize,
			doTransform,
			ret = wrapper;

		// single key-value pair
		if (isString(hash) && defined(val)) {
			key = hash;
			hash = {};
			hash[key] = val;
		}

		// used as a getter: first argument is a string, second is undefined
		if (isString(hash)) {
			key = hash;
			if (nodeName === 'circle') {
				key = { x: 'cx', y: 'cy' }[key] || key;
			} else if (key === 'strokeWidth') {
				key = 'stroke-width';
			}
			ret = attr(element, key) || wrapper[key] || 0;

			if (key !== 'd' && key !== 'visibility') { // 'd' is string in animation step
				ret = parseFloat(ret);
			}

		// setter
		} else {

			for (key in hash) {
				skipAttr = false; // reset
				value = hash[key];

				// check for a specific attribute setter
				result = attrSetters[key] && attrSetters[key](value, key);

				if (result !== false) {

					if (result !== UNDEFINED) {
						value = result; // the attribute setter has returned a new value to set
					}

					// paths
					if (key === 'd') {
						if (value && value.join) { // join path
							value = value.join(' ');
						}
						if (/(NaN| {2}|^$)/.test(value)) {
							value = 'M 0 0';
						}
						//wrapper.d = value; // shortcut for animations

					// update child tspans x values
					} else if (key === 'x' && nodeName === 'text') {
						for (i = 0; i < element.childNodes.length; i++) {
							child = element.childNodes[i];
							// if the x values are equal, the tspan represents a linebreak
							if (attr(child, 'x') === attr(element, 'x')) {
								//child.setAttribute('x', value);
								attr(child, 'x', value);
							}
						}

						if (wrapper.rotation) {
							attr(element, 'transform', 'rotate(' + wrapper.rotation + ' ' + value + ' ' +
								pInt(hash.y || attr(element, 'y')) + ')');
						}

					// apply gradients
					} else if (key === 'fill') {
						value = renderer.color(value, element, key);

					// circle x and y
					} else if (nodeName === 'circle' && (key === 'x' || key === 'y')) {
						key = { x: 'cx', y: 'cy' }[key] || key;

					// rectangle border radius
					} else if (nodeName === 'rect' && key === 'r') {
						attr(element, {
							rx: value,
							ry: value
						});
						skipAttr = true;

					// translation and text rotation
					} else if (key === 'translateX' || key === 'translateY' || key === 'rotation' || key === 'verticalAlign') {
						doTransform = true;
						skipAttr = true;

					// apply opacity as subnode (required by legacy WebKit and Batik)
					} else if (key === 'stroke') {
						value = renderer.color(value, element, key);

					// emulate VML's dashstyle implementation
					} else if (key === 'dashstyle') {
						key = 'stroke-dasharray';
						value = value && value.toLowerCase();
						if (value === 'solid') {
							value = NONE;
						} else if (value) {
							value = value
								.replace('shortdashdotdot', '3,1,1,1,1,1,')
								.replace('shortdashdot', '3,1,1,1')
								.replace('shortdot', '1,1,')
								.replace('shortdash', '3,1,')
								.replace('longdash', '8,3,')
								.replace(/dot/g, '1,3,')
								.replace('dash', '4,3,')
								.replace(/,$/, '')
								.split(','); // ending comma

							i = value.length;
							while (i--) {
								value[i] = pInt(value[i]) * hash['stroke-width'];
							}
							value = value.join(',');
						}

					// special
					} else if (key === 'isTracker') {
						wrapper[key] = value;

					// IE9/MooTools combo: MooTools returns objects instead of numbers and IE9 Beta 2
					// is unable to cast them. Test again with final IE9.
					} else if (key === 'width') {
						value = pInt(value);

					// Text alignment
					} else if (key === 'align') {
						key = 'text-anchor';
						value = { left: 'start', center: 'middle', right: 'end' }[value];

					// Title requires a subnode, #431
					} else if (key === 'title') {
						var title = doc.createElementNS(SVG_NS, 'title');
						title.appendChild(doc.createTextNode(value));
						element.appendChild(title);
					}

					// jQuery animate changes case
					if (key === 'strokeWidth') {
						key = 'stroke-width';
					}

					// Chrome/Win < 6 bug (http://code.google.com/p/chromium/issues/detail?id=15461)
					if (isWebKit && key === 'stroke-width' && value === 0) {
						value = 0.000001;
					}

					// symbols
					if (wrapper.symbolName && /^(x|y|r|start|end|innerR|anchorX|anchorY)/.test(key)) {


						if (!hasSetSymbolSize) {
							wrapper.symbolAttr(hash);
							hasSetSymbolSize = true;
						}
						skipAttr = true;
					}

					// let the shadow follow the main element
					if (shadows && /^(width|height|visibility|x|y|d|transform)$/.test(key)) {
						i = shadows.length;
						while (i--) {
							attr(shadows[i], key, value);
						}
					}

					// validate heights
					if ((key === 'width' || key === 'height') && nodeName === 'rect' && value < 0) {
						value = 0;
					}

					// Record for animation and quick access without polling the DOM
					wrapper[key] = value;
					
					// Update transform
					if (doTransform) {
						wrapper.updateTransform();
					}


					if (key === 'text') {
						// only one node allowed
						wrapper.textStr = value;
						if (wrapper.added) {
							renderer.buildText(wrapper);
						}
					} else if (!skipAttr) {
						attr(element, key, value);
					}

				}

			}

		}
		
		// Workaround for our #732, WebKit's issue https://bugs.webkit.org/show_bug.cgi?id=78385
		// TODO: If the WebKit team fix this bug before the final release of Chrome 18, remove the workaround.
		if (isWebKit && /Chrome\/(18|19)/.test(userAgent)) {
			if (nodeName === 'text' && (hash.x !== UNDEFINED || hash.y !== UNDEFINED)) {
				var parent = element.parentNode,
					next = element.nextSibling;
			
				if (parent) {
					parent.removeChild(element);
					if (next) {
						parent.insertBefore(element, next);
					} else {
						parent.appendChild(element);
					}
				}
			}
		}
		// End of workaround for #732
		
		return ret;
	},

	/**
	 * If one of the symbol size affecting parameters are changed,
	 * check all the others only once for each call to an element's
	 * .attr() method
	 * @param {Object} hash
	 */
	symbolAttr: function (hash) {
		var wrapper = this;

		each(['x', 'y', 'r', 'start', 'end', 'width', 'height', 'innerR', 'anchorX', 'anchorY'], function (key) {
			wrapper[key] = pick(hash[key], wrapper[key]);
		});

		wrapper.attr({
			d: wrapper.renderer.symbols[wrapper.symbolName](wrapper.x, wrapper.y, wrapper.width, wrapper.height, wrapper)
		});
	},

	/**
	 * Apply a clipping path to this object
	 * @param {String} id
	 */
	clip: function (clipRect) {
		return this.attr('clip-path', 'url(' + this.renderer.url + '#' + clipRect.id + ')');
	},

	/**
	 * Calculate the coordinates needed for drawing a rectangle crisply and return the
	 * calculated attributes
	 * @param {Number} strokeWidth
	 * @param {Number} x
	 * @param {Number} y
	 * @param {Number} width
	 * @param {Number} height
	 */
	crisp: function (strokeWidth, x, y, width, height) {

		var wrapper = this,
			key,
			attribs = {},
			values = {},
			normalizer;

		strokeWidth = strokeWidth || wrapper.strokeWidth || (wrapper.attr && wrapper.attr('stroke-width')) || 0;
		normalizer = mathRound(strokeWidth) % 2 / 2; // mathRound because strokeWidth can sometimes have roundoff errors

		// normalize for crisp edges
		values.x = mathFloor(x || wrapper.x || 0) + normalizer;
		values.y = mathFloor(y || wrapper.y || 0) + normalizer;
		values.width = mathFloor((width || wrapper.width || 0) - 2 * normalizer);
		values.height = mathFloor((height || wrapper.height || 0) - 2 * normalizer);
		values.strokeWidth = strokeWidth;

		for (key in values) {
			if (wrapper[key] !== values[key]) { // only set attribute if changed
				wrapper[key] = attribs[key] = values[key];
			}
		}

		return attribs;
	},

	/**
	 * Set styles for the element
	 * @param {Object} styles
	 */
	css: function (styles) {
		/*jslint unparam: true*//* allow unused param a in the regexp function below */
		var elemWrapper = this,
			elem = elemWrapper.element,
			textWidth = styles && styles.width && elem.nodeName === 'text',
			n,
			serializedCss = '',
			hyphenate = function (a, b) { return '-' + b.toLowerCase(); };
		/*jslint unparam: false*/

		// convert legacy
		if (styles && styles.color) {
			styles.fill = styles.color;
		}

		// Merge the new styles with the old ones
		styles = extend(
			elemWrapper.styles,
			styles
		);

		// store object
		elemWrapper.styles = styles;

		// serialize and set style attribute
		if (isIE && !hasSVG) { // legacy IE doesn't support setting style attribute
			if (textWidth) {
				delete styles.width;
			}
			css(elemWrapper.element, styles);
		} else {
			for (n in styles) {
				serializedCss += n.replace(/([A-Z])/g, hyphenate) + ':' + styles[n] + ';';
			}
			elemWrapper.attr({
				style: serializedCss
			});
		}


		// re-build text
		if (textWidth && elemWrapper.added) {
			elemWrapper.renderer.buildText(elemWrapper);
		}

		return elemWrapper;
	},

	/**
	 * Add an event listener
	 * @param {String} eventType
	 * @param {Function} handler
	 */
	on: function (eventType, handler) {
		var fn = handler;
		// touch
		if (hasTouch && eventType === 'click') {
			eventType = 'touchstart';
			fn = function (e) {
				e.preventDefault();
				handler();
			};
		}
		// simplest possible event model for internal use
		this.element['on' + eventType] = fn;
		return this;
	},


	/**
	 * Move an object and its children by x and y values
	 * @param {Number} x
	 * @param {Number} y
	 */
	translate: function (x, y) {
		return this.attr({
			translateX: x,
			translateY: y
		});
	},

	/**
	 * Invert a group, rotate and flip
	 */
	invert: function () {
		var wrapper = this;
		wrapper.inverted = true;
		wrapper.updateTransform();
		return wrapper;
	},

	/**
	 * Apply CSS to HTML elements. This is used in text within SVG rendering and
	 * by the VML renderer
	 */
	htmlCss: function (styles) {
		var wrapper = this,
			element = wrapper.element,
			textWidth = styles && element.tagName === 'SPAN' && styles.width;

		if (textWidth) {
			delete styles.width;
			wrapper.textWidth = textWidth;
			wrapper.updateTransform();
		}

		wrapper.styles = extend(wrapper.styles, styles);
		css(wrapper.element, styles);

		return wrapper;
	},



	/**
	 * VML and useHTML method for calculating the bounding box based on offsets
	 * @param {Boolean} refresh Whether to force a fresh value from the DOM or to
	 * use the cached value
	 *
	 * @return {Object} A hash containing values for x, y, width and height
	 */

	htmlGetBBox: function (refresh) {
		var wrapper = this,
			element = wrapper.element,
			bBox = wrapper.bBox;

		// faking getBBox in exported SVG in legacy IE
		if (!bBox || refresh) {
			// faking getBBox in exported SVG in legacy IE
			if (element.nodeName === 'text') {
				element.style.position = ABSOLUTE;
			}

			bBox = wrapper.bBox = {
				x: element.offsetLeft,
				y: element.offsetTop,
				width: element.offsetWidth,
				height: element.offsetHeight
			};
		}

		return bBox;
	},

	/**
	 * VML override private method to update elements based on internal
	 * properties based on SVG transform
	 */
	htmlUpdateTransform: function () {
		// aligning non added elements is expensive
		if (!this.added) {
			this.alignOnAdd = true;
			return;
		}

		var wrapper = this,
			elem = wrapper.element,
			translateX = wrapper.translateX || 0,
			translateY = wrapper.translateY || 0,
			x = wrapper.x || 0,
			y = wrapper.y || 0,
			align = wrapper.textAlign || 'left',
			alignCorrection = { left: 0, center: 0.5, right: 1 }[align],
			nonLeft = align && align !== 'left',
			shadows = wrapper.shadows;

		// apply translate
		if (translateX || translateY) {
			css(elem, {
				marginLeft: translateX,
				marginTop: translateY
			});
			if (shadows) { // used in labels/tooltip
				each(shadows, function (shadow) {
					css(shadow, {
						marginLeft: translateX + 1,
						marginTop: translateY + 1
					});
				});
			}
		}

		// apply inversion
		if (wrapper.inverted) { // wrapper is a group
			each(elem.childNodes, function (child) {
				wrapper.renderer.invertChild(child, elem);
			});
		}

		if (elem.tagName === 'SPAN') {

			var width, height,
				rotation = wrapper.rotation,
				lineHeight,
				radians = 0,
				costheta = 1,
				sintheta = 0,
				quad,
				textWidth = pInt(wrapper.textWidth),
				xCorr = wrapper.xCorr || 0,
				yCorr = wrapper.yCorr || 0,
				currentTextTransform = [rotation, align, elem.innerHTML, wrapper.textWidth].join(',');

			if (currentTextTransform !== wrapper.cTT) { // do the calculations and DOM access only if properties changed

				if (defined(rotation)) {
					radians = rotation * deg2rad; // deg to rad
					costheta = mathCos(radians);
					sintheta = mathSin(radians);

					// Adjust for alignment and rotation. Rotation of useHTML content is not yet implemented
					// but it can probably be implemented for Firefox 3.5+ on user request. FF3.5+
					// has support for CSS3 transform. The getBBox method also needs to be updated
					// to compensate for the rotation, like it currently does for SVG.
					// Test case: http://highcharts.com/tests/?file=text-rotation
					css(elem, {
						filter: rotation ? ['progid:DXImageTransform.Microsoft.Matrix(M11=', costheta,
							', M12=', -sintheta, ', M21=', sintheta, ', M22=', costheta,
							', sizingMethod=\'auto expand\')'].join('') : NONE
					});
				}

				width = pick(wrapper.elemWidth, elem.offsetWidth);
				height = pick(wrapper.elemHeight, elem.offsetHeight);

				// update textWidth
				if (width > textWidth) {
					css(elem, {
						width: textWidth + PX,
						display: 'block',
						whiteSpace: 'normal'
					});
					width = textWidth;
				}

				// correct x and y
				lineHeight = mathRound((pInt(elem.style.fontSize) || 12) * 1.2);
				xCorr = costheta < 0 && -width;
				yCorr = sintheta < 0 && -height;

				// correct for lineHeight and corners spilling out after rotation
				quad = costheta * sintheta < 0;
				xCorr += sintheta * lineHeight * (quad ? 1 - alignCorrection : alignCorrection);
				yCorr -= costheta * lineHeight * (rotation ? (quad ? alignCorrection : 1 - alignCorrection) : 1);

				// correct for the length/height of the text
				if (nonLeft) {
					xCorr -= width * alignCorrection * (costheta < 0 ? -1 : 1);
					if (rotation) {
						yCorr -= height * alignCorrection * (sintheta < 0 ? -1 : 1);
					}
					css(elem, {
						textAlign: align
					});
				}

				// record correction
				wrapper.xCorr = xCorr;
				wrapper.yCorr = yCorr;
			}

			// apply position with correction
			css(elem, {
				left: (x + xCorr) + PX,
				top: (y + yCorr) + PX
			});

			// record current text transform
			wrapper.cTT = currentTextTransform;
		}
	},

	/**
	 * Private method to update the transform attribute based on internal
	 * properties
	 */
	updateTransform: function () {
		var wrapper = this,
			translateX = wrapper.translateX || 0,
			translateY = wrapper.translateY || 0,
			inverted = wrapper.inverted,
			rotation = wrapper.rotation,
			transform = [];

		// flipping affects translate as adjustment for flipping around the group's axis
		if (inverted) {
			translateX += wrapper.attr('width');
			translateY += wrapper.attr('height');
		}

		// apply translate
		if (translateX || translateY) {
			transform.push('translate(' + translateX + ',' + translateY + ')');
		}

		// apply rotation
		if (inverted) {
			transform.push('rotate(90) scale(-1,1)');
		} else if (rotation) { // text rotation
			transform.push('rotate(' + rotation + ' ' + wrapper.x + ' ' + wrapper.y + ')');
		}

		if (transform.length) {
			attr(wrapper.element, 'transform', transform.join(' '));
		}
	},
	/**
	 * Bring the element to the front
	 */
	toFront: function () {
		var element = this.element;
		element.parentNode.appendChild(element);
		return this;
	},


	/**
	 * Break down alignment options like align, verticalAlign, x and y
	 * to x and y relative to the chart.
	 *
	 * @param {Object} alignOptions
	 * @param {Boolean} alignByTranslate
	 * @param {Object} box The box to align to, needs a width and height
	 *
	 */
	align: function (alignOptions, alignByTranslate, box) {
		var elemWrapper = this;

		if (!alignOptions) { // called on resize
			alignOptions = elemWrapper.alignOptions;
			alignByTranslate = elemWrapper.alignByTranslate;
		} else { // first call on instanciate
			elemWrapper.alignOptions = alignOptions;
			elemWrapper.alignByTranslate = alignByTranslate;
			if (!box) { // boxes other than renderer handle this internally
				elemWrapper.renderer.alignedObjects.push(elemWrapper);
			}
		}

		box = pick(box, elemWrapper.renderer);

		var align = alignOptions.align,
			vAlign = alignOptions.verticalAlign,
			x = (box.x || 0) + (alignOptions.x || 0), // default: left align
			y = (box.y || 0) + (alignOptions.y || 0), // default: top align
			attribs = {};


		// align
		if (/^(right|center)$/.test(align)) {
			x += (box.width - (alignOptions.width || 0)) /
					{ right: 1, center: 2 }[align];
		}
		attribs[alignByTranslate ? 'translateX' : 'x'] = mathRound(x);


		// vertical align
		if (/^(bottom|middle)$/.test(vAlign)) {
			y += (box.height - (alignOptions.height || 0)) /
					({ bottom: 1, middle: 2 }[vAlign] || 1);

		}
		attribs[alignByTranslate ? 'translateY' : 'y'] = mathRound(y);

		// animate only if already placed
		elemWrapper[elemWrapper.placed ? 'animate' : 'attr'](attribs);
		elemWrapper.placed = true;
		elemWrapper.alignAttr = attribs;

		return elemWrapper;
	},

	/**
	 * Get the bounding box (width, height, x and y) for the element
	 */
	getBBox: function (refresh) {
		var wrapper = this,
			bBox,
			width,
			height,
			rotation = wrapper.rotation,
			element = wrapper.element,
			rad = rotation * deg2rad;

		// SVG elements
		if (element.namespaceURI === SVG_NS) {
			try { // Fails in Firefox if the container has display: none.
				
				bBox = element.getBBox ?
					// SVG: use extend because IE9 is not allowed to change width and height in case
					// of rotation (below)
					extend({}, element.getBBox()) :
					// Canvas renderer: // TODO: can this be removed now that we're checking for the SVG NS?
					{
						width: element.offsetWidth,
						height: element.offsetHeight
					};
			} catch (e) {}
			
			// If the bBox is not set, the try-catch block above failed. The other condition
			// is for Opera that returns a width of -Infinity on hidden elements.
			if (!bBox || bBox.width < 0) {
				bBox = { width: 0, height: 0 };
			}
			
			width = bBox.width;
			height = bBox.height;

			// adjust for rotated text
			if (rotation) {
				bBox.width = mathAbs(height * mathSin(rad)) + mathAbs(width * mathCos(rad));
				bBox.height = mathAbs(height * mathCos(rad)) + mathAbs(width * mathSin(rad));
			}

		// VML Renderer or useHTML within SVG
		} else {
			bBox = wrapper.htmlGetBBox(refresh);
		}

		return bBox;
	},

	/**
	 * Show the element
	 */
	show: function () {
		return this.attr({ visibility: VISIBLE });
	},

	/**
	 * Hide the element
	 */
	hide: function () {
		return this.attr({ visibility: HIDDEN });
	},

	/**
	 * Add the element
	 * @param {Object|Undefined} parent Can be an element, an element wrapper or undefined
	 *    to append the element to the renderer.box.
	 */
	add: function (parent) {

		var renderer = this.renderer,
			parentWrapper = parent || renderer,
			parentNode = parentWrapper.element || renderer.box,
			childNodes = parentNode.childNodes,
			element = this.element,
			zIndex = attr(element, 'zIndex'),
			otherElement,
			otherZIndex,
			i,
			inserted;

		// mark as inverted
		this.parentInverted = parent && parent.inverted;

		// build formatted text
		if (this.textStr !== undefined) {
			renderer.buildText(this);
		}

		// mark the container as having z indexed children
		if (zIndex) {
			parentWrapper.handleZ = true;
			zIndex = pInt(zIndex);
		}

		// insert according to this and other elements' zIndex
		if (parentWrapper.handleZ) { // this element or any of its siblings has a z index
			for (i = 0; i < childNodes.length; i++) {
				otherElement = childNodes[i];
				otherZIndex = attr(otherElement, 'zIndex');
				if (otherElement !== element && (
						// insert before the first element with a higher zIndex
						pInt(otherZIndex) > zIndex ||
						// if no zIndex given, insert before the first element with a zIndex
						(!defined(zIndex) && defined(otherZIndex))

						)) {
					parentNode.insertBefore(element, otherElement);
					inserted = true;
					break;
				}
			}
		}

		// default: append at the end
		if (!inserted) {
			parentNode.appendChild(element);
		}

		// mark as added
		this.added = true;

		// fire an event for internal hooks
		fireEvent(this, 'add');

		return this;
	},

	/**
	 * Removes a child either by removeChild or move to garbageBin.
	 * Issue 490; in VML removeChild results in Orphaned nodes according to sIEve, discardElement does not.
	 */
	safeRemoveChild: function (element) {
		var parentNode = element.parentNode;
		if (parentNode) {
			parentNode.removeChild(element);
		}
	},

	/**
	 * Destroy the element and element wrapper
	 */
	destroy: function () {
		var wrapper = this,
			element = wrapper.element || {},
			shadows = wrapper.shadows,
			box = wrapper.box,
			key,
			i;

		// remove events
		element.onclick = element.onmouseout = element.onmouseover = element.onmousemove = null;
		stop(wrapper); // stop running animations

		if (wrapper.clipPath) {
			wrapper.clipPath = wrapper.clipPath.destroy();
		}

		// Destroy stops in case this is a gradient object
		if (wrapper.stops) {
			for (i = 0; i < wrapper.stops.length; i++) {
				wrapper.stops[i] = wrapper.stops[i].destroy();
			}
			wrapper.stops = null;
		}

		// remove element
		wrapper.safeRemoveChild(element);

		// destroy shadows
		if (shadows) {
			each(shadows, function (shadow) {
				wrapper.safeRemoveChild(shadow);
			});
		}

		// destroy label box
		if (box) {
			box.destroy();
		}

		// remove from alignObjects
		erase(wrapper.renderer.alignedObjects, wrapper);

		for (key in wrapper) {
			delete wrapper[key];
		}

		return null;
	},

	/**
	 * Empty a group element
	 */
	empty: function () {
		var element = this.element,
			childNodes = element.childNodes,
			i = childNodes.length;

		while (i--) {
			element.removeChild(childNodes[i]);
		}
	},

	/**
	 * Add a shadow to the element. Must be done after the element is added to the DOM
	 * @param {Boolean} apply
	 */
	shadow: function (apply, group) {
		var shadows = [],
			i,
			shadow,
			element = this.element,

			// compensate for inverted plot area
			transform = this.parentInverted ? '(-1,-1)' : '(1,1)';


		if (apply) {
			for (i = 1; i <= 3; i++) {
				shadow = element.cloneNode(0);
				attr(shadow, {
					'isShadow': 'true',
					'stroke': 'rgb(0, 0, 0)',
					'stroke-opacity': 0.05 * i,
					'stroke-width': 7 - 2 * i,
					'transform': 'translate' + transform,
					'fill': NONE
				});

				if (group) {
					group.element.appendChild(shadow);
				} else {
					element.parentNode.insertBefore(shadow, element);
				}

				shadows.push(shadow);
			}

			this.shadows = shadows;
		}
		return this;

	}
};


/**
 * The default SVG renderer
 */
var SVGRenderer = function () {
	this.init.apply(this, arguments);
};
SVGRenderer.prototype = {
	Element: SVGElement,

	/**
	 * Initialize the SVGRenderer
	 * @param {Object} container
	 * @param {Number} width
	 * @param {Number} height
	 * @param {Boolean} forExport
	 */
	init: function (container, width, height, forExport) {
		var renderer = this,
			loc = location,
			boxWrapper;

		boxWrapper = renderer.createElement('svg')
			.attr({
				xmlns: SVG_NS,
				version: '1.1'
			});
		container.appendChild(boxWrapper.element);

		// object properties
		renderer.isSVG = true;
		renderer.box = boxWrapper.element;
		renderer.boxWrapper = boxWrapper;
		renderer.alignedObjects = [];
		renderer.url = isIE ? '' : loc.href.replace(/#.*?$/, '')
			.replace(/([\('\)])/g, '\\$1'); // Page url used for internal references. #24, #672.
		renderer.defs = this.createElement('defs').add();
		renderer.forExport = forExport;
		renderer.gradients = {}; // Object where gradient SvgElements are stored

		renderer.setSize(width, height, false);
	},

	/**
	 * Destroys the renderer and its allocated members.
	 */
	destroy: function () {
		var renderer = this,
			rendererDefs = renderer.defs;
		renderer.box = null;
		renderer.boxWrapper = renderer.boxWrapper.destroy();

		// Call destroy on all gradient elements
		destroyObjectProperties(renderer.gradients || {});
		renderer.gradients = null;

		// Defs are null in VMLRenderer
		// Otherwise, destroy them here.
		if (rendererDefs) {
			renderer.defs = rendererDefs.destroy();
		}

		renderer.alignedObjects = null;

		return null;
	},

	/**
	 * Create a wrapper for an SVG element
	 * @param {Object} nodeName
	 */
	createElement: function (nodeName) {
		var wrapper = new this.Element();
		wrapper.init(this, nodeName);
		return wrapper;
	},

	/**
	 * Dummy function for use in canvas renderer
	 */
	draw: function () {},

	/**
	 * Parse a simple HTML string into SVG tspans
	 *
	 * @param {Object} textNode The parent text SVG node
	 */
	buildText: function (wrapper) {
		var textNode = wrapper.element,
			lines = pick(wrapper.textStr, '').toString()
				.replace(/<(b|strong)>/g, '<span style="font-weight:bold">')
				.replace(/<(i|em)>/g, '<span style="font-style:italic">')
				.replace(/<a/g, '<span')
				.replace(/<\/(b|strong|i|em|a)>/g, '</span>')
				.split(/<br.*?>/g),
			childNodes = textNode.childNodes,
			styleRegex = /style="([^"]+)"/,
			hrefRegex = /href="([^"]+)"/,
			parentX = attr(textNode, 'x'),
			textStyles = wrapper.styles,
			width = textStyles && pInt(textStyles.width),
			textLineHeight = textStyles && textStyles.lineHeight,
			lastLine,
			GET_COMPUTED_STYLE = 'getComputedStyle',
			i = childNodes.length;

		// remove old text
		while (i--) {
			textNode.removeChild(childNodes[i]);
		}

		if (width && !wrapper.added) {
			this.box.appendChild(textNode); // attach it to the DOM to read offset width
		}

		// remove empty line at end
		if (lines[lines.length - 1] === '') {
			lines.pop();
		}

		// build the lines
		each(lines, function (line, lineNo) {
			var spans, spanNo = 0, lineHeight;

			line = line.replace(/<span/g, '|||<span').replace(/<\/span>/g, '</span>|||');
			spans = line.split('|||');

			each(spans, function (span) {
				if (span !== '' || spans.length === 1) {
					var attributes = {},
						tspan = doc.createElementNS(SVG_NS, 'tspan');
					if (styleRegex.test(span)) {
						attr(
							tspan,
							'style',
							span.match(styleRegex)[1].replace(/(;| |^)color([ :])/, '$1fill$2')
						);
					}
					if (hrefRegex.test(span)) {
						attr(tspan, 'onclick', 'location.href=\"' + span.match(hrefRegex)[1] + '\"');
						css(tspan, { cursor: 'pointer' });
					}

					span = (span.replace(/<(.|\n)*?>/g, '') || ' ')
						.replace(/&lt;/g, '<')
						.replace(/&gt;/g, '>');

					// issue #38 workaround.
					/*if (reverse) {
						arr = [];
						i = span.length;
						while (i--) {
							arr.push(span.charAt(i));
						}
						span = arr.join('');
					}*/

					// add the text node
					tspan.appendChild(doc.createTextNode(span));

					if (!spanNo) { // first span in a line, align it to the left
						attributes.x = parentX;
					} else {
						// Firefox ignores spaces at the front or end of the tspan
						attributes.dx = 3; // space
					}

					// first span on subsequent line, add the line height
					if (!spanNo) {
						if (lineNo) {

							// allow getting the right offset height in exporting in IE
							if (!hasSVG && wrapper.renderer.forExport) {
								css(tspan, { display: 'block' });
							}

							// Webkit and opera sometimes return 'normal' as the line height. In that
							// case, webkit uses offsetHeight, while Opera falls back to 18
							lineHeight = win[GET_COMPUTED_STYLE] &&
								pInt(win[GET_COMPUTED_STYLE](lastLine, null).getPropertyValue('line-height'));

							if (!lineHeight || isNaN(lineHeight)) {
								lineHeight = textLineHeight || lastLine.offsetHeight || 18;
							}
							attr(tspan, 'dy', lineHeight);
						}
						lastLine = tspan; // record for use in next line
					}

					// add attributes
					attr(tspan, attributes);

					// append it
					textNode.appendChild(tspan);

					spanNo++;

					// check width and apply soft breaks
					if (width) {
						var words = span.replace(/-/g, '- ').split(' '),
							tooLong,
							actualWidth,
							rest = [];

						while (words.length || rest.length) {
							actualWidth = wrapper.getBBox().width;
							tooLong = actualWidth > width;
							if (!tooLong || words.length === 1) { // new line needed
								words = rest;
								rest = [];
								if (words.length) {
									tspan = doc.createElementNS(SVG_NS, 'tspan');
									attr(tspan, {
										dy: textLineHeight || 16,
										x: parentX
									});
									textNode.appendChild(tspan);

									if (actualWidth > width) { // a single word is pressing it out
										width = actualWidth;
									}
								}
							} else { // append to existing line tspan
								tspan.removeChild(tspan.firstChild);
								rest.unshift(words.pop());
							}
							if (words.length) {
								tspan.appendChild(doc.createTextNode(words.join(' ').replace(/- /g, '-')));
							}
						}
					}
				}
			});
		});
	},

	/**
	 * Create a button with preset states
	 * @param {String} text
	 * @param {Number} x
	 * @param {Number} y
	 * @param {Function} callback
	 * @param {Object} normalState
	 * @param {Object} hoverState
	 * @param {Object} pressedState
	 */
	button: function (text, x, y, callback, normalState, hoverState, pressedState) {
		var label = this.label(text, x, y),
			curState = 0,
			stateOptions,
			stateStyle,
			normalStyle,
			hoverStyle,
			pressedStyle,
			STYLE = 'style',
			verticalGradient = { x1: 0, y1: 0, x2: 0, y2: 1 };

		// prepare the attributes
		/*jslint white: true*/
		normalState = merge(hash(
			STROKE_WIDTH, 1,
			STROKE, '#999',
			FILL, hash(
				LINEAR_GRADIENT, verticalGradient,
				STOPS, [
					[0, '#FFF'],
					[1, '#DDD']
				]
			),
			'r', 3,
			'padding', 3,
			STYLE, hash(
				'color', 'black'
			)
		), normalState);
		/*jslint white: false*/
		normalStyle = normalState[STYLE];
		delete normalState[STYLE];

		/*jslint white: true*/
		hoverState = merge(normalState, hash(
			STROKE, '#68A',
			FILL, hash(
				LINEAR_GRADIENT, verticalGradient,
				STOPS, [
					[0, '#FFF'],
					[1, '#ACF']
				]
			)
		), hoverState);
		/*jslint white: false*/
		hoverStyle = hoverState[STYLE];
		delete hoverState[STYLE];

		/*jslint white: true*/
		pressedState = merge(normalState, hash(
			STROKE, '#68A',
			FILL, hash(
				LINEAR_GRADIENT, verticalGradient,
				STOPS, [
					[0, '#9BD'],
					[1, '#CDF']
				]
			)
		), pressedState);
		/*jslint white: false*/
		pressedStyle = pressedState[STYLE];
		delete pressedState[STYLE];

		// add the events
		addEvent(label.element, 'mouseenter', function () {
			label.attr(hoverState)
				.css(hoverStyle);
		});
		addEvent(label.element, 'mouseleave', function () {
			stateOptions = [normalState, hoverState, pressedState][curState];
			stateStyle = [normalStyle, hoverStyle, pressedStyle][curState];
			label.attr(stateOptions)
				.css(stateStyle);
		});

		label.setState = function (state) {
			curState = state;
			if (!state) {
				label.attr(normalState)
					.css(normalStyle);
			} else if (state === 2) {
				label.attr(pressedState)
					.css(pressedStyle);
			}
		};

		return label
			.on('click', function () {
				callback.call(label);
			})
			.attr(normalState)
			.css(extend({ cursor: 'default' }, normalStyle));
	},

	/**
	 * Make a straight line crisper by not spilling out to neighbour pixels
	 * @param {Array} points
	 * @param {Number} width
	 */
	crispLine: function (points, width) {
		// points format: [M, 0, 0, L, 100, 0]
		// normalize to a crisp line
		if (points[1] === points[4]) {
			points[1] = points[4] = mathRound(points[1]) + (width % 2 / 2);
		}
		if (points[2] === points[5]) {
			points[2] = points[5] = mathRound(points[2]) + (width % 2 / 2);
		}
		return points;
	},


	/**
	 * Draw a path
	 * @param {Array} path An SVG path in array form
	 */
	path: function (path) {
		return this.createElement('path').attr({
			d: path,
			fill: NONE
		});
	},

	/**
	 * Draw and return an SVG circle
	 * @param {Number} x The x position
	 * @param {Number} y The y position
	 * @param {Number} r The radius
	 */
	circle: function (x, y, r) {
		var attr = isObject(x) ?
			x :
			{
				x: x,
				y: y,
				r: r
			};

		return this.createElement('circle').attr(attr);
	},

	/**
	 * Draw and return an arc
	 * @param {Number} x X position
	 * @param {Number} y Y position
	 * @param {Number} r Radius
	 * @param {Number} innerR Inner radius like used in donut charts
	 * @param {Number} start Starting angle
	 * @param {Number} end Ending angle
	 */
	arc: function (x, y, r, innerR, start, end) {
		// arcs are defined as symbols for the ability to set
		// attributes in attr and animate

		if (isObject(x)) {
			y = x.y;
			r = x.r;
			innerR = x.innerR;
			start = x.start;
			end = x.end;
			x = x.x;
		}
		return this.symbol('arc', x || 0, y || 0, r || 0, r || 0, {
			innerR: innerR || 0,
			start: start || 0,
			end: end || 0
		});
	},

	/**
	 * Draw and return a rectangle
	 * @param {Number} x Left position
	 * @param {Number} y Top position
	 * @param {Number} width
	 * @param {Number} height
	 * @param {Number} r Border corner radius
	 * @param {Number} strokeWidth A stroke width can be supplied to allow crisp drawing
	 */
	rect: function (x, y, width, height, r, strokeWidth) {
		if (isObject(x)) {
			y = x.y;
			width = x.width;
			height = x.height;
			r = x.r;
			strokeWidth = x.strokeWidth;
			x = x.x;
		}
		var wrapper = this.createElement('rect').attr({
			rx: r,
			ry: r,
			fill: NONE
		});

		return wrapper.attr(wrapper.crisp(strokeWidth, x, y, mathMax(width, 0), mathMax(height, 0)));
	},

	/**
	 * Resize the box and re-align all aligned elements
	 * @param {Object} width
	 * @param {Object} height
	 * @param {Boolean} animate
	 *
	 */
	setSize: function (width, height, animate) {
		var renderer = this,
			alignedObjects = renderer.alignedObjects,
			i = alignedObjects.length;

		renderer.width = width;
		renderer.height = height;

		renderer.boxWrapper[pick(animate, true) ? 'animate' : 'attr']({
			width: width,
			height: height
		});

		while (i--) {
			alignedObjects[i].align();
		}
	},

	/**
	 * Create a group
	 * @param {String} name The group will be given a class name of 'highcharts-{name}'.
	 *     This can be used for styling and scripting.
	 */
	g: function (name) {
		var elem = this.createElement('g');
		return defined(name) ? elem.attr({ 'class': PREFIX + name }) : elem;
	},

	/**
	 * Display an image
	 * @param {String} src
	 * @param {Number} x
	 * @param {Number} y
	 * @param {Number} width
	 * @param {Number} height
	 */
	image: function (src, x, y, width, height) {
		var attribs = {
				preserveAspectRatio: NONE
			},
			elemWrapper;

		// optional properties
		if (arguments.length > 1) {
			extend(attribs, {
				x: x,
				y: y,
				width: width,
				height: height
			});
		}

		elemWrapper = this.createElement('image').attr(attribs);

		// set the href in the xlink namespace
		if (elemWrapper.element.setAttributeNS) {
			elemWrapper.element.setAttributeNS('http://www.w3.org/1999/xlink',
				'href', src);
		} else {
			// could be exporting in IE
			// using href throws "not supported" in ie7 and under, requries regex shim to fix later
			elemWrapper.element.setAttribute('hc-svg-href', src);
	}

		return elemWrapper;
	},

	/**
	 * Draw a symbol out of pre-defined shape paths from the namespace 'symbol' object.
	 *
	 * @param {Object} symbol
	 * @param {Object} x
	 * @param {Object} y
	 * @param {Object} radius
	 * @param {Object} options
	 */
	symbol: function (symbol, x, y, width, height, options) {

		var obj,

			// get the symbol definition function
			symbolFn = this.symbols[symbol],

			// check if there's a path defined for this symbol
			path = symbolFn && symbolFn(
				mathRound(x),
				mathRound(y),
				width,
				height,
				options
			),

			imageRegex = /^url\((.*?)\)$/,
			imageSrc,
			imageSize;

		if (path) {

			obj = this.path(path);
			// expando properties for use in animate and attr
			extend(obj, {
				symbolName: symbol,
				x: x,
				y: y,
				width: width,
				height: height
			});
			if (options) {
				extend(obj, options);
			}


		// image symbols
		} else if (imageRegex.test(symbol)) {

			var centerImage = function (img, size) {
				img.attr({
					width: size[0],
					height: size[1]
				}).translate(
					-mathRound(size[0] / 2),
					-mathRound(size[1] / 2)
				);
			};

			imageSrc = symbol.match(imageRegex)[1];
			imageSize = symbolSizes[imageSrc];

			// create the image synchronously, add attribs async
			obj = this.image(imageSrc)
				.attr({
					x: x,
					y: y
				});

			if (imageSize) {
				centerImage(obj, imageSize);
			} else {
				// initialize image to be 0 size so export will still function if there's no cached sizes
				obj.attr({ width: 0, height: 0 });

				// create a dummy JavaScript image to get the width and height
				createElement('img', {
					onload: function () {
						var img = this;

						centerImage(obj, symbolSizes[imageSrc] = [img.width, img.height]);
					},
					src: imageSrc
				});
			}
		}

		return obj;
	},

	/**
	 * An extendable collection of functions for defining symbol paths.
	 */
	symbols: {
		'circle': function (x, y, w, h) {
			var cpw = 0.166 * w;
			return [
				M, x + w / 2, y,
				'C', x + w + cpw, y, x + w + cpw, y + h, x + w / 2, y + h,
				'C', x - cpw, y + h, x - cpw, y, x + w / 2, y,
				'Z'
			];
		},

		'square': function (x, y, w, h) {
			return [
				M, x, y,
				L, x + w, y,
				x + w, y + h,
				x, y + h,
				'Z'
			];
		},

		'triangle': function (x, y, w, h) {
			return [
				M, x + w / 2, y,
				L, x + w, y + h,
				x, y + h,
				'Z'
			];
		},

		'triangle-down': function (x, y, w, h) {
			return [
				M, x, y,
				L, x + w, y,
				x + w / 2, y + h,
				'Z'
			];
		},
		'diamond': function (x, y, w, h) {
			return [
				M, x + w / 2, y,
				L, x + w, y + h / 2,
				x + w / 2, y + h,
				x, y + h / 2,
				'Z'
			];
		},
		'arc': function (x, y, w, h, options) {
			var start = options.start,
				radius = options.r || w || h,
				end = options.end - 0.000001, // to prevent cos and sin of start and end from becoming equal on 360 arcs
				innerRadius = options.innerR,
				cosStart = mathCos(start),
				sinStart = mathSin(start),
				cosEnd = mathCos(end),
				sinEnd = mathSin(end),
				longArc = options.end - start < mathPI ? 0 : 1;

			return [
				M,
				x + radius * cosStart,
				y + radius * sinStart,
				'A', // arcTo
				radius, // x radius
				radius, // y radius
				0, // slanting
				longArc, // long or short arc
				1, // clockwise
				x + radius * cosEnd,
				y + radius * sinEnd,
				L,
				x + innerRadius * cosEnd,
				y + innerRadius * sinEnd,
				'A', // arcTo
				innerRadius, // x radius
				innerRadius, // y radius
				0, // slanting
				longArc, // long or short arc
				0, // clockwise
				x + innerRadius * cosStart,
				y + innerRadius * sinStart,

				'Z' // close
			];
		}
	},

	/**
	 * Define a clipping rectangle
	 * @param {String} id
	 * @param {Number} x
	 * @param {Number} y
	 * @param {Number} width
	 * @param {Number} height
	 */
	clipRect: function (x, y, width, height) {
		var wrapper,
			id = PREFIX + idCounter++,

			clipPath = this.createElement('clipPath').attr({
				id: id
			}).add(this.defs);

		wrapper = this.rect(x, y, width, height, 0).add(clipPath);
		wrapper.id = id;
		wrapper.clipPath = clipPath;

		return wrapper;
	},


	/**
	 * Take a color and return it if it's a string, make it a gradient if it's a
	 * gradient configuration object. Prior to Highstock, an array was used to define
	 * a linear gradient with pixel positions relative to the SVG. In newer versions
	 * we change the coordinates to apply relative to the shape, using coordinates
	 * 0-1 within the shape. To preserve backwards compatibility, linearGradient
	 * in this definition is an object of x1, y1, x2 and y2.
	 *
	 * @param {Object} color The color or config object
	 */
	color: function (color, elem, prop) {
		var colorObject,
			regexRgba = /^rgba/;
		if (color && color.linearGradient) {
			var renderer = this,
				linearGradient = color[LINEAR_GRADIENT],
				relativeToShape = !isArray(linearGradient), // keep backwards compatibility
				id,
				gradients = renderer.gradients,
				gradientObject,
				x1 = linearGradient.x1 || linearGradient[0] || 0,
				y1 = linearGradient.y1 || linearGradient[1] || 0,
				x2 = linearGradient.x2 || linearGradient[2] || 0,
				y2 = linearGradient.y2 || linearGradient[3] || 0,
				stopColor,
				stopOpacity,
				// Create a unique key in order to reuse gradient objects. #671.
				key = [relativeToShape, x1, y1, x2, y2, color.stops.join(',')].join(',');

			// If the gradient with the same setup is already created, reuse it
			if (gradients[key]) {
				id = attr(gradients[key].element, 'id');

			// If not, create a new one and keep the reference.
			} else {
				id = PREFIX + idCounter++;
				gradientObject = renderer.createElement(LINEAR_GRADIENT)
					.attr(extend({
						id: id,
						x1: x1,
						y1: y1,
						x2: x2,
						y2: y2
					}, relativeToShape ? null : { gradientUnits: 'userSpaceOnUse' }))
					.add(renderer.defs);

				// The gradient needs to keep a list of stops to be able to destroy them
				gradientObject.stops = [];
				each(color.stops, function (stop) {
					var stopObject;
					if (regexRgba.test(stop[1])) {
						colorObject = Color(stop[1]);
						stopColor = colorObject.get('rgb');
						stopOpacity = colorObject.get('a');
					} else {
						stopColor = stop[1];
						stopOpacity = 1;
					}
					stopObject = renderer.createElement('stop').attr({
						offset: stop[0],
						'stop-color': stopColor,
						'stop-opacity': stopOpacity
					}).add(gradientObject);

					// Add the stop element to the gradient
					gradientObject.stops.push(stopObject);
				});

				// Keep a reference to the gradient object so it is possible to reuse it and
				// destroy it later
				gradients[key] = gradientObject;
			}

			return 'url(' + this.url + '#' + id + ')';

		// Webkit and Batik can't show rgba.
		} else if (regexRgba.test(color)) {
			colorObject = Color(color);
			attr(elem, prop + '-opacity', colorObject.get('a'));

			return colorObject.get('rgb');


		} else {
			// Remove the opacity attribute added above. Does not throw if the attribute is not there.
			elem.removeAttribute(prop + '-opacity');

			return color;
		}

	},


	/**
	 * Add text to the SVG object
	 * @param {String} str
	 * @param {Number} x Left position
	 * @param {Number} y Top position
	 * @param {Boolean} useHTML Use HTML to render the text
	 */
	text: function (str, x, y, useHTML) {

		// declare variables
		var renderer = this,
			defaultChartStyle = defaultOptions.chart.style,
			wrapper;

		if (useHTML && !renderer.forExport) {
			return renderer.html(str, x, y);
		}

		x = mathRound(pick(x, 0));
		y = mathRound(pick(y, 0));

		wrapper = renderer.createElement('text')
			.attr({
				x: x,
				y: y,
				text: str
			})
			.css({
				fontFamily: defaultChartStyle.fontFamily,
				fontSize: defaultChartStyle.fontSize
			});

		wrapper.x = x;
		wrapper.y = y;
		return wrapper;
	},


	/**
	 * Create HTML text node. This is used by the VML renderer as well as the SVG
	 * renderer through the useHTML option.
	 *
	 * @param {String} str
	 * @param {Number} x
	 * @param {Number} y
	 */
	html: function (str, x, y) {
		var defaultChartStyle = defaultOptions.chart.style,
			wrapper = this.createElement('span'),
			attrSetters = wrapper.attrSetters,
			element = wrapper.element,
			renderer = wrapper.renderer;

		// Text setter
		attrSetters.text = function (value) {
			element.innerHTML = value;
			return false;
		};

		// Various setters which rely on update transform
		attrSetters.x = attrSetters.y = attrSetters.align = function (value, key) {
			if (key === 'align') {
				key = 'textAlign'; // Do not overwrite the SVGElement.align method. Same as VML.
			}
			wrapper[key] = value;
			wrapper.htmlUpdateTransform();
			return false;
		};

		// Set the default attributes
		wrapper.attr({
				text: str,
				x: mathRound(x),
				y: mathRound(y)
			})
			.css({
				position: ABSOLUTE,
				whiteSpace: 'nowrap',
				fontFamily: defaultChartStyle.fontFamily,
				fontSize: defaultChartStyle.fontSize
			});

		// Use the HTML specific .css method
		wrapper.css = wrapper.htmlCss;

		// This is specific for HTML within SVG
		if (renderer.isSVG) {
			wrapper.add = function (svgGroupWrapper) {

				var htmlGroup,
					htmlGroupStyle,
					container = renderer.box.parentNode;

				// Create a mock group to hold the HTML elements
				if (svgGroupWrapper) {
					htmlGroup = svgGroupWrapper.div;
					if (!htmlGroup) {
						htmlGroup = svgGroupWrapper.div = createElement(DIV, {
							className: attr(svgGroupWrapper.element, 'class')
						}, {
							position: ABSOLUTE,
							left: svgGroupWrapper.attr('translateX') + PX,
							top: svgGroupWrapper.attr('translateY') + PX
						}, container);

						// Ensure dynamic updating position
						htmlGroupStyle = htmlGroup.style;
						extend(svgGroupWrapper.attrSetters, {
							translateX: function (value) {
								htmlGroupStyle.left = value + PX;
							},
							translateY: function (value) {
								htmlGroupStyle.top = value + PX;
							},
							visibility: function (value, key) {
								htmlGroupStyle[key] = value;
							}
						});

					}
				} else {
					htmlGroup = container;
				}

				htmlGroup.appendChild(element);

				// Shared with VML:
				wrapper.added = true;
				if (wrapper.alignOnAdd) {
					wrapper.htmlUpdateTransform();
				}

				return wrapper;
			};
		}
		return wrapper;
	},

	/**
	 * Add a label, a text item that can hold a colored or gradient background
	 * as well as a border and shadow.
	 * @param {string} str
	 * @param {Number} x
	 * @param {Number} y
	 * @param {String} shape
	 * @param {Number} anchorX In case the shape has a pointer, like a flag, this is the
	 *    coordinates it should be pinned to
	 * @param {Number} anchorY
	 * @param {Boolean} baseline Whether to position the label relative to the text baseline,
	 *    like renderer.text, or to the upper border of the rectangle. 
	 */
	label: function (str, x, y, shape, anchorX, anchorY, useHTML, baseline) {

		var renderer = this,
			wrapper = renderer.g(),
			text = renderer.text('', 0, 0, useHTML)
				.attr({
					zIndex: 1
				})
				.add(wrapper),
			box,
			bBox,
			align = 'left',
			padding = 3,
			width,
			height,
			wrapperX,
			wrapperY,
			crispAdjust = 0,
			deferredAttr = {},
			baselineOffset,
			attrSetters = wrapper.attrSetters;

		/**
		 * This function runs after the label is added to the DOM (when the bounding box is
		 * available), and after the text of the label is updated to detect the new bounding
		 * box and reflect it in the border box.
		 */
		function updateBoxSize() {
			var boxY,
				style = wrapper.element.style;
				
			bBox = (width === undefined || height === undefined || wrapper.styles.textAlign) &&
				text.getBBox(true);
			wrapper.width = (width || bBox.width) + 2 * padding;
			wrapper.height = (height || bBox.height) + 2 * padding;
			
			// update the label-scoped y offset
			baselineOffset = padding + mathRound(pInt((style && style.fontSize) || 11) * 1.2);

			// create the border box if it is not already present
			if (!box) {
				boxY = baseline ? -baselineOffset : 0;
			
				wrapper.box = box = shape ?
					renderer.symbol(shape, 0, boxY, wrapper.width, wrapper.height) :
					renderer.rect(0, boxY, wrapper.width, wrapper.height, 0, deferredAttr[STROKE_WIDTH]);
				box.add(wrapper);
			}

			// apply the box attributes
			box.attr(merge({
				width: wrapper.width,
				height: wrapper.height
			}, deferredAttr));
			deferredAttr = null;
		}

		/**
		 * This function runs after setting text or padding, but only if padding is changed
		 */
		function updateTextPadding() {
			var styles = wrapper.styles,
				textAlign = styles && styles.textAlign,
				x = padding,
				y;
			
			// determin y based on the baseline
			y = baseline ? 0 : baselineOffset;

			// compensate for alignment
			if (defined(width) && (textAlign === 'center' || textAlign === 'right')) {
				x += { center: 0.5, right: 1 }[textAlign] * (width - bBox.width);
			}

			// update if anything changed
			if (x !== text.x || y !== text.y) {
				text.attr({
					x: x,
					y: y
				});
			}

			// record current values
			text.x = x;
			text.y = y;
		}

		/**
		 * Set a box attribute, or defer it if the box is not yet created
		 * @param {Object} key
		 * @param {Object} value
		 */
		function boxAttr(key, value) {
			if (box) {
				box.attr(key, value);
			} else {
				deferredAttr[key] = value;
			}
		}

		function getSizeAfterAdd() {
			wrapper.attr({
				text: str, // alignment is available now
				x: x,
				y: y,
				anchorX: anchorX,
				anchorY: anchorY
			});
		}

		/**
		 * After the text element is added, get the desired size of the border box
		 * and add it before the text in the DOM.
		 */
		addEvent(wrapper, 'add', getSizeAfterAdd);

		/*
		 * Add specific attribute setters.
		 */

		// only change local variables
		attrSetters.width = function (value) {
			width = value;
			return false;
		};
		attrSetters.height = function (value) {
			height = value;
			return false;
		};
		attrSetters.padding = function (value) {
			if (defined(value) && value !== padding) {
				padding = value;
				updateTextPadding();
			}

			return false;
		};

		// change local variable and set attribue as well
		attrSetters.align = function (value) {
			align = value;
			return false; // prevent setting text-anchor on the group
		};

		// apply these to the box and the text alike
		attrSetters.text = function (value, key) {
			text.attr(key, value);
			updateBoxSize();
			updateTextPadding();
			return false;
		};

		// apply these to the box but not to the text
		attrSetters[STROKE_WIDTH] = function (value, key) {
			crispAdjust = value % 2 / 2;
			boxAttr(key, value);
			return false;
		};
		attrSetters.stroke = attrSetters.fill = attrSetters.r = function (value, key) {
			boxAttr(key, value);
			return false;
		};
		attrSetters.anchorX = function (value, key) {
			anchorX = value;
			boxAttr(key, value + crispAdjust - wrapperX);
			return false;
		};
		attrSetters.anchorY = function (value, key) {
			anchorY = value;
			boxAttr(key, value - wrapperY);
			return false;
		};

		// rename attributes
		attrSetters.x = function (value) {
			wrapperX = value;
			wrapperX -= { left: 0, center: 0.5, right: 1 }[align] * ((width || bBox.width) + padding);

			wrapper.attr('translateX', mathRound(wrapperX));
			return false;
		};
		attrSetters.y = function (value) {
			wrapperY = value;
			wrapper.attr('translateY', mathRound(value));
			return false;
		};

		// Redirect certain methods to either the box or the text
		var baseCss = wrapper.css;
		return extend(wrapper, {
			/**
			 * Pick up some properties and apply them to the text instead of the wrapper
			 */
			css: function (styles) {
				if (styles) {
					var textStyles = {};
					styles = merge({}, styles); // create a copy to avoid altering the original object (#537)
					each(['fontSize', 'fontWeight', 'fontFamily', 'color', 'lineHeight', 'width'], function (prop) {
						if (styles[prop] !== UNDEFINED) {
							textStyles[prop] = styles[prop];
							delete styles[prop];
						}
					});
					text.css(textStyles);
				}
				return baseCss.call(wrapper, styles);
			},
			/**
			 * Return the bounding box of the box, not the group
			 */
			getBBox: function () {
				return box.getBBox();
			},
			/**
			 * Apply the shadow to the box
			 */
			shadow: function (b) {
				box.shadow(b);
				return wrapper;
			},
			/**
			 * Destroy and release memory.
			 */
			destroy: function () {
				removeEvent(wrapper, 'add', getSizeAfterAdd);

				// Added by button implementation
				removeEvent(wrapper.element, 'mouseenter');
				removeEvent(wrapper.element, 'mouseleave');

				if (text) {
					// Destroy the text element
					text = text.destroy();
				}
				// Call base implementation to destroy the rest
				SVGElement.prototype.destroy.call(wrapper);
			}
		});
	}
}; // end SVGRenderer


// general renderer
Renderer = SVGRenderer;


/* ****************************************************************************
 *                                                                            *
 * START OF INTERNET EXPLORER <= 8 SPECIFIC CODE                              *
 *                                                                            *
 * For applications and websites that don't need IE support, like platform    *
 * targeted mobile apps and web apps, this code can be removed.               *
 *                                                                            *
 *****************************************************************************/

/**
 * @constructor
 */
var VMLRenderer;
if (!hasSVG && !useCanVG) {

/**
 * The VML element wrapper.
 */
var VMLElement = {

	/**
	 * Initialize a new VML element wrapper. It builds the markup as a string
	 * to minimize DOM traffic.
	 * @param {Object} renderer
	 * @param {Object} nodeName
	 */
	init: function (renderer, nodeName) {
		var wrapper = this,
			markup =  ['<', nodeName, ' filled="f" stroked="f"'],
			style = ['position: ', ABSOLUTE, ';'];

		// divs and shapes need size
		if (nodeName === 'shape' || nodeName === DIV) {
			style.push('left:0;top:0;width:10px;height:10px;');
		}
		if (docMode8) {
			style.push('visibility: ', nodeName === DIV ? HIDDEN : VISIBLE);
		}

		markup.push(' style="', style.join(''), '"/>');

		// create element with default attributes and style
		if (nodeName) {
			markup = nodeName === DIV || nodeName === 'span' || nodeName === 'img' ?
				markup.join('')
				: renderer.prepVML(markup);
			wrapper.element = createElement(markup);
		}

		wrapper.renderer = renderer;
		wrapper.attrSetters = {};
	},

	/**
	 * Add the node to the given parent
	 * @param {Object} parent
	 */
	add: function (parent) {
		var wrapper = this,
			renderer = wrapper.renderer,
			element = wrapper.element,
			box = renderer.box,
			inverted = parent && parent.inverted,

			// get the parent node
			parentNode = parent ?
				parent.element || parent :
				box;


		// if the parent group is inverted, apply inversion on all children
		if (inverted) { // only on groups
			renderer.invertChild(element, parentNode);
		}

		// issue #140 workaround - related to #61 and #74
		if (docMode8 && parentNode.gVis === HIDDEN) {
			css(element, { visibility: HIDDEN });
		}

		// append it
		parentNode.appendChild(element);

		// align text after adding to be able to read offset
		wrapper.added = true;
		if (wrapper.alignOnAdd && !wrapper.deferUpdateTransform) {
			wrapper.updateTransform();
		}

		// fire an event for internal hooks
		fireEvent(wrapper, 'add');

		return wrapper;
	},

	/**
	 * In IE8 documentMode 8, we need to recursively set the visibility down in the DOM
	 * tree for nested groups. Related to #61, #586.
	 */
	toggleChildren: function (element, visibility) {
		var childNodes = element.childNodes,
			i = childNodes.length;
			
		while (i--) {
			
			// apply the visibility
			css(childNodes[i], { visibility: visibility });
			
			// we have a nested group, apply it to its children again
			if (childNodes[i].nodeName === 'DIV') {
				this.toggleChildren(childNodes[i], visibility);
			}
		}
	},

	/**
	 * VML always uses htmlUpdateTransform
	 */
	updateTransform: SVGElement.prototype.htmlUpdateTransform,

	/**
	 * Get or set attributes
	 */
	attr: function (hash, val) {
		var wrapper = this,
			key,
			value,
			i,
			result,
			element = wrapper.element || {},
			elemStyle = element.style,
			nodeName = element.nodeName,
			renderer = wrapper.renderer,
			symbolName = wrapper.symbolName,
			hasSetSymbolSize,
			shadows = wrapper.shadows,
			skipAttr,
			attrSetters = wrapper.attrSetters,
			ret = wrapper;

		// single key-value pair
		if (isString(hash) && defined(val)) {
			key = hash;
			hash = {};
			hash[key] = val;
		}

		// used as a getter, val is undefined
		if (isString(hash)) {
			key = hash;
			if (key === 'strokeWidth' || key === 'stroke-width') {
				ret = wrapper.strokeweight;
			} else {
				ret = wrapper[key];
			}

		// setter
		} else {
			for (key in hash) {
				value = hash[key];
				skipAttr = false;

				// check for a specific attribute setter
				result = attrSetters[key] && attrSetters[key](value, key);

				if (result !== false && value !== null) { // #620

					if (result !== UNDEFINED) {
						value = result; // the attribute setter has returned a new value to set
					}


					// prepare paths
					// symbols
					if (symbolName && /^(x|y|r|start|end|width|height|innerR|anchorX|anchorY)/.test(key)) {
						// if one of the symbol size affecting parameters are changed,
						// check all the others only once for each call to an element's
						// .attr() method
						if (!hasSetSymbolSize) {
							wrapper.symbolAttr(hash);

							hasSetSymbolSize = true;
						}
						skipAttr = true;

					} else if (key === 'd') {
						value = value || [];
						wrapper.d = value.join(' '); // used in getter for animation

						// convert paths
						i = value.length;
						var convertedPath = [];
						while (i--) {

							// Multiply by 10 to allow subpixel precision.
							// Substracting half a pixel seems to make the coordinates
							// align with SVG, but this hasn't been tested thoroughly
							if (isNumber(value[i])) {
								convertedPath[i] = mathRound(value[i] * 10) - 5;
							} else if (value[i] === 'Z') { // close the path
								convertedPath[i] = 'x';
							} else {
								convertedPath[i] = value[i];
							}

						}
						value = convertedPath.join(' ') || 'x';
						element.path = value;

						// update shadows
						if (shadows) {
							i = shadows.length;
							while (i--) {
								shadows[i].path = value;
							}
						}
						skipAttr = true;

					// directly mapped to css
					} else if (key === 'zIndex' || key === 'visibility') {

						// workaround for #61 and #586
						if (docMode8 && key === 'visibility' && nodeName === 'DIV') {
							element.gVis = value;
							wrapper.toggleChildren(element, value);
							if (value === VISIBLE) { // #74
								value = null;
							}
						}

						if (value) {
							elemStyle[key] = value;
						}



						skipAttr = true;

					// width and height
					} else if (key === 'width' || key === 'height') {
						
						value = mathMax(0, value); // don't set width or height below zero (#311)
						
						this[key] = value; // used in getter

						// clipping rectangle special
						if (wrapper.updateClipping) {
							wrapper[key] = value;
							wrapper.updateClipping();
						} else {
							// normal
							elemStyle[key] = value;
						}

						skipAttr = true;

					// x and y
					} else if (key === 'x' || key === 'y') {

						wrapper[key] = value; // used in getter
						elemStyle[{ x: 'left', y: 'top' }[key]] = value;

					// class name
					} else if (key === 'class') {
						// IE8 Standards mode has problems retrieving the className
						element.className = value;

					// stroke
					} else if (key === 'stroke') {

						value = renderer.color(value, element, key);

						key = 'strokecolor';

					// stroke width
					} else if (key === 'stroke-width' || key === 'strokeWidth') {
						element.stroked = value ? true : false;
						key = 'strokeweight';
						wrapper[key] = value; // used in getter, issue #113
						if (isNumber(value)) {
							value += PX;
						}

					// dashStyle
					} else if (key === 'dashstyle') {
						var strokeElem = element.getElementsByTagName('stroke')[0] ||
							createElement(renderer.prepVML(['<stroke/>']), null, null, element);
						strokeElem[key] = value || 'solid';
						wrapper.dashstyle = value; /* because changing stroke-width will change the dash length
							and cause an epileptic effect */
						skipAttr = true;

					// fill
					} else if (key === 'fill') {

						if (nodeName === 'SPAN') { // text color
							elemStyle.color = value;
						} else {
							element.filled = value !== NONE ? true : false;

							value = renderer.color(value, element, key);

							key = 'fillcolor';
						}

					// translation for animation
					} else if (key === 'translateX' || key === 'translateY' || key === 'rotation') {
						wrapper[key] = value;
						wrapper.updateTransform();

						skipAttr = true;

					// text for rotated and non-rotated elements
					} else if (key === 'text') {
						this.bBox = null;
						element.innerHTML = value;
						skipAttr = true;
					}

					// let the shadow follow the main element
					if (shadows && key === 'visibility') {
						i = shadows.length;
						while (i--) {
							shadows[i].style[key] = value;
						}
					}



					if (!skipAttr) {
						if (docMode8) { // IE8 setAttribute bug
							element[key] = value;
						} else {
							attr(element, key, value);
						}
					}

				}
			}
		}
		return ret;
	},

	/**
	 * Set the element's clipping to a predefined rectangle
	 *
	 * @param {String} id The id of the clip rectangle
	 */
	clip: function (clipRect) {
		var wrapper = this,
			clipMembers = clipRect.members;

		clipMembers.push(wrapper);
		wrapper.destroyClip = function () {
			erase(clipMembers, wrapper);
		};
		return wrapper.css(clipRect.getCSS(wrapper.inverted));
	},

	/**
	 * Set styles for the element
	 * @param {Object} styles
	 */
	css: SVGElement.prototype.htmlCss,

	/**
	 * Removes a child either by removeChild or move to garbageBin.
	 * Issue 490; in VML removeChild results in Orphaned nodes according to sIEve, discardElement does not.
	 */
	safeRemoveChild: function (element) {
		// discardElement will detach the node from its parent before attaching it
		// to the garbage bin. Therefore it is important that the node is attached and have parent.
		var parentNode = element.parentNode;
		if (parentNode) {
			discardElement(element);
		}
	},

	/**
	 * Extend element.destroy by removing it from the clip members array
	 */
	destroy: function () {
		var wrapper = this;

		if (wrapper.destroyClip) {
			wrapper.destroyClip();
		}

		return SVGElement.prototype.destroy.apply(wrapper);
	},

	/**
	 * Remove all child nodes of a group, except the v:group element
	 */
	empty: function () {
		var element = this.element,
			childNodes = element.childNodes,
			i = childNodes.length,
			node;

		while (i--) {
			node = childNodes[i];
			node.parentNode.removeChild(node);
		}
	},

	/**
	 * Add an event listener. VML override for normalizing event parameters.
	 * @param {String} eventType
	 * @param {Function} handler
	 */
	on: function (eventType, handler) {
		// simplest possible event model for internal use
		this.element['on' + eventType] = function () {
			var evt = win.event;
			evt.target = evt.srcElement;
			handler(evt);
		};
		return this;
	},

	/**
	 * Apply a drop shadow by copying elements and giving them different strokes
	 * @param {Boolean} apply
	 */
	shadow: function (apply, group) {
		var shadows = [],
			i,
			element = this.element,
			renderer = this.renderer,
			shadow,
			elemStyle = element.style,
			markup,
			path = element.path;

		// some times empty paths are not strings
		if (path && typeof path.value !== 'string') {
			path = 'x';
		}

		if (apply) {
			for (i = 1; i <= 3; i++) {
				markup = ['<shape isShadow="true" strokeweight="', (7 - 2 * i),
					'" filled="false" path="', path,
					'" coordsize="100,100" style="', element.style.cssText, '" />'];
				shadow = createElement(renderer.prepVML(markup),
					null, {
						left: pInt(elemStyle.left) + 1,
						top: pInt(elemStyle.top) + 1
					}
				);

				// apply the opacity
				markup = ['<stroke color="black" opacity="', (0.05 * i), '"/>'];
				createElement(renderer.prepVML(markup), null, null, shadow);


				// insert it
				if (group) {
					group.element.appendChild(shadow);
				} else {
					element.parentNode.insertBefore(shadow, element);
				}

				// record it
				shadows.push(shadow);

			}

			this.shadows = shadows;
		}
		return this;

	}
};
VMLElement = extendClass(SVGElement, VMLElement);

/**
 * The VML renderer
 */
var VMLRendererExtension = { // inherit SVGRenderer

	Element: VMLElement,
	isIE8: userAgent.indexOf('MSIE 8.0') > -1,


	/**
	 * Initialize the VMLRenderer
	 * @param {Object} container
	 * @param {Number} width
	 * @param {Number} height
	 */
	init: function (container, width, height) {
		var renderer = this,
			boxWrapper;

		renderer.alignedObjects = [];

		boxWrapper = renderer.createElement(DIV);
		container.appendChild(boxWrapper.element);


		// generate the containing box
		renderer.box = boxWrapper.element;
		renderer.boxWrapper = boxWrapper;


		renderer.setSize(width, height, false);

		// The only way to make IE6 and IE7 print is to use a global namespace. However,
		// with IE8 the only way to make the dynamic shapes visible in screen and print mode
		// seems to be to add the xmlns attribute and the behaviour style inline.
		if (!doc.namespaces.hcv) {

			doc.namespaces.add('hcv', 'urn:schemas-microsoft-com:vml');

			// setup default css
			doc.createStyleSheet().cssText =
				'hcv\\:fill, hcv\\:path, hcv\\:shape, hcv\\:stroke' +
				'{ behavior:url(#default#VML); display: inline-block; } ';

		}
	},

	/**
	 * Define a clipping rectangle. In VML it is accomplished by storing the values
	 * for setting the CSS style to all associated members.
	 *
	 * @param {Number} x
	 * @param {Number} y
	 * @param {Number} width
	 * @param {Number} height
	 */
	clipRect: function (x, y, width, height) {

		// create a dummy element
		var clipRect = this.createElement();

		// mimic a rectangle with its style object for automatic updating in attr
		return extend(clipRect, {
			members: [],
			left: x,
			top: y,
			width: width,
			height: height,
			getCSS: function (inverted) {
				var rect = this,//clipRect.element.style,
					top = rect.top,
					left = rect.left,
					right = left + rect.width,
					bottom = top + rect.height,
					ret = {
						clip: 'rect(' +
							mathRound(inverted ? left : top) + 'px,' +
							mathRound(inverted ? bottom : right) + 'px,' +
							mathRound(inverted ? right : bottom) + 'px,' +
							mathRound(inverted ? top : left) + 'px)'
					};

				// issue 74 workaround
				if (!inverted && docMode8) {
					extend(ret, {
						width: right + PX,
						height: bottom + PX
					});
				}
				return ret;
			},

			// used in attr and animation to update the clipping of all members
			updateClipping: function () {
				each(clipRect.members, function (member) {
					member.css(clipRect.getCSS(member.inverted));
				});
			}
		});

	},


	/**
	 * Take a color and return it if it's a string, make it a gradient if it's a
	 * gradient configuration object, and apply opacity.
	 *
	 * @param {Object} color The color or config object
	 */
	color: function (color, elem, prop) {
		var colorObject,
			regexRgba = /^rgba/,
			markup;

		if (color && color[LINEAR_GRADIENT]) {

			var stopColor,
				stopOpacity,
				linearGradient = color[LINEAR_GRADIENT],
				x1 = linearGradient.x1 || linearGradient[0] || 0,
				y1 = linearGradient.y1 || linearGradient[1] || 0,
				x2 = linearGradient.x2 || linearGradient[2] || 0,
				y2 = linearGradient.y2 || linearGradient[3] || 0,
				angle,
				color1,
				opacity1,
				color2,
				opacity2;

			each(color.stops, function (stop, i) {
				if (regexRgba.test(stop[1])) {
					colorObject = Color(stop[1]);
					stopColor = colorObject.get('rgb');
					stopOpacity = colorObject.get('a');
				} else {
					stopColor = stop[1];
					stopOpacity = 1;
				}

				if (!i) { // first
					color1 = stopColor;
					opacity1 = stopOpacity;
				} else {
					color2 = stopColor;
					opacity2 = stopOpacity;
				}
			});

			// Apply the gradient to fills only.
			if (prop === 'fill') {
				// calculate the angle based on the linear vector
				angle = 90  - math.atan(
					(y2 - y1) / // y vector
					(x2 - x1) // x vector
					) * 180 / mathPI;
	
	
				// when colors attribute is used, the meanings of opacity and o:opacity2
				// are reversed.
				markup = ['<fill colors="0% ', color1, ',100% ', color2, '" angle="', angle,
					'" opacity="', opacity2, '" o:opacity2="', opacity1,
					'" type="gradient" focus="100%" method="sigma" />'];
				createElement(this.prepVML(markup), null, null, elem);
			
			// Gradients are not supported for VML stroke, return the first color. #722.
			} else {
				return stopColor;
			}


		// if the color is an rgba color, split it and add a fill node
		// to hold the opacity component
		} else if (regexRgba.test(color) && elem.tagName !== 'IMG') {

			colorObject = Color(color);

			markup = ['<', prop, ' opacity="', colorObject.get('a'), '"/>'];
			createElement(this.prepVML(markup), null, null, elem);

			return colorObject.get('rgb');


		} else {
			var strokeNodes = elem.getElementsByTagName(prop);
			if (strokeNodes.length) {
				strokeNodes[0].opacity = 1;
			}
			return color;
		}

	},

	/**
	 * Take a VML string and prepare it for either IE8 or IE6/IE7.
	 * @param {Array} markup A string array of the VML markup to prepare
	 */
	prepVML: function (markup) {
		var vmlStyle = 'display:inline-block;behavior:url(#default#VML);',
			isIE8 = this.isIE8;

		markup = markup.join('');

		if (isIE8) { // add xmlns and style inline
			markup = markup.replace('/>', ' xmlns="urn:schemas-microsoft-com:vml" />');
			if (markup.indexOf('style="') === -1) {
				markup = markup.replace('/>', ' style="' + vmlStyle + '" />');
			} else {
				markup = markup.replace('style="', 'style="' + vmlStyle);
			}

		} else { // add namespace
			markup = markup.replace('<', '<hcv:');
		}

		return markup;
	},

	/**
	 * Create rotated and aligned text
	 * @param {String} str
	 * @param {Number} x
	 * @param {Number} y
	 */
	text: SVGRenderer.prototype.html,

	/**
	 * Create and return a path element
	 * @param {Array} path
	 */
	path: function (path) {
		// create the shape
		return this.createElement('shape').attr({
			// subpixel precision down to 0.1 (width and height = 10px)
			coordsize: '100 100',
			d: path
		});
	},

	/**
	 * Create and return a circle element. In VML circles are implemented as
	 * shapes, which is faster than v:oval
	 * @param {Number} x
	 * @param {Number} y
	 * @param {Number} r
	 */
	circle: function (x, y, r) {
		return this.symbol('circle').attr({ x: x - r, y: y - r, width: 2 * r, height: 2 * r });
	},

	/**
	 * Create a group using an outer div and an inner v:group to allow rotating
	 * and flipping. A simple v:group would have problems with positioning
	 * child HTML elements and CSS clip.
	 *
	 * @param {String} name The name of the group
	 */
	g: function (name) {
		var wrapper,
			attribs;

		// set the class name
		if (name) {
			attribs = { 'className': PREFIX + name, 'class': PREFIX + name };
		}

		// the div to hold HTML and clipping
		wrapper = this.createElement(DIV).attr(attribs);

		return wrapper;
	},

	/**
	 * VML override to create a regular HTML image
	 * @param {String} src
	 * @param {Number} x
	 * @param {Number} y
	 * @param {Number} width
	 * @param {Number} height
	 */
	image: function (src, x, y, width, height) {
		var obj = this.createElement('img')
			.attr({ src: src });

		if (arguments.length > 1) {
			obj.css({
				left: x,
				top: y,
				width: width,
				height: height
			});
		}
		return obj;
	},

	/**
	 * VML uses a shape for rect to overcome bugs and rotation problems
	 */
	rect: function (x, y, width, height, r, strokeWidth) {

		if (isObject(x)) {
			y = x.y;
			width = x.width;
			height = x.height;
			strokeWidth = x.strokeWidth;
			x = x.x;
		}
		var wrapper = this.symbol('rect');
		wrapper.r = r;

		return wrapper.attr(wrapper.crisp(strokeWidth, x, y, mathMax(width, 0), mathMax(height, 0)));
	},

	/**
	 * In the VML renderer, each child of an inverted div (group) is inverted
	 * @param {Object} element
	 * @param {Object} parentNode
	 */
	invertChild: function (element, parentNode) {
		var parentStyle = parentNode.style;

		css(element, {
			flip: 'x',
			left: pInt(parentStyle.width) - 10,
			top: pInt(parentStyle.height) - 10,
			rotation: -90
		});
	},

	/**
	 * Symbol definitions that override the parent SVG renderer's symbols
	 *
	 */
	symbols: {
		// VML specific arc function
		arc: function (x, y, w, h, options) {
			var start = options.start,
				end = options.end,
				radius = options.r || w || h,
				cosStart = mathCos(start),
				sinStart = mathSin(start),
				cosEnd = mathCos(end),
				sinEnd = mathSin(end),
				innerRadius = options.innerR,
				circleCorrection = 0.08 / radius, // #760
				innerCorrection = (innerRadius && 0.25 / innerRadius) || 0;

			if (end - start === 0) { // no angle, don't show it.
				return ['x'];

			} else if (2 * mathPI - end + start < circleCorrection) { // full circle
				// empirical correction found by trying out the limits for different radii
				cosEnd = -circleCorrection;
			} else if (end - start < innerCorrection) { // issue #186, another mysterious VML arc problem
				cosEnd = mathCos(start + innerCorrection);
			}

			return [
				'wa', // clockwise arc to
				x - radius, // left
				y - radius, // top
				x + radius, // right
				y + radius, // bottom
				x + radius * cosStart, // start x
				y + radius * sinStart, // start y
				x + radius * cosEnd, // end x
				y + radius * sinEnd, // end y


				'at', // anti clockwise arc to
				x - innerRadius, // left
				y - innerRadius, // top
				x + innerRadius, // right
				y + innerRadius, // bottom
				x + innerRadius * cosEnd, // start x
				y + innerRadius * sinEnd, // start y
				x + innerRadius * cosStart, // end x
				y + innerRadius * sinStart, // end y

				'x', // finish path
				'e' // close
			];

		},
		// Add circle symbol path. This performs significantly faster than v:oval.
		circle: function (x, y, w, h) {

			return [
				'wa', // clockwisearcto
				x, // left
				y, // top
				x + w, // right
				y + h, // bottom
				x + w, // start x
				y + h / 2,     // start y
				x + w, // end x
				y + h / 2,     // end y
				//'x', // finish path
				'e' // close
			];
		},
		/**
		 * Add rectangle symbol path which eases rotation and omits arcsize problems
		 * compared to the built-in VML roundrect shape
		 *
		 * @param {Number} left Left position
		 * @param {Number} top Top position
		 * @param {Number} r Border radius
		 * @param {Object} options Width and height
		 */

		rect: function (left, top, width, height, options) {
			/*for (var n in r) {
				logTime && console .log(n)
				}*/

			if (!defined(options)) {
				return [];
			}
			var right = left + width,
				bottom = top + height,
				r = mathMin(options.r || 0, width, height);

			return [
				M,
				left + r, top,

				L,
				right - r, top,
				'wa',
				right - 2 * r, top,
				right, top + 2 * r,
				right - r, top,
				right, top + r,

				L,
				right, bottom - r,
				'wa',
				right - 2 * r, bottom - 2 * r,
				right, bottom,
				right, bottom - r,
				right - r, bottom,

				L,
				left + r, bottom,
				'wa',
				left, bottom - 2 * r,
				left + 2 * r, bottom,
				left + r, bottom,
				left, bottom - r,

				L,
				left, top + r,
				'wa',
				left, top,
				left + 2 * r, top + 2 * r,
				left, top + r,
				left + r, top,


				'x',
				'e'
			];

		}
	}
};
VMLRenderer = function () {
	this.init.apply(this, arguments);
};
VMLRenderer.prototype = merge(SVGRenderer.prototype, VMLRendererExtension);

	// general renderer
	Renderer = VMLRenderer;
}

/* ****************************************************************************
 *                                                                            *
 * END OF INTERNET EXPLORER <= 8 SPECIFIC CODE                                *
 *                                                                            *
 *****************************************************************************/
/* ****************************************************************************
 *                                                                            *
 * START OF ANDROID < 3 SPECIFIC CODE. THIS CAN BE REMOVED IF YOU'RE NOT      *
 * TARGETING THAT SYSTEM.                                                     *
 *                                                                            *
 *****************************************************************************/
var CanVGRenderer,
	CanVGController;

if (useCanVG) {
	/**
	 * The CanVGRenderer is empty from start to keep the source footprint small.
	 * When requested, the CanVGController downloads the rest of the source packaged
	 * together with the canvg library.
	 */
	CanVGRenderer = function () {
		// Empty constructor
	};

	/**
	 * Handles on demand download of canvg rendering support.
	 */
	CanVGController = (function () {
		// List of renderering calls
		var deferredRenderCalls = [];

		/**
		 * When downloaded, we are ready to draw deferred charts.
		 */
		function drawDeferred() {
			var callLength = deferredRenderCalls.length,
				callIndex;

			// Draw all pending render calls
			for (callIndex = 0; callIndex < callLength; callIndex++) {
				deferredRenderCalls[callIndex]();
			}
			// Clear the list
			deferredRenderCalls = [];
		}

		return {
			push: function (func, scriptLocation) {
				// Only get the script once
				if (deferredRenderCalls.length === 0) {
					getScript(scriptLocation, drawDeferred);
				}
				// Register render call
				deferredRenderCalls.push(func);
			}
		};
	}());
} // end CanVGRenderer

/* ****************************************************************************
 *                                                                            *
 * END OF ANDROID < 3 SPECIFIC CODE                                           *
 *                                                                            *
 *****************************************************************************/

/**
 * General renderer
 */
Renderer = VMLRenderer || CanVGRenderer || SVGRenderer;
/**
 * The Tick class
 */
<<<<<<< HEAD
function Tick(axis, pos, type) {
	this.axis = axis;
	this.pos = pos;
	this.type = type || '';
	this.isNew = true;

	if (!type) {
		this.addLabel();
	}
}

Tick.prototype = {
	/**
	 * Write the tick label
=======
function Chart(userOptions, callback) {

	// Handle regular options
	var options,
		seriesOptions = userOptions.series; // skip merging data points to increase performance
	userOptions.series = null;
	options = merge(defaultOptions, userOptions); // do the merge
	options.series = userOptions.series = seriesOptions; // set back the series data
	
	var optionsChart = options.chart,
		optionsMargin = optionsChart.margin,
		margin = isObject(optionsMargin) ?
			optionsMargin :
			[optionsMargin, optionsMargin, optionsMargin, optionsMargin],
		optionsMarginTop = pick(optionsChart.marginTop, margin[0]),
		optionsMarginRight = pick(optionsChart.marginRight, margin[1]),
		optionsMarginBottom = pick(optionsChart.marginBottom, margin[2]),
		optionsMarginLeft = pick(optionsChart.marginLeft, margin[3]),
		spacingTop = optionsChart.spacingTop,
		spacingRight = optionsChart.spacingRight,
		spacingBottom = optionsChart.spacingBottom,
		spacingLeft = optionsChart.spacingLeft,
		spacingBox,
		chartTitleOptions,
		chartSubtitleOptions,
		plotTop,
		marginRight,
		marginBottom,
		plotLeft,
		axisOffset,
		renderTo,
		renderToClone,
		container,
		containerId,
		containerWidth,
		containerHeight,
		chartWidth,
		chartHeight,
		oldChartWidth,
		oldChartHeight,
		chartBackground,
		plotBackground,
		plotBGImage,
		plotBorder,
		chart = this,
		chartEvents = optionsChart.events,
		runChartClick = chartEvents && !!chartEvents.click,
		eventType,
		isInsidePlot, // function
		tooltip,
		mouseIsDown,
		loadingDiv,
		loadingSpan,
		loadingShown,
		plotHeight,
		plotWidth,
		tracker,
		trackerGroup,
		legend,
		legendWidth,
		legendHeight,
		chartPosition,
		hasCartesianSeries = optionsChart.showAxes,
		isResizing = 0,
		axes = [],
		maxTicks, // handle the greatest amount of ticks on grouped axes
		series = [],
		inverted,
		renderer,
		tooltipTick,
		tooltipInterval,
		hoverX,
		drawChartBox, // function
		getMargins, // function
		resetMargins, // function
		setChartSize, // function
		resize,
		zoom, // function
		zoomOut; // function


	/**
	 * Create a new axis object
	 * @param {Object} options
>>>>>>> 49b2329f
	 */
	addLabel: function () {
		var tick = this,
			axis = tick.axis,
			options = axis.options,
			chart = axis.chart,
			horiz = axis.horiz,
			categories = axis.categories,
			pos = tick.pos,
			labelOptions = options.labels,
			str,
			width = (categories && horiz && categories.length &&
				!labelOptions.step && !labelOptions.staggerLines &&
				!labelOptions.rotation &&
				chart.plotWidth / categories.length) ||
				(!horiz && chart.plotWidth / 2),
			tickPositions = axis.tickPositions,
			isFirst = pos === tickPositions[0],
			isLast = pos === tickPositions[tickPositions.length - 1],
			css,
			value = categories && defined(categories[pos]) ? categories[pos] : pos,
			label = tick.label,
			tickPositionInfo = tickPositions.info,
			dateTimeLabelFormat;

		// Set the datetime label format. If a higher rank is set for this position, use that. If not,
		// use the general format.
		if (axis.isDatetimeAxis && tickPositionInfo) {
			dateTimeLabelFormat = options.dateTimeLabelFormats[tickPositionInfo.higherRanks[pos] || tickPositionInfo.unitName];
		}

		// set properties for access in render method
		tick.isFirst = isFirst;
		tick.isLast = isLast;

		// get the string
		str = axis.labelFormatter.call({
			axis: axis,
			chart: chart,
			isFirst: isFirst,
			isLast: isLast,
			dateTimeLabelFormat: dateTimeLabelFormat,
			value: axis.isLog ? correctFloat(lin2log(value)) : value
		});

		// prepare CSS
		css = width && { width: mathMax(1, mathRound(width - 2 * (labelOptions.padding || 10))) + PX };
		css = extend(css, labelOptions.style);

		// first call
		if (!defined(label)) {
			tick.label =
				defined(str) && labelOptions.enabled ?
					chart.renderer.text(
							str,
							0,
							0,
							labelOptions.useHTML
						)
						.attr({
							align: labelOptions.align,
							rotation: labelOptions.rotation
						})
						// without position absolute, IE export sometimes is wrong
						.css(css)
						.add(axis.axisGroup) :
					null;

		// update
		} else if (label) {
			label.attr({
					text: str
				})
				.css(css);
		}
	},

	/**
	 * Get the offset height or width of the label
	 */
	getLabelSize: function () {
		var label = this.label,
			axis = this.axis;
		return label ?
			((this.labelBBox = label.getBBox()))[axis.horiz ? 'height' : 'width'] :
			0;
	},

	/**
	 * Find how far the labels extend to the right and left of the tick's x position. Used for anti-collision
	 * detection with overflow logic.
	 */
	getLabelSides: function () {
		var bBox = this.labelBBox, // assume getLabelSize has run at this point
			labelOptions = options.labels,
			width = bBox.width,
			leftSide = width * { left: 0, center: 0.5, right: 1 }[labelOptions.align] - labelOptions.x;

		return [-leftSide, width - leftSide];
	},

	/**
	 * Handle the label overflow by adjusting the labels to the left and right edge, or
	 * hide them if they collide into the neighbour label.
	 */
	handleOverflow: function (index) {
		var show = true,
			isFirst = this.isFirst,
			isLast = this.isLast,
			label = this.label,
			x = label.x;

		if (isFirst || isLast) {

			var sides = this.getLabelSides(),
				leftSide = sides[0],
				rightSide = sides[1],
				plotLeft = chart.plotLeft,
				plotRight = plotLeft + axis.len,
				neighbour = ticks[tickPositions[index + (isFirst ? 1 : -1)]],
				neighbourEdge = neighbour && neighbour.label.x + neighbour.getLabelSides()[isFirst ? 0 : 1];

			if ((isFirst && !reversed) || (isLast && reversed)) {
				// Is the label spilling out to the left of the plot area?
				if (x + leftSide < plotLeft) {

					// Align it to plot left
					x = plotLeft - leftSide;

					// Hide it if it now overlaps the neighbour label
					if (neighbour && x + rightSide > neighbourEdge) {
						show = false;
					}
				}

			} else {
				// Is the label spilling out to the right of the plot area?
				if (x + rightSide > plotRight) {

					// Align it to plot right
					x = plotRight - rightSide;

					// Hide it if it now overlaps the neighbour label
					if (neighbour && x + leftSide < neighbourEdge) {
						show = false;
					}

				}
			}

			// Set the modified x position of the label
			label.x = x;
		}
		return show;
	},

	/**
	 * Get the x and y position for ticks and labels
	 */
	getPosition: function (horiz, pos, tickmarkOffset, old) {
		var axis = this.axis,
			chart = axis.chart,
			cHeight = (old && chart.oldChartHeight) || chart.chartHeight;
		
		return {
			x: horiz ?
				axis.translate(pos + tickmarkOffset, null, null, old) + axis.transB :
				axis.left + axis.offset + (axis.opposite ? ((old && chart.oldChartWidth) || chart.chartWidth) - axis.right - axis.left : 0),

			y: horiz ?
				cHeight - axis.bottom + axis.offset - (axis.opposite ? axis.height : 0) :
				cHeight - axis.translate(pos + tickmarkOffset, null, null, old) - axis.transB
		};
		
	},
	
	/**
	 * Extendible method to return the path of the marker
	 */
	getMarkPath: function (x, y, tickLength, tickWidth, horiz, renderer) {
		return renderer.crispLine([
				M,
				x,
				y,
				L,
				x + (horiz ? 0 : -tickLength),
				y + (horiz ? tickLength : 0)
			], tickWidth);
	},

	/**
	 * Put everything in place
	 *
	 * @param index {Number}
	 * @param old {Boolean} Use old coordinates to prepare an animation into new position
	 */
	render: function (index, old) {
		var tick = this,
			axis = tick.axis,
			options = axis.options,
			chart = axis.chart,
			renderer = chart.renderer,
			horiz = axis.horiz,
			type = tick.type,
			label = tick.label,
			pos = tick.pos,
			labelOptions = options.labels,
			gridLine = tick.gridLine,
			gridPrefix = type ? type + 'Grid' : 'grid',
			tickPrefix = type ? type + 'Tick' : 'tick',
			gridLineWidth = options[gridPrefix + 'LineWidth'],
			gridLineColor = options[gridPrefix + 'LineColor'],
			dashStyle = options[gridPrefix + 'LineDashStyle'],
			tickLength = options[tickPrefix + 'Length'],
			tickWidth = options[tickPrefix + 'Width'] || 0,
			tickColor = options[tickPrefix + 'Color'],
			tickPosition = options[tickPrefix + 'Position'],
			gridLinePath,
			mark = tick.mark,
			markPath,
			step = labelOptions.step,
			attribs,
			show = true,
			tickmarkOffset = (options.categories && options.tickmarkPlacement === 'between') ? 0.5 : 0,
			xy = tick.getPosition(horiz, pos, tickmarkOffset, old),
			x = xy.x,
			y = xy.y;
		
		// create the grid line
		if (gridLineWidth) {
			gridLinePath = axis.getPlotLinePath(pos + tickmarkOffset, gridLineWidth, old);

			if (gridLine === UNDEFINED) {
				attribs = {
					stroke: gridLineColor,
					'stroke-width': gridLineWidth
				};
				if (dashStyle) {
					attribs.dashstyle = dashStyle;
				}
				if (!type) {
					attribs.zIndex = 1;
				}
				tick.gridLine = gridLine =
					gridLineWidth ?
						renderer.path(gridLinePath)
							.attr(attribs).add(axis.gridGroup) :
						null;
			}

			// If the parameter 'old' is set, the current call will be followed
			// by another call, therefore do not do any animations this time
			if (!old && gridLine && gridLinePath) {
				gridLine.animate({
					d: gridLinePath
				});
			}
		}

		// create the tick mark
		if (tickWidth) {

			// negate the length
			if (tickPosition === 'inside') {
				tickLength = -tickLength;
			}
			if (axis.opposite) {
				tickLength = -tickLength;
			}

			markPath = tick.getMarkPath(x, y, tickLength, tickWidth, horiz, renderer);

			if (mark) { // updating
				mark.animate({
					d: markPath
				});
			} else { // first time
				tick.mark = renderer.path(
					markPath
				).attr({
					stroke: tickColor,
					'stroke-width': tickWidth
				}).add(axis.axisGroup);
			}
		}

		// the label is created on init - now move it into place
		if (label && !isNaN(x)) {
			x = x + labelOptions.x - (tickmarkOffset && horiz ?
				tickmarkOffset * axis.transA * (axis.reversed ? -1 : 1) : 0);
			y = y + labelOptions.y - (tickmarkOffset && !horiz ?
				tickmarkOffset * axis.transA * (axis.reversed ? 1 : -1) : 0);

			// vertically centered
			if (!defined(labelOptions.y)) {
				y += pInt(label.styles.lineHeight) * 0.9 - label.getBBox().height / 2;
			}


			// correct for staggered labels
			if (axis.staggerLines) {
				y += (index / (step || 1) % axis.staggerLines) * 16;
			}

			// Cache x and y to be able to read final position before animation
			label.x = x;
			label.y = y;

			// apply show first and show last
			if ((tick.isFirst && !pick(options.showFirstLabel, 1)) ||
					(tick.isLast && !pick(options.showLastLabel, 1))) {
				show = false;

				// Handle label overflow and show or hide accordingly
			} else if (horiz && labelOptions.overflow === 'justify' && !tick.handleOverflow(index)) {
				show = false;
			}

			// apply step
			if (step && index % step) {
				// show those indices dividable by step
				show = false;
			}

			// Set the new position, and show or hide
			if (show) {
				label[tick.isNew ? 'attr' : 'animate']({
					x: label.x,
					y: label.y
				});
				label.show();
				tick.isNew = false;
			} else {
				label.hide();
			}
		}
	},

	/**
	 * Destructor for the tick prototype
	 */
	destroy: function () {
		destroyObjectProperties(this, this.axis);
	}
};

/**
 * The object wrapper for plot lines and plot bands
 * @param {Object} options
 */
function PlotLineOrBand(axis, options) {
	this.axis = axis;

	if (options) {
		this.options = options;
		this.id = options.id;
	}

	//plotLine.render()
	return this;
}

PlotLineOrBand.prototype = {
	
	/**
	 * Render the plot line or plot band. If it is already existing,
	 * move it.
	 */
	render: function () {
		var plotLine = this,
			axis = plotLine.axis,
			halfPointRange = (axis.pointRange || 0) / 2,
			options = plotLine.options,
			optionsLabel = options.label,
			label = plotLine.label,
			width = options.width,
			to = options.to,
			from = options.from,
			value = options.value,
			toPath, // bands only
			dashStyle = options.dashStyle,
			svgElem = plotLine.svgElem,
			path = [],
			addEvent,
			eventType,
			xs,
			ys,
			x,
			y,
			color = options.color,
			zIndex = options.zIndex,
			events = options.events,
			attribs,
			renderer = axis.chart.renderer;

		// logarithmic conversion
		if (axis.isLog) {
			from = log2lin(from);
			to = log2lin(to);
			value = log2lin(value);
		}

		// plot line
		if (width) {
			path = axis.getPlotLinePath(value, width);
			attribs = {
				stroke: color,
				'stroke-width': width
			};
			if (dashStyle) {
				attribs.dashstyle = dashStyle;
			}
		} else if (defined(from) && defined(to)) { // plot band
			
			// keep within plot area
			from = mathMax(from, axis.min - halfPointRange);
			to = mathMin(to, axis.max + halfPointRange);
			
			path = axis.getPlotBandPath(from, to, options);
			attribs = {
				fill: color
			};
		} else {
			return;
		}
		// zIndex
		if (defined(zIndex)) {
			attribs.zIndex = zIndex;
		}

		// common for lines and bands
		if (svgElem) {
			if (path) {
				svgElem.animate({
					d: path
				}, null, svgElem.onGetPath);
			} else {
				svgElem.hide();
				svgElem.onGetPath = function () {
					svgElem.show();
				};
			}
		} else if (path && path.length) {
			plotLine.svgElem = svgElem = renderer.path(path)
				.attr(attribs).add();

			// events
			if (events) {
				addEvent = function (eventType) {
					svgElem.on(eventType, function (e) {
						events[eventType].apply(plotLine, [e]);
					});
				};
				for (eventType in events) {
					addEvent(eventType);
				}
			}
		}

		// the plot band/line label
		if (optionsLabel && defined(optionsLabel.text) && path && path.length && axis.width > 0 && axis.height > 0) {
			// apply defaults
			var horiz = axis.horiz;
			optionsLabel = merge({
				align: horiz && toPath && 'center',
				x: horiz ? !toPath && 4 : 10,
				verticalAlign : !horiz && toPath && 'middle',
				y: horiz ? toPath ? 16 : 10 : toPath ? 6 : -4,
				rotation: horiz && !toPath && 90
			}, optionsLabel);

			// add the SVG element
			if (!label) {
				plotLine.label = label = renderer.text(
						optionsLabel.text,
						0,
						0
					)
					.attr({
						align: optionsLabel.textAlign || optionsLabel.align,
						rotation: optionsLabel.rotation,
						zIndex: zIndex
					})
					.css(optionsLabel.style)
					.add();
			}

			// get the bounding box and align the label
			xs = [path[1], path[4], pick(path[6], path[1])];
			ys = [path[2], path[5], pick(path[7], path[2])];
			x = arrayMin(xs);
			y = arrayMin(ys);

			label.align(optionsLabel, false, {
				x: x,
				y: y,
				width: arrayMax(xs) - x,
				height: arrayMax(ys) - y
			});
			label.show();

		} else if (label) { // move out of sight
			label.hide();
		}

		// chainable
		return plotLine;
	},

	/**
	 * Remove the plot line or band
	 */
	destroy: function () {
		var plotLine = this,
			axis = plotLine.axis;

		// remove it from the lookup
		erase(axis.plotLinesAndBands, plotLine);

		destroyObjectProperties(plotLine, this.axis);
	}
};
/**
 * The class for stack items
 */
function StackItem(axis, options, isNegative, x, stackOption) {
	var inverted = axis.chart.inverted;

	this.axis = axis;

	// Tells if the stack is negative
	this.isNegative = isNegative;

	// Save the options to be able to style the label
	this.options = options;

	// Save the x value to be able to position the label later
	this.x = x;

	// Save the stack option on the series configuration object
	this.stack = stackOption;

	// The align options and text align varies on whether the stack is negative and
	// if the chart is inverted or not.
	// First test the user supplied value, then use the dynamic.
	this.alignOptions = {
		align: options.align || (inverted ? (isNegative ? 'left' : 'right') : 'center'),
		verticalAlign: options.verticalAlign || (inverted ? 'middle' : (isNegative ? 'bottom' : 'top')),
		y: pick(options.y, inverted ? 4 : (isNegative ? 14 : -6)),
		x: pick(options.x, inverted ? (isNegative ? -6 : 6) : 0)
	};

	this.textAlign = options.textAlign || (inverted ? (isNegative ? 'right' : 'left') : 'center');
}

StackItem.prototype = {
	destroy: function () {
		destroyObjectProperties(this, this.axis);
	},

	/**
	 * Sets the total of this stack. Should be called when a serie is hidden or shown
	 * since that will affect the total of other stacks.
	 */
	setTotal: function (total) {
		this.total = total;
		this.cum = total;
	},

	/**
	 * Renders the stack total label and adds it to the stack label group.
	 */
	render: function (group) {
		var str = this.options.formatter.call(this);  // format the text in the label

		// Change the text to reflect the new total and set visibility to hidden in case the serie is hidden
		if (this.label) {
			this.label.attr({text: str, visibility: HIDDEN});
		// Create new label
		} else {
			this.label =
				this.axis.chart.renderer.text(str, 0, 0)		// dummy positions, actual position updated with setOffset method in columnseries
					.css(this.options.style)				// apply style
					.attr({align: this.textAlign,			// fix the text-anchor
						rotation: this.options.rotation,	// rotation
						visibility: HIDDEN })				// hidden until setOffset is called
					.add(group);							// add to the labels-group
		}
	},

	/**
	 * Sets the offset that the stack has from the x value and repositions the label.
	 */
	setOffset: function (xOffset, xWidth) {
		var stackItem = this,
			axis = stackItem.axis,
			chart = axis.chart,
			inverted = chart.inverted,
			neg = this.isNegative,							// special treatment is needed for negative stacks
			y = axis.translate(this.total, 0, 0, 0, 1),		// stack value translated mapped to chart coordinates
			yZero = axis.translate(0),						// stack origin
			h = mathAbs(y - yZero),							// stack height
			x = chart.xAxis[0].translate(this.x) + xOffset,	// stack x position
			plotHeight = chart.plotHeight,
			stackBox = {	// this is the box for the complete stack
					x: inverted ? (neg ? y : y - h) : x,
					y: inverted ? plotHeight - x - xWidth : (neg ? (plotHeight - y - h) : plotHeight - y),
					width: inverted ? h : xWidth,
					height: inverted ? xWidth : h
			};

		if (this.label) {
			this.label
				.align(this.alignOptions, null, stackBox)	// align the label to the box
				.attr({visibility: VISIBLE});				// set visibility
		}
	}
};
/**
 * Create a new axis object
 * @param {Object} chart
 * @param {Object} options
 */
function Axis(chart, userOptions) {
	var options,
		isXAxis = userOptions.isX,
		axis = this;

	// Flag, is the axis horizontal
	axis.horiz = chart.inverted ? !isXAxis : isXAxis;

	axis.opposite = userOptions.opposite; // needed in setOptions
	axis.side = axis.horiz ?
			(axis.opposite ? 0 : 2) : // top : bottom
			(axis.opposite ? 1 : 3);  // right : left

	// Store the merged options
	axis.options = options = merge(
			isXAxis ? defaultXAxisOptions : defaultYAxisOptions,
			[defaultTopAxisOptions, defaultRightAxisOptions,
				defaultBottomAxisOptions, defaultLeftAxisOptions][axis.side],
			userOptions
		);

	var type = options.type,
		isDatetimeAxis = type === 'datetime';

	axis.labelFormatter = options.labels.formatter ||  // can be overwritten by dynamic format
			function () {
				var value = this.value,
					dateTimeLabelFormat = this.dateTimeLabelFormat,
					ret;

				if (dateTimeLabelFormat) { // datetime axis
					ret = dateFormat(dateTimeLabelFormat, value);

				} else if (axis.tickInterval % 1000000 === 0) { // use M abbreviation
					ret = (value / 1000000) + 'M';

				} else if (axis.tickInterval % 1000 === 0) { // use k abbreviation
					ret = (value / 1000) + 'k';

				} else if (!axis.categories && value >= 1000) { // add thousands separators
					ret = numberFormat(value, 0);

				} else { // strings (categories) and small numbers
					ret = value;
				}
				return ret;
			};

	// Flag, stagger lines or not
	axis.staggerLines = axis.horiz && options.labels.staggerLines;
	axis.userOptions = userOptions;

	//axis.axisTitleMargin = UNDEFINED,// = options.title.margin,
	axis.minPixelPadding = 0;
	//axis.ignoreMinPadding = UNDEFINED; // can be set to true by a column or bar series
	//axis.ignoreMaxPadding = UNDEFINED;

	axis.chart = chart;
	axis.reversed = options.reversed;

	// Initial categories
	axis.categories = options.categories;

	// Elements
	//axis.axisGroup = UNDEFINED;
	//axis.gridGroup = UNDEFINED;
	//axis.axisTitle = UNDEFINED;
	//axis.axisLine = UNDEFINED;

	// Flag if type === logarithmic
	axis.isLog = type === 'logarithmic';

	// Flag, if axis is linked to another axis
	axis.isLinked = defined(options.linkedTo);
	// Linked axis.
	//axis.linkedParent = UNDEFINED;

	// Flag if type === datetime
	axis.isDatetimeAxis = isDatetimeAxis;

	// Flag if percentage mode
	//axis.usePercentage = UNDEFINED;

	// Flag, isXAxis
	axis.isXAxis = isXAxis;
	axis.xOrY = isXAxis ? 'x' : 'y';

	// Tick positions
	//axis.tickPositions = UNDEFINED; // array containing predefined positions
	// Tick intervals
	//axis.tickInterval = UNDEFINED;
	//axis.minorTickInterval = UNDEFINED;

	// Major ticks
	axis.ticks = {};
	// Minor ticks
	axis.minorTicks = {};
	//axis.tickAmount = UNDEFINED;

	// List of plotLines/Bands
	axis.plotLinesAndBands = [];

	// Alternate bands
	axis.alternateBands = {};

	// Axis metrics
	//axis.left = UNDEFINED;
	//axis.top = UNDEFINED;
	//axis.width = UNDEFINED;
	//axis.height = UNDEFINED;
	//axis.bottom = UNDEFINED;
	//axis.right = UNDEFINED;
	//axis.transA = UNDEFINED;
	//axis.transB = UNDEFINED;
	//axis.oldTransA = UNDEFINED;
	axis.len = 0;
	//axis.oldMin = UNDEFINED;
	//axis.oldMax = UNDEFINED;
	//axis.oldUserMin = UNDEFINED;
	//axis.oldUserMax = UNDEFINED;
	//axis.oldAxisLength = UNDEFINED;
	axis.minRange = options.minRange || options.maxZoom;
	axis.range = options.range;
	axis.offset = options.offset || 0;


	// Dictionary for stacks
	axis.stacks = {};

	// Min and max in the data
	//axis.dataMin = UNDEFINED,
	//axis.dataMax = UNDEFINED,

	// The axis range
	axis.max = null;
	axis.min = null;

	// User set min and max
	//axis.userMin = UNDEFINED,
	//axis.userMax = UNDEFINED,

	axis.init();
}

Axis.prototype = {
	/**
	 * Get the minimum and maximum for the series of each axis
	 */
	getSeriesExtremes: function () {
		var axis = this,
			chart = axis.chart,
			stacks = axis.stacks,
			posStack = [],
			negStack = [],
			i;

		// reset dataMin and dataMax in case we're redrawing
		axis.dataMin = axis.dataMax = null;

		// loop through this axis' series
		each(axis.series, function (series) {

			if (series.visible || !chart.options.chart.ignoreHiddenSeries) {

				var seriesOptions = series.options,
					stacking,
					posPointStack,
					negPointStack,
					stackKey,
					stackOption,
					negKey,
					xData,
					yData,
					x,
					y,
					threshold = seriesOptions.threshold,
					yDataLength,
					activeYData = [],
					activeCounter = 0;
					
				// Validate threshold in logarithmic axes
				if (axis.isLog && threshold <= 0) {
					threshold = seriesOptions.threshold = null;
				}

				// Get dataMin and dataMax for X axes
				if (axis.isXAxis) {
					xData = series.xData;
					if (xData.length) {
						axis.dataMin = mathMin(pick(axis.dataMin, xData[0]), arrayMin(xData));
						axis.dataMax = mathMax(pick(axis.dataMax, xData[0]), arrayMax(xData));
					}

				// Get dataMin and dataMax for Y axes, as well as handle stacking and processed data
				} else {
					var isNegative,
						pointStack,
						key,
						cropped = series.cropped,
						xExtremes = series.xAxis.getExtremes(),
						//findPointRange,
						//pointRange,
						j,
						hasModifyValue = !!series.modifyValue;


					// Handle stacking
					stacking = seriesOptions.stacking;
					axis.usePercentage = stacking === 'percent';

					// create a stack for this particular series type
					if (stacking) {
						stackOption = seriesOptions.stack;
						stackKey = series.type + pick(stackOption, '');
						negKey = '-' + stackKey;
						series.stackKey = stackKey; // used in translate

						posPointStack = posStack[stackKey] || []; // contains the total values for each x
						posStack[stackKey] = posPointStack;

						negPointStack = negStack[negKey] || [];
						negStack[negKey] = negPointStack;
					}
					if (axis.usePercentage) {
						axis.dataMin = 0;
						axis.dataMax = 99;
					}

					// processData can alter series.pointRange, so this goes after
					//findPointRange = series.pointRange === null;

					xData = series.processedXData;
					yData = series.processedYData;
					yDataLength = yData.length;

					// loop over the non-null y values and read them into a local array
					for (i = 0; i < yDataLength; i++) {
						x = xData[i];
						y = yData[i];
						if (y !== null && y !== UNDEFINED) {

							// read stacked values into a stack based on the x value,
							// the sign of y and the stack key
							if (stacking) {
								isNegative = y < threshold;
								pointStack = isNegative ? negPointStack : posPointStack;
								key = isNegative ? negKey : stackKey;

								y = pointStack[x] =
									defined(pointStack[x]) ?
									pointStack[x] + y : y;


								// add the series
								if (!stacks[key]) {
									stacks[key] = {};
								}

								// If the StackItem is there, just update the values,
								// if not, create one first
								if (!stacks[key][x]) {
									stacks[key][x] = new StackItem(axis, axis.options.stackLabels, isNegative, x, stackOption);
								}
								stacks[key][x].setTotal(y);


							// general hook, used for Highstock compare values feature
							} else if (hasModifyValue) {
								y = series.modifyValue(y);
							}

							// get the smallest distance between points
							/*if (i) {
								distance = mathAbs(xData[i] - xData[i - 1]);
								pointRange = pointRange === UNDEFINED ? distance : mathMin(distance, pointRange);
							}*/

							// for points within the visible range, including the first point outside the
							// visible range, consider y extremes
							if (cropped || ((xData[i + 1] || x) >= xExtremes.min && (xData[i - 1] || x) <= xExtremes.max)) {

								j = y.length;
								if (j) { // array, like ohlc or range data
									while (j--) {
										if (y[j] !== null) {
											activeYData[activeCounter++] = y[j];
										}
									}
								} else {
									activeYData[activeCounter++] = y;
								}
							}
						}
					}

					// record the least unit distance
					/*if (findPointRange) {
						series.pointRange = pointRange || 1;
					}
					series.closestPointRange = pointRange;*/

					// Get the dataMin and dataMax so far. If percentage is used, the min and max are
					// always 0 and 100. If the length of activeYData is 0, continue with null values.
					if (!axis.usePercentage && activeYData.length) {
						axis.dataMin = mathMin(pick(axis.dataMin, activeYData[0]), arrayMin(activeYData));
						axis.dataMax = mathMax(pick(axis.dataMax, activeYData[0]), arrayMax(activeYData));
					}

					// Adjust to threshold
					if (defined(threshold)) {
						if (axis.dataMin >= threshold) {
							axis.dataMin = threshold;
							axis.ignoreMinPadding = true;
						} else if (axis.dataMax < threshold) {
							axis.dataMax = threshold;
							axis.ignoreMaxPadding = true;
						}
					}
				}
			}
		});
	},

	/**
	 * Translate from axis value to pixel position on the chart, or back
	 *
	 */
	translate: function (val, backwards, cvsCoord, old, handleLog) {
		var axis = this,
			axisLength = axis.len,
			sign = 1,
			cvsOffset = 0,
			localA = old ? axis.oldTransA : axis.transA,
			localMin = old ? axis.oldMin : axis.min,
			returnValue,
			postTranslate = axis.options.ordinal || (axis.isLog && handleLog);

		if (!localA) {
			localA = axis.transA;
		}

		if (cvsCoord) {
			sign *= -1; // canvas coordinates inverts the value
			cvsOffset = axisLength;
		}
		if (axis.reversed) { // reversed axis
			sign *= -1;
			cvsOffset -= sign * axisLength;
		}

		if (backwards) { // reverse translation
			if (axis.reversed) {
				val = axisLength - val;
			}
			returnValue = val / localA + localMin; // from chart pixel to value
			if (postTranslate) { // log and ordinal axes
				returnValue = axis.lin2val(returnValue);
			}

		} else { // normal translation, from axis value to pixel, relative to plot
			if (postTranslate) { // log and ordinal axes
				val = axis.val2lin(val);
			}

			returnValue = sign * (val - localMin) * localA + cvsOffset + (sign * axis.minPixelPadding);
		}

		return returnValue;
	},

	/**
	 * Create the path for a plot line that goes from the given value on
	 * this axis, across the plot to the opposite side
	 * @param {Number} value
	 * @param {Number} lineWidth Used for calculation crisp line
	 * @param {Number] old Use old coordinates (for resizing and rescaling)
	 */
	getPlotLinePath: function (value, lineWidth, old) {
		var axis = this,
			chart = axis.chart,
			axisLeft = axis.left,
			axisTop = axis.top,
			x1,
			y1,
			x2,
			y2,
			translatedValue = axis.translate(value, null, null, old),
			cHeight = (old && chart.oldChartHeight) || chart.chartHeight,
			cWidth = (old && chart.oldChartWidth) || chart.chartWidth,
			skip,
			transB = axis.transB;

		x1 = x2 = mathRound(translatedValue + transB);
		y1 = y2 = mathRound(cHeight - translatedValue - transB);

		if (isNaN(translatedValue)) { // no min or max
			skip = true;

		} else if (axis.horiz) {
			y1 = axisTop;
			y2 = cHeight - axis.bottom;
			if (x1 < axisLeft || x1 > axisLeft + axis.width) {
				skip = true;
			}
		} else {
			x1 = axisLeft;
			x2 = cWidth - axis.right;

			if (y1 < axisTop || y1 > axisTop + axis.height) {
				skip = true;
			}
		}
		return skip ?
			null :
			chart.renderer.crispLine([M, x1, y1, L, x2, y2], lineWidth || 0);
	},
	
	/**
	 * Create the path for a plot band
	 */
	getPlotBandPath: function (from, to) {

		var toPath = this.getPlotLinePath(to),
			path = this.getPlotLinePath(from);
			
		if (path && toPath) {
			path.push(
				toPath[4],
				toPath[5],
				toPath[1],
				toPath[2]
			);
		} else { // outside the axis area
			path = null;
		}
		
		return path;
	},
	
	/**
	 * Set the tick positions of a linear axis to round values like whole tens or every five.
	 */
	getLinearTickPositions: function (tickInterval, min, max) {
		var pos,
			lastPos,
			roundedMin = correctFloat(mathFloor(min / tickInterval) * tickInterval),
			roundedMax = correctFloat(mathCeil(max / tickInterval) * tickInterval),
			tickPositions = [];

		// Populate the intermediate values
		pos = roundedMin;
		while (pos <= roundedMax) {

			// Place the tick on the rounded value
			tickPositions.push(pos);

			// Always add the raw tickInterval, not the corrected one.
			pos = correctFloat(pos + tickInterval);

			// If the interval is not big enough in the current min - max range to actually increase
			// the loop variable, we need to break out to prevent endless loop. Issue #619
			if (pos === lastPos) {
				break;
			}

			// Record the last value
			lastPos = pos;
		}
		return tickPositions;
	},
	
	/**
	 * Set the tick positions of a logarithmic axis
	 */
	getLogTickPositions: function (interval, min, max, minor) {
		var axis = this,
			options = axis.options,
			axisLength = axis.len;

		// Since we use this method for both major and minor ticks,
		// use a local variable and return the result
		var positions = []; 
		
		// Reset
		if (!minor) {
			axis._minorAutoInterval = null;
		}
		
		// First case: All ticks fall on whole logarithms: 1, 10, 100 etc.
		if (interval >= 0.5) {
			interval = mathRound(interval);
			positions = axis.getLinearTickPositions(interval, min, max);
			
		// Second case: We need intermediary ticks. For example 
		// 1, 2, 4, 6, 8, 10, 20, 40 etc. 
		} else if (interval >= 0.08) {
			var roundedMin = mathFloor(min),
				intermediate,
				i,
				j,
				len,
				pos,
				lastPos,
				break2;
				
			if (interval > 0.3) {
				intermediate = [1, 2, 4];
			} else if (interval > 0.15) { // 0.2 equals five minor ticks per 1, 10, 100 etc
				intermediate = [1, 2, 4, 6, 8];
			} else { // 0.1 equals ten minor ticks per 1, 10, 100 etc
				intermediate = [1, 2, 3, 4, 5, 6, 7, 8, 9];
			}
			
			for (i = roundedMin; i < max + 1 && !break2; i++) {
				len = intermediate.length;
				for (j = 0; j < len && !break2; j++) {
					pos = log2lin(lin2log(i) * intermediate[j]);
					
					if (pos > min) {
						positions.push(lastPos);
					}
					
					if (lastPos > max) {
						break2 = true;
					}
					lastPos = pos;
				}
			}
			
		// Third case: We are so deep in between whole logarithmic values that
		// we might as well handle the tick positions like a linear axis. For
		// example 1.01, 1.02, 1.03, 1.04.
		} else {
			var realMin = lin2log(min),
				realMax = lin2log(max),
				tickIntervalOption = options[minor ? 'minorTickInterval' : 'tickInterval'],
				filteredTickIntervalOption = tickIntervalOption === 'auto' ? null : tickIntervalOption,
				tickPixelIntervalOption = options.tickPixelInterval / (minor ? 5 : 1),
				totalPixelLength = minor ? axisLength / axis.tickPositions.length : axisLength;
			
			interval = pick(
				filteredTickIntervalOption,
				axis._minorAutoInterval,
				(realMax - realMin) * tickPixelIntervalOption / (totalPixelLength || 1)
			);
			
			interval = normalizeTickInterval(
				interval, 
				null, 
				math.pow(10, mathFloor(math.log(interval) / math.LN10))
			);
			
			positions = map(axis.getLinearTickPositions(
				interval, 
				realMin,
				realMax	
			), log2lin);
			
			if (!minor) {
				axis._minorAutoInterval = interval / 5;
			}
		}
		
		// Set the axis-level tickInterval variable 
		if (!minor) {
			axis.tickInterval = interval;
		}
		return positions;
	},

	/**
	 * Return the minor tick positions. For logarithmic axes, reuse the same logic
	 * as for major ticks.
	 */
	getMinorTickPositions: function () {
		var axis = this,
			tickPositions = axis.tickPositions,
			minorTickInterval = axis.minorTickInterval;

		var minorTickPositions = [],
			pos,
			i,
			len;
		
		if (axis.isLog) {
			len = tickPositions.length;
			for (i = 1; i < len; i++) {
				minorTickPositions = minorTickPositions.concat(
					axis.getLogTickPositions(minorTickInterval, tickPositions[i - 1], tickPositions[i], true)
				);	
			}
		
		} else {			
			for (pos = axis.min + (tickPositions[0] - axis.min) % minorTickInterval; pos <= axis.max; pos += minorTickInterval) {
				minorTickPositions.push(pos);	
			}
		}
		
		return minorTickPositions;
	},

	/**
	 * Adjust the min and max for the minimum range. Keep in mind that the series data is 
	 * not yet processed, so we don't have information on data cropping and grouping, or 
	 * updated axis.pointRange or series.pointRange. The data can't be processed until
	 * we have finally established min and max.
	 */
	adjustForMinRange: function () {
		var axis = this,
			options = axis.options,
			min = axis.min,
			max = axis.max,
			zoomOffset,
			spaceAvailable = axis.dataMax - axis.dataMin >= axis.minRange,
			closestDataRange,
			i,
			distance,
			xData,
			loopLength,
			minArgs,
			maxArgs;

		// Set the automatic minimum range based on the closest point distance
		if (axis.isXAxis && axis.minRange === UNDEFINED && !axis.isLog) {

			if (defined(options.min) || defined(options.max)) {
				axis.minRange = null; // don't do this again

			} else {

				// Find the closest distance between raw data points, as opposed to
				// closestPointRange that applies to processed points (cropped and grouped)
				each(axis.series, function (series) {
					xData = series.xData;
					loopLength = series.xIncrement ? 1 : xData.length - 1;
					for (i = loopLength; i > 0; i--) {
						distance = xData[i] - xData[i - 1];
						if (closestDataRange === UNDEFINED || distance < closestDataRange) {
							closestDataRange = distance;
						}
					}
				});
				axis.minRange = mathMin(closestDataRange * 5, axis.dataMax - axis.dataMin);
			}
		}

		// if minRange is exceeded, adjust
		if (max - min < axis.minRange) {
			var minRange = axis.minRange;
			zoomOffset = (minRange - max + min) / 2;

			// if min and max options have been set, don't go beyond it
			minArgs = [min - zoomOffset, pick(options.min, min - zoomOffset)];
			if (spaceAvailable) { // if space is available, stay within the data range
				minArgs[2] = axis.dataMin;
			}
			axis.min = min = arrayMax(minArgs);

			maxArgs = [min + minRange, pick(options.max, min + minRange)];
			if (spaceAvailable) { // if space is availabe, stay within the data range
				maxArgs[2] = axis.dataMax;
			}

			axis.max = max = arrayMin(maxArgs);

			// now if the max is adjusted, adjust the min back
			if (max - min < minRange) {
				minArgs[0] = max - minRange;
				minArgs[1] = pick(options.min, max - minRange);
				axis.min = arrayMax(minArgs);
			}
		}
	},

	/**
	 * Update translation information
	 */
	setAxisTranslation: function () {
		var axis = this,
			range = axis.max - axis.min,
			pointRange = 0,
			closestPointRange,
			seriesClosestPointRange,
			transA = axis.transA;

		// adjust translation for padding
		if (axis.isXAxis) {
			if (axis.isLinked) {
				pointRange = axis.linkedParent.pointRange;
			} else {
				each(axis.series, function (series) {
					pointRange = mathMax(pointRange, series.pointRange);
					seriesClosestPointRange = series.closestPointRange;
					if (!series.noSharedTooltip && defined(seriesClosestPointRange)) {
						closestPointRange = defined(closestPointRange) ?
							mathMin(closestPointRange, seriesClosestPointRange) :
							seriesClosestPointRange;
					}
				});
			}

			// pointRange means the width reserved for each point, like in a column chart
			axis.pointRange = pointRange;

			// closestPointRange means the closest distance between points. In columns
			// it is mostly equal to pointRange, but in lines pointRange is 0 while closestPointRange
			// is some other value
			axis.closestPointRange = closestPointRange;
		}

		// secondary values
		axis.oldTransA = transA;
		axis.translationSlope = axis.transA = transA = axis.len / ((range + pointRange) || 1);
		axis.transB = axis.horiz ? axis.left : axis.bottom; // translation addend
		axis.minPixelPadding = transA * (pointRange / 2);
	},

	/**
	 * Set the tick positions to round values and optionally extend the extremes
	 * to the nearest tick
	 */
	setTickPositions: function (secondPass) {
		var axis = this,
			chart = axis.chart,
			options = axis.options,
			isLog = axis.isLog,
			isDatetimeAxis = axis.isDatetimeAxis,
			isXAxis = axis.isXAxis,
			isLinked = axis.isLinked,
			xOrY = axis.xOrY,
			tickPositioner = axis.options.tickPositioner,
			magnitude,
			maxPadding = options.maxPadding,
			minPadding = options.minPadding,
			length,
			linkedParentExtremes,
			tickIntervalOption = options.tickInterval,
			tickPixelIntervalOption = options.tickPixelInterval,
			tickPositions,
			categories = axis.categories,
			min,
			max;

		// linked axis gets the extremes from the parent axis
		if (isLinked) {
			axis.linkedParent = chart[isXAxis ? 'xAxis' : 'yAxis'][options.linkedTo];
			linkedParentExtremes = axis.linkedParent.getExtremes();
			axis.min = pick(linkedParentExtremes.min, linkedParentExtremes.dataMin);
			axis.max = pick(linkedParentExtremes.max, linkedParentExtremes.dataMax);
			if (options.type !== axis.linkedParent.options.type) {
				error(11, 1); // Can't link axes of different type
			}
		} else { // initial min and max from the extreme data values
			axis.min = pick(axis.userMin, options.min, axis.dataMin);
			axis.max = pick(axis.userMax, options.max, axis.dataMax);
		}

		min = axis.min;
		max = axis.max;

		if (isLog) {
			if (!secondPass && mathMin(min, dataMin) <= 0) {
				error(10, 1); // Can't plot negative values on log axis
			}
			axis.min = min = log2lin(min);
			axis.max = max = log2lin(max);
		}

		// handle zoomed range
		if (axis.range) {
			axis.userMin = axis.min = min = mathMax(min, max - axis.range); // #618
			axis.userMax = max;
			if (secondPass) {
				axis.range = null;  // don't use it when running setExtremes
			}
		}

		// adjust min and max for the minimum range
		axis.adjustForMinRange();

		// pad the values to get clear of the chart's edges
		if (!categories && !axis.usePercentage && !isLinked && defined(min) && defined(max)) {
			length = (max - min) || 1;
			if (!defined(options.min) && !defined(axis.userMin) && minPadding && (axis.dataMin < 0 || !axis.ignoreMinPadding)) {
				min = axis.min -= length * minPadding;
			}
			if (!defined(options.max) && !defined(axis.userMax)  && maxPadding && (axis.dataMax > 0 || !axis.ignoreMaxPadding)) {
				max = axis.max += length * maxPadding;
			}
		}

		// get tickInterval
		if (min === max || min === undefined || max === undefined) {
			axis.tickInterval = 1;
		} else if (isLinked && !tickIntervalOption &&
				tickPixelIntervalOption === axis.linkedParent.options.tickPixelInterval) {
			axis.tickInterval = axis.linkedParent.tickInterval;
		} else {
			axis.tickInterval = pick(
				tickIntervalOption,
				categories ? // for categoried axis, 1 is default, for linear axis use tickPix
					1 :
					(max - min) * tickPixelIntervalOption / (axis.len || 1)
			);
		}

		// Now we're finished detecting min and max, crop and group series data. This
		// is in turn needed in order to find tick positions in ordinal axes. 
		if (isXAxis && !secondPass) {
			each(axis.series, function (series) {
				series.processData(min !== axis.oldMin || max !== axis.oldMax);
			});
		}

		// set the translation factor used in translate function
		axis.setAxisTranslation();

		// hook for ordinal axes. To do: merge with below
		if (axis.beforeSetTickPositions) {
			axis.beforeSetTickPositions();
		}
		
		// hook for extensions, used in Highstock ordinal axes
		if (axis.postProcessTickInterval) {
			axis.tickInterval = axis.postProcessTickInterval(axis.tickInterval);
		}

		// for linear axes, get magnitude and normalize the interval
		if (!isDatetimeAxis && !isLog) { // linear
			magnitude = math.pow(10, mathFloor(math.log(axis.tickInterval) / math.LN10));
			if (!defined(options.tickInterval)) {
				axis.tickInterval = normalizeTickInterval(axis.tickInterval, null, magnitude, options);
			}
		}

		// get minorTickInterval
		axis.minorTickInterval = options.minorTickInterval === 'auto' && axis.tickInterval ?
				axis.tickInterval / 5 : options.minorTickInterval;

		// find the tick positions
		axis.tickPositions = tickPositions = options.tickPositions || (tickPositioner && tickPositioner.apply(axis, [min, max]));
		if (!tickPositions) {
			if (isDatetimeAxis) {
				tickPositions = (axis.getNonLinearTimeTicks || getTimeTicks)(
					normalizeTimeTickInterval(axis.tickInterval, options.units),
					min,
					max,
					options.startOfWeek,
					axis.ordinalPositions,
					axis.closestPointRange,
					true
				);
			} else if (isLog) {
				tickPositions = axis.getLogTickPositions(axis.tickInterval, min, max);
			} else {
				tickPositions = axis.getLinearTickPositions(axis.tickInterval, min, max);
			}
			axis.tickPositions = tickPositions;
		}

		if (!isLinked) {

			// reset min/max or remove extremes based on start/end on tick
			var roundedMin = tickPositions[0],
				roundedMax = tickPositions[tickPositions.length - 1];

			if (options.startOnTick) {
				axis.min = roundedMin;
			} else if (axis.min > roundedMin) {
				tickPositions.shift();
			}

			if (options.endOnTick) {
				axis.max = max = roundedMax;
			} else if (max < roundedMax) {
				tickPositions.pop();
			}

			// record the greatest number of ticks for multi axis
			var maxTicks = chart.maxTicks;
			if (!maxTicks) { // first call, or maxTicks have been reset after a zoom operation
				maxTicks = {
					x: 0,
					y: 0
				};
			}

			if (!isDatetimeAxis && tickPositions.length > maxTicks[xOrY] && options.alignTicks !== false) {
				maxTicks[xOrY] = tickPositions.length;
			}
			chart.maxTicks = maxTicks;
		}
	},

	/**
	 * When using multiple axes, adjust the number of ticks to match the highest
	 * number of ticks in that group
	 */
	adjustTickAmount: function () {
		var axis = this,
			chart = axis.chart,
			xOrY = axis.xOrY,
			tickPositions = axis.tickPositions,
			maxTicks = chart.maxTicks;

		if (maxTicks && maxTicks[xOrY] && !axis.isDatetimeAxis && !axis.categories && !axis.isLinked && axis.options.alignTicks !== false) { // only apply to linear scale
			var oldTickAmount = axis.tickAmount,
				calculatedTickAmount = tickPositions.length,
				tickAmount;

			// set the axis-level tickAmount to use below
			axis.tickAmount = tickAmount = maxTicks[xOrY];

			if (calculatedTickAmount < tickAmount) {
				while (tickPositions.length < tickAmount) {
					tickPositions.push(correctFloat(
						tickPositions[tickPositions.length - 1] + axis.tickInterval
					));
				}
				axis.transA *= (calculatedTickAmount - 1) / (tickAmount - 1);
				axis.max = tickPositions[tickPositions.length - 1];

			}
			if (defined(oldTickAmount) && tickAmount !== oldTickAmount) {
				axis.isDirty = true;
			}
		}
	},

	/**
	 * Set the scale based on data min and max, user set min and max or options
	 *
	 */
	setScale: function () {
		var axis = this,
			chart = axis.chart,
			stacks = axis.stacks,
			type,
			i,
			isDirtyData,
			isDirtyAxisLength;

		axis.oldMin = axis.min;
		axis.oldMax = axis.max;
		axis.oldAxisLength = axis.len;

		// set the new axisLength
		axis.len = axis.horiz ? axis.width : axis.height;
		isDirtyAxisLength = axis.len !== axis.oldAxisLength;

		// is there new data?
		each(axis.series, function (series) {
			if (series.isDirtyData || series.isDirty ||
					series.xAxis.isDirty) { // when x axis is dirty, we need new data extremes for y as well
				isDirtyData = true;
			}
		});

		// do we really need to go through all this?
		if (isDirtyAxisLength || isDirtyData || axis.isLinked ||
			axis.userMin !== axis.oldUserMin || axis.userMax !== axis.oldUserMax) {

			// get data extremes if needed
			axis.getSeriesExtremes();

			// get fixed positions based on tickInterval
			axis.setTickPositions();

			// record old values to decide whether a rescale is necessary later on (#540)
			axis.oldUserMin = axis.userMin;
			axis.oldUserMax = axis.userMax;

			// reset stacks
			if (!axis.isXAxis) {
				for (type in stacks) {
					for (i in stacks[type]) {
						stacks[type][i].cum = stacks[type][i].total;
					}
				}
			}

			// Mark as dirty if it is not already set to dirty and extremes have changed. #595.
			if (!axis.isDirty) {
				axis.isDirty = isDirtyAxisLength || axis.min !== axis.oldMin || axis.max !== axis.oldMax;
			}
		}
	},

	/**
	 * Set the extremes and optionally redraw
	 * @param {Number} newMin
	 * @param {Number} newMax
	 * @param {Boolean} redraw
	 * @param {Boolean|Object} animation Whether to apply animation, and optionally animation
	 *    configuration
	 * @param {Object} eventArguments 
	 *
	 */
	setExtremes: function (newMin, newMax, redraw, animation, eventArguments) {
		var axis = this,
			chart = axis.chart;

		redraw = pick(redraw, true); // defaults to true

		// Extend the arguments with min and max
		eventArguments = extend(eventArguments, {
			min: newMin,
			max: newMax
		});

		// Fire the event
		fireEvent(axis, 'setExtremes', eventArguments, function () { // the default event handler

			axis.userMin = newMin;
			axis.userMax = newMax;

			// redraw
			if (redraw) {
				chart.redraw(animation);
			}
		});
	},
	
	/**
	 * Update the axis metrics
	 */
	setAxisSize: function () {
		var axis = this,
			chart = axis.chart,
			options = axis.options;

		var offsetLeft = options.offsetLeft || 0,
			offsetRight = options.offsetRight || 0;

		// basic values
		// expose to use in Series object and navigator
		axis.left = pick(options.left, chart.plotLeft + offsetLeft);
		axis.top = pick(options.top, chart.plotTop);
		axis.width = pick(options.width, chart.plotWidth - offsetLeft + offsetRight);
		axis.height = pick(options.height, chart.plotHeight);
		axis.bottom = chart.chartHeight - axis.height - axis.top;
		axis.right = chart.chartWidth - axis.width - axis.left;
		axis.len = axis.horiz ? axis.width : axis.height;
	},

	/**
	 * Get the actual axis extremes
	 */
	getExtremes: function () {
		var axis = this,
			isLog = axis.isLog;

		return {
			min: isLog ? correctFloat(lin2log(axis.min)) : axis.min,
			max: isLog ? correctFloat(lin2log(axis.max)) : axis.max,
			dataMin: axis.dataMin,
			dataMax: axis.dataMax,
			userMin: axis.userMin,
			userMax: axis.userMax
		};
	},

	/**
	 * Get the zero plane either based on zero or on the min or max value.
	 * Used in bar and area plots
	 */
	getThreshold: function (threshold) {
		var axis = this,
			isLog = axis.isLog;

		var realMin = isLog ? lin2log(axis.min) : axis.min,
			realMax = isLog ? lin2log(axis.max) : axis.max;
		
		if (realMin > threshold || threshold === null) {
			threshold = realMin;
		} else if (realMax < threshold) {
			threshold = realMax;
		}

		return axis.translate(threshold, 0, 1, 0, 1);
	},

	/**
	 * Add a plot band or plot line after render time
	 *
	 * @param options {Object} The plotBand or plotLine configuration object
	 */
	addPlotBandOrLine: function (options) {
		var obj = new PlotLineOrBand(this, options).render();
		this.plotLinesAndBands.push(obj);
		return obj;
	},

	/**
	 * Render the tick labels to a preliminary position to get their sizes
	 */
	getOffset: function () {
		var axis = this,
			chart = axis.chart,
			renderer = chart.renderer,
			options = axis.options,
			tickPositions = axis.tickPositions,
			ticks = axis.ticks,
			horiz = axis.horiz,
			side = axis.side,
			hasData = axis.series.length && defined(axis.min) && defined(axis.max),
			showAxis = hasData || pick(options.showEmpty, true),
			titleOffset = 0,
			titleOffsetOption,
			titleMargin = 0,
			axisTitleOptions = options.title,
			labelOptions = options.labels,
			directionFactor = [-1, 1, 1, -1][side],
			n;

		if (!axis.axisGroup) {
			axis.axisGroup = renderer.g('axis')
				.attr({ zIndex: 7 })
				.add();
			axis.gridGroup = renderer.g('grid')
				.attr({ zIndex: options.gridZIndex || 1 })
				.add();
		}

		var labelOffset = 0; // reset

		if (hasData || axis.isLinked) {
			each(tickPositions, function (pos) {
				if (!ticks[pos]) {
					ticks[pos] = new Tick(axis, pos);
				} else {
					ticks[pos].addLabel(); // update labels depending on tick interval
				}

			});

			each(tickPositions, function (pos) {
				// left side must be align: right and right side must have align: left for labels
				if (side === 0 || side === 2 || { 1: 'left', 3: 'right' }[side] === labelOptions.align) {

					// get the highest offset
					labelOffset = mathMax(
						ticks[pos].getLabelSize(),
						labelOffset
					);
				}

			});

			if (axis.staggerLines) {
				labelOffset += (axis.staggerLines - 1) * 16;
			}

		} else { // doesn't have data
			for (n in ticks) {
				ticks[n].destroy();
				delete ticks[n];
			}
		}

		if (axisTitleOptions && axisTitleOptions.text) {
			if (!axis.axisTitle) {
				axis.axisTitle = renderer.text(
					axisTitleOptions.text,
					0,
					0,
					axisTitleOptions.useHTML
				)
				.attr({
					zIndex: 7,
					rotation: axisTitleOptions.rotation || 0,
					align:
						axisTitleOptions.textAlign ||
						{ low: 'left', middle: 'center', high: 'right' }[axisTitleOptions.align]
				})
				.css(axisTitleOptions.style)
				.add();
				axis.axisTitle.isNew = true;
			}

			if (showAxis) {
				titleOffset = axis.axisTitle.getBBox()[horiz ? 'height' : 'width'];
				titleMargin = pick(axisTitleOptions.margin, horiz ? 5 : 10);
				titleOffsetOption = axisTitleOptions.offset;
			}

			// hide or show the title depending on whether showEmpty is set
			axis.axisTitle[showAxis ? 'show' : 'hide']();
		}

		// handle automatic or user set offset
		var axisOffset = chart.axisOffset;
		axis.offset = directionFactor * pick(options.offset, axisOffset[side]);

		axis.axisTitleMargin =
			pick(titleOffsetOption,
				labelOffset + titleMargin +
				(side !== 2 && labelOffset && directionFactor * options.labels[horiz ? 'y' : 'x'])
			);

		axisOffset[side] = mathMax(
			axisOffset[side],
			axis.axisTitleMargin + titleOffset + directionFactor * axis.offset
		);

	},
	
	/**
	 * Get the path for the axis line
	 */
	getLinePath: function (lineWidth) {
		var chart = this.chart,
			opposite = this.opposite,
			offset = this.offset,
			horiz = this.horiz,
			lineLeft = this.left + (opposite ? this.width : 0) + offset,
			lineTop = chart.chartHeight - this.bottom - (opposite ? this.height : 0) + offset;

		return chart.renderer.crispLine([
				M,
				horiz ?
					this.left :
					lineLeft,
				horiz ?
					lineTop :
					this.top,
				L,
				horiz ?
					chart.chartWidth - this.right :
					lineLeft,
				horiz ?
					lineTop :
					chart.chartHeight - this.bottom
			], lineWidth);
	},
	
	/**
	 * Render the axis
	 */
	render: function () {
		var axis = this,
			chart = axis.chart,
			renderer = chart.renderer,
			options = axis.options,
			isLog = axis.isLog,
			isLinked = axis.isLinked,
			tickPositions = axis.tickPositions,
			axisLength = axis.len,
			axisTop = axis.top,
			axisLeft = axis.left,
			axisWidth = axis.width,
			axisHeight = axis.height,
			axisBottom = axis.bottom,
			stacks = axis.stacks,
			ticks = axis.ticks,
			minorTicks = axis.minorTicks,
			alternateBands = axis.alternateBands,
			horiz = axis.horiz,
			opposite = axis.opposite,
			axisTitleOptions = options.title,
			stackLabelOptions = options.stackLabels,
			alternateGridColor = options.alternateGridColor,
			lineWidth = options.lineWidth,
			linePath,
			hasRendered = chart.hasRendered,
			slideInTicks = hasRendered && defined(axis.oldMin) && !isNaN(axis.oldMin),
			hasData = axis.series.length && defined(axis.min) && defined(axis.max),
			showAxis = hasData || pick(options.showEmpty, true),
			from,
			to;

		// If the series has data draw the ticks. Else only the line and title
		if (hasData || isLinked) {

			// minor ticks
			if (axis.minorTickInterval && !axis.categories) {
				each(axis.getMinorTickPositions(), function (pos) {
					if (!minorTicks[pos]) {
						minorTicks[pos] = new Tick(axis, pos, 'minor');
					}

					// render new ticks in old position
					if (slideInTicks && minorTicks[pos].isNew) {
						minorTicks[pos].render(null, true);
					}


					minorTicks[pos].isActive = true;
					minorTicks[pos].render();
				});
			}

			// Major ticks. Pull out the first item and render it last so that
			// we can get the position of the neighbour label. #808.
			each(tickPositions.slice(1).concat([tickPositions[0]]), function (pos, i) {

				// Reorganize the indices
				i = (i === tickPositions.length - 1) ? 0 : i + 1;

				// linked axes need an extra check to find out if
				if (!isLinked || (pos >= axis.min && pos <= axis.max)) {

					if (!ticks[pos]) {
						ticks[pos] = new Tick(axis, pos);
					}

					// render new ticks in old position
					if (slideInTicks && ticks[pos].isNew) {
						ticks[pos].render(i, true);
					}

					ticks[pos].isActive = true;
					ticks[pos].render(i);
				}

			});

			// alternate grid color
			if (alternateGridColor) {
				each(tickPositions, function (pos, i) {
					if (i % 2 === 0 && pos < axis.max) {
						if (!alternateBands[pos]) {
							alternateBands[pos] = new PlotLineOrBand(axis);
						}
						from = pos;
						to = tickPositions[i + 1] !== UNDEFINED ? tickPositions[i + 1] : axis.max;
						alternateBands[pos].options = {
							from: isLog ? lin2log(from) : from,
							to: isLog ? lin2log(to) : to,
							color: alternateGridColor
						};
						alternateBands[pos].render();
						alternateBands[pos].isActive = true;
					}
				});
			}

			// custom plot lines and bands
			if (!axis._addedPlotLB) { // only first time
				each((options.plotLines || []).concat(options.plotBands || []), function (plotLineOptions) {
					//plotLinesAndBands.push(new PlotLineOrBand(plotLineOptions).render());
					axis.addPlotBandOrLine(plotLineOptions);
				});
				axis._addedPlotLB = true;
			}

		} // end if hasData

		// remove inactive ticks
		each([ticks, minorTicks, alternateBands], function (coll) {
			var pos;
			for (pos in coll) {
				if (!coll[pos].isActive) {
					coll[pos].destroy();
					delete coll[pos];
				} else {
					coll[pos].isActive = false; // reset
				}
			}
		});

		// Static items. As the axis group is cleared on subsequent calls
		// to render, these items are added outside the group.
		// axis line
		if (lineWidth) {
			linePath = axis.getLinePath(lineWidth);
			if (!axis.axisLine) {
				axis.axisLine = renderer.path(linePath)
					.attr({
						stroke: options.lineColor,
						'stroke-width': lineWidth,
						zIndex: 7
					})
					.add();
			} else {
				axis.axisLine.animate({ d: linePath });
			}

			// show or hide the line depending on options.showEmpty
			axis.axisLine[showAxis ? 'show' : 'hide']();

		}

		if (axis.axisTitle && showAxis) {
			// compute anchor points for each of the title align options
			var margin = horiz ? axisLeft : axisTop,
				fontSize = pInt(axisTitleOptions.style.fontSize || 12),
			// the position in the length direction of the axis
			alongAxis = {
				low: margin + (horiz ? 0 : axisLength),
				middle: margin + axisLength / 2,
				high: margin + (horiz ? axisLength : 0)
			}[axisTitleOptions.align],

			// the position in the perpendicular direction of the axis
			offAxis = (horiz ? axisTop + axisHeight : axisLeft) +
				(horiz ? 1 : -1) * // horizontal axis reverses the margin
				(opposite ? -1 : 1) * // so does opposite axes
				axis.axisTitleMargin +
				(axis.side === 2 ? fontSize : 0);

			axis.axisTitle[axis.axisTitle.isNew ? 'attr' : 'animate']({
				x: horiz ?
					alongAxis :
					offAxis + (opposite ? axisWidth : 0) + axis.offset +
						(axisTitleOptions.x || 0), // x
				y: horiz ?
					offAxis - (opposite ? axisHeight : 0) + axis.offset :
					alongAxis + (axisTitleOptions.y || 0) // y
			});
			axis.axisTitle.isNew = false;
		}

		// Stacked totals:
		if (stackLabelOptions && stackLabelOptions.enabled) {
			var stackKey, oneStack, stackCategory,
				stackTotalGroup = axis.stackTotalGroup;

			// Create a separate group for the stack total labels
			if (!stackTotalGroup) {
				axis.stackTotalGroup = stackTotalGroup =
					renderer.g('stack-labels')
						.attr({
							visibility: VISIBLE,
							zIndex: 6
						})
						.translate(chart.plotLeft, chart.plotTop)
						.add();
			}

			// Render each stack total
			for (stackKey in stacks) {
				oneStack = stacks[stackKey];
				for (stackCategory in oneStack) {
					oneStack[stackCategory].render(stackTotalGroup);
				}
			}
		}
		// End stacked totals

		axis.isDirty = false;
	},

	/**
	 * Remove a plot band or plot line from the chart by id
	 * @param {Object} id
	 */
	removePlotBandOrLine: function (id) {
		var plotLinesAndBands = this.plotLinesAndBands,
			i = plotLinesAndBands.length;
		while (i--) {
			if (plotLinesAndBands[i].id === id) {
				plotLinesAndBands[i].destroy();
			}
		}
	},

	/**
	 * Update the axis title by options
	 */
	setTitle: function (newTitleOptions, redraw) {
		var axis = this,
			chart = axis.chart,
			options = axis.options;

		options.title = merge(options.title, newTitleOptions);

		axis.axisTitle = axis.axisTitle.destroy();
		axis.isDirty = true;

		if (pick(redraw, true)) {
			chart.redraw();
		}
	},

	/**
	 * Redraw the axis to reflect changes in the data or axis extremes
	 */
	redraw: function () {
		var axis = this,
			chart = axis.chart;

		// hide tooltip and hover states
		if (chart.tracker.resetTracker) {
			chart.tracker.resetTracker();
		}

		// render the axis
		axis.render();

		// move plot lines and bands
		each(axis.plotLinesAndBands, function (plotLine) {
			plotLine.render();
		});

		// mark associated series as dirty and ready for redraw
		each(axis.series, function (series) {
			series.isDirty = true;
		});

	},

	/**
	 * Set new axis categories and optionally redraw
	 * @param {Array} newCategories
	 * @param {Boolean} doRedraw
	 */
	setCategories: function (newCategories, doRedraw) {
		var axis = this,
			chart = axis.chart;

		// set the categories
		axis.categories = axis.userOptions.categories = newCategories;

		// force reindexing tooltips
		each(axis.series, function (series) {
			series.translate();
			series.setTooltipPoints(true);
		});


		// optionally redraw
		axis.isDirty = true;

		if (pick(doRedraw, true)) {
			chart.redraw();
		}
	},

	/**
	 * Destroys an Axis instance.
	 */
	destroy: function () {
		var axis = this,
			stacks = axis.stacks,
			stackKey;

		// Remove the events
		removeEvent(axis);

		// Destroy each stack total
		for (stackKey in stacks) {
			destroyObjectProperties(stacks[stackKey]);

			stacks[stackKey] = null;
		}

		// Destroy collections
		each([axis.ticks, axis.minorTicks, axis.alternateBands, axis.plotLinesAndBands], function (coll) {
			destroyObjectProperties(coll);
		});

		// Destroy local variables
		each(['stackTotalGroup', 'axisLine', 'axisGroup', 'gridGroup', 'axisTitle'], function (prop) {
			if (axis[prop]) {
				axis[prop] = axis[prop].destroy();
			}
		});
	},


	init: function () {
		var axis = this,
			chart = axis.chart,
			isXAxis = axis.isXAxis,
			eventType,
			events = axis.options.events;

		// Run Axis

		// Register
		chart.axes.push(axis);
		chart[isXAxis ? 'xAxis' : 'yAxis'].push(axis);

		axis.series = []; // populated by Series

		// inverted charts have reversed xAxes as default
		if (chart.inverted && isXAxis && axis.reversed === UNDEFINED) {
			axis.reversed = true;
		}

		axis.removePlotBand = axis.removePlotBandOrLine;
		axis.removePlotLine = axis.removePlotBandOrLine;
		axis.addPlotBand = axis.addPlotBandOrLine;
		axis.addPlotLine = axis.addPlotBandOrLine;


		// register event listeners
		for (eventType in events) {
			addEvent(axis, eventType, events[eventType]);
		}

		// extend logarithmic axis
		if (axis.isLog) {
			axis.val2lin = log2lin;
			axis.lin2val = lin2log;
		}
	}
}; // end Axis

/**
 * The tooltip object
 * @param {Object} chart The chart instance
 * @param {Object} options Tooltip options
 */
function Tooltip(chart, options) {
	var borderWidth = options.borderWidth,
		style = options.style,
		shared = options.shared,
		padding = pInt(style.padding);

	// Save the chart and options
	this.chart = chart;
	this.options = options;

	// remove padding CSS and apply padding on box instead
	style.padding = 0;

	// Keep track of the current series
	//this.currentSeries = UNDEFINED;

	// List of crosshairs
	this.crosshairs = [];

	// Current values of x and y when animating
	this.currentX = 0;
	this.currentY = 0;

	// The tooltipTick function, initialized to nothing
	//this.tooltipTick = UNDEFINED;

	// The tooltip is initially hidden
	this.tooltipIsHidden = true;

	// create the label
	this.label = chart.renderer.label('', 0, 0, null, null, null, options.useHTML)
		.attr({
			padding: padding,
			fill: options.backgroundColor,
			'stroke-width': borderWidth,
			r: options.borderRadius,
			zIndex: 8
		})
		.css(style)
		.hide()
		.add();

	// When using canVG the shadow shows up as a gray circle
	// even if the tooltip is hidden.
	if (!useCanVG) {
		this.label.shadow(options.shadow);
	}

	// Public property for getting the shared state.
	this.shared = shared;
}

Tooltip.prototype = {
	/**
	 * Destroy the tooltip and its elements.
	 */
	destroy: function () {
		each(this.crosshairs, function (crosshair) {
			if (crosshair) {
				crosshair.destroy();
			}
		});

		// Destroy and clear local variables
		if (this.label) {
			this.label = this.label.destroy();
		}
	},

	/**
	 * Provide a soft movement for the tooltip
	 *
	 * @param {Number} finalX
	 * @param {Number} finalY
	 * @private
	 */
	move: function (finalX, finalY) {
		var tooltip = this;

		// get intermediate values for animation
		tooltip.currentX = tooltip.tooltipIsHidden ? finalX : (2 * tooltip.currentX + finalX) / 3;
		tooltip.currentY = tooltip.tooltipIsHidden ? finalY : (tooltip.currentY + finalY) / 2;

		// move to the intermediate value
		tooltip.label.attr({ x: tooltip.currentX, y: tooltip.currentY });

		// run on next tick of the mouse tracker
		if (mathAbs(finalX - tooltip.currentX) > 1 || mathAbs(finalY - tooltip.currentY) > 1) {
			tooltip.tooltipTick = function () {
				tooltip.move(finalX, finalY);
			};
		} else {
			tooltip.tooltipTick = null;
		}
	},

	/**
	 * Hide the tooltip
	 */
	hide: function () {
		if (!this.tooltipIsHidden) {
			var hoverPoints = this.chart.hoverPoints;

			this.label.hide();

			// hide previous hoverPoints and set new
			if (hoverPoints) {
				each(hoverPoints, function (point) {
					point.setState();
				});
			}

			this.chart.hoverPoints = null;
			this.tooltipIsHidden = true;
		}
	},

	/**
	 * Hide the crosshairs
	 */
	hideCrosshairs: function () {
		each(this.crosshairs, function (crosshair) {
			if (crosshair) {
				crosshair.hide();
			}
		});
	},
	
	/** 
	 * Extendable method to get the anchor position of the tooltip
	 * from a point or set of points
	 */
	getAnchor: function (points) {
		var ret,
			chart = this.chart,
			inverted = chart.inverted,
			plotX = 0,
			plotY = 0;
		
		points = splat(points);
		
		// Pie uses a special tooltipPos
		ret = points[0].tooltipPos;
		
		// When shared, use the average position
		if (!ret) {
			each(points, function (point) {
				plotX += point.plotX;
				plotY += point.plotLow ? (point.plotLow + point.plotHigh) / 2 : point.plotY;
			});
			
			plotX /= points.length;
			plotY /= points.length;
			
			ret = [
				inverted ? chart.plotWidth - plotY : plotX,
				inverted ? chart.plotHeight - plotX : plotY
			];
		}

		return map(ret, mathRound);
	},

	/**
	 * Refresh the tooltip's text and position.
	 * @param {Object} point
	 */
	refresh: function (point) {
		var tooltip = this,
			chart = tooltip.chart,
			label = tooltip.label,
			options = tooltip.options;

		/**
		 * In case no user defined formatter is given, this will be used
		 */
		function defaultFormatter() {
			var pThis = this,
				items = pThis.points || splat(pThis),
				series = items[0].series,
				s;

			// build the header
			s = [series.tooltipHeaderFormatter(items[0].key)];

			// build the values
			each(items, function (item) {
				series = item.series;
				s.push((series.tooltipFormatter && series.tooltipFormatter(item)) ||
					item.point.tooltipFormatter(series.tooltipOptions.pointFormat));
			});

			// footer
			s.push(options.footerFormat || '');

			return s.join('');
		}

		var x,
			y,
			show,
			anchor,
			textConfig = {},
			text,
			pointConfig = [],
			formatter = options.formatter || defaultFormatter,
			hoverPoints = chart.hoverPoints,
			placedTooltipPoint,
			borderColor,
			crosshairsOptions = options.crosshairs;
			
		// get the reference point coordinates (pie charts use tooltipPos)
		anchor = tooltip.getAnchor(point);
		x = anchor[0];
		y = anchor[1];

		// shared tooltip, array is sent over
		if (tooltip.shared && !(point.series && point.series.noSharedTooltip)) {
			
			// hide previous hoverPoints and set new
			if (hoverPoints) {
				each(hoverPoints, function (point) {
					point.setState();
				});
			}
			chart.hoverPoints = point;

			each(point, function (item) {
				item.setState(HOVER_STATE);

				pointConfig.push(item.getLabelConfig());
			});

			textConfig = {
				x: point[0].category
			};
			textConfig.points = pointConfig;
			point = point[0];

		// single point tooltip
		} else {
			textConfig = point.getLabelConfig();
		}
		text = formatter.call(textConfig);

		// register the current series
		tooltip.currentSeries = point.series;


		// For line type series, hide tooltip if the point falls outside the plot
		show = tooltip.shared || !tooltip.currentSeries.isCartesian || tooltip.currentSeries.tooltipOutsidePlot || chart.isInsidePlot(x, y);

		// update the inner HTML
		if (text === false || !show) {
			this.hide();
		} else {

			// show it
			if (tooltip.tooltipIsHidden) {
				label.show();
				tooltip.tooltipIsHidden = false;
			}

			// update text
			label.attr({
				text: text
			});

			// set the stroke color of the box
			borderColor = options.borderColor || point.color || tooltip.currentSeries.color || '#606060';
			label.attr({
				stroke: borderColor
			});

			placedTooltipPoint = placeBox(
				label.width,
				label.height,
				chart.plotLeft,
				chart.plotTop,
				chart.plotWidth,
				chart.plotHeight,
				{x: x, y: y},
				pick(options.distance, 12),
				chart.inverted
			);

			// do the move
			this.move(mathRound(placedTooltipPoint.x), mathRound(placedTooltipPoint.y));
		}

		// crosshairs
		if (crosshairsOptions) {
			crosshairsOptions = splat(crosshairsOptions); // [x, y]

			var path,
				i = crosshairsOptions.length,
				attribs,
				axis;

			while (i--) {
				axis = point.series[i ? 'yAxis' : 'xAxis'];
				if (crosshairsOptions[i] && axis) {

					path = axis.getPlotLinePath(
						i ? pick(point.stackY, point.y) : point.x, // #814
						1
					);

					if (tooltip.crosshairs[i]) {
						tooltip.crosshairs[i].attr({ d: path, visibility: VISIBLE });
					} else {
						attribs = {
							'stroke-width': crosshairsOptions[i].width || 1,
							stroke: crosshairsOptions[i].color || '#C0C0C0',
							zIndex: crosshairsOptions[i].zIndex || 2
						};
						if (crosshairsOptions[i].dashStyle) {
							attribs.dashstyle = crosshairsOptions[i].dashStyle;
						}
						tooltip.crosshairs[i] = chart.renderer.path(path)
							.attr(attribs)
							.add();
					}
				}
			}
		}
		fireEvent(chart, 'tooltipRefresh', {
				text: text,
				x: x + chart.plotLeft,
				y: y + chart.plotTop,
				borderColor: borderColor
			});
	},

	/**
	 * Runs the tooltip animation one tick.
	 */
	tick: function () {
		if (this.tooltipTick) {
			this.tooltipTick();
		}
	}
};
/**
 * The mouse tracker object
 * @param {Object} chart The Chart instance
 * @param {Object} options The root options object
 */
function MouseTracker(chart, options) {
	var zoomType = useCanVG ? '' : options.chart.zoomType;

	// Zoom status
	this.zoomX = /x/.test(zoomType);
	this.zoomY = /y/.test(zoomType);

	// Store reference to options
	this.options = options;

	// Reference to the chart
	this.chart = chart;

	// The interval id
	//this.tooltipInterval = UNDEFINED;

	// The cached x hover position
	//this.hoverX = UNDEFINED;

	// The chart position
	//this.chartPosition = UNDEFINED;

	// The selection marker element
	//this.selectionMarker = UNDEFINED;

	// False or a value > 0 if a dragging operation
	//this.mouseDownX = UNDEFINED;
	//this.mouseDownY = UNDEFINED;
	this.init(chart, options.tooltip);
}

MouseTracker.prototype = {
	/**
	 * Add crossbrowser support for chartX and chartY
	 * @param {Object} e The event object in standard browsers
	 */
	normalizeMouseEvent: function (e) {
		var chartPosition,
			chartX,
			chartY,
			ePos;

		// common IE normalizing
		e = e || win.event;
		if (!e.target) {
			e.target = e.srcElement;
		}

		// jQuery only copies over some properties. IE needs e.x and iOS needs touches.
		if (e.originalEvent) {
			e = e.originalEvent;
		}

		// The same for MooTools. It renames e.pageX to e.page.x. #445.
		if (e.event) {
			e = e.event;
		}

		// iOS
		ePos = e.touches ? e.touches.item(0) : e;

		// get mouse position
		this.chartPosition = chartPosition = offset(this.chart.container);

		// chartX and chartY
		if (isIE) { // IE including IE9 that has pageX but in a different meaning
			chartX = e.x;
			chartY = e.y;
		} else {
			chartX = ePos.pageX - chartPosition.left;
			chartY = ePos.pageY - chartPosition.top;
		}

		return extend(e, {
			chartX: mathRound(chartX),
			chartY: mathRound(chartY)
		});
	},

	/**
	 * Get the click position in terms of axis values.
	 *
	 * @param {Object} e A mouse event
	 */
	getMouseCoordinates: function (e) {
		var coordinates = {
				xAxis: [],
				yAxis: []
			},
			chart = this.chart;

		each(chart.axes, function (axis) {
			var isXAxis = axis.isXAxis,
				isHorizontal = chart.inverted ? !isXAxis : isXAxis;

			coordinates[isXAxis ? 'xAxis' : 'yAxis'].push({
				axis: axis,
				value: axis.translate(
					isHorizontal ?
						e.chartX - chart.plotLeft :
						chart.plotHeight - e.chartY + chart.plotTop,
					true
				)
			});
		});
		return coordinates;
	},

	/**
	 * With line type charts with a single tracker, get the point closest to the mouse
	 */
	onmousemove: function (e) {
		var mouseTracker = this,
			chart = mouseTracker.chart,
			series = chart.series,
			point,
			points,
			hoverPoint = chart.hoverPoint,
			hoverSeries = chart.hoverSeries,
			i,
			j,
			distance = chart.chartWidth,
			index = chart.inverted ? e.chartY : e.chartX - chart.plotLeft; // wtf?

		// shared tooltip
		if (chart.tooltip && mouseTracker.options.tooltip.shared && !(hoverSeries && hoverSeries.noSharedTooltip)) {
			points = [];

			// loop over all series and find the ones with points closest to the mouse
			i = series.length;
			for (j = 0; j < i; j++) {
				if (series[j].visible &&
						series[j].options.enableMouseTracking !== false &&
						!series[j].noSharedTooltip && series[j].tooltipPoints.length) {
					point = series[j].tooltipPoints[index];
					point._dist = mathAbs(index - point.plotX);
					distance = mathMin(distance, point._dist);
					points.push(point);
				}
			}
			// remove furthest points
			i = points.length;
			while (i--) {
				if (points[i]._dist > distance) {
					points.splice(i, 1);
				}
			}
			// refresh the tooltip if necessary
			if (points.length && (points[0].plotX !== mouseTracker.hoverX)) {
				chart.tooltip.refresh(points);
				mouseTracker.hoverX = points[0].plotX;
			}
		}

		// separate tooltip and general mouse events
		if (hoverSeries && hoverSeries.tracker) { // only use for line-type series with common tracker

			// get the point
			point = hoverSeries.tooltipPoints[index];

			// a new point is hovered, refresh the tooltip
			if (point && point !== hoverPoint) {

				// trigger the events
				point.onMouseOver();

			}
		}
	},



	/**
	 * Reset the tracking by hiding the tooltip, the hover series state and the hover point
	 */
	resetTracker: function () {
		var mouseTracker = this,
			chart = mouseTracker.chart,
			hoverSeries = chart.hoverSeries,
			hoverPoint = chart.hoverPoint;

		if (hoverPoint) {
			hoverPoint.onMouseOut();
		}

		if (hoverSeries) {
			hoverSeries.onMouseOut();
		}

		if (chart.tooltip) {
			chart.tooltip.hide();
			chart.tooltip.hideCrosshairs();
		}

		mouseTracker.hoverX = null;
	},

	/**
	 * Set the JS events on the container element
	 */
	setDOMEvents: function () {
		var lastWasOutsidePlot = true,
			mouseTracker = this,
			chart = mouseTracker.chart,
			container = chart.container,
			hasDragged,
			zoomHor = (mouseTracker.zoomX && !chart.inverted) || (mouseTracker.zoomY && chart.inverted),
			zoomVert = (mouseTracker.zoomY && !chart.inverted) || (mouseTracker.zoomX && chart.inverted);

		/**
		 * Mouse up or outside the plot area
		 */
		function drop() {
			if (mouseTracker.selectionMarker) {
				var selectionData = {
						xAxis: [],
						yAxis: []
					},
					selectionBox = mouseTracker.selectionMarker.getBBox(),
					selectionLeft = selectionBox.x - chart.plotLeft,
					selectionTop = selectionBox.y - chart.plotTop;


				// a selection has been made
				if (hasDragged) {

					// record each axis' min and max
					each(chart.axes, function (axis) {
						if (axis.options.zoomEnabled !== false) {
							var isXAxis = axis.isXAxis,
								isHorizontal = chart.inverted ? !isXAxis : isXAxis,
								selectionMin = axis.translate(
									isHorizontal ?
										selectionLeft :
										chart.plotHeight - selectionTop - selectionBox.height,
									true,
									0,
									0,
									1
								),
								selectionMax = axis.translate(
									isHorizontal ?
										selectionLeft + selectionBox.width :
										chart.plotHeight - selectionTop,
									true,
									0,
									0,
									1
								);

								selectionData[isXAxis ? 'xAxis' : 'yAxis'].push({
									axis: axis,
									min: mathMin(selectionMin, selectionMax), // for reversed axes,
									max: mathMax(selectionMin, selectionMax)
								});
						}
					});
					fireEvent(chart, 'selection', selectionData, function (args) { chart.zoom(args); });

				}
				mouseTracker.selectionMarker = mouseTracker.selectionMarker.destroy();
			}

			css(chart.container, { cursor: 'auto' });

			chart.mouseIsDown = hasDragged = false;
			removeEvent(doc, hasTouch ? 'touchend' : 'mouseup', drop);
		}

		/**
		 * Special handler for mouse move that will hide the tooltip when the mouse leaves the plotarea.
		 */
		mouseTracker.hideTooltipOnMouseMove = function (e) {
			var pageX = defined(e.pageX) ? e.pageX : e.page.x, // In mootools the event is wrapped and the page x/y position is named e.page.x
				pageY = defined(e.pageX) ? e.pageY : e.page.y; // Ref: http://mootools.net/docs/core/Types/DOMEvent

			if (mouseTracker.chartPosition &&
					!chart.isInsidePlot(pageX - mouseTracker.chartPosition.left - chart.plotLeft,
						pageY - mouseTracker.chartPosition.top - chart.plotTop)) {
				mouseTracker.resetTracker();
			}
		};

		/**
		 * When mouse leaves the container, hide the tooltip.
		 */
		mouseTracker.hideTooltipOnMouseLeave = function () {
			mouseTracker.resetTracker();
			mouseTracker.chartPosition = null; // also reset the chart position, used in #149 fix
		};


		/*
		 * Record the starting position of a dragoperation
		 */
		container.onmousedown = function (e) {
			e = mouseTracker.normalizeMouseEvent(e);

			// issue #295, dragging not always working in Firefox
			if (!hasTouch && e.preventDefault) {
				e.preventDefault();
			}

			// record the start position
			chart.mouseIsDown = true;
			chart.mouseDownX = mouseTracker.mouseDownX = e.chartX;
			mouseTracker.mouseDownY = e.chartY;

			addEvent(doc, hasTouch ? 'touchend' : 'mouseup', drop);
		};

		// The mousemove, touchmove and touchstart event handler
		var mouseMove = function (e) {
			// let the system handle multitouch operations like two finger scroll
			// and pinching
			if (e && e.touches && e.touches.length > 1) {
				return;
			}

			// normalize
			e = mouseTracker.normalizeMouseEvent(e);
			if (!hasTouch) { // not for touch devices
				e.returnValue = false;
			}

			var chartX = e.chartX,
				chartY = e.chartY,
				isOutsidePlot = !chart.isInsidePlot(chartX - chart.plotLeft, chartY - chart.plotTop);

			// on touch devices, only trigger click if a handler is defined
			if (hasTouch && e.type === 'touchstart') {
				if (attr(e.target, 'isTracker')) {
					if (!chart.runTrackerClick) {
						e.preventDefault();
					}
				} else if (!chart.runChartClick && !isOutsidePlot) {
					e.preventDefault();
				}
			}

			// cancel on mouse outside
			if (isOutsidePlot) {

				/*if (!lastWasOutsidePlot) {
					// reset the tracker
					resetTracker();
				}*/

				// drop the selection if any and reset mouseIsDown and hasDragged
				//drop();
				if (chartX < chart.plotLeft) {
					chartX = chart.plotLeft;
				} else if (chartX > chart.plotLeft + chart.plotWidth) {
					chartX = chart.plotLeft + chart.plotWidth;
				}

				if (chartY < chart.plotTop) {
					chartY = chart.plotTop;
				} else if (chartY > chart.plotTop + chart.plotHeight) {
					chartY = chart.plotTop + chart.plotHeight;
				}
			}

			if (chart.mouseIsDown && e.type !== 'touchstart') { // make selection

				// determine if the mouse has moved more than 10px
				hasDragged = Math.sqrt(
					Math.pow(mouseTracker.mouseDownX - chartX, 2) +
					Math.pow(mouseTracker.mouseDownY - chartY, 2)
				);
				if (hasDragged > 10) {
					var clickedInside = chart.isInsidePlot(mouseTracker.mouseDownX - chart.plotLeft, mouseTracker.mouseDownY - chart.plotTop);

					// make a selection
					if (chart.hasCartesianSeries && (mouseTracker.zoomX || mouseTracker.zoomY) && clickedInside) {
						if (!mouseTracker.selectionMarker) {
							mouseTracker.selectionMarker = chart.renderer.rect(
								chart.plotLeft,
								chart.plotTop,
								zoomHor ? 1 : chart.plotWidth,
								zoomVert ? 1 : chart.plotHeight,
								0
							)
							.attr({
								fill: mouseTracker.options.chart.selectionMarkerFill || 'rgba(69,114,167,0.25)',
								zIndex: 7
							})
							.add();
						}
					}

					// adjust the width of the selection marker
					if (mouseTracker.selectionMarker && zoomHor) {
						var xSize = chartX - mouseTracker.mouseDownX;
						mouseTracker.selectionMarker.attr({
							width: mathAbs(xSize),
							x: (xSize > 0 ? 0 : xSize) + mouseTracker.mouseDownX
						});
					}
					// adjust the height of the selection marker
					if (mouseTracker.selectionMarker && zoomVert) {
						var ySize = chartY - mouseTracker.mouseDownY;
						mouseTracker.selectionMarker.attr({
							height: mathAbs(ySize),
							y: (ySize > 0 ? 0 : ySize) + mouseTracker.mouseDownY
						});
					}

					// panning
					if (clickedInside && !mouseTracker.selectionMarker && mouseTracker.options.chart.panning) {
						chart.pan(chartX);
					}
				}

			} else if (!isOutsidePlot) {
				// show the tooltip
				mouseTracker.onmousemove(e);
			}

			lastWasOutsidePlot = isOutsidePlot;

			// when outside plot, allow touch-drag by returning true
			return isOutsidePlot || !chart.hasCartesianSeries;
		};

		/*
		 * When the mouse enters the container, run mouseMove
		 */
		container.onmousemove = mouseMove;

		/*
		 * When the mouse leaves the container, hide the tracking (tooltip).
		 */
		addEvent(container, 'mouseleave', mouseTracker.hideTooltipOnMouseLeave);

		// issue #149 workaround
		// The mouseleave event above does not always fire. Whenever the mouse is moving
		// outside the plotarea, hide the tooltip
		addEvent(doc, 'mousemove', mouseTracker.hideTooltipOnMouseMove);

		container.ontouchstart = function (e) {
			// For touch devices, use touchmove to zoom
			if (mouseTracker.zoomX || mouseTracker.zoomY) {
				container.onmousedown(e);
			}
			// Show tooltip and prevent the lower mouse pseudo event
			mouseMove(e);
		};

		/*
		 * Allow dragging the finger over the chart to read the values on touch
		 * devices
		 */
		container.ontouchmove = mouseMove;

		/*
		 * Allow dragging the finger over the chart to read the values on touch
		 * devices
		 */
		container.ontouchend = function () {
			if (hasDragged) {
				mouseTracker.resetTracker();
			}
		};


		// MooTools 1.2.3 doesn't fire this in IE when using addEvent
		container.onclick = function (e) {
			var hoverPoint = chart.hoverPoint;
			e = mouseTracker.normalizeMouseEvent(e);

			e.cancelBubble = true; // IE specific


			if (!hasDragged) {
				// Detect clicks on trackers or tracker groups, #783
				if (hoverPoint && (attr(e.target, 'isTracker') || attr(e.target.parentNode, 'isTracker'))) {
					var plotX = hoverPoint.plotX,
						plotY = hoverPoint.plotY;

					// add page position info
					extend(hoverPoint, {
						pageX: mouseTracker.chartPosition.left + chart.plotLeft +
							(chart.inverted ? chart.plotWidth - plotY : plotX),
						pageY: mouseTracker.chartPosition.top + chart.plotTop +
							(chart.inverted ? chart.plotHeight - plotX : plotY)
					});

					// the series click event
					fireEvent(hoverPoint.series, 'click', extend(e, {
						point: hoverPoint
					}));

					// the point click event
					hoverPoint.firePointEvent('click', e);

				} else {
					extend(e, mouseTracker.getMouseCoordinates(e));

					// fire a click event in the chart
					if (chart.isInsidePlot(e.chartX - chart.plotLeft, e.chartY - chart.plotTop)) {
						fireEvent(chart, 'click', e);
					}
				}


			}
			// reset mouseIsDown and hasDragged
			hasDragged = false;
		};

	},

	/**
	 * Destroys the MouseTracker object and disconnects DOM events.
	 */
	destroy: function () {
		var mouseTracker = this,
			chart = mouseTracker.chart,
			container = chart.container;

		// Destroy the tracker group element
		if (chart.trackerGroup) {
			chart.trackerGroup = chart.trackerGroup.destroy();
		}

		removeEvent(container, 'mouseleave', mouseTracker.hideTooltipOnMouseLeave);
		removeEvent(doc, 'mousemove', mouseTracker.hideTooltipOnMouseMove);
		container.onclick = container.onmousedown = container.onmousemove = container.ontouchstart = container.ontouchend = container.ontouchmove = null;

		// memory and CPU leak
		clearInterval(this.tooltipInterval);
	},

	// Run MouseTracker
	init: function (chart, options) {
		if (!chart.trackerGroup) {
			chart.trackerGroup = chart.renderer.g('tracker')
				.attr({ zIndex: 9 })
				.add();
		}

		if (options.enabled) {
			chart.tooltip = new Tooltip(chart, options);

			// set the fixed interval ticking for the smooth tooltip
			this.tooltipInterval = setInterval(function () { chart.tooltip.tick(); }, 32);
		}

		this.setDOMEvents();
	}
};
/**
 * The overview of the chart's series
 */
function Legend(chart) {
	var legend = this,
		options = legend.options = chart.options.legend;

	if (!options.enabled) {
		return;
	}

	var //style = options.style || {}, // deprecated
		itemStyle = options.itemStyle,
		itemHoverStyle = options.itemHoverStyle,
		itemHiddenStyle = merge(itemStyle, options.itemHiddenStyle),
		padding = pick(options.padding, 8), // docs
		itemMarginTop = options.itemMarginTop || 0;

	legend.baseline = pInt(itemStyle.fontSize) + 3 + itemMarginTop; // used in Series prototype
	legend.itemStyle = itemStyle;
	legend.itemHoverStyle = itemHoverStyle;
	legend.itemHiddenStyle = itemHiddenStyle;
	legend.itemMarginTop = itemMarginTop;
	legend.itemMarginBottom = options.itemMarginBottom || 0;
	legend.maxItemWidth = 0;
	legend.padding = padding;
	legend.initialItemX = 4 + padding + symbolWidth + symbolPadding;
	legend.initialItemY = padding + itemMarginTop + y - 5; // 5 is the number of pixels above the text
	legend.chart = chart;
	//legend.allItems = UNDEFINED;
	//legend.legendWidth = UNDEFINED;
	//legend.legendHeight = UNDEFINED;
	//legend.offsetWidth = UNDEFINED;
	legend.itemHeight = 0;
	//legend.itemX = UNDEFINED;
	//legend.itemY = UNDEFINED;
	//legend.lastItemY = UNDEFINED;

	// Elements
	//legend.group = UNDEFINED;
	//legend.box = UNDEFINED;

	legend.init();
}

Legend.prototype = {

	/**
	 * Set the colors for the legend item
	 * @param {Object} item A Series or Point instance
	 * @param {Object} visible Dimmed or colored
	 */
	colorizeItem: function (item, visible) {
		var legend = this,
			options = legend.options,
			legendItem = item.legendItem,
			legendLine = item.legendLine,
			legendSymbol = item.legendSymbol,
			hiddenColor = legend.itemHiddenStyle.color,
			textColor = visible ? options.itemStyle.color : hiddenColor,
			symbolColor = visible ? item.color : hiddenColor;

		if (legendItem) {
			legendItem.css({ fill: textColor });
		}
		if (legendLine) {
			legendLine.attr({ stroke: symbolColor });
		}
		if (legendSymbol) {
			legendSymbol.attr({
				stroke: symbolColor,
				fill: symbolColor
			});
		}
	},

	/**
	 * Position the legend item
	 * @param {Object} item A Series or Point instance
	 */
	positionItem: function (item) {
		var legend = this,
			options = legend.options,
			symbolPadding = options.symbolPadding,
			ltr = !options.rtl,
			legendItemPos = item._legendItemPos,
			itemX = legendItemPos[0],
			itemY = legendItemPos[1],
			checkbox = item.checkbox;

		if (item.legendGroup) {
			item.legendGroup.translate(
				ltr ? itemX : legend.legendWidth - itemX - 2 * symbolPadding - 4,
				itemY
			);
		}

		if (checkbox) {
			checkbox.x = itemX;
			checkbox.y = itemY;
		}
	},

	/**
	 * Destroy a single legend item
	 * @param {Object} item The series or point
	 */
	destroyItem: function (item) {
		var checkbox = item.checkbox;

		// destroy SVG elements
		each(['legendItem', 'legendLine', 'legendSymbol', 'legendGroup'], function (key) {
			if (item[key]) {
				item[key].destroy();
			}
		});

		if (checkbox) {
			discardElement(item.checkbox);
		}
	},

	/**
	 * Destroys the legend.
	 */
	destroy: function () {
		var legend = this,
			legendGroup = legend.group,
			box = legend.box;

		if (box) {
			legend.box = box.destroy();
		}

		if (legendGroup) {
			legend.group = legendGroup.destroy();
		}
	},

	/**
	 * Position the checkboxes after the width is determined
	 */
	positionCheckboxes: function () {
		var legend = this;

		each(legend.allItems, function (item) {
			var checkbox = item.checkbox,
				alignAttr = legend.group.alignAttr;
			if (checkbox) {
				css(checkbox, {
					left: (alignAttr.translateX + item.legendItemWidth + checkbox.x - 20) + PX,
					top: (alignAttr.translateY + checkbox.y + 3) + PX
				});
			}
		});
	},

	/**
	 * Render a single specific legend item
	 * @param {Object} item A series or point
	 */
	renderItem: function (item) {
		var legend = this,
			chart = legend.chart,
			renderer = chart.renderer,
			options = legend.options,
			horizontal = options.layout === 'horizontal',
			symbolWidth = options.symbolWidth,
			symbolPadding = options.symbolPadding,
			itemStyle = legend.itemStyle,
			itemHiddenStyle = legend.itemHiddenStyle,
			padding = legend.padding,
			ltr = !options.rtl,
			itemHeight,
			widthOption = options.width,
			itemMarginBottom = options.itemMarginBottom || 0,
			itemMarginTop = legend.itemMarginTop,
			initialItemX = legend.initialItemX,
			bBox,
			itemWidth,
			li = item.legendItem,
			series = item.series || item,
			itemOptions = series.options,
			showCheckbox = itemOptions.showCheckbox;

		if (!li) { // generate it once, later move it

			// Generate the group box
			// A group to hold the symbol and text. Text is to be appended in Legend class.
			item.legendGroup = renderer.g('legend-item')
				.attr({ zIndex: 1 })
				.add(legend.group);

			// Draw the legend symbol inside the group box
			series.drawLegendSymbol(legend, item);

			// Generate the list item text and add it to the group
			item.legendItem = li = renderer.text(
					options.labelFormatter.call(item),
					ltr ? symbolWidth + symbolPadding : -symbolPadding,
					legend.baseline,
					options.useHTML
				)
				.css(item.visible ? itemStyle : itemHiddenStyle)
				.attr({
					align: ltr ? 'left' : 'right',
					zIndex: 2
				})
				.add(item.legendGroup);

			// Set the events on the item group
			item.legendGroup.on('mouseover', function () {
					item.setState(HOVER_STATE);
					li.css(legend.itemHoverStyle);
				})
				.on('mouseout', function () {
					li.css(item.visible ? itemStyle : itemHiddenStyle);
					item.setState();
				})
				.on('click', function () {
					var strLegendItemClick = 'legendItemClick',
						fnLegendItemClick = function () {
							item.setVisible();
						};

					// click the name or symbol
					if (item.firePointEvent) { // point
						item.firePointEvent(strLegendItemClick, null, fnLegendItemClick);
					} else {
						fireEvent(item, strLegendItemClick, null, fnLegendItemClick);
					}
				});

			// Colorize the items
			legend.colorizeItem(item, item.visible);

			// add the HTML checkbox on top
			if (itemOptions && showCheckbox) {
				item.checkbox = createElement('input', {
					type: 'checkbox',
					checked: item.selected,
					defaultChecked: item.selected // required by IE7
				}, options.itemCheckboxStyle, chart.container);

				addEvent(item.checkbox, 'click', function (event) {
					var target = event.target;
					fireEvent(item, 'checkboxClick', {
							checked: target.checked
						},
						function () {
							item.select();
						}
					);
				});
			}
		}

		// calculate the positions for the next line
		bBox = li.getBBox();

		itemWidth = item.legendItemWidth =
			options.itemWidth || symbolWidth + symbolPadding + bBox.width + padding +
			(showCheckbox ? 20 : 0);
		legend.itemHeight = itemHeight = bBox.height;

		// if the item exceeds the width, start a new line
		if (horizontal && legend.itemX - initialItemX + itemWidth >
				(widthOption || (chart.chartWidth - 2 * padding - initialItemX))) {
			legend.itemX = initialItemX;
			legend.itemY += itemMarginTop + itemHeight + itemMarginBottom;
		}

		// If the item exceeds the height, start a new column
		if (!horizontal && legend.itemY + options.y + itemHeight > chartHeight - spacingTop - spacingBottom) {
			legend.itemY = initialItemY;
			legend.itemX += maxItemWidth;
			legend.maxItemWidth = 0;
		}

		// Set the edge positions
		legend.maxItemWidth = mathMax(legend.maxItemWidth, itemWidth);
		legend.lastItemY = mathMax(legend.lastItemY, legend.itemY + itemMarginBottom);

		// cache the position of the newly generated or reordered items
		item._legendItemPos = [legend.itemX, legend.itemY];

		// advance
		if (horizontal) {
			legend.itemX += itemWidth;
		} else {
			legend.itemY += itemMarginTop + itemHeight + itemMarginBottom;
		}

		// the width of the widest item
		legend.offsetWidth = widthOption || mathMax(
			(legend.itemX - initialItemX) + (horizontal ? 0 : itemWidth),
			legend.offsetWidth
		);
	},

	/**
	 * Render the legend. This method can be called both before and after
	 * chart.render. If called after, it will only rearrange items instead
	 * of creating new ones.
	 */
	renderLegend: function () {
		var legend = this,
			chart = legend.chart,
			renderer = chart.renderer,
			legendGroup = legend.group,
			allItems,
			legendWidth,
			legendHeight,
			box = legend.box,
			options = legend.options,
			padding = legend.padding,
			widthOption = options.width,
			legendBorderWidth = options.borderWidth,
			legendBackgroundColor = options.backgroundColor;

		legend.itemX = legend.initialItemX;
		legend.itemY = legend.initialItemY;
		legend.offsetWidth = 0;
		legend.lastItemY = 0;

		if (!legendGroup) {
			legend.group = legendGroup = renderer.g('legend')
				// #414, #759. Trackers will be drawn above the legend, but we have 
				// to sacrifice that because tooltips need to be above the legend
				// and trackers above tooltips
				.attr({ zIndex: 7 }) 
				.add();
		}

		// add each series or point
		allItems = [];
		each(chart.series, function (serie) {
			var seriesOptions = serie.options;

			if (!seriesOptions.showInLegend) {
				return;
			}

			// use points or series for the legend item depending on legendType
			allItems = allItems.concat(
					serie.legendItems ||
					(seriesOptions.legendType === 'point' ?
							serie.data :
							serie)
			);
		});

		// sort by legendIndex
		stableSort(allItems, function (a, b) {
			return (a.options.legendIndex || 0) - (b.options.legendIndex || 0);
		});

		// reversed legend
		if (options.reversed) {
			allItems.reverse();
		}

		legend.allItems = allItems;

		// render the items
		each(allItems, function (item) {
			legend.renderItem(item); 
		});

		// Draw the border
		legend.legendWidth = legendWidth = widthOption || legend.offsetWidth;
		legend.legendHeight = legendHeight = legend.lastItemY + legend.itemHeight;

		if (legendBorderWidth || legendBackgroundColor) {
			legend.legendWidth = legendWidth += padding;
			legend.legendHeight = legendHeight += padding;

			if (!box) {
				legend.box = box = renderer.rect(
					0,
					0,
					legendWidth,
					legendHeight,
					options.borderRadius,
					legendBorderWidth || 0
				).attr({
					stroke: options.borderColor,
					'stroke-width': legendBorderWidth || 0,
					fill: legendBackgroundColor || NONE
				})
				.add(legendGroup)
				.shadow(options.shadow);
				box.isNew = true;

			} else if (legendWidth > 0 && legendHeight > 0) {
				box[box.isNew ? 'attr' : 'animate'](
					box.crisp(null, null, null, legendWidth, legendHeight)
				);
				box.isNew = false;
			}

			// hide the border if no items
			box[allItems.length ? 'show' : 'hide']();
		}

		// Now that the legend width and height are extablished, put the items in the 
		// final position
		each(allItems, function (item) {
			legend.positionItem(item);
		});

		// 1.x compatibility: positioning based on style
		/*var props = ['left', 'right', 'top', 'bottom'],
			prop,
			i = 4;
		while (i--) {
			prop = props[i];
			if (style[prop] && style[prop] !== 'auto') {
				options[i < 2 ? 'align' : 'verticalAlign'] = prop;
				options[i < 2 ? 'x' : 'y'] = pInt(style[prop]) * (i % 2 ? -1 : 1);
			}
		}*/

		if (allItems.length) {
			legendGroup.align(extend(options, {
				width: legendWidth,
				height: legendHeight
			}), true, chart.spacingBox);
		}

		if (!chart.isResizing) {
			this.positionCheckboxes();
		}
	},

	init: function () {
		var legend = this;

		// run legend
		legend.renderLegend();

		// move checkboxes
		addEvent(legend.chart, 'endResize', function () { legend.positionCheckboxes(); });

/*		// expose
		return {
			colorizeItem: colorizeItem,
			destroyItem: destroyItem,
			renderLegend: renderLegend,
			destroy: destroy,
			getLegendWidth: getLegendWidth,
			getLegendHeight: getLegendHeight
		};*/
	}
};


/**
 * The chart class
 * @param {Object} options
 * @param {Function} callback Function to run when the chart has loaded
 */
function Chart(options, callback) {
	// Handle regular options
	var seriesOptions = options.series; // skip merging data points to increase performance
	options.series = null;
	options = merge(defaultOptions, options); // do the merge
	options.series = seriesOptions; // set back the series data

	var optionsChart = options.chart,
		optionsMargin = optionsChart.margin,
		margin = isObject(optionsMargin) ?
			optionsMargin :
			[optionsMargin, optionsMargin, optionsMargin, optionsMargin];

	this.optionsMarginTop = pick(optionsChart.marginTop, margin[0]);
	this.optionsMarginRight = pick(optionsChart.marginRight, margin[1]);
	this.optionsMarginBottom = pick(optionsChart.marginBottom, margin[2]);
	this.optionsMarginLeft = pick(optionsChart.marginLeft, margin[3]);

	var chartEvents = optionsChart.events;

	this.runChartClick = chartEvents && !!chartEvents.click;
	this.callback = callback;
	this.isResizing = 0;
	this.options = options;
	//chartTitleOptions = UNDEFINED;
	//chartSubtitleOptions = UNDEFINED;

	this.axes = [];
	this.series = [];
	this.hasCartesianSeries = optionsChart.showAxes;
	//this.axisOffset = UNDEFINED;
	//this.maxTicks = UNDEFINED; // handle the greatest amount of ticks on grouped axes
	//this.inverted = UNDEFINED;
	//this.loadingShown = UNDEFINED;
	//this.container = UNDEFINED;
	//this.chartWidth = UNDEFINED;
	//this.chartHeight = UNDEFINED;
	//this.marginRight = UNDEFINED;
	//this.marginBottom = UNDEFINED;
	//this.containerWidth = UNDEFINED;
	//this.containerHeight = UNDEFINED;
	//this.oldChartWidth = UNDEFINED;
	//this.oldChartHeight = UNDEFINED;

	//this.renderTo = UNDEFINED;
	//this.renderToClone = UNDEFINED;
	//this.tracker = UNDEFINED;

	//this.spacingBox = UNDEFINED

	//this.legend = UNDEFINED;

	// Elements
	//this.chartBackground = UNDEFINED;
	//this.plotBackground = UNDEFINED;
	//this.plotBGImage = UNDEFINED;
	//this.plotBorder = UNDEFINED;
	//this.loadingDiv = UNDEFINED;
	//this.loadingSpan = UNDEFINED;

	this.init(chartEvents);
}

Chart.prototype = {

	/**
	 * Initialize an individual series, called internally before render time
	 */
	initSeries: function (options) {
		var chart = this,
			inverted = chart.inverted,
			optionsChart = chart.options.chart;

		var type = options.type || optionsChart.type || optionsChart.defaultSeriesType,
			typeClass = seriesTypes[type],
			serie,
			hasRendered = this.hasRendered;

		// an inverted chart can't take a column series and vice versa
		if (hasRendered) {
			if (inverted && type === 'column') {
				typeClass = seriesTypes.bar;
			} else if (!inverted && type === 'bar') {
				typeClass = seriesTypes.column;
			}
		}

		serie = new typeClass();

		serie.init(this, options);

		// set internal chart properties
		if (!hasRendered && serie.inverted) {
			inverted = true;
		}
		if (serie.isCartesian) {
			chart.hasCartesianSeries = serie.isCartesian;
		}

		chart.series.push(serie);

		return serie;
	},

	/**
	 * Add a series dynamically after  time
	 *
	 * @param {Object} options The config options
	 * @param {Boolean} redraw Whether to redraw the chart after adding. Defaults to true.
	 * @param {Boolean|Object} animation Whether to apply animation, and optionally animation
	 *    configuration
	 *
	 * @return {Object} series The newly created series object
	 */
	addSeries: function (options, redraw, animation) {
		var series,
			chart = this;

		if (options) {
			setAnimation(animation, chart);
			redraw = pick(redraw, true); // defaults to true

			fireEvent(chart, 'addSeries', { options: options }, function () {
				series = chart.initSeries(options);
				series.isDirty = true;

				chart.isDirtyLegend = true; // the series array is out of sync with the display
				if (redraw) {
					chart.redraw();
				}
			});
		}

		return series;
	},

	/**
	 * Check whether a given point is within the plot area
	 *
	 * @param {Number} x Pixel x relative to the plot area
	 * @param {Number} y Pixel y relative to the plot area
	 */
	isInsidePlot: function (x, y) {
		return x >= 0 &&
			x <= this.plotWidth &&
			y >= 0 &&
			y <= this.plotHeight;
	},

	/**
	 * Adjust all axes tick amounts
	 */
	adjustTickAmounts: function () {
		if (this.options.chart.alignTicks !== false) {
			each(this.axes, function (axis) {
				axis.adjustTickAmount();
			});
		}
		this.maxTicks = null;
	},

	/**
	 * Redraw legend, axes or series based on updated data
	 *
	 * @param {Boolean|Object} animation Whether to apply animation, and optionally animation
	 *    configuration
	 */
	redraw: function (animation) {
		var chart = this,
			axes = chart.axes,
			series = chart.series,
			tracker = chart.tracker,
			legend = chart.legend;

		var redrawLegend = chart.isDirtyLegend,
			hasStackedSeries,
			isDirtyBox = chart.isDirtyBox, // todo: check if it has actually changed?
			seriesLength = series.length,
			i = seriesLength,
			clipRect = chart.clipRect,
			serie;

		setAnimation(animation, chart);

		// link stacked series
		while (i--) {
			serie = series[i];
			if (serie.isDirty && serie.options.stacking) {
				hasStackedSeries = true;
				break;
			}
		}
		if (hasStackedSeries) { // mark others as dirty
			i = seriesLength;
			while (i--) {
				serie = series[i];
				if (serie.options.stacking) {
					serie.isDirty = true;
				}
			}
		}

		// handle updated data in the series
		each(series, function (serie) {
			if (serie.isDirty) { // prepare the data so axis can read it
				if (serie.options.legendType === 'point') {
					redrawLegend = true;
				}
			}
		});

		// handle added or removed series
		if (redrawLegend && legend.options.enabled) { // series or pie points are added or removed
			// draw legend graphics
			legend.renderLegend();

			chart.isDirtyLegend = false;
		}


		if (chart.hasCartesianSeries) {
			if (!chart.isResizing) {

				// reset maxTicks
				chart.maxTicks = null;

				// set axes scales
				each(axes, function (axis) {
					axis.setScale();
				});
			}
			chart.adjustTickAmounts();
			chart.getMargins();

			// redraw axes
			each(axes, function (axis) {
				fireEvent(axis, 'afterSetExtremes', axis.getExtremes()); // #747, #751					
				if (axis.isDirty || isDirtyBox) {					
					axis.redraw();
					isDirtyBox = true; // #792
				}
			});


		}

		// the plot areas size has changed
		if (isDirtyBox) {
			chart.drawChartBox();

			// move clip rect
			if (clipRect) {
				stop(clipRect);
				clipRect.animate({ // for chart resize
					width: chart.plotSizeX,
					height: chart.plotSizeY + 1
				});
			}

		}


		// redraw affected series
		each(series, function (serie) {
			if (serie.isDirty && serie.visible &&
					(!serie.isCartesian || serie.xAxis)) { // issue #153
				serie.redraw();
			}
		});


		// hide tooltip and hover states
		if (tracker && tracker.resetTracker) {
			tracker.resetTracker();
		}

		// redraw if canvas
		chart.renderer.draw();

		// fire the event
		fireEvent(chart, 'redraw'); // jQuery breaks this when calling it from addEvent. Overwrites chart.redraw
	},



	/**
	 * Dim the chart and show a loading text or symbol
	 * @param {String} str An optional text to show in the loading label instead of the default one
	 */
	showLoading: function (str) {
		var chart = this,
			options = chart.options,
			loadingDiv = chart.loadingDiv;

		var loadingOptions = options.loading;

		// create the layer at the first call
		if (!loadingDiv) {
			chart.loadingDiv = loadingDiv = createElement(DIV, {
				className: PREFIX + 'loading'
			}, extend(loadingOptions.style, {
				left: chart.plotLeft + PX,
				top: chart.plotTop + PX,
				width: chart.plotWidth + PX,
				height: chart.plotHeight + PX,
				zIndex: 10,
				display: NONE
			}), chart.container);

			chart.loadingSpan = createElement(
				'span',
				null,
				loadingOptions.labelStyle,
				loadingDiv
			);

		}

		// update text
		chart.loadingSpan.innerHTML = str || options.lang.loading;

		// show it
		if (!chart.loadingShown) {
			css(loadingDiv, { opacity: 0, display: '' });
			animate(loadingDiv, {
				opacity: loadingOptions.style.opacity
			}, {
				duration: loadingOptions.showDuration || 0
			});
			chart.loadingShown = true;
		}
	},

	/**
	 * Hide the loading layer
	 */
	hideLoading: function () {
		var options = this.options,
			loadingDiv = this.loadingDiv;

		if (loadingDiv) {
			animate(loadingDiv, {
				opacity: 0
			}, {
				duration: options.loading.hideDuration || 100,
				complete: function () {
					css(loadingDiv, { display: NONE });
				}
			});
		}
		this.loadingShown = false;
	},

	/**
	 * Get an axis, series or point object by id.
	 * @param id {String} The id as given in the configuration options
	 */
	get: function (id) {
		var chart = this,
			axes = chart.axes,
			series = chart.series;

		var i,
			j,
			points;

		// search axes
		for (i = 0; i < axes.length; i++) {
			if (axes[i].options.id === id) {
				return axes[i];
			}
		}

		// search series
		for (i = 0; i < series.length; i++) {
			if (series[i].options.id === id) {
				return series[i];
			}
		}

		// search points
		for (i = 0; i < series.length; i++) {
			points = series[i].points || [];
			for (j = 0; j < points.length; j++) {
				if (points[j].id === id) {
					return points[j];
				}
			}
		}
		return null;
	},

	/**
	 * Create the Axis instances based on the config options
	 */
	getAxes: function () {
		var chart = this,
			options = this.options;

		var xAxisOptions = options.xAxis || {},
			yAxisOptions = options.yAxis || {},
			optionsArray,
			axis;

		// make sure the options are arrays and add some members
		xAxisOptions = splat(xAxisOptions);
		each(xAxisOptions, function (axis, i) {
			axis.index = i;
			axis.isX = true;
		});

		yAxisOptions = splat(yAxisOptions);
		each(yAxisOptions, function (axis, i) {
			axis.index = i;
		});

		// concatenate all axis options into one array
		optionsArray = xAxisOptions.concat(yAxisOptions);

		each(optionsArray, function (axisOptions) {
			axis = new Axis(chart, axisOptions);
		});

		chart.adjustTickAmounts();
	},


	/**
	 * Get the currently selected points from all series
	 */
	getSelectedPoints: function () {
		var points = [];
		each(this.series, function (serie) {
			points = points.concat(grep(serie.points, function (point) {
				return point.selected;
			}));
		});
		return points;
	},

	/**
	 * Get the currently selected series
	 */
	getSelectedSeries: function () {
		return grep(this.series, function (serie) {
			return serie.selected;
		});
	},

	/**
	 * Display the zoom button
	 */
	showResetZoom: function () {
		var chart = this,
			lang = defaultOptions.lang,
			btnOptions = chart.options.chart.resetZoomButton,
			theme = btnOptions.theme,
			states = theme.states,
			box = btnOptions.relativeTo === 'chart' ? null : {
				x: chart.plotLeft,
				y: chart.plotTop,
				width: chart.plotWidth,
				height: chart.plotHeight
			};
		this.resetZoomButton = chart.renderer.button(lang.resetZoom, null, null, function () { chart.zoomOut(); }, theme, states && states.hover)
			.attr({
				align: btnOptions.position.align,
				title: lang.resetZoomTitle
			})
			.add()
			.align(btnOptions.position, false, box);
	},

	/**
	 * Zoom out to 1:1
	 */
	zoomOut: function () {
		var chart = this,
			resetZoomButton = chart.resetZoomButton;

		fireEvent(chart, 'selection', { resetSelection: true }, function () { chart.zoom(); });
		if (resetZoomButton) {
			chart.resetZoomButton = resetZoomButton.destroy();
		}
	},

	/**
	 * Zoom into a given portion of the chart given by axis coordinates
	 * @param {Object} event
	 */
	zoom: function (event) {
		// add button to reset selection
		var hasZoomed;

		if (chart.resetZoomEnabled !== false && !chart.resetZoomButton) { // hook for Stock charts etc.
			chart.showResetZoom();
		}

		// if zoom is called with no arguments, reset the axes
		if (!event || event.resetSelection) {
			each(chart.axes, function (axis) {
				if (axis.options.zoomEnabled !== false) {
					axis.setExtremes(null, null, false);
					hasZoomed = true;
				}
			});
		} else { // else, zoom in on all axes
			each(event.xAxis.concat(event.yAxis), function (axisData) {
				var axis = axisData.axis;

				// don't zoom more than minRange
				if (chart.tracker[axis.isXAxis ? 'zoomX' : 'zoomY']) {
					axis.setExtremes(axisData.min, axisData.max, false);
					hasZoomed = true;
				}
			});
		}

		// Redraw
		if (hasZoomed) {
			redraw( 
				pick(optionsChart.animation, chart.pointCount < 100) // animation
			);
		}
	},

	/**
	 * Pan the chart by dragging the mouse across the pane. This function is called
	 * on mouse move, and the distance to pan is computed from chartX compared to
	 * the first chartX position in the dragging operation.
	 */
	pan: function (chartX) {
		var chart = this;

		var xAxis = chart.xAxis[0],
			mouseDownX = chart.mouseDownX,
			halfPointRange = xAxis.pointRange / 2,
			extremes = xAxis.getExtremes(),
			newMin = xAxis.translate(mouseDownX - chartX, true) + halfPointRange,
			newMax = xAxis.translate(mouseDownX + chart.plotWidth - chartX, true) - halfPointRange,
			hoverPoints = chart.hoverPoints;

		// remove active points for shared tooltip
		if (hoverPoints) {
			each(hoverPoints, function (point) {
				point.setState();
			});
		}

		if (newMin > mathMin(extremes.dataMin, extremes.min) && newMax < mathMax(extremes.dataMax, extremes.max)) {
			xAxis.setExtremes(newMin, newMax, true, false);
		}

		chart.mouseDownX = chartX; // set new reference for next run
		css(chart.container, { cursor: 'move' });
	},

	/**
	 * Show the title and subtitle of the chart
	 *
	 * @param titleOptions {Object} New title options
	 * @param subtitleOptions {Object} New subtitle options
	 *
	 */
	setTitle: function (titleOptions, subtitleOptions) {
		var chart = this,
			options = chart.options,
			chartTitleOptions,
			chartSubtitleOptions;

		chart.chartTitleOptions = chartTitleOptions = merge(options.title, titleOptions);
		chart.chartSubtitleOptions = chartSubtitleOptions = merge(options.subtitle, subtitleOptions);

		// add title and subtitle
		each([
			['title', titleOptions, chartTitleOptions],
			['subtitle', subtitleOptions, chartSubtitleOptions]
		], function (arr) {
			var name = arr[0],
				title = chart[name],
				titleOptions = arr[1],
				chartTitleOptions = arr[2];

			if (title && titleOptions) {
				title = title.destroy(); // remove old
			}
			if (chartTitleOptions && chartTitleOptions.text && !title) {
				chart[name] = chart.renderer.text(
					chartTitleOptions.text,
					0,
					0,
					chartTitleOptions.useHTML
				)
				.attr({
					align: chartTitleOptions.align,
					'class': PREFIX + name,
					zIndex: chartTitleOptions.zIndex || 4
				})
				.css(chartTitleOptions.style)
				.add()
				.align(chartTitleOptions, false, chart.spacingBox);
			}
		});

	},

	/**
	 * Get chart width and height according to options and container size
	 */
	getChartSize: function () {
		var chart = this,
			optionsChart = chart.options.chart,
			renderTo = chart.renderTo,
			renderToClone = chart.renderToClone;

		chart.containerWidth = (renderToClone || renderTo).offsetWidth;
		chart.containerHeight = (renderToClone || renderTo).offsetHeight;
		chart.chartWidth = optionsChart.width || chart.containerWidth || 600;
		chart.chartHeight = optionsChart.height ||
			// the offsetHeight of an empty container is 0 in standard browsers, but 19 in IE7:
			(chart.containerHeight > 19 ? chart.containerHeight : 400);
	},

	/**
	 * Get the containing element, determine the size and create the inner container
	 * div to hold the chart
	 */
	getContainer: function () {
		var chart = this,
			container,
			optionsChart = chart.options.chart,
			chartWidth,
			chartHeight,
			renderTo,
			renderToClone,
			containerId;

		chart.renderTo = renderTo = optionsChart.renderTo;
		containerId = PREFIX + idCounter++;

		if (isString(renderTo)) {
			chart.renderTo = renderTo = doc.getElementById(renderTo);
		}
		
		// Display an error if the renderTo is wrong
		if (!renderTo) {
			error(13, true);
		}

		// remove previous chart
		renderTo.innerHTML = '';

		// If the container doesn't have an offsetWidth, it has or is a child of a node
		// that has display:none. We need to temporarily move it out to a visible
		// state to determine the size, else the legend and tooltips won't render
		// properly
		if (!renderTo.offsetWidth) {
			chart.renderToClone = renderToClone = renderTo.cloneNode(0);
			css(renderToClone, {
				position: ABSOLUTE,
				top: '-9999px',
				display: ''
			});
			doc.body.appendChild(renderToClone);
		}

		// get the width and height
		chart.getChartSize();
		chartWidth = chart.chartWidth;
		chartHeight = chart.chartHeight;

		// create the inner container
		chart.container = container = createElement(DIV, {
				className: PREFIX + 'container' +
					(optionsChart.className ? ' ' + optionsChart.className : ''),
				id: containerId
			}, extend({
				position: RELATIVE,
				overflow: HIDDEN, // needed for context menu (avoid scrollbars) and
					// content overflow in IE
				width: chartWidth + PX,
				height: chartHeight + PX,
				textAlign: 'left',
				lineHeight: 'normal' // #427
			}, optionsChart.style),
			renderToClone || renderTo
		);

		chart.renderer =
			optionsChart.forExport ? // force SVG, used for SVG export
				new SVGRenderer(container, chartWidth, chartHeight, true) :
				new Renderer(container, chartWidth, chartHeight);

		if (useCanVG) {
			// If we need canvg library, extend and configure the renderer
			// to get the tracker for translating mouse events
			chart.renderer.create(chart, container, chartWidth, chartHeight);
		}

		// Issue 110 workaround:
		// In Firefox, if a div is positioned by percentage, its pixel position may land
		// between pixels. The container itself doesn't display this, but an SVG element
		// inside this container will be drawn at subpixel precision. In order to draw
		// sharp lines, this must be compensated for. This doesn't seem to work inside
		// iframes though (like in jsFiddle).
		var subPixelFix, rect;
		if (isFirefox && container.getBoundingClientRect) {
			subPixelFix = function () {
				css(container, { left: 0, top: 0 });
				rect = container.getBoundingClientRect();
				css(container, {
					left: (-(rect.left - pInt(rect.left))) + PX,
					top: (-(rect.top - pInt(rect.top))) + PX
				});
			};

			// run the fix now
			subPixelFix();

			// run it on resize
			addEvent(win, 'resize', subPixelFix);

			// remove it on chart destroy
			addEvent(chart, 'destroy', function () {
				removeEvent(win, 'resize', subPixelFix);
			});
		}
	},

	/**
	 * Calculate margins by rendering axis labels in a preliminary position. Title,
	 * subtitle and legend have already been rendered at this stage, but will be
	 * moved into their final positions
	 */
	getMargins: function () {
		var chart = this,
			optionsChart = chart.options.chart,
			spacingTop = optionsChart.spacingTop,
			spacingRight = optionsChart.spacingRight,
			spacingBottom = optionsChart.spacingBottom,
			spacingLeft = optionsChart.spacingLeft,
			axisOffset,
			legend = chart.legend,
			optionsMarginTop = chart.optionsMarginTop,
			optionsMarginLeft = chart.optionsMarginLeft,
			optionsMarginRight = chart.optionsMarginRight,
			optionsMarginBottom = chart.optionsMarginBottom,
			chartTitleOptions = chart.chartTitleOptions,
			chartSubtitleOptions = chart.chartSubtitleOptions;


		var legendOptions = chart.options.legend,
			legendMargin = pick(legendOptions.margin, 10),
			legendX = legendOptions.x,
			legendY = legendOptions.y,
			align = legendOptions.align,
			verticalAlign = legendOptions.verticalAlign,
			titleOffset;

		chart.resetMargins();
		axisOffset = chart.axisOffset;

		// adjust for title and subtitle
		if ((chart.title || chart.subtitle) && !defined(chart.optionsMarginTop)) {
			titleOffset = mathMax(
				(chart.title && !chartTitleOptions.floating && !chartTitleOptions.verticalAlign && chartTitleOptions.y) || 0,
				(chart.subtitle && !chartSubtitleOptions.floating && !chartSubtitleOptions.verticalAlign && chartSubtitleOptions.y) || 0
			);
			if (titleOffset) {
				chart.plotTop = mathMax(chart.plotTop, titleOffset + pick(chartTitleOptions.margin, 15) + spacingTop);
			}
		}
		// adjust for legend
		if (legendOptions.enabled && !legendOptions.floating) {
			if (align === 'right') { // horizontal alignment handled first
				if (!defined(optionsMarginRight)) {
					chart.marginRight = mathMax(
						chart.marginRight,
						legend.legendWidth - legendX + legendMargin + spacingRight
					);
				}
			} else if (align === 'left') {
				if (!defined(optionsMarginLeft)) {
					chart.plotLeft = mathMax(
						chart.plotLeft,
						legend.legendWidth + legendX + legendMargin + spacingLeft
					);
				}

			} else if (verticalAlign === 'top') {
				if (!defined(optionsMarginTop)) {
					chart.plotTop = mathMax(
						chart.plotTop,
						legend.legendHeight + legendY + legendMargin + spacingTop
					);
				}

			} else if (verticalAlign === 'bottom') {
				if (!defined(optionsMarginBottom)) {
					chart.marginBottom = mathMax(
						chart.marginBottom,
						legend.legendHeight - legendY + legendMargin + spacingBottom
					);
				}
			}
		}

		// adjust for scroller
		if (chart.extraBottomMargin) {
			chart.marginBottom += chart.extraBottomMargin;
		}
		if (chart.extraTopMargin) {
			chart.plotTop += chart.extraTopMargin;
		}

		// pre-render axes to get labels offset width
		if (chart.hasCartesianSeries) {
			each(chart.axes, function (axis) {
				axis.getOffset();
			});
		}
		
		if (!defined(optionsMarginLeft)) {
			chart.plotLeft += axisOffset[3];
		}
		if (!defined(optionsMarginTop)) {
			chart.plotTop += axisOffset[0];
		}
		if (!defined(optionsMarginBottom)) {
			chart.marginBottom += axisOffset[2];
		}
		if (!defined(optionsMarginRight)) {
			chart.marginRight += axisOffset[1];
		}

		chart.setChartSize();

	},

	/**
	 * Add the event handlers necessary for auto resizing
	 *
	 */
	initReflow: function () {
		var chart = this,
			optionsChart = chart.options.chart,
			renderTo = chart.renderTo;

		var reflowTimeout;
		function reflow(e) {
			var width = optionsChart.width || renderTo.offsetWidth,
				height = optionsChart.height || renderTo.offsetHeight,
				target = e ? e.target : win; // #805 - MooTools doesn't supply e
				
			// Width and height checks for display:none. Target is doc in IE8 and Opera,
			// win in Firefox, Chrome and IE9.
			if (width && height && (target === win || target === doc)) {
				
				if (width !== chart.containerWidth || height !== chart.containerHeight) {
					clearTimeout(reflowTimeout);
					reflowTimeout = setTimeout(function () {
						chart.resize(width, height, false);
					}, 100);
				}
				chart.containerWidth = width;
				chart.containerHeight = height;
			}
		}
		addEvent(win, 'resize', reflow);
		addEvent(chart, 'destroy', function () {
			removeEvent(win, 'resize', reflow);
		});
	},

	/**
	 * Fires endResize event on chart instance.
	 */
	fireEndResize: function () {
		var chart = this;

		if (chart) {
			fireEvent(chart, 'endResize', null, function () {
				chart.isResizing -= 1;
			});
		}
	},

	/**
	 * Resize the chart to a given width and height
	 * @param {Number} width
	 * @param {Number} height
	 * @param {Object|Boolean} animation
	 */
	// TODO: This method is called setSize in the api
	resize: function (width, height, animation) {
		var chart = this,
			chartWidth,
			chartHeight,
			spacingBox = chart.spacingBox;

		var chartTitle = chart.title,
			chartSubtitle = chart.subtitle;

		chart.isResizing += 1;

		// set the animation for the current process
		setAnimation(animation, chart);

		chart.oldChartHeight = chart.chartHeight;
		chart.oldChartWidth = chart.chartWidth;
		if (defined(width)) {
			chart.chartWidth = chartWidth = mathRound(width);
		}
		if (defined(height)) {
			chart.chartHeight = chartHeight = mathRound(height);
		}

		css(chart.container, {
			width: chartWidth + PX,
			height: chartHeight + PX
		});
		chart.renderer.setSize(chartWidth, chartHeight, animation);

		// update axis lengths for more correct tick intervals:
		chart.plotWidth = chartWidth - chart.plotLeft - chart.marginRight;
		chart.plotHeight = chartHeight - chart.plotTop - chart.marginBottom;

		// handle axes
		chart.maxTicks = null;
		each(chart.axes, function (axis) {
			axis.isDirty = true;
			axis.setScale();
		});

		// make sure non-cartesian series are also handled
		each(chart.series, function (serie) {
			serie.isDirty = true;
		});

		chart.isDirtyLegend = true; // force legend redraw
		chart.isDirtyBox = true; // force redraw of plot and chart border

		chart.getMargins();

		// move titles
		if (chartTitle) {
			chartTitle.align(null, null, spacingBox);
		}
		if (chartSubtitle) {
			chartSubtitle.align(null, null, spacingBox);
		}

		chart.redraw(animation);


		chart.oldChartHeight = null;
		fireEvent(chart, 'resize');

		// fire endResize and set isResizing back
		// If animation is disabled, fire without delay
		if (globalAnimation === false) {
			chart.fireEndResize();
		} else { // else set a timeout with the animation duration
			setTimeout(chart.fireEndResize, (globalAnimation && globalAnimation.duration) || 500);
		}
	},

	/**
	 * Set the public chart properties. This is done before and after the pre-render
	 * to determine margin sizes
	 */
	setChartSize: function () {
		var chart = this,
			inverted = chart.inverted,
			chartWidth = chart.chartWidth,
			chartHeight = chart.chartHeight,
			optionsChart = chart.options.chart,
			spacingTop = optionsChart.spacingTop,
			spacingRight = optionsChart.spacingRight,
			spacingBottom = optionsChart.spacingBottom,
			spacingLeft = optionsChart.spacingLeft;

		chart.plotLeft = mathRound(chart.plotLeft);
		chart.plotTop = mathRound(chart.plotTop);
		chart.plotWidth = mathRound(chartWidth - chart.plotLeft - chart.marginRight);
		chart.plotHeight = mathRound(chartHeight - chart.plotTop - chart.marginBottom);

		chart.plotSizeX = inverted ? chart.plotHeight : chart.plotWidth;
		chart.plotSizeY = inverted ? chart.plotWidth : chart.plotHeight;

		chart.spacingBox = {
			x: spacingLeft,
			y: spacingTop,
			width: chartWidth - spacingLeft - spacingRight,
			height: chartHeight - spacingTop - spacingBottom
		};

		each(chart.axes, function (axis) {
			axis.setAxisSize();
			axis.setAxisTranslation();
		});
	},

	/**
	 * Initial margins before auto size margins are applied
	 */
	resetMargins: function () {
		var chart = this,
			optionsChart = chart.options.chart,
			spacingTop = optionsChart.spacingTop,
			spacingRight = optionsChart.spacingRight,
			spacingBottom = optionsChart.spacingBottom,
			spacingLeft = optionsChart.spacingLeft;

		chart.plotTop = pick(chart.optionsMarginTop, spacingTop);
		chart.marginRight = pick(chart.optionsMarginRight, spacingRight);
		chart.marginBottom = pick(chart.optionsMarginBottom, spacingBottom);
		chart.plotLeft = pick(chart.optionsMarginLeft, spacingLeft);
		chart.axisOffset = [0, 0, 0, 0]; // top, right, bottom, left
	},

	/**
	 * Draw the borders and backgrounds for chart and plot area
	 */
	drawChartBox: function () {
		var chart = this,
			optionsChart = chart.options.chart,
			renderer = chart.renderer,
			chartWidth = chart.chartWidth,
			chartHeight = chart.chartHeight,
			chartBackground = chart.chartBackground,
			plotBackground = chart.plotBackground,
			plotBorder = chart.plotBorder,
			plotBGImage = chart.plotBGImage;

		var chartBorderWidth = optionsChart.borderWidth || 0,
			chartBackgroundColor = optionsChart.backgroundColor,
			plotBackgroundColor = optionsChart.plotBackgroundColor,
			plotBackgroundImage = optionsChart.plotBackgroundImage,
			mgn,
			plotSize = {
				x: chart.plotLeft,
				y: chart.plotTop,
				width: chart.plotWidth,
				height: chart.plotHeight
			};

		// Chart area
		mgn = chartBorderWidth + (optionsChart.shadow ? 8 : 0);

		if (chartBorderWidth || chartBackgroundColor) {
			if (!chartBackground) {
				chart.chartBackground = renderer.rect(mgn / 2, mgn / 2, chartWidth - mgn, chartHeight - mgn,
						optionsChart.borderRadius, chartBorderWidth)
					.attr({
						stroke: optionsChart.borderColor,
						'stroke-width': chartBorderWidth,
						fill: chartBackgroundColor || NONE
					})
					.add()
					.shadow(optionsChart.shadow);
			} else { // resize
				chartBackground.animate(
					chartBackground.crisp(null, null, null, chartWidth - mgn, chartHeight - mgn)
				);
			}
		}


		// Plot background
		if (plotBackgroundColor) {
			if (!plotBackground) {
				chart.plotBackground = renderer.rect(chart.plotLeft, chart.plotTop, chart.plotWidth, chart.plotHeight, 0)
					.attr({
						fill: plotBackgroundColor
					})
					.add()
					.shadow(optionsChart.plotShadow);
			} else {
				plotBackground.animate(plotSize);
			}
		}
		if (plotBackgroundImage) {
			if (!plotBGImage) {
				chart.plotBGImage = renderer.image(plotBackgroundImage, chart.plotLeft, chart.plotTop, chart.plotWidth, chart.plotHeight)
					.add();
			} else {
				plotBGImage.animate(plotSize);
			}
		}

		// Plot area border
		if (optionsChart.plotBorderWidth) {
			if (!plotBorder) {
				chart.plotBorder = renderer.rect(chart.plotLeft, chart.plotTop, chart.plotWidth, chart.plotHeight, 0, optionsChart.plotBorderWidth)
					.attr({
						stroke: optionsChart.plotBorderColor,
						'stroke-width': optionsChart.plotBorderWidth,
						zIndex: 4
					})
					.add();
			} else {
				plotBorder.animate(
					plotBorder.crisp(null, chart.plotLeft, chart.plotTop, chart.plotWidth, chart.plotHeight)
				);
			}
		}

		// reset
		chart.isDirtyBox = false;
	},

	/**
	 * Detect whether the chart is inverted, either by setting the chart.inverted option
	 * or adding a bar series to the configuration options
	 */
	setInverted: function () {
		var chart = this,
			optionsChart = chart.options.chart;

		var BAR = 'bar',
			isInverted = (
				chart.inverted || // it is set before
				optionsChart.inverted ||
				optionsChart.type === BAR || // default series type
				optionsChart.defaultSeriesType === BAR // backwards compatible
			),
			seriesOptions = chart.options.series,
			i = seriesOptions && seriesOptions.length;

		// check if a bar series is present in the config options
		while (!isInverted && i--) {
			if (seriesOptions[i].type === BAR) {
				isInverted = true;
			}
		}

		// set the chart property
		chart.inverted = isInverted;
	},

	/**
	 * Render all graphics for the chart
	 */
	render: function () {
		var chart = this,
			axes = chart.axes,
			renderer = chart.renderer,
			options = chart.options;

		var labels = options.labels,
			credits = options.credits,
			creditsHref;

		// Title
		chart.setTitle();


		// Legend
		chart.legend = new Legend(chart);

		// Get margins by pre-rendering axes
		// set axes scales
		each(axes, function (axis) {
			axis.setScale();
		});
		chart.getMargins();
		each(axes, function (axis) {
			axis.setTickPositions(true); // update to reflect the new margins
		});
		chart.adjustTickAmounts();
		chart.getMargins(); // second pass to check for new labels


		// Draw the borders and backgrounds
		chart.drawChartBox();

		


		// The series
		if (!chart.seriesGroup) {
			chart.seriesGroup = renderer.g('series-group')
				.attr({ zIndex: 3 })
				.add();
		}
		each(chart.series, function (serie) {
			serie.translate();
			serie.setTooltipPoints();
			serie.render();
		});

		// Axes
		if (chart.hasCartesianSeries) {
			each(axes, function (axis) {
				axis.render();
			});
		}

		// Labels
		if (labels.items) {
			each(labels.items, function () {
				var style = extend(labels.style, this.style),
					x = pInt(style.left) + chart.plotLeft,
					y = pInt(style.top) + chart.plotTop + 12;

				// delete to prevent rewriting in IE
				delete style.left;
				delete style.top;

				renderer.text(
					this.html,
					x,
					y
				)
				.attr({ zIndex: 2 })
				.css(style)
				.add();

			});
		}

		// Credits
		if (credits.enabled && !chart.credits) {
			creditsHref = credits.href;
			chart.credits = renderer.text(
				credits.text,
				0,
				0
			)
			.on('click', function () {
				if (creditsHref) {
					location.href = creditsHref;
				}
			})
			.attr({
				align: credits.position.align,
				zIndex: 8
			})
			.css(credits.style)
			.add()
			.align(credits.position);
		}

		// Set flag
		chart.hasRendered = true;

	},

	/**
	 * Clean up memory usage
	 */
	destroy: function () {
		var chart = this,
			axes = chart.axes,
			series = chart.series,
			container = chart.container;

		var i,
			parentNode = container && container.parentNode;

		// If the chart is destroyed already, do nothing.
		// This will happen if if a script invokes chart.destroy and
		// then it will be called again on win.unload
		if (chart === null) {
			return;
		}

		// fire the chart.destoy event
		fireEvent(chart, 'destroy');

		// remove events
		removeEvent(chart);

		// ==== Destroy collections:
		// Destroy axes
		i = axes.length;
		while (i--) {
			axes[i] = axes[i].destroy();
		}

		// Destroy each series
		i = series.length;
		while (i--) {
			series[i] = series[i].destroy();
		}

		// ==== Destroy chart properties:
		each(['title', 'subtitle', 'chartBackground', 'plotBackground', 'plotBGImage', 'plotBorder', 'seriesGroup', 'clipRect', 'credits', 'tracker', 'scroller', 'rangeSelector', 'legend', 'resetZoomButton', 'tooltip', 'renderer'], function (name) {
			var prop = chart[name];

			if (prop) {
				chart[name] = prop.destroy();
			}
		});

		// remove container and all SVG
		if (container) { // can break in IE when destroyed before finished loading
			container.innerHTML = '';
			removeEvent(container);
			if (parentNode) {
				discardElement(container);
			}

			// IE6 leak
			container = null;
		}

		// clean it all up
		for (i in chart) {
			delete chart[i];
		}

		chart.options = null;
		chart = null;
	},

	/**
	 * Prepare for first rendering after all data are loaded
	 */
	firstRender: function () {
		var chart = this,
			options = chart.options,
			callback = chart.callback;

		// VML namespaces can't be added until after complete. Listening
		// for Perini's doScroll hack is not enough.
		var ONREADYSTATECHANGE = 'onreadystatechange',
		COMPLETE = 'complete';
		// Note: in spite of JSLint's complaints, win == win.top is required
		/*jslint eqeq: true*/
		if ((!hasSVG && (win == win.top && doc.readyState !== COMPLETE)) || (useCanVG && !win.canvg)) {
		/*jslint eqeq: false*/
			if (useCanVG) {
				// Delay rendering until canvg library is downloaded and ready
				CanVGController.push(chart.firstRender, options.global.canvasToolsURL);
			} else {
				doc.attachEvent(ONREADYSTATECHANGE, function () {
					doc.detachEvent(ONREADYSTATECHANGE, chart.firstRender);
					if (doc.readyState === COMPLETE) {
						chart.firstRender();
					}
				});
			}
			return;
		}

		// create the container
		chart.getContainer();

		// Run an early event after the container and renderer are established
		fireEvent(chart, 'init');

		// Initialize range selector for stock charts
		if (Highcharts.RangeSelector && options.rangeSelector.enabled) {
			chart.rangeSelector = new Highcharts.RangeSelector(chart);
		}

		chart.resetMargins();
		chart.setChartSize();

		// Set the common inversion and transformation for inverted series after initSeries
		chart.setInverted();

		// get axes
		chart.getAxes();

		// Initialize the series
		each(options.series || [], function (serieOptions) {
			chart.initSeries(serieOptions);
		});

		// Run an event where series and axes can be added
		//fireEvent(chart, 'beforeRender');

		// Initialize scroller for stock charts
		if (Highcharts.Scroller && (options.navigator.enabled || options.scrollbar.enabled)) {
			chart.scroller = new Highcharts.Scroller(chart);
		}

		// depends on inverted and on margins being set
		chart.tracker = new MouseTracker(chart, options);

		chart.render();

		// add canvas
		chart.renderer.draw();
		// run callbacks
		if (callback) {
			callback.apply(chart, [chart]);
		}
		each(chart.callbacks, function (fn) {
			fn.apply(chart, [chart]);
		});
		
		
		// If the chart was rendered outside the top container, put it back in
		if (chart.renderToClone) {
			chart.renderTo.appendChild(chart.container);
			discardElement(chart.renderToClone);
		}

		fireEvent(chart, 'load');

	},

	init: function (chartEvents) {
		var chart = this,
			optionsChart = chart.options.chart,
			eventType;

		// Run chart

		// Set up auto resize
		if (optionsChart.reflow !== false) {
			addEvent(chart, 'load', chart.initReflow);
		}

		// Chart event handlers
		if (chartEvents) {
			for (eventType in chartEvents) {
				addEvent(chart, eventType, chartEvents[eventType]);
			}
		}

		chart.xAxis = [];
		chart.yAxis = [];

		// Expose methods and variables
		chart.animation = useCanVG ? false : pick(optionsChart.animation, true);
		chart.setSize = chart.resize;
		chart.pointCount = 0;
		chart.counters = new ChartCounters();
		/*
		if ($) $(function () {
			$container = $('#container');
			var origChartWidth,
				origChartHeight;
			if ($container) {
				$('<button>+</button>')
					.insertBefore($container)
					.click(function () {
						if (origChartWidth === UNDEFINED) {
							origChartWidth = chartWidth;
							origChartHeight = chartHeight;
						}
						chart.resize(chartWidth *= 1.1, chartHeight *= 1.1);
					});
				$('<button>-</button>')
					.insertBefore($container)
					.click(function () {
						if (origChartWidth === UNDEFINED) {
							origChartWidth = chartWidth;
							origChartHeight = chartHeight;
						}
						chart.resize(chartWidth *= 0.9, chartHeight *= 0.9);
					});
				$('<button>1:1</button>')
					.insertBefore($container)
					.click(function () {
						if (origChartWidth === UNDEFINED) {
							origChartWidth = chartWidth;
							origChartHeight = chartHeight;
						}
						chart.resize(origChartWidth, origChartHeight);
					});
			}
		})
		*/

		chart.firstRender();
	}
}; // end Chart

// Hook for exporting module
Chart.prototype.callbacks = [];
/**
 * The Point object and prototype. Inheritable and used as base for PiePoint
 */
var Point = function () {};
Point.prototype = {

	/**
	 * Initialize the point
	 * @param {Object} series The series object containing this point
	 * @param {Object} options The data in either number, array or object format
	 */
	init: function (series, options, x) {
		var point = this,
			counters = series.chart.counters,
			defaultColors;
		point.series = series;
		point.applyOptions(options, x);
		point.pointAttr = {};

		if (series.options.colorByPoint) {
			defaultColors = series.chart.options.colors;
			if (!point.options) {
				point.options = {};
			}
			point.color = point.options.color = point.color || defaultColors[counters.color++];

			// loop back to zero
			counters.wrapColor(defaultColors.length);
		}

		series.chart.pointCount++;
		return point;
	},
	/**
	 * Apply the options containing the x and y data and possible some extra properties.
	 * This is called on point init or from point.update.
	 *
	 * @param {Object} options
	 */
	applyOptions: function (options, x) {
		var point = this,
			series = point.series,
			optionsType = typeof options;

		point.config = options;

		// onedimensional array input
		if (optionsType === 'number' || options === null) {
			point.y = options;
		} else if (typeof options[0] === 'number') { // two-dimentional array
			point.x = options[0];
			point.y = options[1];
		} else if (optionsType === 'object' && typeof options.length !== 'number') { // object input
			// copy options directly to point
			extend(point, options);
			point.options = options;
			
			// This is the fastest way to detect if there are individual point dataLabels that need 
			// to be considered in drawDataLabels. These can only occur in object configs.
			if (options.dataLabels) {
				series._hasPointLabels = true;
			}
		} else if (typeof options[0] === 'string') { // categorized data with name in first position
			point.name = options[0];
			point.y = options[1];
		}
		
		/*
		 * If no x is set by now, get auto incremented value. All points must have an
		 * x value, however the y value can be null to create a gap in the series
		 */
		// todo: skip this? It is only used in applyOptions, in translate it should not be used
		if (point.x === UNDEFINED) {
			point.x = x === UNDEFINED ? series.autoIncrement() : x;
		}
		
		

	},

	/**
	 * Destroy a point to clear memory. Its reference still stays in series.data.
	 */
	destroy: function () {
		var point = this,
			series = point.series,
			hoverPoints = series.chart.hoverPoints,
			prop;

		series.chart.pointCount--;

		if (hoverPoints) {
			point.setState();
			erase(hoverPoints, point);
		}
		if (point === series.chart.hoverPoint) {
			point.onMouseOut();
		}
		series.chart.hoverPoints = null;

		// remove all events
		if (point.graphic || point.dataLabel) { // removeEvent and destroyElements are performance expensive
			removeEvent(point);
			point.destroyElements();
		}

		if (point.legendItem) { // pies have legend items
			point.series.chart.legend.destroyItem(point);
		}

		for (prop in point) {
			point[prop] = null;
		}


	},

	/**
	 * Destroy SVG elements associated with the point
	 */
	destroyElements: function () {
		var point = this,
			props = ['graphic', 'tracker', 'dataLabel', 'group', 'connector', 'shadowGroup'],
			prop,
			i = 6;
		while (i--) {
			prop = props[i];
			if (point[prop]) {
				point[prop] = point[prop].destroy();
			}
		}
	},

	/**
	 * Return the configuration hash needed for the data label and tooltip formatters
	 */
	getLabelConfig: function () {
		var point = this;
		return {
			x: point.category,
			y: point.y,
			key: point.name || point.category,
			series: point.series,
			point: point,
			percentage: point.percentage,
			total: point.total || point.stackTotal
		};
	},

	/**
	 * Toggle the selection status of a point
	 * @param {Boolean} selected Whether to select or unselect the point.
	 * @param {Boolean} accumulate Whether to add to the previous selection. By default,
	 *     this happens if the control key (Cmd on Mac) was pressed during clicking.
	 */
	select: function (selected, accumulate) {
		var point = this,
			series = point.series,
			chart = series.chart;

		selected = pick(selected, !point.selected);

		// fire the event with the defalut handler
		point.firePointEvent(selected ? 'select' : 'unselect', { accumulate: accumulate }, function () {
			point.selected = selected;
			point.setState(selected && SELECT_STATE);

			// unselect all other points unless Ctrl or Cmd + click
			if (!accumulate) {
				each(chart.getSelectedPoints(), function (loopPoint) {
					if (loopPoint.selected && loopPoint !== point) {
						loopPoint.selected = false;
						loopPoint.setState(NORMAL_STATE);
						loopPoint.firePointEvent('unselect');
					}
				});
			}
		});
	},

	onMouseOver: function () {
		var point = this,
			series = point.series,
			chart = series.chart,
			tooltip = chart.tooltip,
			hoverPoint = chart.hoverPoint;

		// set normal state to previous series
		if (hoverPoint && hoverPoint !== point) {
			hoverPoint.onMouseOut();
		}

		// trigger the event
		point.firePointEvent('mouseOver');

		// update the tooltip
		if (tooltip && (!tooltip.shared || series.noSharedTooltip)) {
			tooltip.refresh(point);
		}

		// hover this
		point.setState(HOVER_STATE);
		chart.hoverPoint = point;
	},

	onMouseOut: function () {
		var point = this;
		point.firePointEvent('mouseOut');

		point.setState();
		point.series.chart.hoverPoint = null;
	},

	/**
	 * Extendable method for formatting each point's tooltip line
	 *
	 * @return {String} A string to be concatenated in to the common tooltip text
	 */
	tooltipFormatter: function (pointFormat) {
		var point = this,
			series = point.series,
			seriesTooltipOptions = series.tooltipOptions,
			split = String(point.y).split('.'),
			originalDecimals = split[1] ? split[1].length : 0,
			match = pointFormat.match(/\{(series|point)\.[a-zA-Z]+\}/g),
			splitter = /[{\.}]/,
			obj,
			key,
			replacement,
			parts,
			prop,
			i;

		// loop over the variables defined on the form {series.name}, {point.y} etc
		for (i in match) {
			key = match[i];
			if (isString(key) && key !== pointFormat) { // IE matches more than just the variables
				
				// Split it further into parts
				parts = (' ' + key).split(splitter); // add empty string because IE and the rest handles it differently
				obj = { 'point': point, 'series': series }[parts[1]];
				prop = parts[2];
				
				// Add some preformatting
				if (obj === point && (prop === 'y' || prop === 'open' || prop === 'high' || 
						prop === 'low' || prop === 'close')) { 
					replacement = (seriesTooltipOptions.valuePrefix || seriesTooltipOptions.yPrefix || '') + 
						numberFormat(point[prop], pick(seriesTooltipOptions.valueDecimals, seriesTooltipOptions.yDecimals, originalDecimals)) +
						(seriesTooltipOptions.valueSuffix || seriesTooltipOptions.ySuffix || '');
				
				// Automatic replacement
				} else {
					replacement = obj[prop];
				}
				
				pointFormat = pointFormat.replace(key, replacement);
			}
		}
		
		return pointFormat;
	},

	/**
	 * Update the point with new options (typically x/y data) and optionally redraw the series.
	 *
	 * @param {Object} options Point options as defined in the series.data array
	 * @param {Boolean} redraw Whether to redraw the chart or wait for an explicit call
	 * @param {Boolean|Object} animation Whether to apply animation, and optionally animation
	 *    configuration
	 *
	 */
	update: function (options, redraw, animation) {
		var point = this,
			series = point.series,
			graphic = point.graphic,
			i,
			data = series.data,
			dataLength = data.length,
			chart = series.chart;

		redraw = pick(redraw, true);

		// fire the event with a default handler of doing the update
		point.firePointEvent('update', { options: options }, function () {

			point.applyOptions(options);

			// update visuals
			if (isObject(options)) {
				series.getAttribs();
				if (graphic) {
					graphic.attr(point.pointAttr[series.state]);
				}
			}

			// record changes in the parallel arrays
			for (i = 0; i < dataLength; i++) {
				if (data[i] === point) {
					series.xData[i] = point.x;
					series.yData[i] = point.y;
					series.options.data[i] = options;
					break;
				}
			}

			// redraw
			series.isDirty = true;
			series.isDirtyData = true;
			if (redraw) {
				chart.redraw(animation);
			}
		});
	},

	/**
	 * Remove a point and optionally redraw the series and if necessary the axes
	 * @param {Boolean} redraw Whether to redraw the chart or wait for an explicit call
	 * @param {Boolean|Object} animation Whether to apply animation, and optionally animation
	 *    configuration
	 */
	remove: function (redraw, animation) {
		var point = this,
			series = point.series,
			chart = series.chart,
			i,
			data = series.data,
			dataLength = data.length;

		setAnimation(animation, chart);
		redraw = pick(redraw, true);

		// fire the event with a default handler of removing the point
		point.firePointEvent('remove', null, function () {

			//erase(series.data, point);

			for (i = 0; i < dataLength; i++) {
				if (data[i] === point) {

					// splice all the parallel arrays
					data.splice(i, 1);
					series.options.data.splice(i, 1);
					series.xData.splice(i, 1);
					series.yData.splice(i, 1);
					break;
				}
			}

			point.destroy();


			// redraw
			series.isDirty = true;
			series.isDirtyData = true;
			if (redraw) {
				chart.redraw();
			}
		});


	},

	/**
	 * Fire an event on the Point object. Must not be renamed to fireEvent, as this
	 * causes a name clash in MooTools
	 * @param {String} eventType
	 * @param {Object} eventArgs Additional event arguments
	 * @param {Function} defaultFunction Default event handler
	 */
	firePointEvent: function (eventType, eventArgs, defaultFunction) {
		var point = this,
			series = this.series,
			seriesOptions = series.options;

		// load event handlers on demand to save time on mouseover/out
		if (seriesOptions.point.events[eventType] || (point.options && point.options.events && point.options.events[eventType])) {
			this.importEvents();
		}

		// add default handler if in selection mode
		if (eventType === 'click' && seriesOptions.allowPointSelect) {
			defaultFunction = function (event) {
				// Control key is for Windows, meta (= Cmd key) for Mac, Shift for Opera
				point.select(null, event.ctrlKey || event.metaKey || event.shiftKey);
			};
		}

		fireEvent(this, eventType, eventArgs, defaultFunction);
	},
	/**
	 * Import events from the series' and point's options. Only do it on
	 * demand, to save processing time on hovering.
	 */
	importEvents: function () {
		if (!this.hasImportedEvents) {
			var point = this,
				options = merge(point.series.options.point, point.options),
				events = options.events,
				eventType;

			point.events = events;

			for (eventType in events) {
				addEvent(point, eventType, events[eventType]);
			}
			this.hasImportedEvents = true;

		}
	},

	/**
	 * Set the point's state
	 * @param {String} state
	 */
	setState: function (state) {
		var point = this,
			plotX = point.plotX,
			plotY = point.plotY,
			series = point.series,
			stateOptions = series.options.states,
			markerOptions = defaultPlotOptions[series.type].marker && series.options.marker,
			normalDisabled = markerOptions && !markerOptions.enabled,
			markerStateOptions = markerOptions && markerOptions.states[state],
			stateDisabled = markerStateOptions && markerStateOptions.enabled === false,
			stateMarkerGraphic = series.stateMarkerGraphic,
			chart = series.chart,
			radius,
			pointAttr = point.pointAttr;

		state = state || NORMAL_STATE; // empty string

		if (
				// already has this state
				state === point.state ||
				// selected points don't respond to hover
				(point.selected && state !== SELECT_STATE) ||
				// series' state options is disabled
				(stateOptions[state] && stateOptions[state].enabled === false) ||
				// point marker's state options is disabled
				(state && (stateDisabled || (normalDisabled && !markerStateOptions.enabled)))

			) {
			return;
		}

		// apply hover styles to the existing point
		if (point.graphic) {
			radius = markerOptions && point.graphic.symbolName && pointAttr[state].r;
			point.graphic.attr(merge(
				pointAttr[state],
				radius ? { // new symbol attributes (#507, #612)
					x: plotX - radius,
					y: plotY - radius,
					width: 2 * radius,
					height: 2 * radius
				} : {}
			));
		} else {
			// if a graphic is not applied to each point in the normal state, create a shared
			// graphic for the hover state
			if (state) {
				if (!stateMarkerGraphic) {
					radius = markerOptions.radius;
					series.stateMarkerGraphic = stateMarkerGraphic = chart.renderer.symbol(
						series.symbol,
						-radius,
						-radius,
						2 * radius,
						2 * radius
					)
					.attr(pointAttr[state])
					.add(series.group);
				}

				stateMarkerGraphic.translate(
					plotX,
					plotY
				);
			}

			if (stateMarkerGraphic) {
				stateMarkerGraphic[state ? 'show' : 'hide']();
			}
		}

		point.state = state;
	}
};

/**
 * @classDescription The base function which all other series types inherit from. The data in the series is stored
 * in various arrays.
 *
 * - First, series.options.data contains all the original config options for
 * each point whether added by options or methods like series.addPoint.
 * - Next, series.data contains those values converted to points, but in case the series data length
 * exceeds the cropThreshold, or if the data is grouped, series.data doesn't contain all the points. It
 * only contains the points that have been created on demand.
 * - Then there's series.points that contains all currently visible point objects. In case of cropping,
 * the cropped-away points are not part of this array. The series.points array starts at series.cropStart
 * compared to series.data and series.options.data. If however the series data is grouped, these can't
 * be correlated one to one.
 * - series.xData and series.processedXData contain clean x values, equivalent to series.data and series.points.
 * - series.yData and series.processedYData contain clean x values, equivalent to series.data and series.points.
 *
 * @param {Object} chart
 * @param {Object} options
 */
var Series = function () {};

Series.prototype = {

	isCartesian: true,
	type: 'line',
	pointClass: Point,
	pointAttrToOptions: { // mapping between SVG attributes and the corresponding options
		stroke: 'lineColor',
		'stroke-width': 'lineWidth',
		fill: 'fillColor',
		r: 'radius'
	},
	init: function (chart, options) {
		var series = this,
			eventType,
			events,
			//pointEvent,
			index = chart.series.length;

		series.chart = chart;
		series.options = options = series.setOptions(options); // merge with plotOptions
		
		// bind the axes
		series.bindAxes();

		// set some variables
		extend(series, {
			index: index,
			name: options.name || 'Series ' + (index + 1),
			state: NORMAL_STATE,
			pointAttr: {},
			visible: options.visible !== false, // true by default
			selected: options.selected === true // false by default
		});
		
		// special
		if (useCanVG) {
			options.animation = false;
		}

		// register event listeners
		events = options.events;
		for (eventType in events) {
			addEvent(series, eventType, events[eventType]);
		}
		if (
			(events && events.click) ||
			(options.point && options.point.events && options.point.events.click) ||
			options.allowPointSelect
		) {
			chart.runTrackerClick = true;
		}

		series.getColor();
		series.getSymbol();

		// set the data
		series.setData(options.data, false);

	},
	
	/**
	 * Set the xAxis and yAxis properties of cartesian series, and register the series
	 * in the axis.series array
	 */
	bindAxes: function () {
		var series = this,
			seriesOptions = series.options,
			chart = series.chart,
			axisOptions;
			
		if (series.isCartesian) {
			
			each(['xAxis', 'yAxis'], function (AXIS) { // repeat for xAxis and yAxis
				
				each(chart[AXIS], function (axis) { // loop through the chart's axis objects
					
					axisOptions = axis.options;
					
					// apply if the series xAxis or yAxis option mathches the number of the 
					// axis, or if undefined, use the first axis
					if ((seriesOptions[AXIS] === axisOptions.index) ||
							(seriesOptions[AXIS] === UNDEFINED && axisOptions.index === 0)) {
						
						// register this series in the axis.series lookup
						axis.series.push(series);
						
						// set this series.xAxis or series.yAxis reference
						series[AXIS] = axis;
						
						// mark dirty for redraw
						axis.isDirty = true;
					}
				});
				
			});
		}
	},


	/**
	 * Return an auto incremented x value based on the pointStart and pointInterval options.
	 * This is only used if an x value is not given for the point that calls autoIncrement.
	 */
	autoIncrement: function () {
		var series = this,
			options = series.options,
			xIncrement = series.xIncrement;

		xIncrement = pick(xIncrement, options.pointStart, 0);

		series.pointInterval = pick(series.pointInterval, options.pointInterval, 1);

		series.xIncrement = xIncrement + series.pointInterval;
		return xIncrement;
	},

	/**
	 * Divide the series data into segments divided by null values.
	 */
	getSegments: function () {
		var series = this,
			lastNull = -1,
			segments = [],
			i,
			points = series.points,
			pointsLength = points.length;

		if (pointsLength) { // no action required for []
			
			// if connect nulls, just remove null points
			if (series.options.connectNulls) {
				i = pointsLength;
				while (i--) {
					if (points[i].y === null) {
						points.splice(i, 1);
					}
				}
				if (points.length) {
					segments = [points];
				}
				
			// else, split on null points
			} else {
				each(points, function (point, i) {
					if (point.y === null) {
						if (i > lastNull + 1) {
							segments.push(points.slice(lastNull + 1, i));
						}
						lastNull = i;
					} else if (i === pointsLength - 1) { // last value
						segments.push(points.slice(lastNull + 1, i + 1));
					}
				});
			}
		}
		
		// register it
		series.segments = segments;
	},
	/**
	 * Set the series options by merging from the options tree
	 * @param {Object} itemOptions
	 */
	setOptions: function (itemOptions) {
		var series = this,
			chart = series.chart,
			chartOptions = chart.options,
			plotOptions = chartOptions.plotOptions,
			data = itemOptions.data,
			options;

		itemOptions.data = null; // remove from merge to prevent looping over the data set

		options = merge(
			plotOptions[this.type],
			plotOptions.series,
			itemOptions
		);
		
		// Re-insert the data array to the options and the original config (#717)
		options.data = itemOptions.data = data;
		
		// the tooltip options are merged between global and series specific options
		series.tooltipOptions = merge(chartOptions.tooltip, options.tooltip);
		
		return options;

	},
	/**
	 * Get the series' color
	 */
	getColor: function () {
		var defaultColors = this.chart.options.colors,
			counters = this.chart.counters;
		this.color = this.options.color || defaultColors[counters.color++] || '#0000ff';
		counters.wrapColor(defaultColors.length);
	},
	/**
	 * Get the series' symbol
	 */
	getSymbol: function () {
		var series = this,
			seriesMarkerOption = series.options.marker,
			chart = series.chart,
			defaultSymbols = chart.options.symbols,
			counters = chart.counters;
		series.symbol = seriesMarkerOption.symbol || defaultSymbols[counters.symbol++];
		
		// don't substract radius in image symbols (#604)
		if (/^url/.test(series.symbol)) {
			seriesMarkerOption.radius = 0;
		}
		counters.wrapSymbol(defaultSymbols.length);
	},

	/**
	 * Get the series' symbol in the legend. This method should be overridable to create custom 
	 * symbols through Highcharts.seriesTypes[type].prototype.drawLegendSymbols.
	 * 
	 * @param {Object} legend The legend object
	 */
	drawLegendSymbol: function (legend) {
		
		var options = this.options,
			markerOptions = options.marker,
			radius,
			legendOptions = legend.options,
			legendSymbol,
			symbolWidth = legendOptions.symbolWidth,
			renderer = this.chart.renderer,
			legendItemGroup = this.legendGroup,
			baseline = legend.baseline,
			attr;
			
		// Draw the line
		if (options.lineWidth) {
			attr = {
				'stroke-width': options.lineWidth
			};
			if (options.dashStyle) {
				attr.dashstyle = options.dashStyle;
			}
			this.legendLine = renderer.path([
				M,
				0,
				baseline - 4,
				L,
				symbolWidth,
				baseline - 4
			])
			.attr(attr)
			.add(legendItemGroup);
		}
		
		// Draw the marker
		if (markerOptions && markerOptions.enabled) {
			radius = markerOptions.radius;
			this.legendSymbol = legendSymbol = renderer.symbol(
				this.symbol,
				(symbolWidth / 2) - radius,
				baseline - 4 - radius,
				2 * radius,
				2 * radius
			)
			.attr(this.pointAttr[NORMAL_STATE])
			.add(legendItemGroup);
		}
	},

	/**
	 * Add a point dynamically after chart load time
	 * @param {Object} options Point options as given in series.data
	 * @param {Boolean} redraw Whether to redraw the chart or wait for an explicit call
	 * @param {Boolean} shift If shift is true, a point is shifted off the start
	 *    of the series as one is appended to the end.
	 * @param {Boolean|Object} animation Whether to apply animation, and optionally animation
	 *    configuration
	 */
	addPoint: function (options, redraw, shift, animation) {
		var series = this,
			data = series.data,
			graph = series.graph,
			area = series.area,
			chart = series.chart,
			xData = series.xData,
			yData = series.yData,
			currentShift = (graph && graph.shift) || 0,
			dataOptions = series.options.data,
			point;
			//point = (new series.pointClass()).init(series, options);

		setAnimation(animation, chart);

		// Make graph animate sideways
		if (graph && shift) { 
			graph.shift = currentShift + 1;
		}
		if (area) {
			if (shift) { // #780
				area.shift = currentShift + 1;
			}
			area.isArea = true; // needed in animation, both with and without shift
		}
		
		// Optional redraw, defaults to true
		redraw = pick(redraw, true);

		// Get options and push the point to xData, yData and series.options. In series.generatePoints
		// the Point instance will be created on demand and pushed to the series.data array.
		point = { series: series };
		series.pointClass.prototype.applyOptions.apply(point, [options]);
		xData.push(point.x);
		yData.push(series.valueCount === 4 ? [point.open, point.high, point.low, point.close] : point.y);
		dataOptions.push(options);


		// Shift the first point off the parallel arrays
		// todo: consider series.removePoint(i) method
		if (shift) {
			if (data[0]) {
				data[0].remove(false);
			} else {
				data.shift();
				xData.shift();
				yData.shift();
				dataOptions.shift();
			}
		}
		series.getAttribs();

		// redraw
		series.isDirty = true;
		series.isDirtyData = true;
		if (redraw) {
			chart.redraw();
		}
	},

	/**
	 * Replace the series data with a new set of data
	 * @param {Object} data
	 * @param {Object} redraw
	 */
	setData: function (data, redraw) {
		var series = this,
			oldData = series.points,
			options = series.options,
			initialColor = series.initialColor,
			chart = series.chart,
			firstPoint = null,
			i,
			pointProto = series.pointClass.prototype;

		// reset properties
		series.xIncrement = null;
		series.pointRange = (series.xAxis && series.xAxis.categories && 1) || options.pointRange;
		
		if (defined(initialColor)) { // reset colors for pie
			chart.counters.color = initialColor;
		}
		
		// parallel arrays
		var xData = [],
			yData = [],
			dataLength = data ? data.length : [],
			turboThreshold = options.turboThreshold || 1000,
			pt,
			valueCount = series.valueCount;

		// In turbo mode, only one- or twodimensional arrays of numbers are allowed. The
		// first value is tested, and we assume that all the rest are defined the same
		// way. Although the 'for' loops are similar, they are repeated inside each
		// if-else conditional for max performance.
		if (dataLength > turboThreshold) {
			
			// find the first non-null point
			i = 0;
			while (firstPoint === null && i < dataLength) {
				firstPoint = data[i];
				i++;
			}
		
		
			if (isNumber(firstPoint)) { // assume all points are numbers
				var x = pick(options.pointStart, 0),
					pointInterval = pick(options.pointInterval, 1);

				for (i = 0; i < dataLength; i++) {
					xData[i] = x;
					yData[i] = data[i];
					x += pointInterval;
				}
				series.xIncrement = x;
			} else if (isArray(firstPoint)) { // assume all points are arrays
				if (valueCount) { // [x, low, high] or [x, o, h, l, c]
					for (i = 0; i < dataLength; i++) {
						pt = data[i];
						xData[i] = pt[0];
						yData[i] = pt.slice(1, valueCount + 1);
					}
				} else { // [x, y]
					for (i = 0; i < dataLength; i++) {
						pt = data[i];
						xData[i] = pt[0];
						yData[i] = pt[1];
					}
				}
			} /* else {
				error(12); // Highcharts expects configs to be numbers or arrays in turbo mode
			}*/
		} else {
			for (i = 0; i < dataLength; i++) {
				pt = { series: series };
				pointProto.applyOptions.apply(pt, [data[i]]);
				xData[i] = pt.x;
				yData[i] = pointProto.toYData ? pointProto.toYData.apply(pt) : pt.y;
			}
		}

		series.data = [];
		series.options.data = data;
		series.xData = xData;
		series.yData = yData;

		// destroy old points
		i = (oldData && oldData.length) || 0;
		while (i--) {
			if (oldData[i] && oldData[i].destroy) {
				oldData[i].destroy();
			}
		}

		// redraw
		series.isDirty = series.isDirtyData = chart.isDirtyBox = true;
		if (pick(redraw, true)) {
			chart.redraw(false);
		}
	},

	/**
	 * Remove a series and optionally redraw the chart
	 *
	 * @param {Boolean} redraw Whether to redraw the chart or wait for an explicit call
	 * @param {Boolean|Object} animation Whether to apply animation, and optionally animation
	 *    configuration
	 */

	remove: function (redraw, animation) {
		var series = this,
			chart = series.chart;
		redraw = pick(redraw, true);

		if (!series.isRemoving) {  /* prevent triggering native event in jQuery
				(calling the remove function from the remove event) */
			series.isRemoving = true;

			// fire the event with a default handler of removing the point
			fireEvent(series, 'remove', null, function () {


				// destroy elements
				series.destroy();


				// redraw
				chart.isDirtyLegend = chart.isDirtyBox = true;
				if (redraw) {
					chart.redraw(animation);
				}
			});

		}
		series.isRemoving = false;
	},

	/**
	 * Process the data by cropping away unused data points if the series is longer
	 * than the crop threshold. This saves computing time for lage series.
	 */
	processData: function (force) {
		var series = this,
			processedXData = series.xData, // copied during slice operation below
			processedYData = series.yData,
			dataLength = processedXData.length,
			cropStart = 0,
			cropEnd = dataLength,
			cropped,
			distance,
			closestPointRange,
			xAxis = series.xAxis,
			i, // loop variable
			options = series.options,
			cropThreshold = options.cropThreshold,
			isCartesian = series.isCartesian;

		// If the series data or axes haven't changed, don't go through this. Return false to pass
		// the message on to override methods like in data grouping. 
		if (isCartesian && !series.isDirty && !xAxis.isDirty && !series.yAxis.isDirty && !force) {
			return false;
		}

		// optionally filter out points outside the plot area
		if (isCartesian && (!cropThreshold || dataLength > cropThreshold || series.forceCrop)) {
			var extremes = xAxis.getExtremes(),
				min = extremes.min,
				max = extremes.max;

			// it's outside current extremes
			if (processedXData[dataLength - 1] < min || processedXData[0] > max) {
				processedXData = [];
				processedYData = [];
			
			// only crop if it's actually spilling out
			} else if (processedXData[0] < min || processedXData[dataLength - 1] > max) {

				// iterate up to find slice start
				for (i = 0; i < dataLength; i++) {
					if (processedXData[i] >= min) {
						cropStart = mathMax(0, i - 1);
						break;
					}
				}
				// proceed to find slice end
				for (; i < dataLength; i++) {
					if (processedXData[i] > max) {
						cropEnd = i + 1;
						break;
					}
					
				}
				processedXData = processedXData.slice(cropStart, cropEnd);
				processedYData = processedYData.slice(cropStart, cropEnd);
				cropped = true;
			}
		}
		
		
		// Find the closest distance between processed points
		for (i = processedXData.length - 1; i > 0; i--) {
			distance = processedXData[i] - processedXData[i - 1];
			if (distance > 0 && (closestPointRange === UNDEFINED || distance < closestPointRange)) {
				closestPointRange = distance;
			}
		}
		
		// Record the properties
		series.cropped = cropped; // undefined or true
		series.cropStart = cropStart;
		series.processedXData = processedXData;
		series.processedYData = processedYData;
		
		if (options.pointRange === null) { // null means auto, as for columns, candlesticks and OHLC
			series.pointRange = closestPointRange || 1;
		}
		series.closestPointRange = closestPointRange;
		
	},

	/**
	 * Generate the data point after the data has been processed by cropping away
	 * unused points and optionally grouped in Highcharts Stock.
	 */
	generatePoints: function () {
		var series = this,
			options = series.options,
			dataOptions = options.data,
			data = series.data,
			dataLength,
			processedXData = series.processedXData,
			processedYData = series.processedYData,
			pointClass = series.pointClass,
			processedDataLength = processedXData.length,
			cropStart = series.cropStart || 0,
			cursor,
			hasGroupedData = series.hasGroupedData,
			point,
			points = [],
			i;

		if (!data && !hasGroupedData) {
			var arr = [];
			arr.length = dataOptions.length;
			data = series.data = arr;
		}

		for (i = 0; i < processedDataLength; i++) {
			cursor = cropStart + i;
			if (!hasGroupedData) {
				if (data[cursor]) {
					point = data[cursor];
				} else {
					data[cursor] = point = (new pointClass()).init(series, dataOptions[cursor], processedXData[i]);
				}
				points[i] = point;
			} else {
				// splat the y data in case of ohlc data array
				points[i] = (new pointClass()).init(series, [processedXData[i]].concat(splat(processedYData[i])));
			}
		}

		// Hide cropped-away points - this only runs when the number of points is above cropThreshold, or when
		// swithching view from non-grouped data to grouped data (#637)	
		if (data && (processedDataLength !== (dataLength = data.length) || hasGroupedData)) {
			for (i = 0; i < dataLength; i++) {
				if (i === cropStart && !hasGroupedData) { // when has grouped data, clear all points
					i += processedDataLength;
				}
				if (data[i]) {
					data[i].destroyElements();
				}
			}
		}

		series.data = data;
		series.points = points;
	},

	/**
	 * Translate data points from raw data values to chart specific positioning data
	 * needed later in drawPoints, drawGraph and drawTracker.
	 */
	translate: function () {
		if (!this.processedXData) { // hidden series
			this.processData();
		}
		this.generatePoints();
		var series = this,
			chart = series.chart,
			options = series.options,
			stacking = options.stacking,
			xAxis = series.xAxis,
			categories = xAxis.categories,
			yAxis = series.yAxis,
			points = series.points,
			dataLength = points.length,
			hasModifyValue = !!series.modifyValue,
			isLastSeries,
			allStackSeries = yAxis.series,
			i = allStackSeries.length;
			
		// Is it the last visible series?
		while (i--) {
			if (allStackSeries[i].visible) {
				if (i === series.index) {
					isLastSeries = true;
				}
				break;
			}
		}
		
		// Translate each point
		for (i = 0; i < dataLength; i++) {
			var point = points[i],
				xValue = point.x,
				yValue = point.y,
				yBottom = point.low,
				stack = yAxis.stacks[(yValue < options.threshold ? '-' : '') + series.stackKey],
				pointStack,
				pointStackTotal;
				
			// get the plotX translation
			point.plotX = mathRound(xAxis.translate(xValue, 0, 0, 0, 1) * 10) / 10; // Math.round fixes #591

			// calculate the bottom y value for stacked series
			if (stacking && series.visible && stack && stack[xValue]) {
				pointStack = stack[xValue];
				pointStackTotal = pointStack.total;
				pointStack.cum = yBottom = pointStack.cum - yValue; // start from top
				yValue = yBottom + yValue;
				
				if (isLastSeries) {
					yBottom = options.threshold;
				}
				
				if (stacking === 'percent') {
					yBottom = pointStackTotal ? yBottom * 100 / pointStackTotal : 0;
					yValue = pointStackTotal ? yValue * 100 / pointStackTotal : 0;
				}

				point.percentage = pointStackTotal ? point.y * 100 / pointStackTotal : 0;
				point.stackTotal = pointStackTotal;
				point.stackY = yValue;
			}

			// Set translated yBottom or remove it
			point.yBottom = defined(yBottom) ? 
				yAxis.translate(yBottom, 0, 1, 0, 1) :
				null;
			
			// general hook, used for Highstock compare mode
			if (hasModifyValue) {
				yValue = series.modifyValue(yValue, point);
			}

			// Set the the plotY value, reset it for redraws
			point.plotY = (typeof yValue === 'number') ? 
				mathRound(yAxis.translate(yValue, 0, 1, 0, 1) * 10) / 10 : // Math.round fixes #591
				UNDEFINED;

			// set client related positions for mouse tracking
			point.clientX = chart.inverted ?
				chart.plotHeight - point.plotX :
				point.plotX; // for mouse tracking

			// some API data
			point.category = categories && categories[point.x] !== UNDEFINED ?
				categories[point.x] : point.x;


		}

		// now that we have the cropped data, build the segments
		series.getSegments();
	},
	/**
	 * Memoize tooltip texts and positions
	 */
	setTooltipPoints: function (renew) {
		var series = this,
			chart = series.chart,
			inverted = chart.inverted,
			points = [],
			pointsLength,
			plotSize = mathRound((inverted ? chart.plotTop : chart.plotLeft) + chart.plotSizeX),
			low,
			high,
			xAxis = series.xAxis,
			point,
			i,
			tooltipPoints = []; // a lookup array for each pixel in the x dimension

		// don't waste resources if tracker is disabled
		if (series.options.enableMouseTracking === false) {
			return;
		}

		// renew
		if (renew) {
			series.tooltipPoints = null;
		}

		// concat segments to overcome null values
		each(series.segments || series.points, function (segment) {
			points = points.concat(segment);
		});

		// loop the concatenated points and apply each point to all the closest
		// pixel positions
		if (xAxis && xAxis.reversed) {
			points = points.reverse();//reverseArray(points);
		}

		//each(points, function (point, i) {
		pointsLength = points.length;
		for (i = 0; i < pointsLength; i++) {
			point = points[i];
			low = points[i - 1] ? points[i - 1]._high + 1 : 0;
			high = point._high = points[i + 1] ?
				(mathFloor((point.plotX + (points[i + 1] ? points[i + 1].plotX : plotSize)) / 2)) :
				plotSize;

			while (low <= high) {
				tooltipPoints[inverted ? plotSize - low++ : low++] = point;
			}
		}
		series.tooltipPoints = tooltipPoints;
	},

	/**
	 * Format the header of the tooltip
	 */
	tooltipHeaderFormatter: function (key) {
		var series = this,
			tooltipOptions = series.tooltipOptions,
			xDateFormat = tooltipOptions.xDateFormat || '%A, %b %e, %Y',
			xAxis = series.xAxis,
			isDateTime = xAxis && xAxis.options.type === 'datetime';
		
		return tooltipOptions.headerFormat
			.replace('{point.key}', isDateTime ? dateFormat(xDateFormat, key) :  key)
			.replace('{series.name}', series.name)
			.replace('{series.color}', series.color);
	},

	/**
	 * Series mouse over handler
	 */
	onMouseOver: function () {
		var series = this,
			chart = series.chart,
			hoverSeries = chart.hoverSeries;

		if (!hasTouch && chart.mouseIsDown) {
			return;
		}

		// set normal state to previous series
		if (hoverSeries && hoverSeries !== series) {
			hoverSeries.onMouseOut();
		}

		// trigger the event, but to save processing time,
		// only if defined
		if (series.options.events.mouseOver) {
			fireEvent(series, 'mouseOver');
		}

		// hover this
		series.setState(HOVER_STATE);
		chart.hoverSeries = series;
	},

	/**
	 * Series mouse out handler
	 */
	onMouseOut: function () {
		// trigger the event only if listeners exist
		var series = this,
			options = series.options,
			chart = series.chart,
			tooltip = chart.tooltip,
			hoverPoint = chart.hoverPoint;

		// trigger mouse out on the point, which must be in this series
		if (hoverPoint) {
			hoverPoint.onMouseOut();
		}

		// fire the mouse out event
		if (series && options.events.mouseOut) {
			fireEvent(series, 'mouseOut');
		}


		// hide the tooltip
		if (tooltip && !options.stickyTracking && !tooltip.shared) {
			tooltip.hide();
		}

		// set normal state
		series.setState();
		chart.hoverSeries = null;
	},

	/**
	 * Animate in the series
	 */
	animate: function (init) {
		var series = this,
			chart = series.chart,
			clipRect = series.clipRect,
			animation = series.options.animation;

		if (animation && !isObject(animation)) {
			animation = {};
		}

		if (init) { // initialize the animation
			if (!clipRect.isAnimating) { // apply it only for one of the series
				clipRect.attr('width', 0);
				clipRect.isAnimating = true;
			}

		} else { // run the animation
			clipRect.animate({
				width: chart.plotSizeX
			}, animation);

			// delete this function to allow it only once
			this.animate = null;
		}
	},


	/**
	 * Draw the markers
	 */
	drawPoints: function () {
		var series = this,
			pointAttr,
			points = series.points,
			chart = series.chart,
			plotX,
			plotY,
			i,
			point,
			radius,
			symbol,
			isImage,
			graphic;

		if (series.options.marker.enabled) {
			i = points.length;
			while (i--) {
				point = points[i];
				plotX = point.plotX;
				plotY = point.plotY;
				graphic = point.graphic;

				// only draw the point if y is defined
				if (plotY !== UNDEFINED && !isNaN(plotY)) {

					// shortcuts
					pointAttr = point.pointAttr[point.selected ? SELECT_STATE : NORMAL_STATE];
					radius = pointAttr.r;
					symbol = pick(point.marker && point.marker.symbol, series.symbol);
					isImage = symbol.indexOf('url') === 0;

					if (graphic) { // update
						graphic.animate(extend({
							x: plotX - radius,
							y: plotY - radius
						}, graphic.symbolName ? { // don't apply to image symbols #507
							width: 2 * radius,
							height: 2 * radius
						} : {}));
					} else if (radius > 0 || isImage) {
						point.graphic = chart.renderer.symbol(
							symbol,
							plotX - radius,
							plotY - radius,
							2 * radius,
							2 * radius
						)
						.attr(pointAttr)
						.add(series.group);
					}
				}
			}
		}

	},

	/**
	 * Convert state properties from API naming conventions to SVG attributes
	 *
	 * @param {Object} options API options object
	 * @param {Object} base1 SVG attribute object to inherit from
	 * @param {Object} base2 Second level SVG attribute object to inherit from
	 */
	convertAttribs: function (options, base1, base2, base3) {
		var conversion = this.pointAttrToOptions,
			attr,
			option,
			obj = {};

		options = options || {};
		base1 = base1 || {};
		base2 = base2 || {};
		base3 = base3 || {};

		for (attr in conversion) {
			option = conversion[attr];
			obj[attr] = pick(options[option], base1[attr], base2[attr], base3[attr]);
		}
		return obj;
	},

	/**
	 * Get the state attributes. Each series type has its own set of attributes
	 * that are allowed to change on a point's state change. Series wide attributes are stored for
	 * all series, and additionally point specific attributes are stored for all
	 * points with individual marker options. If such options are not defined for the point,
	 * a reference to the series wide attributes is stored in point.pointAttr.
	 */
	getAttribs: function () {
		var series = this,
			normalOptions = defaultPlotOptions[series.type].marker ? series.options.marker : series.options,
			stateOptions = normalOptions.states,
			stateOptionsHover = stateOptions[HOVER_STATE],
			pointStateOptionsHover,
			seriesColor = series.color,
			normalDefaults = {
				stroke: seriesColor,
				fill: seriesColor
			},
			points = series.points,
			i,
			point,
			seriesPointAttr = [],
			pointAttr,
			pointAttrToOptions = series.pointAttrToOptions,
			hasPointSpecificOptions,
			key;

		// series type specific modifications
		if (series.options.marker) { // line, spline, area, areaspline, scatter

			// if no hover radius is given, default to normal radius + 2
			stateOptionsHover.radius = stateOptionsHover.radius || normalOptions.radius + 2;
			stateOptionsHover.lineWidth = stateOptionsHover.lineWidth || normalOptions.lineWidth + 1;

		} else { // column, bar, pie

			// if no hover color is given, brighten the normal color
			stateOptionsHover.color = stateOptionsHover.color ||
				Color(stateOptionsHover.color || seriesColor)
					.brighten(stateOptionsHover.brightness).get();
		}

		// general point attributes for the series normal state
		seriesPointAttr[NORMAL_STATE] = series.convertAttribs(normalOptions, normalDefaults);

		// HOVER_STATE and SELECT_STATE states inherit from normal state except the default radius
		each([HOVER_STATE, SELECT_STATE], function (state) {
			seriesPointAttr[state] =
					series.convertAttribs(stateOptions[state], seriesPointAttr[NORMAL_STATE]);
		});

		// set it
		series.pointAttr = seriesPointAttr;


		// Generate the point-specific attribute collections if specific point
		// options are given. If not, create a referance to the series wide point
		// attributes
		i = points.length;
		while (i--) {
			point = points[i];
			normalOptions = (point.options && point.options.marker) || point.options;
			if (normalOptions && normalOptions.enabled === false) {
				normalOptions.radius = 0;
			}
			hasPointSpecificOptions = false;

			// check if the point has specific visual options
			if (point.options) {
				for (key in pointAttrToOptions) {
					if (defined(normalOptions[pointAttrToOptions[key]])) {
						hasPointSpecificOptions = true;
					}
				}
			}



			// a specific marker config object is defined for the individual point:
			// create it's own attribute collection
			if (hasPointSpecificOptions) {

				pointAttr = [];
				stateOptions = normalOptions.states || {}; // reassign for individual point
				pointStateOptionsHover = stateOptions[HOVER_STATE] = stateOptions[HOVER_STATE] || {};

				// if no hover color is given, brighten the normal color
				if (!series.options.marker) { // column, bar, point
					pointStateOptionsHover.color =
						Color(pointStateOptionsHover.color || point.options.color)
							.brighten(pointStateOptionsHover.brightness ||
								stateOptionsHover.brightness).get();

				}

				// normal point state inherits series wide normal state
				pointAttr[NORMAL_STATE] = series.convertAttribs(normalOptions, seriesPointAttr[NORMAL_STATE]);

				// inherit from point normal and series hover
				pointAttr[HOVER_STATE] = series.convertAttribs(
					stateOptions[HOVER_STATE],
					seriesPointAttr[HOVER_STATE],
					pointAttr[NORMAL_STATE]
				);
				// inherit from point normal and series hover
				pointAttr[SELECT_STATE] = series.convertAttribs(
					stateOptions[SELECT_STATE],
					seriesPointAttr[SELECT_STATE],
					pointAttr[NORMAL_STATE]
				);



			// no marker config object is created: copy a reference to the series-wide
			// attribute collection
			} else {
				pointAttr = seriesPointAttr;
			}

			point.pointAttr = pointAttr;

		}

	},


	/**
	 * Clear DOM objects and free up memory
	 */
	destroy: function () {
		var series = this,
			chart = series.chart,
			seriesClipRect = series.clipRect,
			issue134 = /AppleWebKit\/533/.test(userAgent),
			destroy,
			i,
			data = series.data || [],
			point,
			prop,
			axis;

		// add event hook
		fireEvent(series, 'destroy');

		// remove all events
		removeEvent(series);
		
		// erase from axes
		each(['xAxis', 'yAxis'], function (AXIS) {
			axis = series[AXIS];
			if (axis) {
				erase(axis.series, series);
				axis.isDirty = true;
			}
		});

		// remove legend items
		if (series.legendItem) {
			series.chart.legend.destroyItem(series);
		}

		// destroy all points with their elements
		i = data.length;
		while (i--) {
			point = data[i];
			if (point && point.destroy) {
				point.destroy();
			}
		}
		series.points = null;

		// If this series clipRect is not the global one (which is removed on chart.destroy) we
		// destroy it here.
		if (seriesClipRect && seriesClipRect !== chart.clipRect) {
			series.clipRect = seriesClipRect.destroy();
		}

		// destroy all SVGElements associated to the series
		each(['area', 'graph', 'dataLabelsGroup', 'group', 'tracker', 'trackerGroup'], function (prop) {
			if (series[prop]) {

				// issue 134 workaround
				destroy = issue134 && prop === 'group' ?
					'hide' :
					'destroy';

				series[prop][destroy]();
			}
		});

		// remove from hoverSeries
		if (chart.hoverSeries === series) {
			chart.hoverSeries = null;
		}
		erase(chart.series, series);

		// clear all members
		for (prop in series) {
			delete series[prop];
		}
	},

	/**
	 * Draw the data labels
	 */
	drawDataLabels: function () {
		
		var series = this,
			seriesOptions = series.options,
			options = seriesOptions.dataLabels;
		
		if (options.enabled || series._hasPointLabels) {
			var x,
				y,
				points = series.points,
				pointOptions,
				generalOptions,
				str,
				dataLabelsGroup = series.dataLabelsGroup,
				chart = series.chart,
				xAxis = series.xAxis,
				groupLeft = xAxis ? xAxis.left : chart.plotLeft,
				yAxis = series.yAxis,
				groupTop = yAxis ? yAxis.top : chart.plotTop,
				renderer = chart.renderer,
				inverted = chart.inverted,
				seriesType = series.type,
				stacking = seriesOptions.stacking,
				isBarLike = seriesType === 'column' || seriesType === 'bar',
				vAlignIsNull = options.verticalAlign === null,
				yIsNull = options.y === null,
				dataLabel;

			if (isBarLike) {
				if (stacking) {
					// In stacked series the default label placement is inside the bars
					if (vAlignIsNull) {
						options = merge(options, {verticalAlign: 'middle'});
					}

					// If no y delta is specified, try to create a good default
					if (yIsNull) {
						options = merge(options, {y: {top: 14, middle: 4, bottom: -6}[options.verticalAlign]});
					}
				} else {
					// In non stacked series the default label placement is on top of the bars
					if (vAlignIsNull) {
						options = merge(options, {verticalAlign: 'top'});
					}
				}
			}


			// create a separate group for the data labels to avoid rotation
			if (!dataLabelsGroup) {
				dataLabelsGroup = series.dataLabelsGroup =
					renderer.g('data-labels')
						.attr({
							visibility: series.visible ? VISIBLE : HIDDEN,
							zIndex: 6
						})
						.translate(groupLeft, groupTop)
						.add();
			} else {
				dataLabelsGroup.translate(groupLeft, groupTop);
			}
			
			// make the labels for each point
			generalOptions = options;
			each(points, function (point) {
				
				dataLabel = point.dataLabel;
				
				// Merge in individual options from point
				options = generalOptions; // reset changes from previous points
				pointOptions = point.options;
				if (pointOptions && pointOptions.dataLabels) {
					options = merge(options, pointOptions.dataLabels);
				}
				
				// If the point is outside the plot area, destroy it. #678
				if (dataLabel && series.isCartesian && !chart.isInsidePlot(point.plotX, point.plotY)) {
					point.dataLabel = dataLabel.destroy();
				
				// Individual labels are disabled if the are explicitly disabled 
				// in the point options, or if they fall outside the plot area.
				} else if (options.enabled) {
				
					// Get the string
					str = options.formatter.call(point.getLabelConfig(), options);
					
					var barX = point.barX,
						plotX = (barX && barX + point.barW / 2) || pick(point.plotX, -999),
						plotY = pick(point.plotY, -999),
						align = options.align,
						individualYDelta = yIsNull ? (point.y >= 0 ? -6 : 12) : options.y;
	
					// Postprocess the positions
					x = (inverted ? chart.plotWidth - plotY : plotX) + options.x;
					y = (inverted ? chart.plotHeight - plotX : plotY) + individualYDelta;
					
					// in columns, align the string to the column
					if (seriesType === 'column') {
						x += { left: -1, right: 1 }[align] * point.barW / 2 || 0;
					}
	
					if (!stacking && inverted && point.y < 0) {
						align = 'right';
						x -= 10;
					}
					
					// Determine the color
					options.style.color = pick(options.color, options.style.color, series.color, 'black');
	
					
					// update existing label
					if (dataLabel) {
						// vertically centered
						if (inverted && !options.y) {
							y = y + pInt(options.style.lineHeight) * 0.9 - dataLabel.getBBox().height / 2;
						}
						dataLabel
							.attr({
								text: str
							}).animate({
								x: x,
								y: y
							});
					// create new label
					} else if (defined(str)) {
						dataLabel = point.dataLabel = renderer.label(
							str,
							x,
							y,
							null,
							null,
							null,
							options.useHTML,
							true // baseline for backwards compat
						)
						.attr({
							align: align,
							fill: options.backgroundColor,
							stroke: options.borderColor,
							'stroke-width': options.borderWidth,
							r: options.borderRadius,
							rotation: options.rotation,
							padding: options.padding,
							zIndex: 1
						})
						.css(options.style)
						.add(dataLabelsGroup)
						.shadow(options.shadow);
						// vertically centered
						if (inverted && !options.y) {
							dataLabel.attr({
								y: y + pInt(options.style.lineHeight) * 0.9 - dataLabel.getBBox().height / 2
							});
						}
					}
	
					if (isBarLike && seriesOptions.stacking && dataLabel) {
						var barY = point.barY,
							barW = point.barW,
							barH = point.barH;
	
						dataLabel.align(options, null,
							{
								x: inverted ? chart.plotWidth - barY - barH : barX,
								y: inverted ? chart.plotHeight - barX - barW : barY,
								width: inverted ? barH : barW,
								height: inverted ? barW : barH
							});
					}
					
					
				}
			});
		}
	},
	
	/**
	 * Return the graph path of a segment
	 */
	getSegmentPath: function (segment) {		
		var series = this,
			segmentPath = [];
		
		// build the segment line
		each(segment, function (point, i) {

			if (series.getPointSpline) { // generate the spline as defined in the SplineSeries object
				segmentPath.push.apply(segmentPath, series.getPointSpline(segment, point, i));

			} else {

				// moveTo or lineTo
				segmentPath.push(i ? L : M);

				// step line?
				if (i && series.options.step) {
					var lastPoint = segment[i - 1];
					segmentPath.push(
						point.plotX,
						lastPoint.plotY
					);
				}

				// normal line to next point
				segmentPath.push(
					point.plotX,
					point.plotY
				);
			}
		});
		
		return segmentPath;
	},

	/**
	 * Draw the actual graph
	 */
	drawGraph: function () {
		var series = this,
			options = series.options,
			chart = series.chart,
			graph = series.graph,
			graphPath = [],
			group = series.group,
			color = options.lineColor || series.color,
			lineWidth = options.lineWidth,
			dashStyle =  options.dashStyle,
			segmentPath,
			renderer = chart.renderer,
			singlePoints = [], // used in drawTracker
			attribs;


		// divide into segments and build graph and area paths
		each(series.segments, function (segment) {
			
			segmentPath = series.getSegmentPath(segment);
			
			// add the segment to the graph, or a single point for tracking
			if (segment.length > 1) {
				graphPath = graphPath.concat(segmentPath);
			} else {
				singlePoints.push(segment[0]);
			}
		});

		// used in drawTracker:
		series.graphPath = graphPath;
		series.singlePoints = singlePoints;

		// draw the graph
		if (graph) {
			stop(graph); // cancel running animations, #459
			graph.animate({ d: graphPath });

		} else {
			if (lineWidth) {
				attribs = {
					stroke: color,
					'stroke-width': lineWidth
				};
				if (dashStyle) {
					attribs.dashstyle = dashStyle;
				}

				series.graph = renderer.path(graphPath)
					.attr(attribs).add(group).shadow(options.shadow);
			}
		}
	},

	/**
	 * Initialize and perform group inversion on series.group and series.trackerGroup
	 */
	invertGroups: function () {
		var series = this,
			group = series.group,
			trackerGroup = series.trackerGroup,
			chart = series.chart;
		
		// A fixed size is needed for inversion to work
		function setInvert() {			
			var size = {
				width: series.yAxis.len,
				height: series.xAxis.len
			};
			
			// Set the series.group size
			group.attr(size).invert();
			
			// Set the tracker group size
			if (trackerGroup) {
				trackerGroup.attr(size).invert();
			}
		}

		addEvent(chart, 'resize', setInvert); // do it on resize
		addEvent(series, 'destroy', function () {
			removeEvent(chart, 'resize', setInvert);
		});

		// Do it now
		setInvert(); // do it now
		
		// On subsequent render and redraw, just do setInvert without setting up events again
		series.invertGroups = setInvert;
	},
	
	/**
	 * Create the series group
	 */
	createGroup: function (doClip) {
		
		var chart = this.chart,
			group = this.group = chart.renderer.g('series');

		if (doClip) {
			group.clip(this.clipRect);
		}
		group.attr({
				visibility: this.visible ? VISIBLE : HIDDEN,
				zIndex: this.options.zIndex
			})
			.translate(this.xAxis.left, this.yAxis.top)
			.add(chart.seriesGroup);
		
		// Only run this once
		this.createGroup = noop;
	},

	/**
	 * Render the graph and markers
	 */
	render: function () {
		var series = this,
			chart = series.chart,
			group,
			options = series.options,
			doClip = options.clip !== false,
			animation = options.animation,
			doAnimation = animation && series.animate,
			duration = doAnimation ? (animation && animation.duration) || 500 : 0,
			clipRect = series.clipRect,
			renderer = chart.renderer;


		// Add plot area clipping rectangle. If this is before chart.hasRendered,
		// create one shared clipRect.

		// Todo: since creating the clip property, the clipRect is created but
		// never used when clip is false. A better way would be that the animation
		// would run, then the clipRect destroyed.
		if (!clipRect) {
			clipRect = series.clipRect = !chart.hasRendered && chart.clipRect ?
				chart.clipRect :
				renderer.clipRect(0, 0, chart.plotSizeX, chart.plotSizeY + 1);
			if (!chart.clipRect) {
				chart.clipRect = clipRect;
			}
		}
		

		// the group
		series.createGroup(doClip);
		if (!series.group) {
			group = series.group = renderer.g('series');

			group.attr({
					visibility: series.visible ? VISIBLE : HIDDEN,
					zIndex: options.zIndex
				})
				.translate(series.xAxis.left, series.yAxis.top)
				.add(chart.seriesGroup);
		}

		series.drawDataLabels();

		// initiate the animation
		if (doAnimation) {
			series.animate(true);
		}

		// cache attributes for shapes
		series.getAttribs();

		// draw the graph if any
		if (series.drawGraph) {
			series.drawGraph();
		}

		// draw the points
		series.drawPoints();

		// draw the mouse tracking area
		if (series.options.enableMouseTracking !== false) {
			series.drawTracker();
		}
		
		// Handle inverted series and tracker groups
		if (chart.inverted) {
			series.invertGroups();
		}
		
		// Do the initial clipping. This must be done after inverting for VML.
		if (doClip && !series.hasRendered) {
			group.clip(clipRect);
			if (series.trackerGroup) {
				series.trackerGroup.clip(chart.clipRect);
			}
		}
			

		// run the animation
		if (doAnimation) {
			series.animate();
		}

		// finish the individual clipRect
		setTimeout(function () {
			clipRect.isAnimating = false;
			group = series.group; // can be destroyed during the timeout
			if (group && clipRect !== chart.clipRect && clipRect.renderer) {
				if (doClip) {
					group.clip((series.clipRect = chart.clipRect));
				}
				clipRect.destroy();
			}
		}, duration);

		series.isDirty = series.isDirtyData = false; // means data is in accordance with what you see
		// (See #322) series.isDirty = series.isDirtyData = false; // means data is in accordance with what you see
		series.hasRendered = true;
	},

	/**
	 * Redraw the series after an update in the axes.
	 */
	redraw: function () {
		var series = this,
			chart = series.chart,
			wasDirtyData = series.isDirtyData, // cache it here as it is set to false in render, but used after
			group = series.group;

		// reposition on resize
		if (group) {
			if (chart.inverted) {
				group.attr({
					width: chart.plotWidth,
					height: chart.plotHeight
				});
			}

			group.animate({
				translateX: series.xAxis.left,
				translateY: series.yAxis.top
			});
		}

		series.translate();
		series.setTooltipPoints(true);

		series.render();
		if (wasDirtyData) {
			fireEvent(series, 'updatedData');
		}
	},

	/**
	 * Set the state of the graph
	 */
	setState: function (state) {
		var series = this,
			options = series.options,
			graph = series.graph,
			stateOptions = options.states,
			lineWidth = options.lineWidth;

		state = state || NORMAL_STATE;

		if (series.state !== state) {
			series.state = state;

			if (stateOptions[state] && stateOptions[state].enabled === false) {
				return;
			}

			if (state) {
				lineWidth = stateOptions[state].lineWidth || lineWidth + 1;
			}

			if (graph && !graph.dashstyle) { // hover is turned off for dashed lines in VML
				graph.attr({ // use attr because animate will cause any other animation on the graph to stop
					'stroke-width': lineWidth
				}, state ? 0 : 500);
			}
		}
	},

	/**
	 * Set the visibility of the graph
	 *
	 * @param vis {Boolean} True to show the series, false to hide. If UNDEFINED,
	 *        the visibility is toggled.
	 */
	setVisible: function (vis, redraw) {
		var series = this,
			chart = series.chart,
			legendItem = series.legendItem,
			seriesGroup = series.group,
			seriesTracker = series.tracker,
			dataLabelsGroup = series.dataLabelsGroup,
			showOrHide,
			i,
			points = series.points,
			point,
			ignoreHiddenSeries = chart.options.chart.ignoreHiddenSeries,
			oldVisibility = series.visible;

		// if called without an argument, toggle visibility
		series.visible = vis = vis === UNDEFINED ? !oldVisibility : vis;
		showOrHide = vis ? 'show' : 'hide';

		// show or hide series
		if (seriesGroup) { // pies don't have one
			seriesGroup[showOrHide]();
		}

		// show or hide trackers
		if (seriesTracker) {
			seriesTracker[showOrHide]();
		} else if (points) {
			i = points.length;
			while (i--) {
				point = points[i];
				if (point.tracker) {
					point.tracker[showOrHide]();
				}
			}
		}


		if (dataLabelsGroup) {
			dataLabelsGroup[showOrHide]();
		}

		if (legendItem) {
			chart.legend.colorizeItem(series, vis);
		}


		// rescale or adapt to resized chart
		series.isDirty = true;
		// in a stack, all other series are affected
		if (series.options.stacking) {
			each(chart.series, function (otherSeries) {
				if (otherSeries.options.stacking && otherSeries.visible) {
					otherSeries.isDirty = true;
				}
			});
		}

		if (ignoreHiddenSeries) {
			chart.isDirtyBox = true;
		}
		if (redraw !== false) {
			chart.redraw();
		}

		fireEvent(series, showOrHide);
	},

	/**
	 * Show the graph
	 */
	show: function () {
		this.setVisible(true);
	},

	/**
	 * Hide the graph
	 */
	hide: function () {
		this.setVisible(false);
	},


	/**
	 * Set the selected state of the graph
	 *
	 * @param selected {Boolean} True to select the series, false to unselect. If
	 *        UNDEFINED, the selection state is toggled.
	 */
	select: function (selected) {
		var series = this;
		// if called without an argument, toggle
		series.selected = selected = (selected === UNDEFINED) ? !series.selected : selected;

		if (series.checkbox) {
			series.checkbox.checked = selected;
		}

		fireEvent(series, selected ? 'select' : 'unselect');
	},

	/**
	 * Create a group that holds the tracking object or objects. This allows for
	 * individual clipping and placement of each series tracker.
	 */
	drawTrackerGroup: function () {
		var trackerGroup = this.trackerGroup,
			chart = this.chart;
		
		if (this.isCartesian) {
		
			// Generate it on first call
			if (!trackerGroup) {	
				this.trackerGroup = trackerGroup = chart.renderer.g()
					.attr({
						zIndex: this.options.zIndex || 1
					})
					.add(chart.trackerGroup);
					
			}
			// Place it on first and subsequent (redraw) calls
			trackerGroup.translate(this.xAxis.left, this.yAxis.top);
			
		}
		
		return trackerGroup;
	},
	
	/**
	 * Draw the tracker object that sits above all data labels and markers to
	 * track mouse events on the graph or points. For the line type charts
	 * the tracker uses the same graphPath, but with a greater stroke width
	 * for better control.
	 */
	drawTracker: function () {
		var series = this,
			options = series.options,
			trackByArea = options.trackByArea,
			trackerPath = [].concat(trackByArea ? series.areaPath : series.graphPath),
			trackerPathLength = trackerPath.length,
			chart = series.chart,
			renderer = chart.renderer,
			snap = chart.options.tooltip.snap,
			tracker = series.tracker,
			cursor = options.cursor,
			css = cursor && { cursor: cursor },
			singlePoints = series.singlePoints,
			trackerGroup = series.drawTrackerGroup(),
			singlePoint,
			i;

		// Extend end points. A better way would be to use round linecaps,
		// but those are not clickable in VML.
		if (trackerPathLength && !trackByArea) {
			i = trackerPathLength + 1;
			while (i--) {
				if (trackerPath[i] === M) { // extend left side
					trackerPath.splice(i + 1, 0, trackerPath[i + 1] - snap, trackerPath[i + 2], L);
				}
				if ((i && trackerPath[i] === M) || i === trackerPathLength) { // extend right side
					trackerPath.splice(i, 0, L, trackerPath[i - 2] + snap, trackerPath[i - 1]);
				}
			}
		}

		// handle single points
		for (i = 0; i < singlePoints.length; i++) {
			singlePoint = singlePoints[i];
			trackerPath.push(M, singlePoint.plotX - snap, singlePoint.plotY,
				L, singlePoint.plotX + snap, singlePoint.plotY);
		}
		
		

		// draw the tracker
		if (tracker) {
			tracker.attr({ d: trackerPath });

		} else { // create
				
			series.tracker = renderer.path(trackerPath)
				.attr({
					isTracker: true,
					'stroke-linejoin': 'bevel',
					visibility: series.visible ? VISIBLE : HIDDEN,
					stroke: TRACKER_FILL,
					fill: trackByArea ? TRACKER_FILL : NONE,
					'stroke-width' : options.lineWidth + (trackByArea ? 0 : 2 * snap)
				})
				.on(hasTouch ? 'touchstart' : 'mouseover', function () {
					if (chart.hoverSeries !== series) {
						series.onMouseOver();
					}
				})
				.on('mouseout', function () {
					if (!options.stickyTracking) {
						series.onMouseOut();
					}
				})
				.css(css)
				.add(trackerGroup);
		}

	}

}; // end Series prototype


/**
 * LineSeries object
 */
var LineSeries = extendClass(Series);
seriesTypes.line = LineSeries;

/**
 * Set the default options for area
 */
defaultPlotOptions.area = merge(defaultSeriesOptions, {
	threshold: 0
	// trackByArea: false, // docs
	// lineColor: null, // overrides color, but lets fillColor be unaltered
	// fillOpacity: 0.75,
	// fillColor: null
});

/**
 * AreaSeries object
 */
var AreaSeries = extendClass(Series, {
	type: 'area',
	
	/**
	 * Extend the base Series getSegmentPath method by adding the path for the area.
	 * This path is pushed to the series.areaPath property.
	 */
	getSegmentPath: function (segment) {
		
		var segmentPath = Series.prototype.getSegmentPath.call(this, segment), // call base method
			areaSegmentPath = [].concat(segmentPath), // work on a copy for the area path
			i,
			options = this.options,
			segLength = segmentPath.length,
			translatedThreshold = this.yAxis.getThreshold(options.threshold);
		
		if (segLength === 3) { // for animation from 1 to two points
			areaSegmentPath.push(L, segmentPath[1], segmentPath[2]);
		}
		if (options.stacking && this.type !== 'areaspline') {
			
			// Follow stack back. Todo: implement areaspline. A general solution could be to 
			// reverse the entire graphPath of the previous series, though may be hard with
			// splines and with series with different extremes
			for (i = segment.length - 1; i >= 0; i--) {
			
				// step line?
				if (i < segment.length - 1 && options.step) {
					areaSegmentPath.push(segment[i + 1].plotX, segment[i].yBottom);
				}
				
				areaSegmentPath.push(segment[i].plotX, segment[i].yBottom);
			}

		} else { // follow zero line back
			areaSegmentPath.push(
				L,
				segment[segment.length - 1].plotX,
				translatedThreshold,
				L,
				segment[0].plotX,
				translatedThreshold
			);
		}
		this.areaPath = this.areaPath.concat(areaSegmentPath);
		
		return segmentPath;
	},
	
	/**
	 * Draw the graph and the underlying area. This method calls the Series base
	 * function and adds the area. The areaPath is calculated in the getSegmentPath
	 * method called from Series.prototype.drawGraph.
	 */
	drawGraph: function () {
		
		// Define or reset areaPath
		this.areaPath = [];
		
		// Call the base method
		Series.prototype.drawGraph.apply(this);
		
		// Define local variables
		var areaPath = this.areaPath,
			options = this.options,
			area = this.area;
		
		// Create or update the area
		if (area) { // update
			area.animate({ d: areaPath });

		} else { // create
			this.area = this.chart.renderer.path(areaPath)
				.attr({
					fill: pick(
						options.fillColor,
						Color(this.color).setOpacity(options.fillOpacity || 0.75).get()
					)
				}).add(this.group);
		}
	}
});

seriesTypes.area = AreaSeries;/**
 * Set the default options for spline
 */
defaultPlotOptions.spline = merge(defaultSeriesOptions);

/**
 * SplineSeries object
 */
var SplineSeries = extendClass(Series, {
	type: 'spline',

	/**
	 * Draw the actual graph
	 */
	getPointSpline: function (segment, point, i) {
		var smoothing = 1.5, // 1 means control points midway between points, 2 means 1/3 from the point, 3 is 1/4 etc
			denom = smoothing + 1,
			plotX = point.plotX,
			plotY = point.plotY,
			lastPoint = segment[i - 1],
			nextPoint = segment[i + 1],
			leftContX,
			leftContY,
			rightContX,
			rightContY,
			ret;

		// find control points
		if (i && i < segment.length - 1) {
			var lastX = lastPoint.plotX,
				lastY = lastPoint.plotY,
				nextX = nextPoint.plotX,
				nextY = nextPoint.plotY,
				correction;

			leftContX = (smoothing * plotX + lastX) / denom;
			leftContY = (smoothing * plotY + lastY) / denom;
			rightContX = (smoothing * plotX + nextX) / denom;
			rightContY = (smoothing * plotY + nextY) / denom;

			// have the two control points make a straight line through main point
			correction = ((rightContY - leftContY) * (rightContX - plotX)) /
				(rightContX - leftContX) + plotY - rightContY;

			leftContY += correction;
			rightContY += correction;

			// to prevent false extremes, check that control points are between
			// neighbouring points' y values
			if (leftContY > lastY && leftContY > plotY) {
				leftContY = mathMax(lastY, plotY);
				rightContY = 2 * plotY - leftContY; // mirror of left control point
			} else if (leftContY < lastY && leftContY < plotY) {
				leftContY = mathMin(lastY, plotY);
				rightContY = 2 * plotY - leftContY;
			}
			if (rightContY > nextY && rightContY > plotY) {
				rightContY = mathMax(nextY, plotY);
				leftContY = 2 * plotY - rightContY;
			} else if (rightContY < nextY && rightContY < plotY) {
				rightContY = mathMin(nextY, plotY);
				leftContY = 2 * plotY - rightContY;
			}

			// record for drawing in next point
			point.rightContX = rightContX;
			point.rightContY = rightContY;

		}

		// moveTo or lineTo
		if (!i) {
			ret = [M, plotX, plotY];
		} else { // curve from last point to this
			ret = [
				'C',
				lastPoint.rightContX || lastPoint.plotX,
				lastPoint.rightContY || lastPoint.plotY,
				leftContX || plotX,
				leftContY || plotY,
				plotX,
				plotY
			];
			lastPoint.rightContX = lastPoint.rightContY = null; // reset for updating series later
		}
		return ret;
	}
});
seriesTypes.spline = SplineSeries;

/**
 * Set the default options for areaspline
 */
defaultPlotOptions.areaspline = merge(defaultPlotOptions.area);

/**
 * AreaSplineSeries object
 */
var areaProto = AreaSeries.prototype,
	AreaSplineSeries = extendClass(SplineSeries, {
		type: 'areaspline',
		
		// Mix in methods from the area series
		getSegmentPath: areaProto.getSegmentPath,
		drawGraph: areaProto.drawGraph
	});
seriesTypes.areaspline = AreaSplineSeries;

/**
 * Set the default options for column
 */
defaultPlotOptions.column = merge(defaultSeriesOptions, {
	borderColor: '#FFFFFF',
	borderWidth: 1,
	borderRadius: 0,
	//colorByPoint: undefined,
	groupPadding: 0.2,
	marker: null, // point options are specified in the base options
	pointPadding: 0.1,
	//pointWidth: null,
	minPointLength: 0,
	cropThreshold: 50, // when there are more points, they will not animate out of the chart on xAxis.setExtremes
	pointRange: null, // null means auto, meaning 1 in a categorized axis and least distance between points if not categories
	states: {
		hover: {
			brightness: 0.1,
			shadow: false
		},
		select: {
			color: '#C0C0C0',
			borderColor: '#000000',
			shadow: false
		}
	},
	dataLabels: {
		y: null,
		verticalAlign: null
	},
	threshold: 0
});

/**
 * ColumnSeries object
 */
var ColumnSeries = extendClass(Series, {
	type: 'column',
	tooltipOutsidePlot: true,
	pointAttrToOptions: { // mapping between SVG attributes and the corresponding options
		stroke: 'borderColor',
		'stroke-width': 'borderWidth',
		fill: 'color',
		r: 'borderRadius'
	},
	init: function () {
		Series.prototype.init.apply(this, arguments);

		var series = this,
			chart = series.chart;

		// if the series is added dynamically, force redraw of other
		// series affected by a new column
		if (chart.hasRendered) {
			each(chart.series, function (otherSeries) {
				if (otherSeries.type === series.type) {
					otherSeries.isDirty = true;
				}
			});
		}
	},

	/**
	 * Translate each point to the plot area coordinate system and find shape positions
	 */
	translate: function () {
		var series = this,
			chart = series.chart,
			options = series.options,
			stacking = options.stacking,
			borderWidth = options.borderWidth,
			columnCount = 0,
			xAxis = series.xAxis,
			reversedXAxis = xAxis.reversed,
			stackGroups = {},
			stackKey,
			columnIndex;

		Series.prototype.translate.apply(series);

		// Get the total number of column type series.
		// This is called on every series. Consider moving this logic to a
		// chart.orderStacks() function and call it on init, addSeries and removeSeries
		each(chart.series, function (otherSeries) {
			if (otherSeries.type === series.type && otherSeries.visible &&
					series.options.group === otherSeries.options.group) { // used in Stock charts navigator series
				if (otherSeries.options.stacking) {
					stackKey = otherSeries.stackKey;
					if (stackGroups[stackKey] === UNDEFINED) {
						stackGroups[stackKey] = columnCount++;
					}
					columnIndex = stackGroups[stackKey];
				} else {
					columnIndex = columnCount++;
				}
				otherSeries.columnIndex = columnIndex;
			}
		});

		// calculate the width and position of each column based on
		// the number of column series in the plot, the groupPadding
		// and the pointPadding options
		var points = series.points,
			categoryWidth = mathAbs(xAxis.translationSlope) * (xAxis.ordinalSlope || xAxis.closestPointRange || 1),
			groupPadding = categoryWidth * options.groupPadding,
			groupWidth = categoryWidth - 2 * groupPadding,
			pointOffsetWidth = groupWidth / columnCount,
			optionPointWidth = options.pointWidth,
			pointPadding = defined(optionPointWidth) ? (pointOffsetWidth - optionPointWidth) / 2 :
				pointOffsetWidth * options.pointPadding,
			pointWidth = mathCeil(mathMax(pick(optionPointWidth, pointOffsetWidth - 2 * pointPadding), 1 + 2 * borderWidth)),
			colIndex = (reversedXAxis ? columnCount -
				series.columnIndex : series.columnIndex) || 0,
			pointXOffset = pointPadding + (groupPadding + colIndex *
				pointOffsetWidth - (categoryWidth / 2)) *
				(reversedXAxis ? -1 : 1),
			threshold = options.threshold,
			translatedThreshold = series.yAxis.getThreshold(threshold),
			minPointLength = pick(options.minPointLength, 5);

		// record the new values
		each(points, function (point) {
			var plotY = point.plotY,
				yBottom = pick(point.yBottom, translatedThreshold),
				barX = point.plotX + pointXOffset,
				barY = mathCeil(mathMin(plotY, yBottom)),
				barH = mathCeil(mathMax(plotY, yBottom) - barY),
				stack = series.yAxis.stacks[(point.y < 0 ? '-' : '') + series.stackKey],
				shapeArgs;

			// Record the offset'ed position and width of the bar to be able to align the stacking total correctly
			if (stacking && series.visible && stack && stack[point.x]) {
				stack[point.x].setOffset(pointXOffset, pointWidth);
			}

			// handle options.minPointLength
			if (mathAbs(barH) < minPointLength) {
				if (minPointLength) {
					barH = minPointLength;
					barY =
						mathAbs(barY - translatedThreshold) > minPointLength ? // stacked
							yBottom - minPointLength : // keep position
							translatedThreshold - (plotY <= translatedThreshold ? minPointLength : 0);
				}
			}

			extend(point, {
				barX: barX,
				barY: barY,
				barW: pointWidth,
				barH: barH
			});

			// create shape type and shape args that are reused in drawPoints and drawTracker
			point.shapeType = 'rect';
			shapeArgs = {
				x: barX,
				y: barY,
				width: pointWidth,
				height: barH,
				r: options.borderRadius,
				strokeWidth: borderWidth
			};
			
			if (borderWidth % 2) { // correct for shorting in crisp method, visible in stacked columns with 1px border
				shapeArgs.y -= 1;
				shapeArgs.height += 1;
			}
			point.shapeArgs = shapeArgs;

			// make small columns responsive to mouse
			point.trackerArgs = mathAbs(barH) < 3 && merge(point.shapeArgs, {
				height: 6,
				y: barY - 3
			});
		});

	},

	getSymbol: function () {
	},

	/**
	 * Get the series' symbol in the legend
	 * 
	 * @param {Object} legend The legend object
	 * @param {Object} item The series (this) or point
	 */
	drawLegendSymbol: function (legend, item) {
		
		item.legendSymbol = this.chart.renderer.rect(
			0,
			legend.baseline - 11,
			legend.options.symbolWidth,
			12,
			2
		).attr({
			zIndex: 3
		}).add(item.legendGroup);		
		
	},
	
	/**
	 * Columns have no graph
	 */
	drawGraph: function () {},

	/**
	 * Draw the columns. For bars, the series.group is rotated, so the same coordinates
	 * apply for columns and bars. This method is inherited by scatter series.
	 *
	 */
	drawPoints: function () {
		var series = this,
			options = series.options,
			renderer = series.chart.renderer,
			graphic,
			shapeArgs;


		// draw the columns
		each(series.points, function (point) {
			var plotY = point.plotY;
			if (plotY !== UNDEFINED && !isNaN(plotY) && point.y !== null) {
				graphic = point.graphic;
				shapeArgs = point.shapeArgs;
				if (graphic) { // update
					stop(graphic);
					graphic.animate(renderer.Element.prototype.crisp.apply({}, [
						shapeArgs.strokeWidth,
						shapeArgs.x,
						shapeArgs.y,
						shapeArgs.width,
						shapeArgs.height
					]));

				} else {
					point.graphic = graphic = renderer[point.shapeType](shapeArgs)
						.attr(point.pointAttr[point.selected ? SELECT_STATE : NORMAL_STATE])
						.add(series.group)
						.shadow(options.shadow);
						
				}

			}
		});
	},
	/**
	 * Draw the individual tracker elements.
	 * This method is inherited by scatter and pie charts too.
	 */
	drawTracker: function () {
		var series = this,
			chart = series.chart,
			renderer = chart.renderer,
			shapeArgs,
			tracker,
			trackerLabel = +new Date(),
			options = series.options,
			cursor = options.cursor,
			css = cursor && { cursor: cursor },
			trackerGroup = series.drawTrackerGroup(),
			rel;
			
		each(series.points, function (point) {
			tracker = point.tracker;
			shapeArgs = point.trackerArgs || point.shapeArgs;
			delete shapeArgs.strokeWidth;
			if (point.y !== null) {
				if (tracker) {// update
					tracker.attr(shapeArgs);

				} else {
					point.tracker =
						renderer[point.shapeType](shapeArgs)
						.attr({
							isTracker: trackerLabel,
							fill: TRACKER_FILL,
							visibility: series.visible ? VISIBLE : HIDDEN
						})
						.on(hasTouch ? 'touchstart' : 'mouseover', function (event) {
							rel = event.relatedTarget || event.fromElement;
							if (chart.hoverSeries !== series && attr(rel, 'isTracker') !== trackerLabel) {
								series.onMouseOver();
							}
							point.onMouseOver();

						})
						.on('mouseout', function (event) {
							if (!options.stickyTracking) {
								rel = event.relatedTarget || event.toElement;
								if (attr(rel, 'isTracker') !== trackerLabel) {
									series.onMouseOut();
								}
							}
						})
						.css(css)
						.add(point.group || trackerGroup); // pies have point group - see issue #118
				}
			}
		});
	},


	/**
	 * Animate the column heights one by one from zero
	 * @param {Boolean} init Whether to initialize the animation or run it
	 */
	animate: function (init) {
		var series = this,
			points = series.points,
			options = series.options;

		if (!init) { // run the animation
			/*
			 * Note: Ideally the animation should be initialized by calling
			 * series.group.hide(), and then calling series.group.show()
			 * after the animation was started. But this rendered the shadows
			 * invisible in IE8 standards mode. If the columns flicker on large
			 * datasets, this is the cause.
			 */

			each(points, function (point) {
				var graphic = point.graphic,
					shapeArgs = point.shapeArgs,
					yAxis = series.yAxis,
					threshold = options.threshold;

				if (graphic) {
					// start values
					graphic.attr({
						height: 0,
						y: defined(threshold) ? 
							yAxis.getThreshold(threshold) :
							yAxis.translate(yAxis.getExtremes().min, 0, 1, 0, 1)
					});

					// animate
					graphic.animate({
						height: shapeArgs.height,
						y: shapeArgs.y
					}, options.animation);
				}
			});


			// delete this function to allow it only once
			series.animate = null;
		}

	},
	/**
	 * Remove this series from the chart
	 */
	remove: function () {
		var series = this,
			chart = series.chart;

		// column and bar series affects other series of the same type
		// as they are either stacked or grouped
		if (chart.hasRendered) {
			each(chart.series, function (otherSeries) {
				if (otherSeries.type === series.type) {
					otherSeries.isDirty = true;
				}
			});
		}

		Series.prototype.remove.apply(series, arguments);
	}
});
seriesTypes.column = ColumnSeries;
/**
 * Set the default options for bar
 */
defaultPlotOptions.bar = merge(defaultPlotOptions.column, {
	dataLabels: {
		align: 'left',
		x: 5,
		y: 0
	}
});
/**
 * The Bar series class
 */
var BarSeries = extendClass(ColumnSeries, {
	type: 'bar',
	init: function () {
		this.inverted = true;
		ColumnSeries.prototype.init.apply(this, arguments);
	}
});
seriesTypes.bar = BarSeries;

/**
 * Set the default options for scatter
 */
defaultPlotOptions.scatter = merge(defaultSeriesOptions, {
	lineWidth: 0,
	states: {
		hover: {
			lineWidth: 0
		}
	},
	tooltip: {
		headerFormat: '<span style="font-size: 10px; color:{series.color}">{series.name}</span><br/>',
		pointFormat: 'x: <b>{point.x}</b><br/>y: <b>{point.y}</b><br/>'
	}
});

/**
 * The scatter series class
 */
var ScatterSeries = extendClass(Series, {
	type: 'scatter',

	/**
	 * Extend the base Series' translate method by adding shape type and
	 * arguments for the point trackers
	 */
	translate: function () {
		var series = this;

		Series.prototype.translate.apply(series);

		each(series.points, function (point) {
			point.shapeType = 'circle';
			point.shapeArgs = {
				x: point.plotX,
				y: point.plotY,
				r: series.chart.options.tooltip.snap
			};
		});
	},

	/**
	 * Add tracking event listener to the series group, so the point graphics
	 * themselves act as trackers
	 */
	drawTracker: function () {
		var series = this,
			cursor = series.options.cursor,
			css = cursor && { cursor: cursor },
			points = series.points,
			i = points.length,
			graphic;

		// Set an expando property for the point index, used below
		while (i--) {
			graphic = points[i].graphic;
			if (graphic) { // doesn't exist for null points
				graphic.element._index = i; 
			}
		}
		
		// Add the event listeners, we need to do this only once
		if (!series._hasTracking) {
			series.group
				.attr({
					isTracker: true
				})
				.on(hasTouch ? 'touchstart' : 'mouseover', function (e) {
					series.onMouseOver();
					points[e.target._index].onMouseOver();
				})
				.on('mouseout', function () {
					if (!series.options.stickyTracking) {
						series.onMouseOut();
					}
				})
				.css(css);
		} else {
			series._hasTracking = true;
		}

	}
});
seriesTypes.scatter = ScatterSeries;

/**
 * Set the default options for pie
 */
defaultPlotOptions.pie = merge(defaultSeriesOptions, {
	borderColor: '#FFFFFF',
	borderWidth: 1,
	center: ['50%', '50%'],
	colorByPoint: true, // always true for pies
	dataLabels: {
		// align: null,
		// connectorWidth: 1,
		// connectorColor: point.color,
		// connectorPadding: 5,
		distance: 30,
		enabled: true,
		formatter: function () {
			return this.point.name;
		},
		// softConnector: true,
		y: 5
	},
	//innerSize: 0,
	legendType: 'point',
	marker: null, // point options are specified in the base options
	size: '75%',
	showInLegend: false,
	slicedOffset: 10,
	states: {
		hover: {
			brightness: 0.1,
			shadow: false
		}
	}
});

/**
 * Extended point object for pies
 */
var PiePoint = extendClass(Point, {
	/**
	 * Initiate the pie slice
	 */
	init: function () {

		Point.prototype.init.apply(this, arguments);

		var point = this,
			toggleSlice;

		//visible: options.visible !== false,
		extend(point, {
			visible: point.visible !== false,
			name: pick(point.name, 'Slice')
		});

		// add event listener for select
		toggleSlice = function () {
			point.slice();
		};
		addEvent(point, 'select', toggleSlice);
		addEvent(point, 'unselect', toggleSlice);

		return point;
	},

	/**
	 * Toggle the visibility of the pie slice
	 * @param {Boolean} vis Whether to show the slice or not. If undefined, the
	 *    visibility is toggled
	 */
	setVisible: function (vis) {
		var point = this,
			chart = point.series.chart,
			tracker = point.tracker,
			dataLabel = point.dataLabel,
			connector = point.connector,
			shadowGroup = point.shadowGroup,
			method;

		// if called without an argument, toggle visibility
		point.visible = vis = vis === UNDEFINED ? !point.visible : vis;

		method = vis ? 'show' : 'hide';

		point.group[method]();
		if (tracker) {
			tracker[method]();
		}
		if (dataLabel) {
			dataLabel[method]();
		}
		if (connector) {
			connector[method]();
		}
		if (shadowGroup) {
			shadowGroup[method]();
		}
		if (point.legendItem) {
			chart.legend.colorizeItem(point, vis);
		}
	},

	/**
	 * Set or toggle whether the slice is cut out from the pie
	 * @param {Boolean} sliced When undefined, the slice state is toggled
	 * @param {Boolean} redraw Whether to redraw the chart. True by default.
	 */
	slice: function (sliced, redraw, animation) {
		var point = this,
			series = point.series,
			chart = series.chart,
			slicedTranslation = point.slicedTranslation,
			translation;

		setAnimation(animation, chart);

		// redraw is true by default
		redraw = pick(redraw, true);

		// if called without an argument, toggle
		sliced = point.sliced = defined(sliced) ? sliced : !point.sliced;

		translation = {
			translateX: (sliced ? slicedTranslation[0] : chart.plotLeft),
			translateY: (sliced ? slicedTranslation[1] : chart.plotTop)
		};
		point.group.animate(translation);
		if (point.shadowGroup) {
			point.shadowGroup.animate(translation);
		}

	}
});

/**
 * The Pie series class
 */
var PieSeries = {
	type: 'pie',
	isCartesian: false,
	pointClass: PiePoint,
	pointAttrToOptions: { // mapping between SVG attributes and the corresponding options
		stroke: 'borderColor',
		'stroke-width': 'borderWidth',
		fill: 'color'
	},

	/**
	 * Pies have one color each point
	 */
	getColor: function () {
		// record first color for use in setData
		this.initialColor = this.chart.counters.color;
	},

	/**
	 * Animate the pies in
	 */
	animate: function () {
		var series = this,
			points = series.points;

		each(points, function (point) {
			var graphic = point.graphic,
				args = point.shapeArgs,
				up = -mathPI / 2;

			if (graphic) {
				// start values
				graphic.attr({
					r: 0,
					start: up,
					end: up
				});

				// animate
				graphic.animate({
					r: args.r,
					start: args.start,
					end: args.end
				}, series.options.animation);
			}
		});

		// delete this function to allow it only once
		series.animate = null;

	},

	/**
	 * Extend the basic setData method by running processData and generatePoints immediately,
	 * in order to access the points from the legend.
	 */
	setData: function () {
		Series.prototype.setData.apply(this, arguments);
		this.processData();
		this.generatePoints();
	},
	
	/**
	 * Get the center of the pie based on the size and center options relative to the  
	 * plot area. Borrowed by the polar and gauge series types.
	 */
	getCenter: function () {
		
		var options = this.options,
			chart = this.chart,
			plotWidth = chart.plotWidth,
			plotHeight = chart.plotHeight,
			positions = options.center.concat([options.size, options.innerSize || 0]),
			smallestSize = mathMin(plotWidth, plotHeight),
			isPercent;			
		
		return map(positions, function (length, i) {

			isPercent = /%$/.test(length);
			return isPercent ?
				// i == 0: centerX, relative to width
				// i == 1: centerY, relative to height
				// i == 2: size, relative to smallestSize
				// i == 4: innerSize, relative to smallestSize
				[plotWidth, plotHeight, smallestSize, smallestSize][i] *
					pInt(length) / 100 :
				length;
		});
	},
	
	/**
	 * Do translation for pie slices
	 */
	translate: function () {
		this.generatePoints();
		
		var total = 0,
			series = this,
			cumulative = -0.25, // start at top
			precision = 1000, // issue #172
			options = series.options,
			slicedOffset = options.slicedOffset,
			connectorOffset = slicedOffset + options.borderWidth,
			positions,
			chart = series.chart,
			start,
			end,
			angle,
			points = series.points,
			circ = 2 * mathPI,
			fraction,
			radiusX, // the x component of the radius vector for a given point
			radiusY,
			labelDistance = options.dataLabels.distance;

		// get positions - either an integer or a percentage string must be given
		series.center = positions = series.getCenter();

		// utility for getting the x value from a given y, used for anticollision logic in data labels
		series.getX = function (y, left) {

			angle = math.asin((y - positions[1]) / (positions[2] / 2 + labelDistance));

			return positions[0] +
				(left ? -1 : 1) *
				(mathCos(angle) * (positions[2] / 2 + labelDistance));
		};

		// get the total sum
		each(points, function (point) {
			total += point.y;
		});

		each(points, function (point) {
			// set start and end angle
			fraction = total ? point.y / total : 0;
			start = mathRound(cumulative * circ * precision) / precision;
			cumulative += fraction;
			end = mathRound(cumulative * circ * precision) / precision;

			// set the shape
			point.shapeType = 'arc';
			point.shapeArgs = {
				x: positions[0],
				y: positions[1],
				r: positions[2] / 2,
				innerR: positions[3] / 2,
				start: start,
				end: end
			};

			// center for the sliced out slice
			angle = (end + start) / 2;
			point.slicedTranslation = map([
				mathCos(angle) * slicedOffset + chart.plotLeft,
				mathSin(angle) * slicedOffset + chart.plotTop
			], mathRound);

			// set the anchor point for tooltips
			radiusX = mathCos(angle) * positions[2] / 2;
			radiusY = mathSin(angle) * positions[2] / 2;
			point.tooltipPos = [
				positions[0] + radiusX * 0.7,
				positions[1] + radiusY * 0.7
			];

			// set the anchor point for data labels
			point.labelPos = [
				positions[0] + radiusX + mathCos(angle) * labelDistance, // first break of connector
				positions[1] + radiusY + mathSin(angle) * labelDistance, // a/a
				positions[0] + radiusX + mathCos(angle) * connectorOffset, // second break, right outside pie
				positions[1] + radiusY + mathSin(angle) * connectorOffset, // a/a
				positions[0] + radiusX, // landing point for connector
				positions[1] + radiusY, // a/a
				labelDistance < 0 ? // alignment
					'center' :
					angle < circ / 4 ? 'left' : 'right', // alignment
				angle // center angle
			];

			// API properties
			point.percentage = fraction * 100;
			point.total = total;

		});


		this.setTooltipPoints();
	},

	/**
	 * Render the slices
	 */
	render: function () {
		var series = this;

		// cache attributes for shapes
		series.getAttribs();

		this.drawPoints();

		// draw the mouse tracking area
		if (series.options.enableMouseTracking !== false) {
			series.drawTracker();
		}

		this.drawDataLabels();

		if (series.options.animation && series.animate) {
			series.animate();
		}

		// (See #322) series.isDirty = series.isDirtyData = false; // means data is in accordance with what you see
		series.isDirty = false; // means data is in accordance with what you see
	},

	/**
	 * Draw the data points
	 */
	drawPoints: function () {
		var series = this,
			chart = series.chart,
			renderer = chart.renderer,
			groupTranslation,
			//center,
			graphic,
			group,
			shadow = series.options.shadow,
			shadowGroup,
			shapeArgs;

		// draw the slices
		each(series.points, function (point) {
			graphic = point.graphic;
			shapeArgs = point.shapeArgs;
			group = point.group;
			shadowGroup = point.shadowGroup;

			// put the shadow behind all points
			if (shadow && !shadowGroup) {
				shadowGroup = point.shadowGroup = renderer.g('shadow')
					.attr({ zIndex: 4 })
					.add();
			}

			// create the group the first time
			if (!group) {
				group = point.group = renderer.g('point')
					.attr({ zIndex: 5 })
					.add();
			}

			// if the point is sliced, use special translation, else use plot area traslation
			groupTranslation = point.sliced ? point.slicedTranslation : [chart.plotLeft, chart.plotTop];
			group.translate(groupTranslation[0], groupTranslation[1]);
			if (shadowGroup) {
				shadowGroup.translate(groupTranslation[0], groupTranslation[1]);
			}

			// draw the slice
			if (graphic) {
				graphic.animate(shapeArgs);
			} else {
				point.graphic =
					renderer.arc(shapeArgs)
					.attr(extend(
						point.pointAttr[NORMAL_STATE],
						{ 'stroke-linejoin': 'round' }
					))
					.add(point.group)
					.shadow(shadow, shadowGroup);
			}

			// detect point specific visibility
			if (point.visible === false) {
				point.setVisible(false);
			}

		});

	},

	/**
	 * Override the base drawDataLabels method by pie specific functionality
	 */
	drawDataLabels: function () {
		var series = this,
			data = series.data,
			point,
			chart = series.chart,
			options = series.options.dataLabels,
			connectorPadding = pick(options.connectorPadding, 10),
			connectorWidth = pick(options.connectorWidth, 1),
			connector,
			connectorPath,
			softConnector = pick(options.softConnector, true),
			distanceOption = options.distance,
			seriesCenter = series.center,
			radius = seriesCenter[2] / 2,
			centerY = seriesCenter[1],
			outside = distanceOption > 0,
			dataLabel,
			labelPos,
			labelHeight,
			halves = [// divide the points into right and left halves for anti collision
				[], // right
				[]  // left
			],
			x,
			y,
			visibility,
			rankArr,
			sort,
			i = 2,
			j;

		// get out if not enabled
		if (!options.enabled) {
			return;
		}

		// run parent method
		Series.prototype.drawDataLabels.apply(series);

		// arrange points for detection collision
		each(data, function (point) {
			if (point.dataLabel) { // it may have been cancelled in the base method (#407)
				halves[
					point.labelPos[7] < mathPI / 2 ? 0 : 1
				].push(point);
			}
		});
		halves[1].reverse();

		// define the sorting algorithm
		sort = function (a, b) {
			return b.y - a.y;
		};

		// assume equal label heights
		labelHeight = halves[0][0] && halves[0][0].dataLabel && halves[0][0].dataLabel.getBBox().height;

		/* Loop over the points in each quartile, starting from the top and bottom
		 * of the pie to detect overlapping labels.
		 */
		while (i--) {

			var slots = [],
				slotsLength,
				usedSlots = [],
				points = halves[i],
				pos,
				length = points.length,
				slotIndex;


			// build the slots
			for (pos = centerY - radius - distanceOption; pos <= centerY + radius + distanceOption; pos += labelHeight) {
				slots.push(pos);
				// visualize the slot
				/*
				var slotX = series.getX(pos, i) + chart.plotLeft - (i ? 100 : 0),
					slotY = pos + chart.plotTop;
				if (!isNaN(slotX)) {
					chart.renderer.rect(slotX, slotY - 7, 100, labelHeight)
						.attr({
							'stroke-width': 1,
							stroke: 'silver'
						})
						.add();
					chart.renderer.text('Slot '+ (slots.length - 1), slotX, slotY + 4)
						.attr({
							fill: 'silver'
						}).add();
				}
				// */
			}
			slotsLength = slots.length;

			// if there are more values than available slots, remove lowest values
			if (length > slotsLength) {
				// create an array for sorting and ranking the points within each quarter
				rankArr = [].concat(points);
				rankArr.sort(sort);
				j = length;
				while (j--) {
					rankArr[j].rank = j;
				}
				j = length;
				while (j--) {
					if (points[j].rank >= slotsLength) {
						points.splice(j, 1);
					}
				}
				length = points.length;
			}

			// The label goes to the nearest open slot, but not closer to the edge than
			// the label's index.
			for (j = 0; j < length; j++) {

				point = points[j];
				labelPos = point.labelPos;

				var closest = 9999,
					distance,
					slotI;

				// find the closest slot index
				for (slotI = 0; slotI < slotsLength; slotI++) {
					distance = mathAbs(slots[slotI] - labelPos[1]);
					if (distance < closest) {
						closest = distance;
						slotIndex = slotI;
					}
				}

				// if that slot index is closer to the edges of the slots, move it
				// to the closest appropriate slot
				if (slotIndex < j && slots[j] !== null) { // cluster at the top
					slotIndex = j;
				} else if (slotsLength  < length - j + slotIndex && slots[j] !== null) { // cluster at the bottom
					slotIndex = slotsLength - length + j;
					while (slots[slotIndex] === null) { // make sure it is not taken
						slotIndex++;
					}
				} else {
					// Slot is taken, find next free slot below. In the next run, the next slice will find the
					// slot above these, because it is the closest one
					while (slots[slotIndex] === null) { // make sure it is not taken
						slotIndex++;
					}
				}

				usedSlots.push({ i: slotIndex, y: slots[slotIndex] });
				slots[slotIndex] = null; // mark as taken
			}
			// sort them in order to fill in from the top
			usedSlots.sort(sort);


			// now the used slots are sorted, fill them up sequentially
			for (j = 0; j < length; j++) {

				point = points[j];
				labelPos = point.labelPos;
				dataLabel = point.dataLabel;
				var slot = usedSlots.pop(),
					naturalY = labelPos[1];

				visibility = point.visible === false ? HIDDEN : VISIBLE;
				slotIndex = slot.i;

				// if the slot next to currrent slot is free, the y value is allowed
				// to fall back to the natural position
				y = slot.y;
				if ((naturalY > y && slots[slotIndex + 1] !== null) ||
						(naturalY < y &&  slots[slotIndex - 1] !== null)) {
					y = naturalY;
				}

				// get the x - use the natural x position for first and last slot, to prevent the top
				// and botton slice connectors from touching each other on either side
				x = series.getX(slotIndex === 0 || slotIndex === slots.length - 1 ? naturalY : y, i);

				// move or place the data label
				dataLabel
					.attr({
						visibility: visibility,
						align: labelPos[6]
					})[dataLabel.moved ? 'animate' : 'attr']({
						x: x + options.x +
							({ left: connectorPadding, right: -connectorPadding }[labelPos[6]] || 0),
						y: y + options.y
					});
				dataLabel.moved = true;

				// draw the connector
				if (outside && connectorWidth) {
					connector = point.connector;

					connectorPath = softConnector ? [
						M,
						x + (labelPos[6] === 'left' ? 5 : -5), y, // end of the string at the label
						'C',
						x, y, // first break, next to the label
						2 * labelPos[2] - labelPos[4], 2 * labelPos[3] - labelPos[5],
						labelPos[2], labelPos[3], // second break
						L,
						labelPos[4], labelPos[5] // base
					] : [
						M,
						x + (labelPos[6] === 'left' ? 5 : -5), y, // end of the string at the label
						L,
						labelPos[2], labelPos[3], // second break
						L,
						labelPos[4], labelPos[5] // base
					];

					if (connector) {
						connector.animate({ d: connectorPath });
						connector.attr('visibility', visibility);

					} else {
						point.connector = connector = series.chart.renderer.path(connectorPath).attr({
							'stroke-width': connectorWidth,
							stroke: options.connectorColor || point.color || '#606060',
							visibility: visibility,
							zIndex: 3
						})
						.translate(chart.plotLeft, chart.plotTop)
						.add();
					}
				}
			}
		}
	},

	/**
	 * Draw point specific tracker objects. Inherit directly from column series.
	 */
	drawTracker: ColumnSeries.prototype.drawTracker,

	/**
	 * Use a simple symbol from column prototype
	 */
	drawLegendSymbol: ColumnSeries.prototype.drawLegendSymbol,

	/**
	 * Pies don't have point marker symbols
	 */
	getSymbol: function () {}

};
PieSeries = extendClass(Series, PieSeries);
seriesTypes.pie = PieSeries;

/* ****************************************************************************
 * Start data grouping module												 *
 ******************************************************************************/
/*jslint white:true */
var DATA_GROUPING = 'dataGrouping',
	seriesProto = Series.prototype,
	baseProcessData = seriesProto.processData,
	baseGeneratePoints = seriesProto.generatePoints,
	baseDestroy = seriesProto.destroy,
	baseTooltipHeaderFormatter = seriesProto.tooltipHeaderFormatter,
	NUMBER = 'number',
	
	commonOptions = {
			approximation: 'average', // average, open, high, low, close, sum
			//forced: undefined,
			groupPixelWidth: 2,
			// the first one is the point or start value, the second is the start value if we're dealing with range,
			// the third one is the end value if dealing with a range
			dateTimeLabelFormats: hash( 
				MILLISECOND, ['%A, %b %e, %H:%M:%S.%L', '%A, %b %e, %H:%M:%S.%L', '-%H:%M:%S.%L'],
				SECOND, ['%A, %b %e, %H:%M:%S', '%A, %b %e, %H:%M:%S', '-%H:%M:%S'],
				MINUTE, ['%A, %b %e, %H:%M', '%A, %b %e, %H:%M', '-%H:%M'],
				HOUR, ['%A, %b %e, %H:%M', '%A, %b %e, %H:%M', '-%H:%M'],
				DAY, ['%A, %b %e, %Y', '%A, %b %e', '-%A, %b %e, %Y'],
				WEEK, ['Week from %A, %b %e, %Y', '%A, %b %e', '-%A, %b %e, %Y'],
				MONTH, ['%B %Y', '%B', '-%B %Y'],
				YEAR, ['%Y', '%Y', '-%Y']
			)
			// smoothed = false, // enable this for navigator series only
		},
		
		// units are defined in a separate array to allow complete overriding in case of a user option
		defaultDataGroupingUnits = [[
				MILLISECOND, // unit name
				[1, 2, 5, 10, 20, 25, 50, 100, 200, 500] // allowed multiples
			], [
				SECOND,
				[1, 2, 5, 10, 15, 30]
			], [
				MINUTE,
				[1, 2, 5, 10, 15, 30]
			], [
				HOUR,
				[1, 2, 3, 4, 6, 8, 12]
			], [
				DAY,
				[1]
			], [
				WEEK,
				[1]
			], [
				MONTH,
				[1, 3, 6]
			], [
				YEAR,
				null
			]
		],
	
	/**
	 * Define the available approximation types. The data grouping approximations takes an array
	 * or numbers as the first parameter. In case of ohlc, four arrays are sent in as four parameters.
	 * Each array consists only of numbers. In case null values belong to the group, the property
	 * .hasNulls will be set to true on the array.
	 */
	approximations = {
		sum: function (arr) {
			var len = arr.length, 
				ret;
				
			// 1. it consists of nulls exclusively
			if (!len && arr.hasNulls) {
				ret = null;
			// 2. it has a length and real values
			} else if (len) {
				ret = 0;
				while (len--) {
					ret += arr[len];
				}
			}
			// 3. it has zero length, so just return undefined 
			// => doNothing()
			
			return ret;
		},
		average: function (arr) {
			var len = arr.length,
				ret = approximations.sum(arr);
				
			// If we have a number, return it divided by the length. If not, return
			// null or undefined based on what the sum method finds.
			if (typeof ret === NUMBER && len) {
				ret = ret / len;
			}
			
			return ret;
		},
		open: function (arr) {
			return arr.length ? arr[0] : (arr.hasNulls ? null : UNDEFINED);
		},
		high: function (arr) {
			return arr.length ? arrayMax(arr) : (arr.hasNulls ? null : UNDEFINED);
		},
		low: function (arr) {
			return arr.length ? arrayMin(arr) : (arr.hasNulls ? null : UNDEFINED);
		},
		close: function (arr) {
			return arr.length ? arr[arr.length - 1] : (arr.hasNulls ? null : UNDEFINED);
		},
		// ohlc is a special case where a multidimensional array is input and an array is output
		ohlc: function (open, high, low, close) {
			open = approximations.open(open);
			high = approximations.high(high);
			low = approximations.low(low);
			close = approximations.close(close);
			
			if (typeof open === NUMBER || typeof high === NUMBER || typeof low === NUMBER || typeof close === NUMBER) {
				return [open, high, low, close];
			} 
			// else, return is undefined
		}
	};

/*jslint white:false */

/**
 * Takes parallel arrays of x and y data and groups the data into intervals defined by groupPositions, a collection
 * of starting x values for each group.
 */
seriesProto.groupData = function (xData, yData, groupPositions, approximation) {
	var series = this,
		data = series.data,
		dataOptions = series.options.data,
		groupedXData = [],
		groupedYData = [],
		dataLength = xData.length,
		pointX,
		pointY,
		groupedY,
		handleYData = !!yData, // when grouping the fake extended axis for panning, we don't need to consider y
		values1 = [],
		values2 = [],
		values3 = [],
		values4 = [],
		approximationFn = typeof approximation === 'function' ? approximation : approximations[approximation],
		i;
	
		for (i = 0; i <= dataLength; i++) {

			// when a new group is entered, summarize and initiate the previous group
			while ((groupPositions[1] !== UNDEFINED && xData[i] >= groupPositions[1]) ||
					i === dataLength) { // get the last group

				// get group x and y 
				pointX = groupPositions.shift();				
				groupedY = approximationFn(values1, values2, values3, values4);
				
				// push the grouped data		
				if (groupedY !== UNDEFINED) {
					groupedXData.push(pointX);
					groupedYData.push(groupedY);
				}
				
				// reset the aggregate arrays
				values1 = [];
				values2 = [];
				values3 = [];
				values4 = [];
				
				// don't loop beyond the last group
				if (i === dataLength) {
					break;
				}
			}
			
			// break out
			if (i === dataLength) {
				break;
			}
			
			// for each raw data point, push it to an array that contains all values for this specific group
			pointY = handleYData ? yData[i] : null;
			if (approximation === 'ohlc') {
				
				var index = series.cropStart + i,
					point = (data && data[index]) || series.pointClass.prototype.applyOptions.apply({}, [dataOptions[index]]),
					open = point.open,
					high = point.high,
					low = point.low,
					close = point.close;
				
				
				if (typeof open === NUMBER) {
					values1.push(open);
				} else if (open === null) {
					values1.hasNulls = true;
				}
				
				if (typeof high === NUMBER) {
					values2.push(high);
				} else if (high === null) {
					values2.hasNulls = true;
				}
				
				if (typeof low === NUMBER) {
					values3.push(low);
				} else if (low === null) {
					values3.hasNulls = true;
				}
				
				if (typeof close === NUMBER) {
					values4.push(close);
				} else if (close === null) {
					values4.hasNulls = true;
				}
			} else {
				if (typeof pointY === NUMBER) {
					values1.push(pointY);
				} else if (pointY === null) {
					values1.hasNulls = true;
				}
			}

		}
	return [groupedXData, groupedYData];
};

/**
 * Extend the basic processData method, that crops the data to the current zoom
 * range, with data grouping logic.
 */
seriesProto.processData = function () {
	var series = this,
		options = series.options,
		dataGroupingOptions = options[DATA_GROUPING],
		groupingEnabled = dataGroupingOptions && dataGroupingOptions.enabled,
		groupedData = series.groupedData,
		hasGroupedData;

	// run base method
	series.forceCrop = groupingEnabled; // #334
	
	// skip if processData returns false or if grouping is disabled (in that order)
	if (baseProcessData.apply(series, arguments) === false || !groupingEnabled) {
		return;
		
	} else {
		// clear previous groups, #622, #740
		each(groupedData || [], function (point, i) {
			if (point) {
				groupedData[i] = point.destroy ? point.destroy() : null;
			}
		});
	}
	
	var i,
		chart = series.chart,
		processedXData = series.processedXData,
		processedYData = series.processedYData,
		plotSizeX = chart.plotSizeX,
		xAxis = series.xAxis,
		groupPixelWidth = pick(xAxis.groupPixelWidth, dataGroupingOptions.groupPixelWidth),
		dataLength = processedXData.length,
		chartSeries = chart.series,
		nonGroupedPointRange = series.pointRange;

	// attempt to solve #334: if multiple series are compared on the same x axis, give them the same
	// group pixel width
	if (!xAxis.groupPixelWidth) {
		i = chartSeries.length;
		while (i--) {
			if (chartSeries[i].xAxis === xAxis && chartSeries[i].options[DATA_GROUPING]) {
				groupPixelWidth = mathMax(groupPixelWidth, chartSeries[i].options[DATA_GROUPING].groupPixelWidth);
			}
		}
		xAxis.groupPixelWidth = groupPixelWidth;
		
	}

	// Execute grouping if the amount of points is greater than the limit defined in groupPixelWidth
	if (dataLength > (plotSizeX / groupPixelWidth) || dataGroupingOptions.forced) {
		hasGroupedData = true;

		series.points = null; // force recreation of point instances in series.translate

		var extremes = xAxis.getExtremes(),
			xMin = extremes.min,
			xMax = extremes.max,
			groupIntervalFactor = (xAxis.getGroupIntervalFactor && xAxis.getGroupIntervalFactor(xMin, xMax, processedXData)) || 1,
			interval = (groupPixelWidth * (xMax - xMin) / plotSizeX) * groupIntervalFactor,			
			groupPositions = (xAxis.getNonLinearTimeTicks || getTimeTicks)(
				normalizeTimeTickInterval(interval, dataGroupingOptions.units || defaultDataGroupingUnits),
				xMin, 
				xMax, 
				null, 
				processedXData, 
				series.closestPointRange
			),
			groupedXandY = seriesProto.groupData.apply(series, [processedXData, processedYData, groupPositions, dataGroupingOptions.approximation]),
			groupedXData = groupedXandY[0],
			groupedYData = groupedXandY[1];
			
		// prevent the smoothed data to spill out left and right, and make
		// sure data is not shifted to the left
		if (dataGroupingOptions.smoothed) {
			i = groupedXData.length - 1;
			groupedXData[i] = xMax;
			while (i-- && i > 0) {
				groupedXData[i] += interval / 2;
			}
			groupedXData[0] = xMin;
		}

		// record what data grouping values were used
		series.currentDataGrouping = groupPositions.info;
		if (options.pointRange === null) { // null means auto, as for columns, candlesticks and OHLC
			series.pointRange = groupPositions.info.totalRange;
		}
		series.closestPointRange = groupPositions.info.totalRange;
		
		// set series props
		series.processedXData = groupedXData;
		series.processedYData = groupedYData;
	} else {
		series.currentDataGrouping = null;
		series.pointRange = nonGroupedPointRange;
	}

	series.hasGroupedData = hasGroupedData;
};

seriesProto.generatePoints = function () {
	var series = this;

	baseGeneratePoints.apply(series);

	// record grouped data in order to let it be destroyed the next time processData runs
	series.groupedData = series.hasGroupedData ? series.points : null;
};

/**
 * Make the tooltip's header reflect the grouped range
 */
seriesProto.tooltipHeaderFormatter = function (key) {
	var series = this,
		options = series.options,
		tooltipOptions = series.tooltipOptions,
		dataGroupingOptions = options.dataGrouping,
		xDateFormat = tooltipOptions.xDateFormat,
		xDateFormatEnd,
		xAxis = series.xAxis,
		currentDataGrouping,
		dateTimeLabelFormats,
		labelFormats,
		formattedKey,
		n,
		ret;
	
	// apply only to grouped series
	if (xAxis && xAxis.options.type === 'datetime' && dataGroupingOptions) {
		
		// set variables
		currentDataGrouping = series.currentDataGrouping;		
		dateTimeLabelFormats = dataGroupingOptions.dateTimeLabelFormats;
		
		// if we have grouped data, use the grouping information to get the right format
		if (currentDataGrouping) {
			labelFormats = dateTimeLabelFormats[currentDataGrouping.unitName];
			if (currentDataGrouping.count === 1) {
				xDateFormat = labelFormats[0];
			} else {
				xDateFormat = labelFormats[1];
				xDateFormatEnd = labelFormats[2];
			} 
		// if not grouped, and we don't have set the xDateFormat option, get the best fit,
		// so if the least distance between points is one minute, show it, but if the 
		// least distance is one day, skip hours and minutes etc.
		} else if (!xDateFormat) {
			for (n in timeUnits) {
				if (timeUnits[n] >= xAxis.closestPointRange) {
					xDateFormat = dateTimeLabelFormats[n][0];
					break;
				}	
			}		
		}
		
		// now format the key
		formattedKey = dateFormat(xDateFormat, key);
		if (xDateFormatEnd) {
			formattedKey += dateFormat(xDateFormatEnd, key + currentDataGrouping.totalRange - 1);
		}
		
		// return the replaced format
		ret = tooltipOptions.headerFormat.replace('{point.key}', formattedKey);
	
	// else, fall back to the regular formatter
	} else {
		ret = baseTooltipHeaderFormatter.apply(series, [key]);
	}
	
	return ret;
};

/**
 * Extend the series destroyer
 */
seriesProto.destroy = function () {
	var series = this,
		groupedData = series.groupedData || [],
		i = groupedData.length;

	while (i--) {
		if (groupedData[i]) {
			groupedData[i].destroy();
		}
	}
	baseDestroy.apply(series);
};


// Extend the plot options

// line types
defaultPlotOptions.line[DATA_GROUPING] =
	defaultPlotOptions.spline[DATA_GROUPING] =
	defaultPlotOptions.area[DATA_GROUPING] =
	defaultPlotOptions.areaspline[DATA_GROUPING] = commonOptions;

// bar-like types (OHLC and candleticks inherit this as the classes are not yet built)
defaultPlotOptions.column[DATA_GROUPING] = merge(commonOptions, {
		approximation: 'sum',
		groupPixelWidth: 10
});
/* ****************************************************************************
 * End data grouping module												   *
 ******************************************************************************//* ****************************************************************************
 * Start OHLC series code													 *
 *****************************************************************************/

// 1 - Set default options
defaultPlotOptions.ohlc = merge(defaultPlotOptions.column, {
	lineWidth: 1,
	dataGrouping: {
		approximation: 'ohlc',
		enabled: true,
		groupPixelWidth: 5 // allows to be packed tighter than candlesticks
	},
	tooltip: {
		pointFormat: '<span style="color:{series.color};font-weight:bold">{series.name}</span><br/>' +
			'Open: {point.open}<br/>' +
			'High: {point.high}<br/>' +
			'Low: {point.low}<br/>' +
			'Close: {point.close}'	
	},
	states: {
		hover: {
			lineWidth: 3
		}
	},
	threshold: null
});

// 2- Create the OHLCPoint object
var OHLCPoint = extendClass(Point, {
	/**
	 * Apply the options containing the x and OHLC data and possible some extra properties.
	 * This is called on point init or from point.update. Extends base Point by adding
	 * multiple y-like values.
	 *
	 * @param {Object} options
	 */
	applyOptions: function (options) {
		var point = this,
			series = point.series,
			i = 0;


		// object input for example:
		// { x: Date(2010, 0, 1), open: 7.88, high: 7.99, low: 7.02, close: 7.65 }
		if (typeof options === 'object' && typeof options.length !== 'number') {

			// copy options directly to point
			extend(point, options);

			point.options = options;
		} else if (options.length) { // array
			// with leading x value
			if (options.length === 5) {
				if (typeof options[0] === 'string') {
					point.name = options[0];
				} else if (typeof options[0] === 'number') {
					point.x = options[0];
				}
				i++;
			}
			point.open = options[i++];
			point.high = options[i++];
			point.low = options[i++];
			point.close = options[i++];
		}

		/*
		 * If no x is set by now, get auto incremented value. All points must have an
		 * x value, however the y value can be null to create a gap in the series
		 */
		point.y = point.high;
		if (point.x === UNDEFINED && series) {
			point.x = series.autoIncrement();
		}
		return point;
	},

	/**
	 * A specific OHLC tooltip formatter
	 */
	tooltipFormatter: function () {
		var point = this,
			series = point.series;

		return ['<span style="color:' + series.color + ';font-weight:bold">', (point.name || series.name), '</span><br/>',
			'Open: ', point.open, '<br/>',
			'High: ', point.high, '<br/>',
			'Low: ', point.low, '<br/>',
			'Close: ', point.close, '<br/>'].join('');

	},
	
	/**
	 * Return a plain array for speedy calculation
	 */
	toYData: function () {
		return [this.open, this.high, this.low, this.close];
	}

});

// 3 - Create the OHLCSeries object
var OHLCSeries = extendClass(seriesTypes.column, {
	type: 'ohlc',
	valueCount: 4, // four values per point
	pointClass: OHLCPoint,

	pointAttrToOptions: { // mapping between SVG attributes and the corresponding options
		stroke: 'color',
		'stroke-width': 'lineWidth'
	},


	/**
	 * Translate data points from raw values x and y to plotX and plotY
	 */
	translate: function () {
		var series = this,
			yAxis = series.yAxis;

		seriesTypes.column.prototype.translate.apply(series);

		// do the translation
		each(series.points, function (point) {
			// the graphics
			if (point.open !== null) {
				point.plotOpen = yAxis.translate(point.open, 0, 1, 0, 1);
			}
			if (point.close !== null) {
				point.plotClose = yAxis.translate(point.close, 0, 1, 0, 1);
			}

		});
	},

	/**
	 * Draw the data points
	 */
	drawPoints: function () {
		var series = this,
			points = series.points,
			chart = series.chart,
			pointAttr,
			plotOpen,
			plotClose,
			crispCorr,
			halfWidth,
			path,
			graphic,
			crispX;


		each(points, function (point) {
			if (point.plotY !== UNDEFINED) {

				graphic = point.graphic;
				pointAttr = point.pointAttr[point.selected ? 'selected' : ''];

				// crisp vector coordinates
				crispCorr = (pointAttr['stroke-width'] % 2) / 2;
				crispX = mathRound(point.plotX) + crispCorr;
				halfWidth = mathRound(point.barW / 2);

				// the vertical stem
				path = [
					'M',
					crispX, mathRound(point.yBottom),
					'L',
					crispX, mathRound(point.plotY)
				];

				// open
				if (point.open !== null) {
					plotOpen = mathRound(point.plotOpen) + crispCorr;
					path.push(
						'M',
						crispX,
						plotOpen,
						'L',
						crispX - halfWidth,
						plotOpen
					);
				}

				// close
				if (point.close !== null) {
					plotClose = mathRound(point.plotClose) + crispCorr;
					path.push(
						'M',
						crispX,
						plotClose,
						'L',
						crispX + halfWidth,
						plotClose
					);
				}

				// create and/or update the graphic
				if (graphic) {
					graphic.animate({ d: path });
				} else {
					point.graphic = chart.renderer.path(path)
						.attr(pointAttr)
						.add(series.group);
				}

			}


		});

	},

	/**
	 * Disable animation
	 */
	animate: null


});
seriesTypes.ohlc = OHLCSeries;
/* ****************************************************************************
 * End OHLC series code													   *
 *****************************************************************************/
/* ****************************************************************************
 * Start Candlestick series code											  *
 *****************************************************************************/

// 1 - set default options
defaultPlotOptions.candlestick = merge(defaultPlotOptions.column, {
	dataGrouping: {
		approximation: 'ohlc',
		enabled: true
	},
	lineColor: 'black',
	lineWidth: 1,
	states: {
		hover: {
			lineWidth: 2
		}
	},
	tooltip: defaultPlotOptions.ohlc.tooltip,
	threshold: null,
	upColor: 'white'
});

// 2 - Create the CandlestickSeries object
var CandlestickSeries = extendClass(OHLCSeries, {
	type: 'candlestick',

	/**
	 * One-to-one mapping from options to SVG attributes
	 */
	pointAttrToOptions: { // mapping between SVG attributes and the corresponding options
		fill: 'color',
		stroke: 'lineColor',
		'stroke-width': 'lineWidth'
	},

	/**
	 * Postprocess mapping between options and SVG attributes
	 */
	getAttribs: function () {
		OHLCSeries.prototype.getAttribs.apply(this, arguments);
		var series = this,
			options = series.options,
			stateOptions = options.states,
			upColor = options.upColor,
			seriesDownPointAttr = merge(series.pointAttr);

		seriesDownPointAttr[''].fill = upColor;
		seriesDownPointAttr.hover.fill = stateOptions.hover.upColor || upColor;
		seriesDownPointAttr.select.fill = stateOptions.select.upColor || upColor;

		each(series.points, function (point) {
			if (point.open < point.close) {
				point.pointAttr = seriesDownPointAttr;
			}
		});
	},

	/**
	 * Draw the data points
	 */
	drawPoints: function () {
		var series = this,  //state = series.state,
			points = series.points,
			chart = series.chart,
			pointAttr,
			plotOpen,
			plotClose,
			topBox,
			bottomBox,
			crispCorr,
			crispX,
			graphic,
			path,
			halfWidth;


		each(points, function (point) {

			graphic = point.graphic;
			if (point.plotY !== UNDEFINED) {

				pointAttr = point.pointAttr[point.selected ? 'selected' : ''];

				// crisp vector coordinates
				crispCorr = (pointAttr['stroke-width'] % 2) / 2;
				crispX = mathRound(point.plotX) + crispCorr;
				plotOpen = mathRound(point.plotOpen) + crispCorr;
				plotClose = mathRound(point.plotClose) + crispCorr;
				topBox = math.min(plotOpen, plotClose);
				bottomBox = math.max(plotOpen, plotClose);
				halfWidth = mathRound(point.barW / 2);

				// create the path
				path = [
					'M',
					crispX - halfWidth, bottomBox,
					'L',
					crispX - halfWidth, topBox,
					'L',
					crispX + halfWidth, topBox,
					'L',
					crispX + halfWidth, bottomBox,
					'L',
					crispX - halfWidth, bottomBox,
					'M',
					crispX, bottomBox,
					'L',
					crispX, mathRound(point.yBottom),
					'M',
					crispX, topBox,
					'L',
					crispX, mathRound(point.plotY),
					'Z'
				];

				if (graphic) {
					graphic.animate({ d: path });
				} else {
					point.graphic = chart.renderer.path(path)
						.attr(pointAttr)
						.add(series.group);
				}

			}
		});

	}


});

seriesTypes.candlestick = CandlestickSeries;

/* ****************************************************************************
 * End Candlestick series code												*
 *****************************************************************************/
/* ****************************************************************************
 * Start Flags series code													*
 *****************************************************************************/

var symbols = SVGRenderer.prototype.symbols;

// 1 - set default options
defaultPlotOptions.flags = merge(defaultPlotOptions.column, {
	dataGrouping: null,
	fillColor: 'white',
	lineWidth: 1,
	pointRange: 0, // #673
	//radius: 2,
	shape: 'flag',
	stackDistance: 7,
	states: {
		hover: {
			lineColor: 'black',
			fillColor: '#FCFFC5'
		}
	},
	style: {
		fontSize: '11px',
		fontWeight: 'bold',
		textAlign: 'center'
	},
	threshold: null,
	y: -30
});

// 2 - Create the CandlestickSeries object
seriesTypes.flags = extendClass(seriesTypes.column, {
	type: 'flags',
	noSharedTooltip: true,
	/**
	 * Inherit the initialization from base Series
	 */
	init: Series.prototype.init,

	/**
	 * One-to-one mapping from options to SVG attributes
	 */
	pointAttrToOptions: { // mapping between SVG attributes and the corresponding options
		fill: 'fillColor',
		stroke: 'color',
		'stroke-width': 'lineWidth',
		r: 'radius'
	},

	/**
	 * Extend the translate method by placing the point on the related series
	 */
	translate: function () {

		seriesTypes.column.prototype.translate.apply(this);

		var series = this,
			options = series.options,
			chart = series.chart,
			points = series.points,
			cursor = points.length - 1,
			point,
			lastPoint,
			optionsOnSeries = options.onSeries,
			onSeries = optionsOnSeries && chart.get(optionsOnSeries),
			step = onSeries && onSeries.options.step,
			onData = onSeries && onSeries.points,
			i = onData && onData.length,
			leftPoint,
			lastX,
			rightPoint;

		// relate to a master series
		if (onSeries && onSeries.visible && i) {
			lastX = onData[i - 1].x;

			// sort the data points
			points.sort(function (a, b) {
				return (a.x - b.x);
			});

			while (i-- && points[cursor]) {
				point = points[cursor];
				leftPoint = onData[i];
				
				
				if (leftPoint.x <= point.x) {
					
					if (point.x <= lastX) { // #803
					
						point.plotY = leftPoint.plotY;
					
						// interpolate between points, #666
						if (leftPoint.x < point.x && !step) { 
							rightPoint = onData[i + 1];
							if (rightPoint) {
								point.plotY += 
									((point.x - leftPoint.x) / (rightPoint.x - leftPoint.x)) * // the distance ratio, between 0 and 1 
									(rightPoint.plotY - leftPoint.plotY); // the y distance
							}
						}
					}
					cursor--;
					i++; // check again for points in the same x position
					if (cursor < 0) {
						break;
					}
				}
			}
		}

		each(points, function (point, i) {
			// place on y axis or custom position
			if (point.plotY === UNDEFINED) { // either on axis, outside series range or hidden series
				point.plotY = chart.plotHeight;
			}
			// if multiple flags appear at the same x, order them into a stack
			lastPoint = points[i - 1];
			if (lastPoint && lastPoint.plotX === point.plotX) {
				if (lastPoint.stackIndex === UNDEFINED) {
					lastPoint.stackIndex = 0;
				}
				point.stackIndex = lastPoint.stackIndex + 1;
			}
					
		});


	},

	/**
	 * Draw the markers
	 */
	drawPoints: function () {
		var series = this,
			pointAttr,
			points = series.points,
			chart = series.chart,
			renderer = chart.renderer,
			plotX,
			plotY,
			options = series.options,
			optionsY = options.y,
			shape = options.shape,
			box,
			bBox,
			i,
			point,
			graphic,
			connector,
			stackIndex,
			crisp = (options.lineWidth % 2 / 2),
			anchorX,
			anchorY;

		i = points.length;
		while (i--) {
			point = points[i];
			plotX = point.plotX + crisp;
			stackIndex = point.stackIndex;
			plotY = point.plotY;
			if (plotY !== UNDEFINED) {
				plotY = point.plotY + optionsY + crisp - (stackIndex !== UNDEFINED && stackIndex * options.stackDistance);
			}
			anchorX = stackIndex ? UNDEFINED : point.plotX + crisp; // skip connectors for higher level stacked points
			anchorY = stackIndex ? UNDEFINED : point.plotY;

			graphic = point.graphic;
			connector = point.connector;

			// only draw the point if y is defined
			if (plotY !== UNDEFINED) {
				// shortcuts
				pointAttr = point.pointAttr[point.selected ? 'select' : ''];
				if (graphic) { // update
					graphic.attr({
						x: plotX,
						y: plotY,
						r: pointAttr.r,
						anchorX: anchorX,
						anchorY: anchorY
					});
				} else {
					graphic = point.graphic = renderer.label(
						point.options.title || options.title || 'A',
						plotX,
						plotY,
						shape,
						anchorX,
						anchorY
					)
					.css(merge(options.style, point.style))
					.attr(pointAttr)
					.attr({
						align: shape === 'flag' ? 'left' : 'center',
						width: options.width,
						height: options.height
					})
					.add(series.group)
					.shadow(options.shadow);

				}

				// get the bounding box
				box = graphic.box;
				bBox = box.getBBox();

				// set the shape arguments for the tracker element
				point.shapeArgs = extend(
					bBox,
					{
						x: plotX - (shape === 'flag' ? 0 : box.attr('width') / 2), // flags align left, else align center
						y: plotY
					}
				);

			} else if (graphic) {
				point.graphic = graphic.destroy();
			}

		}

	},

	/**
	 * Extend the column trackers with listeners to expand and contract stacks
	 */
	drawTracker: function () {
		var series = this;

		seriesTypes.column.prototype.drawTracker.apply(series);

		// put each point in front on mouse over, this allows readability of vertically
		// stacked elements as well as tight points on the x axis
		each(series.points, function (point) {
			addEvent(point.tracker.element, 'mouseover', function () {
				point.graphic.toFront();
			});
		});
	},

	/**
	 * Override the regular tooltip formatter by returning the point text given
	 * in the options
	 */
	tooltipFormatter: function (item) {
		return item.point.text;
	},

	/**
	 * Disable animation
	 */
	animate: function () {}

});

// create the flag icon with anchor
symbols.flag = function (x, y, w, h, options) {
	var anchorX = (options && options.anchorX) || x,
		anchorY = (options &&  options.anchorY) || y;

	return [
		'M', anchorX, anchorY,
		'L', x, y + h,
		x, y,
		x + w, y,
		x + w, y + h,
		x, y + h,
		'M', anchorX, anchorY,
		'Z'
	];
};

// create the circlepin and squarepin icons with anchor
each(['circle', 'square'], function (shape) {
	symbols[shape + 'pin'] = function (x, y, w, h, options) {

		var anchorX = options && options.anchorX,
			anchorY = options &&  options.anchorY,
			path = symbols[shape](x, y, w, h);

		if (anchorX && anchorY) {
			path.push('M', anchorX, y + h, 'L', anchorX, anchorY);
		}

		return path;
	};
});

// The symbol callbacks are generated on the SVGRenderer object in all browsers. Even
// VML browsers need this in order to generate shapes in export. Now share
// them with the VMLRenderer.
if (Renderer === VMLRenderer) {
	each(['flag', 'circlepin', 'squarepin'], function (shape) {
		VMLRenderer.prototype.symbols[shape] = symbols[shape];
	});
}

/* ****************************************************************************
 * End Flags series code													  *
 *****************************************************************************/
// constants
var MOUSEDOWN = hasTouch ? 'touchstart' : 'mousedown',
	MOUSEMOVE = hasTouch ? 'touchmove' : 'mousemove',
	MOUSEUP = hasTouch ? 'touchend' : 'mouseup';

/* ****************************************************************************
 * Start Scroller code														*
 *****************************************************************************/
/*jslint white:true */
var buttonGradient = hash(
		LINEAR_GRADIENT, { x1: 0, y1: 0, x2: 0, y2: 1 },
		STOPS, [
			[0, '#FFF'],
			[1, '#CCC']
		]
	),
	units = [].concat(defaultDataGroupingUnits); // copy

// add more resolution to units
units[4] = [DAY, [1, 2, 3, 4]]; // allow more days
units[5] = [WEEK, [1, 2, 3]]; // allow more weeks

extend(defaultOptions, {
	navigator: {
		//enabled: true,
		handles: {
			backgroundColor: '#FFF',
			borderColor: '#666'
		},
		height: 40,
		margin: 10,
		maskFill: 'rgba(255, 255, 255, 0.75)',
		outlineColor: '#444',
		outlineWidth: 1,
		series: {
			type: 'areaspline',
			color: '#4572A7',
			compare: null,
			fillOpacity: 0.4,
			dataGrouping: {
				approximation: 'average',
				groupPixelWidth: 2,
				smoothed: true,
				units: units
			},
			dataLabels: {
				enabled: false
			},
			id: PREFIX + 'navigator-series',
			lineColor: '#4572A7',
			lineWidth: 1,
			marker: {
				enabled: false
			},
			pointRange: 0,
			shadow: false
		},
		//top: undefined, // docs
		xAxis: {
			tickWidth: 0,
			lineWidth: 0,
			gridLineWidth: 1,
			tickPixelInterval: 200,
			labels: {
				align: 'left',
				x: 3,
				y: -4
			}
		},
		yAxis: {
			gridLineWidth: 0,
			startOnTick: false,
			endOnTick: false,
			minPadding: 0.1,
			maxPadding: 0.1,
			labels: {
				enabled: false
			},
			title: {
				text: null
			},
			tickWidth: 0
		}
	},
	scrollbar: {
		//enabled: true
		height: hasTouch ? 20 : 14,
		barBackgroundColor: buttonGradient,
		barBorderRadius: 2,
		barBorderWidth: 1,
		barBorderColor: '#666',
		buttonArrowColor: '#666',
		buttonBackgroundColor: buttonGradient,
		buttonBorderColor: '#666',
		buttonBorderRadius: 2,
		buttonBorderWidth: 1,
		rifleColor: '#666',
		trackBackgroundColor: hash(
			LINEAR_GRADIENT, { x1: 0, y1: 0, x2: 0, y2: 1 },
			STOPS, [
				[0, '#EEE'],
				[1, '#FFF']
			]
		),
		trackBorderColor: '#CCC',
		trackBorderWidth: 1
		// trackBorderRadius: 0
	}
});
/*jslint white:false */

/**
 * The Scroller class
 * @param {Object} chart
 */
function Scroller(chart) {
	var chartOptions = chart.options,
		navigatorOptions = chartOptions.navigator,
		navigatorEnabled = navigatorOptions.enabled,
		scrollbarOptions = chartOptions.scrollbar,
		scrollbarEnabled = scrollbarOptions.enabled,
		height = navigatorEnabled ? navigatorOptions.height : 0,
		scrollbarHeight = scrollbarEnabled ? scrollbarOptions.height : 0,
		baseSeriesOption = navigatorOptions.baseSeries;

	this.baseSeries = chart.series[baseSeriesOption] ||
			(typeof baseSeriesOption === 'string' && chart.get(baseSeriesOption)) ||
			chart.series[0];

	this.handles = [];
	this.scrollbarButtons = [];
	this.elementsToDestroy = []; // Array containing the elements to destroy when Scroller is destroyed

	chart.resetZoomEnabled = false;

	this.chart = chart;
	this.height = height;
	this.scrollbarHeight = scrollbarHeight;
	this.scrollbarEnabled = scrollbarEnabled;
	this.navigatorEnabled = navigatorEnabled;
	this.navigatorOptions = navigatorOptions;
	this.scrollbarOptions = scrollbarOptions;
	this.outlineHeight = height + scrollbarHeight;

	// Run scroller
	this.init();
}

Scroller.prototype = {
	/**
	 * Return the top of the navigation 
	 */
	getAxisTop: function (chartHeight) {
		return this.navigatorOptions.top || chartHeight - this.height - this.scrollbarHeight - this.chart.options.chart.spacingBottom;
	},

	/**
	 * Draw one of the handles on the side of the zoomed range in the navigator
	 * @param {Number} x The x center for the handle
	 * @param {Number} index 0 for left and 1 for right
	 */
	drawHandle: function (x, index) {
		var scroller = this,
			chart = scroller.chart,
			renderer = chart.renderer,
			elementsToDestroy = scroller.elementsToDestroy,
			handles = scroller.handles,
			handlesOptions = scroller.navigatorOptions.handles,
			attr = {
				fill: handlesOptions.backgroundColor,
				stroke: handlesOptions.borderColor,
				'stroke-width': 1
			},
			tempElem;

		// create the elements
		if (!scroller.rendered) {
			// the group
			handles[index] = renderer.g()
				.css({ cursor: 'e-resize' })
				.attr({ zIndex: 4 - index }) // zIndex = 3 for right handle, 4 for left
				.add();

			// the rectangle
			tempElem = renderer.rect(-4.5, 0, 9, 16, 3, 1)
				.attr(attr)
				.add(handles[index]);
			elementsToDestroy.push(tempElem);

			// the rifles
			tempElem = renderer.path([
					'M',
					-1.5, 4,
					'L',
					-1.5, 12,
					'M',
					0.5, 4,
					'L',
					0.5, 12
				]).attr(attr)
				.add(handles[index]);
			elementsToDestroy.push(tempElem);
		}

		handles[index].translate(scroller.scrollerLeft + scroller.scrollbarHeight + parseInt(x, 10), scroller.top + scroller.height / 2 - 8);
	},

	/**
	 * Draw the scrollbar buttons with arrows
	 * @param {Number} index 0 is left, 1 is right
	 */
	drawScrollbarButton: function (index) {
		var scroller = this,
			chart = scroller.chart,
			renderer = chart.renderer,
			elementsToDestroy = scroller.elementsToDestroy,
			scrollbarButtons = scroller.scrollbarButtons,
			scrollbarHeight = scroller.scrollbarHeight,
			scrollbarOptions = scroller.scrollbarOptions,
			tempElem;

		if (!scroller.rendered) {
			scrollbarButtons[index] = renderer.g().add(scroller.scrollbarGroup);

			tempElem = renderer.rect(
					-0.5,
					-0.5,
					scrollbarHeight + 1, // +1 to compensate for crispifying in rect method
					scrollbarHeight + 1,
					scrollbarOptions.buttonBorderRadius,
					scrollbarOptions.buttonBorderWidth
				).attr({
					stroke: scrollbarOptions.buttonBorderColor,
					'stroke-width': scrollbarOptions.buttonBorderWidth,
					fill: scrollbarOptions.buttonBackgroundColor
				}).add(scrollbarButtons[index]);
			elementsToDestroy.push(tempElem);

			tempElem = renderer.path([
					'M',
					scrollbarHeight / 2 + (index ? -1 : 1), scrollbarHeight / 2 - 3,
					'L',
					scrollbarHeight / 2 + (index ? -1 : 1), scrollbarHeight / 2 + 3,
					scrollbarHeight / 2 + (index ? 2 : -2), scrollbarHeight / 2
				]).attr({
					fill: scrollbarOptions.buttonArrowColor
				}).add(scrollbarButtons[index]);
			elementsToDestroy.push(tempElem);
		}

		// adjust the right side button to the varying length of the scroll track
		if (index) {
			scrollbarButtons[index].attr({
				translateX: scroller.scrollerWidth - scrollbarHeight
			});
		}
	},

	/**
	 * Render the navigator and scroll bar
	 * @param {Number} min X axis value minimum
	 * @param {Number} max X axis value maximum
	 * @param {Number} pxMin Pixel value minimum
	 * @param {Number} pxMax Pixel value maximum
	 */
	render: function (min, max, pxMin, pxMax) {
		var scroller = this,
			chart = scroller.chart,
			renderer = chart.renderer,
			navigatorLeft,
			navigatorWidth,
			scrollerLeft,
			scrollerWidth,
			scrollbarGroup = scroller.scrollbarGroup,
			scrollbar = scroller.scrollbar,
			xAxis = scroller.xAxis,
			scrollbarTrack = scroller.scrollbarTrack,
			scrollbarHeight = scroller.scrollbarHeight,
			scrollbarEnabled = scroller.scrollbarEnabled,
			navigatorOptions = scroller.navigatorOptions,
			scrollbarOptions = scroller.scrollbarOptions,
			height = scroller.height,
			top = scroller.top,
			navigatorEnabled = scroller.navigatorEnabled,
			outlineWidth = navigatorOptions.outlineWidth,
			halfOutline = outlineWidth / 2,
			zoomedMin,
			zoomedMax,
			range,
			outlineHeight = scroller.outlineHeight,
			barBorderRadius = scrollbarOptions.barBorderRadius,
			strokeWidth,
			scrollbarStrokeWidth = scrollbarOptions.barBorderWidth,
			centerBarX,
			outlineTop = top + halfOutline;

		// don't render the navigator until we have data (#486)
		if (isNaN(min)) {
			return;
		}

		scroller.navigatorLeft = navigatorLeft = pick(
			xAxis.left,
			chart.plotLeft + scrollbarHeight // in case of scrollbar only, without navigator
		);
		scroller.navigatorWidth = navigatorWidth = pick(xAxis.len, chart.plotWidth - 2 * scrollbarHeight);
		scroller.scrollerLeft = scrollerLeft = navigatorLeft - scrollbarHeight;
		scroller.scrollerWidth = scrollerWidth = scrollerWidth = navigatorWidth + 2 * scrollbarHeight;

		// Set the scroller x axis extremes to reflect the total. The navigator extremes
		// should always be the extremes of the union of all series in the chart as
		// well as the navigator series.
		if (xAxis.getExtremes) {
			var baseExtremes = chart.xAxis[0].getExtremes(), // the base
				noBase = baseExtremes.dataMin === null,
				navExtremes = xAxis.getExtremes(),
				newMin = mathMin(baseExtremes.dataMin, navExtremes.dataMin),
				newMax = mathMax(baseExtremes.dataMax, navExtremes.dataMax);

			if (!noBase && (newMin !== navExtremes.min || newMax !== navExtremes.max)) {
				xAxis.setExtremes(newMin, newMax, true, false);
			}
		}

		// get the pixel position of the handles
		pxMin = pick(pxMin, xAxis.translate(min));
		pxMax = pick(pxMax, xAxis.translate(max));

		// handles are allowed to cross
		scroller.zoomedMin = zoomedMin = pInt(mathMin(pxMin, pxMax));
		scroller.zoomedMax = zoomedMax = pInt(mathMax(pxMin, pxMax));
		scroller.range = range = zoomedMax - zoomedMin;

		// on first render, create all elements
		if (!scroller.rendered) {

			if (navigatorEnabled) {

				scroller.leftShade = renderer.rect()
					.attr({
						fill: navigatorOptions.maskFill,
						zIndex: 3
					}).add();
				scroller.rightShade = renderer.rect()
					.attr({
						fill: navigatorOptions.maskFill,
						zIndex: 3
					}).add();
				scroller.outline = renderer.path()
					.attr({
						'stroke-width': outlineWidth,
						stroke: navigatorOptions.outlineColor,
						zIndex: 3
					})
					.add();
			}

			if (scrollbarEnabled) {

				// draw the scrollbar group
				scroller.scrollbarGroup = scrollbarGroup = renderer.g().add();

				// the scrollbar track
				strokeWidth = scrollbarOptions.trackBorderWidth;
				scroller.scrollbarTrack = scrollbarTrack = renderer.rect().attr({
					y: -strokeWidth % 2 / 2,
					fill: scrollbarOptions.trackBackgroundColor,
					stroke: scrollbarOptions.trackBorderColor,
					'stroke-width': strokeWidth,
					r: scrollbarOptions.trackBorderRadius || 0,
					height: scrollbarHeight
				}).add(scrollbarGroup);

				// the scrollbar itself
				scroller.scrollbar = scrollbar = renderer.rect()
					.attr({
						y: -scrollbarStrokeWidth % 2 / 2,
						height: scrollbarHeight,
						fill: scrollbarOptions.barBackgroundColor,
						stroke: scrollbarOptions.barBorderColor,
						'stroke-width': scrollbarStrokeWidth,
						r: barBorderRadius
					})
					.add(scrollbarGroup);

				scroller.scrollbarRifles = renderer.path()
					.attr({
						stroke: scrollbarOptions.rifleColor,
						'stroke-width': 1
					})
					.add(scrollbarGroup);
			}
		}

		// place elements
		if (navigatorEnabled) {
			scroller.leftShade.attr({
				x: navigatorLeft,
				y: top,
				width: zoomedMin,
				height: height
			});
			scroller.rightShade.attr({
				x: navigatorLeft + zoomedMax,
				y: top,
				width: navigatorWidth - zoomedMax,
				height: height
			});
			scroller.outline.attr({ d: [
				M,
				scrollerLeft, outlineTop, // left
				L,
				navigatorLeft + zoomedMin + halfOutline, outlineTop, // upper left of zoomed range
				navigatorLeft + zoomedMin + halfOutline, outlineTop + outlineHeight - scrollbarHeight, // lower left of z.r.
				M,
				navigatorLeft + zoomedMax - halfOutline, outlineTop + outlineHeight - scrollbarHeight, // lower right of z.r.
				L,
				navigatorLeft + zoomedMax - halfOutline, outlineTop, // upper right of z.r.
				scrollerLeft + scrollerWidth, outlineTop // right
			]});
			// draw handles
			scroller.drawHandle(zoomedMin + halfOutline, 0);
			scroller.drawHandle(zoomedMax + halfOutline, 1);
		}

		// draw the scrollbar
		if (scrollbarEnabled) {

			// draw the buttons
			scroller.drawScrollbarButton(0);
			scroller.drawScrollbarButton(1);

			scrollbarGroup.translate(scrollerLeft, mathRound(outlineTop + height));

			scrollbarTrack.attr({
				width: scrollerWidth
			});

			scrollbar.attr({
				x: mathRound(scrollbarHeight + zoomedMin) + (scrollbarStrokeWidth % 2 / 2),
				width: range - scrollbarStrokeWidth
			});

			centerBarX = scrollbarHeight + zoomedMin + range / 2 - 0.5;

			scroller.scrollbarRifles.attr({ d: [
					M,
					centerBarX - 3, scrollbarHeight / 4,
					L,
					centerBarX - 3, 2 * scrollbarHeight / 3,
					M,
					centerBarX, scrollbarHeight / 4,
					L,
					centerBarX, 2 * scrollbarHeight / 3,
					M,
					centerBarX + 3, scrollbarHeight / 4,
					L,
					centerBarX + 3, 2 * scrollbarHeight / 3
				],
				visibility: range > 12 ? VISIBLE : HIDDEN
			});
		}

		scroller.rendered = true;
	},

	/**
	 * Set up the mouse and touch events for the navigator and scrollbar
	 */
	addEvents: function () {
		var scroller = this,
			chart = scroller.chart;

		addEvent(chart.container, MOUSEDOWN, scroller.mouseDownHandler);
		addEvent(chart.container, MOUSEMOVE, scroller.mouseMoveHandler);
		addEvent(document, MOUSEUP, scroller.mouseUpHandler);
	},

	/**
	 * Removes the event handlers attached previously with addEvents.
	 */
	removeEvents: function () {
		var scroller = this,
			chart = scroller.chart;

		removeEvent(chart.container, MOUSEDOWN, scroller.mouseDownHandler);
		removeEvent(chart.container, MOUSEMOVE, scroller.mouseMoveHandler);
		removeEvent(document, MOUSEUP, scroller.mouseUpHandler);
		if (scroller.navigatorEnabled) {
			removeEvent(scroller.baseSeries, 'updatedData', scroller.updatedDataHandler);
		}
	},

	/**
	 * Initiate the Scroller object
	 */
	init: function () {
		var scroller = this,
			chart = scroller.chart,
			xAxis,
			yAxis,
			scrollbarHeight = scroller.scrollbarHeight,
			navigatorOptions = scroller.navigatorOptions,
			height = scroller.height,
			top = scroller.top,
			navigatorSeries,
			dragOffset,
			hasDragged,
			bodyStyle = document.body.style,
			defaultBodyCursor,
			baseSeries = scroller.baseSeries,
			navigatorData;

		/**
		 * Event handler for the mouse down event.
		 */
		scroller.mouseDownHandler = function (e) {
			var zoomedMin = scroller.zoomedMin,
				zoomedMax = scroller.zoomedMax,
				top = scroller.top,
				scrollbarHeight = scroller.scrollbarHeight,
				scrollerLeft = scroller.scrollerLeft,
				scrollerWidth = scroller.scrollerWidth,
				navigatorLeft = scroller.navigatorLeft,
				navigatorWidth = scroller.navigatorWidth,
				range = scroller.range,
				chartX = e.chartX,
				chartY = e.chartY,
				handleSensitivity = hasTouch ? 10 : 7,
				left,
				isOnNavigator;

			e = chart.tracker.normalizeMouseEvent(e);

			if (chartY > top && chartY < top + height + scrollbarHeight) { // we're vertically inside the navigator
				isOnNavigator = !scroller.scrollbarEnabled || chartY < top + height;

				// grab the left handle
				if (isOnNavigator && math.abs(chartX - zoomedMin - navigatorLeft) < handleSensitivity) {
					scroller.grabbedLeft = true;
					scroller.otherHandlePos = zoomedMax;

				// grab the right handle
				} else if (isOnNavigator && math.abs(chartX - zoomedMax - navigatorLeft) < handleSensitivity) {
					scroller.grabbedRight = true;
					scroller.otherHandlePos = zoomedMin;

				// grab the zoomed range
				} else if (chartX > navigatorLeft + zoomedMin && chartX < navigatorLeft + zoomedMax) {
					scroller.grabbedCenter = chartX;
					defaultBodyCursor = bodyStyle.cursor;
					bodyStyle.cursor = 'ew-resize';

					dragOffset = chartX - zoomedMin;

				// shift the range by clicking on shaded areas, scrollbar track or scrollbar buttons
				} else if (chartX > scrollerLeft && chartX < scrollerLeft + scrollerWidth) {

					if (isOnNavigator) { // center around the clicked point
						left = chartX - navigatorLeft - range / 2;
					} else { // click on scrollbar
						if (chartX < navigatorLeft) { // click left scrollbar button
							left = zoomedMin - mathMin(10, range);
						} else if (chartX > scrollerLeft + scrollerWidth - scrollbarHeight) {
							left = zoomedMin + mathMin(10, range);
						} else {
							// click on scrollbar track, shift the scrollbar by one range
							left = chartX < navigatorLeft + zoomedMin ? // on the left
								zoomedMin - range :
								zoomedMax;
						}
					}
					if (left < 0) {
						left = 0;
					} else if (left + range > navigatorWidth) {
						left = navigatorWidth - range;
					}
					if (left !== zoomedMin) { // it has actually moved
						chart.xAxis[0].setExtremes(
							xAxis.translate(left, true),
							xAxis.translate(left + range, true),
							true,
							false
						);
					}
				}
			}
		};

		/**
		 * Event handler for the mouse move event.
		 */
		scroller.mouseMoveHandler = function (e) {
			var scrollbarHeight = scroller.scrollbarHeight,
				navigatorLeft = scroller.navigatorLeft,
				navigatorWidth = scroller.navigatorWidth,
				scrollerLeft = scroller.scrollerLeft,
				scrollerWidth = scroller.scrollerWidth,
				range = scroller.range;

			e = chart.tracker.normalizeMouseEvent(e);
			var chartX = e.chartX;

			// validation for handle dragging
			if (chartX < navigatorLeft) {
				chartX = navigatorLeft;
			} else if (chartX > scrollerLeft + scrollerWidth - scrollbarHeight) {
				chartX = scrollerLeft + scrollerWidth - scrollbarHeight;
			}

			// drag left handle
			if (scroller.grabbedLeft) {
				hasDragged = true;
				scroller.render(0, 0, chartX - navigatorLeft, scroller.otherHandlePos);

			// drag right handle
			} else if (scroller.grabbedRight) {
				hasDragged = true;
				scroller.render(0, 0, scroller.otherHandlePos, chartX - navigatorLeft);

			// drag scrollbar or open area in navigator
			} else if (scroller.grabbedCenter) {
				hasDragged = true;
				if (chartX < dragOffset) { // outside left
					chartX = dragOffset;
				} else if (chartX > navigatorWidth + dragOffset - range) { // outside right
					chartX = navigatorWidth + dragOffset - range;
				}

				scroller.render(0, 0, chartX - dragOffset, chartX - dragOffset + range);
			}
		};

		/**
		 * Event handler for the mouse up event.
		 */
		scroller.mouseUpHandler = function () {
			var zoomedMin = scroller.zoomedMin,
				zoomedMax = scroller.zoomedMax;

			if (hasDragged) {
				chart.xAxis[0].setExtremes(
					xAxis.translate(zoomedMin, true),
					xAxis.translate(zoomedMax, true),
					true,
					false
				);
			}
			scroller.grabbedLeft = scroller.grabbedRight = scroller.grabbedCenter = hasDragged = dragOffset = null;
			bodyStyle.cursor = defaultBodyCursor;
		};

		scroller.updatedDataHandler = function () {
			var baseXAxis = baseSeries.xAxis,
				baseExtremes = baseXAxis.getExtremes(),
				baseMin = baseExtremes.min,
				baseMax = baseExtremes.max,
				baseDataMin = baseExtremes.dataMin,
				baseDataMax = baseExtremes.dataMax,
				range = baseMax - baseMin,
				stickToMin,
				stickToMax,
				newMax,
				newMin,
				doRedraw,
				navXData = navigatorSeries.xData,
				hasSetExtremes = !!baseXAxis.setExtremes;

			// detect whether to move the range
			stickToMax = baseMax >= navXData[navXData.length - 1];
			stickToMin = baseMin <= navXData[0];

			// set the navigator series data to the new data of the base series
			if (!navigatorData) {
				navigatorSeries.options.pointStart = baseSeries.xData[0];
				navigatorSeries.setData(baseSeries.options.data, false);
				doRedraw = true;
			}

			// if the zoomed range is already at the min, move it to the right as new data
			// comes in
			if (stickToMin) {
				newMin = baseDataMin;
				newMax = newMin + range;
			}

			// if the zoomed range is already at the max, move it to the right as new data
			// comes in
			if (stickToMax) {
				newMax = baseDataMax;
				if (!stickToMin) { // if stickToMin is true, the new min value is set above
					newMin = mathMax(newMax - range, navigatorSeries.xData[0]);
				}
			}

			// update the extremes
			if (hasSetExtremes && (stickToMin || stickToMax)) {
				baseXAxis.setExtremes(newMin, newMax, true, false);
			// if it is not at any edge, just move the scroller window to reflect the new series data
			} else {
				if (doRedraw) {
					chart.redraw(false);
				}

				scroller.render(
					mathMax(baseMin, baseDataMin),
					mathMin(baseMax, baseDataMax)
				);
			}
		};

		var xAxisIndex = chart.xAxis.length,
			yAxisIndex = chart.yAxis.length,
			baseChartSetSize = chart.setSize;

		// make room below the chart
		chart.extraBottomMargin = scroller.outlineHeight + navigatorOptions.margin;
		// get the top offset
		scroller.top = top = scroller.getAxisTop(chart.chartHeight);

		if (scroller.navigatorEnabled) {
			var baseOptions = baseSeries.options,
				mergedNavSeriesOptions,
				baseData = baseOptions.data,
				navigatorSeriesOptions = navigatorOptions.series;

			// remove it to prevent merging one by one
			navigatorData = navigatorSeriesOptions.data;
			baseOptions.data = navigatorSeriesOptions.data = null;

			// an x axis is required for scrollbar also
			scroller.xAxis = xAxis = new Axis(chart, merge({
				ordinal: baseSeries.xAxis.options.ordinal // inherit base xAxis' ordinal option
			}, navigatorOptions.xAxis, {
				isX: true,
				type: 'datetime',
				index: xAxisIndex,
				height: height, // docs + width
				top: top, // docs + left
				offset: 0,
				offsetLeft: scrollbarHeight, // docs
				offsetRight: -scrollbarHeight, // docs
				startOnTick: false,
				endOnTick: false,
				minPadding: 0,
				maxPadding: 0,
				zoomEnabled: false
			}));

			scroller.yAxis = yAxis = new Axis(chart, merge(navigatorOptions.yAxis, {
				alignTicks: false, // docs
				height: height,
				top: top,
				offset: 0,
				index: yAxisIndex,
				zoomEnabled: false
			}));

			// dmerge the series options
			mergedNavSeriesOptions = merge(baseSeries.options, navigatorSeriesOptions, {
				threshold: null, // docs
				clip: false, // docs
				enableMouseTracking: false,
				group: 'nav', // for columns
				padXAxis: false,
				xAxis: xAxisIndex,
				yAxis: yAxisIndex,
				name: 'Navigator',
				showInLegend: false,
				isInternal: true,
				visible: true
			});

			// set the data back
			baseOptions.data = baseData;
			navigatorSeriesOptions.data = navigatorData;
			mergedNavSeriesOptions.data = navigatorData || baseData;

			// add the series
			navigatorSeries = chart.initSeries(mergedNavSeriesOptions);

			// respond to updated data in the base series
			// todo: use similiar hook when base series is not yet initialized
			addEvent(baseSeries, 'updatedData', scroller.updatedDataHandler);

		// in case of scrollbar only, fake an x axis to get translation
		} else {
			scroller.xAxis = xAxis = {
				translate: function (value, reverse) {
					var ext = chart.xAxis[0].getExtremes(),
						scrollTrackWidth = chart.plotWidth - 2 * scrollbarHeight,
						dataMin = ext.dataMin,
						valueRange = ext.dataMax - dataMin;

					return reverse ?
						// from pixel to value
						(value * valueRange / scrollTrackWidth) + dataMin :
						// from value to pixel
						scrollTrackWidth * (value - dataMin) / valueRange;
				}
			};
		}

		// Expose the navigator seris
		scroller.series = navigatorSeries;

		// Override the chart.setSize method to adjust the xAxis and yAxis top option as well.
		// This needs to be done prior to chart.resize
		chart.setSize = function (width, height, animation) {
			xAxis.options.top = yAxis.options.top = scroller.top = top = scroller.getAxisTop(height);
			baseChartSetSize.call(chart, width, height, animation);
		};

		scroller.addEvents();
	},

	/**
	 * Destroys allocated elements.
	 */
	destroy: function () {
		var scroller = this;

		// Disconnect events added in addEvents
		scroller.removeEvents();

		// Destroy properties
		each([scroller.xAxis, scroller.yAxis, scroller.leftShade, scroller.rightShade, scroller.outline, scroller.scrollbarTrack, scroller.scrollbarRifles, scroller.scrollbarGroup, scroller.scrollbar], function (prop) {
			if (prop && prop.destroy) {
				prop.destroy();
			}
		});
		scroller.xAxis = scroller.yAxis = scroller.leftShade = scroller.rightShade = scroller.outline = scroller.scrollbarTrack = scroller.scrollbarRifles = scroller.scrollbarGroup = scroller.scrollbar = null;

		// Destroy elements in collection
		each([scroller.scrollbarButtons, scroller.handles, scroller.elementsToDestroy], function (coll) {
			destroyObjectProperties(coll);
		});
	}
};

Highcharts.Scroller = Scroller;

/* ****************************************************************************
 * End Scroller code														  *
 *****************************************************************************/
/* ****************************************************************************
 * Start Range Selector code												  *
 *****************************************************************************/
extend(defaultOptions, {
	rangeSelector: {
		// enabled: true,
		// buttons: {Object}
		// buttonSpacing: 0,
		buttonTheme: {
			width: 28,
			height: 16,
			padding: 1,
			r: 0,
			zIndex: 10 // #484
		//	states: {
		//		hover: {},
		//		select: {}
		// }
		}
		// inputDateFormat: '%b %e, %Y',
		// inputEditDateFormat: '%Y-%m-%d',
		// inputEnabled: true,
		// inputStyle: {}
		// labelStyle: {}
		// selected: undefined
		// todo:
		// - button styles for normal, hover and select state
		// - CSS text styles
		// - styles for the inputs and labels
	}
});
defaultOptions.lang = merge(defaultOptions.lang, {
	rangeSelectorZoom: 'Zoom',
	rangeSelectorFrom: 'From:',
	rangeSelectorTo: 'To:'
});

/**
 * The object constructor for the range selector
 * @param {Object} chart
 */
function RangeSelector(chart) {
	var defaultButtons = [{
			type: 'month',
			count: 1,
			text: '1m'
		}, {
			type: 'month',
			count: 3,
			text: '3m'
		}, {
			type: 'month',
			count: 6,
			text: '6m'
		}, {
			type: 'ytd',
			text: 'YTD'
		}, {
			type: 'year',
			count: 1,
			text: '1y'
		}, {
			type: 'all',
			text: 'All'
		}];

	chart.resetZoomEnabled = false;

	this.chart = chart;
	this.buttons = [];
	this.boxSpanElements = {};

	// Run RangeSelector
	this.init(defaultButtons);
}

RangeSelector.prototype = {
	/**
	 * The method to run when one of the buttons in the range selectors is clicked
	 * @param {Number} i The index of the button
	 * @param {Object} rangeOptions
	 * @param {Boolean} redraw
	 */
	clickButton: function (i, rangeOptions, redraw) {
		var rangeSelector = this,
			chart = rangeSelector.chart,
			buttons = rangeSelector.buttons,
			baseAxis = chart.xAxis[0],
			extremes = baseAxis && baseAxis.getExtremes(),
			navAxis = chart.scroller && chart.scroller.xAxis,
			navExtremes = navAxis && navAxis.getExtremes && navAxis.getExtremes(),
			navDataMin = navExtremes && navExtremes.dataMin,
			navDataMax = navExtremes && navExtremes.dataMax,
			baseDataMin = extremes && extremes.dataMin,
			baseDataMax = extremes && extremes.dataMax,
			dataMin = mathMin(baseDataMin, pick(navDataMin, baseDataMin)),
			dataMax = mathMax(baseDataMax, pick(navDataMax, baseDataMax)),
			newMin,
			newMax = baseAxis && mathMin(extremes.max, dataMax),
			now,
			date = new Date(newMax),
			type = rangeOptions.type,
			count = rangeOptions.count,
			baseXAxisOptions,
			range,
			rangeMin,
			year,
			// these time intervals have a fixed number of milliseconds, as opposed
			// to month, ytd and year
			fixedTimes = {
				millisecond: 1,
				second: 1000,
				minute: 60 * 1000,
				hour: 3600 * 1000,
				day: 24 * 3600 * 1000,
				week: 7 * 24 * 3600 * 1000
			};

		if (dataMin === null || dataMax === null || // chart has no data, base series is removed
				i === rangeSelector.selected) { // same button is clicked twice
			return;
		}

		if (fixedTimes[type]) {
			range = fixedTimes[type] * count;
			newMin = mathMax(newMax - range, dataMin);
		} else if (type === 'month') {
			date.setMonth(date.getMonth() - count);
			newMin = mathMax(date.getTime(), dataMin);
			range = 30 * 24 * 3600 * 1000 * count;
		} else if (type === 'ytd') {
			date = new Date(0);
			now = new Date(dataMax);
			year = now.getFullYear();
			date.setFullYear(year);

			// workaround for IE6 bug, which sets year to next year instead of current
			if (String(year) !== dateFormat('%Y', date)) {
				date.setFullYear(year - 1);
			}

			newMin = rangeMin = mathMax(dataMin || 0, date.getTime());
			now = now.getTime();
			newMax = mathMin(dataMax || now, now);
		} else if (type === 'year') {
			date.setFullYear(date.getFullYear() - count);
			newMin = mathMax(dataMin, date.getTime());
			range = 365 * 24 * 3600 * 1000 * count;
		} else if (type === 'all' && baseAxis) {
			newMin = dataMin;
			newMax = dataMax;
		}

		// mark the button pressed
		if (buttons[i]) {
			buttons[i].setState(2);
		}

		// update the chart
		if (!baseAxis) { // axis not yet instanciated
			baseXAxisOptions = chart.options.xAxis;
			baseXAxisOptions[0] = merge(
				baseXAxisOptions[0],
				{
					range: range,
					min: rangeMin
				}
			);
			rangeSelector.selected = i;
		} else { // existing axis object; after render time
			setTimeout(function () { // make sure the visual state is set before the heavy process begins
				baseAxis.setExtremes(
					newMin,
					newMax,
					pick(redraw, 1),
					0,
					{ rangeSelectorButton: rangeOptions }
				);
				rangeSelector.selected = i;
			}, 1);
		}
	},

	/**
	 * Initialize the range selector
	 */
	init: function (defaultButtons) {
		var rangeSelector = this,
			chart = rangeSelector.chart,
			options = chart.options.rangeSelector,
			buttonOptions = options.buttons || defaultButtons,
			buttons = rangeSelector.buttons,
			leftBox = rangeSelector.leftBox,
			rightBox = rangeSelector.rightBox,
			selectedOption = options.selected;

		chart.extraTopMargin = 25;
		rangeSelector.buttonOptions = buttonOptions;

		/**
		 * The handler connected to container that handles mousedown.
		 */
		rangeSelector.mouseDownHandler = function () {
			if (leftBox) {
				leftBox.blur();
			}
			if (rightBox) {
				rightBox.blur();
			}
		};

		addEvent(chart.container, MOUSEDOWN, rangeSelector.mouseDownHandler);

		// zoomed range based on a pre-selected button index
		if (selectedOption !== UNDEFINED && buttonOptions[selectedOption]) {
			this.clickButton(selectedOption, buttonOptions[selectedOption], false);
		}

		// normalize the pressed button whenever a new range is selected
		addEvent(chart, 'load', function () {
			addEvent(chart.xAxis[0], 'afterSetExtremes', function () {
				if (this.isDirty) {
					if (buttons[rangeSelector.selected]) {
						buttons[rangeSelector.selected].setState(0);
					}
					rangeSelector.selected = null;
				}
			});
		});
	},


	/**
	 * Set the internal and displayed value of a HTML input for the dates
	 * @param {Object} input
	 * @param {Number} time
	 */
	setInputValue: function (input, time) {
		var rangeSelector = this,
			chart = rangeSelector.chart,
			options = chart.options.rangeSelector,
			format = input.hasFocus ? options.inputEditDateFormat || '%Y-%m-%d' : options.inputDateFormat || '%b %e, %Y';

		if (time) {
			input.HCTime = time;
		}

		input.value = dateFormat(format, input.HCTime);
	},

	/**
	 * Draw either the 'from' or the 'to' HTML input box of the range selector
	 * @param {Object} name
	 */
	drawInput: function (name) {
		var rangeSelector = this,
			chart = rangeSelector.chart,
			options = chart.options.rangeSelector,
			boxSpanElements = rangeSelector.boxSpanElements,
			lang = defaultOptions.lang,
			div = rangeSelector.div,
			isMin = name === 'min',
			input;

		// create the text label
		boxSpanElements[name] = createElement('span', {
			innerHTML: lang[isMin ? 'rangeSelectorFrom' : 'rangeSelectorTo']
		}, options.labelStyle, div);

		// create the input element
		input = createElement('input', {
			name: name,
			className: PREFIX + 'range-selector',
			type: 'text'
		}, extend({
			width: '80px',
			height: '16px',
			border: '1px solid silver',
			marginLeft: '5px',
			marginRight: isMin ? '5px' : '0',
			textAlign: 'center'
		}, options.inputStyle), div);


		input.onfocus = input.onblur = function (e) {
			e = e || window.event;
			input.hasFocus = e.type === 'focus';
			rangeSelector.setInputValue(input);
		};

		// handle changes in the input boxes
		input.onchange = function () {
			var inputValue = input.value,
				value = Date.parse(inputValue),
				extremes = chart.xAxis[0].getExtremes();

			// if the value isn't parsed directly to a value by the browser's Date.parse method,
			// like YYYY-MM-DD in IE, try parsing it a different way
			if (isNaN(value)) {
				value = inputValue.split('-');
				value = Date.UTC(pInt(value[0]), pInt(value[1]) - 1, pInt(value[2]));
			}

			if (!isNaN(value) &&
				((isMin && (value >= extremes.dataMin && value <= rangeSelector.rightBox.HCTime)) ||
				(!isMin && (value <= extremes.dataMax && value >= rangeSelector.leftBox.HCTime)))
			) {
				chart.xAxis[0].setExtremes(
					isMin ? value : extremes.min,
					isMin ? extremes.max : value
				);
			}
		};

		return input;
	},

	/**
	 * Render the range selector including the buttons and the inputs. The first time render
	 * is called, the elements are created and positioned. On subsequent calls, they are
	 * moved and updated.
	 * @param {Number} min X axis minimum
	 * @param {Number} max X axis maximum
	 */
	render: function (min, max) {
		var rangeSelector = this,
			chart = rangeSelector.chart,
			renderer = chart.renderer,
			container = chart.container,
			options = chart.options.rangeSelector,
			buttons = rangeSelector.buttons,
			lang = defaultOptions.lang,
			div = rangeSelector.div,
			chartStyle = chart.options.chart.style,
			buttonTheme = options.buttonTheme,
			inputEnabled = options.inputEnabled !== false,
			states = buttonTheme && buttonTheme.states,
			plotLeft = chart.plotLeft,
			buttonLeft;

		// create the elements
		if (!rangeSelector.rendered) {
			rangeSelector.zoomText = renderer.text(lang.rangeSelectorZoom, plotLeft, chart.plotTop - 10)
				.css(options.labelStyle)
				.add();

			// button starting position
			buttonLeft = plotLeft + rangeSelector.zoomText.getBBox().width + 5;

			each(rangeSelector.buttonOptions, function (rangeOptions, i) {
				buttons[i] = renderer.button(
						rangeOptions.text,
						buttonLeft,
						chart.plotTop - 25,
						function () {
							rangeSelector.clickButton(i, rangeOptions);
							rangeSelector.isActive = true;
						},
						buttonTheme,
						states && states.hover,
						states && states.select
					)
					.css({
						textAlign: 'center'
					})
					.add();

				// increase button position for the next button
				buttonLeft += buttons[i].width + (options.buttonSpacing || 0);

				if (rangeSelector.selected === i) {
					buttons[i].setState(2);
				}
			});

			// first create a wrapper outside the container in order to make
			// the inputs work and make export correct
			if (inputEnabled) {
				rangeSelector.divRelative = div = createElement('div', null, {
					position: 'relative',
					height: 0,
					fontFamily: chartStyle.fontFamily,
					fontSize: chartStyle.fontSize,
					zIndex: 1 // above container
				});

				container.parentNode.insertBefore(div, container);

				// create an absolutely positionied div to keep the inputs
				rangeSelector.divAbsolute = rangeSelector.div = div = createElement('div', null, extend({
					position: 'absolute',
					top: (chart.plotTop - 25) + 'px',
					right: (chart.chartWidth - chart.plotLeft - chart.plotWidth) + 'px'
				}, options.inputBoxStyle), div);

				rangeSelector.leftBox = rangeSelector.drawInput('min');
				rangeSelector.rightBox = rangeSelector.drawInput('max');
			}
		}

		if (inputEnabled) {
			rangeSelector.setInputValue(rangeSelector.leftBox, min);
			rangeSelector.setInputValue(rangeSelector.rightBox, max);
		}

		rangeSelector.rendered = true;
	},

	/**
	 * Destroys allocated elements.
	 */
	destroy: function () {
		var rangeSelector = this,
			leftBox = rangeSelector.leftBox,
			rightBox = rangeSelector.rightBox,
			boxSpanElements = rangeSelector.boxSpanElements,
			divRelative = rangeSelector.divRelative,
			divAbsolute = rangeSelector.divAbsolute,
			zoomText = rangeSelector.zoomText;

		removeEvent(rangeSelector.chart.container, MOUSEDOWN, rangeSelector.mouseDownHandler);

		// Destroy elements in collections
		each([rangeSelector.buttons], function (coll) {
			destroyObjectProperties(coll);
		});

		// Destroy zoomText
		if (zoomText) {
			rangeSelector.zoomText = zoomText.destroy();
		}

		// Clear input element events
		if (leftBox) {
			leftBox.onfocus = leftBox.onblur = leftBox.onchange = null;
		}
		if (rightBox) {
			rightBox.onfocus = rightBox.onblur = rightBox.onchange = null;
		}

		// Discard divs and spans
		each([leftBox, rightBox, boxSpanElements.min, boxSpanElements.max, divAbsolute, divRelative], function (item) {
			discardElement(item);
		});

		// Null the references
		rangeSelector.leftBox = rangeSelector.rightBox = rangeSelector.boxSpanElements = rangeSelector.div = rangeSelector.divAbsolute = rangeSelector.divRelative = null;
	}
};

Highcharts.RangeSelector = RangeSelector;

/* ****************************************************************************
 * End Range Selector code													*
 *****************************************************************************/



Chart.prototype.callbacks.push(function (chart) {
	var extremes,
		scroller = chart.scroller,
		rangeSelector = chart.rangeSelector;

	function renderScroller() {
		extremes = chart.xAxis[0].getExtremes();
		scroller.render(
			mathMax(extremes.min, extremes.dataMin),
			mathMin(extremes.max, extremes.dataMax)
		);
	}

	function renderRangeSelector() {
		extremes = chart.xAxis[0].getExtremes();
		rangeSelector.render(extremes.min, extremes.max);
	}

	function afterSetExtremesHandlerScroller(e) {
		scroller.render(e.min, e.max);
	}

	function afterSetExtremesHandlerRangeSelector(e) {
		rangeSelector.render(e.min, e.max);
	}

	function destroyEvents() {
		if (scroller) {
			removeEvent(chart, 'resize', renderScroller);
			removeEvent(chart.xAxis[0], 'afterSetExtremes', afterSetExtremesHandlerScroller);
		}
		if (rangeSelector) {
			removeEvent(chart, 'resize', renderRangeSelector);
			removeEvent(chart.xAxis[0], 'afterSetExtremes', afterSetExtremesHandlerRangeSelector);
		}
	}

	// initiate the scroller
	if (scroller) {
		// redraw the scroller on setExtremes
		addEvent(chart.xAxis[0], 'afterSetExtremes', afterSetExtremesHandlerScroller);

		// redraw the scroller chart resize
		addEvent(chart, 'resize', renderScroller);

		// do it now
		renderScroller();
	}
	if (rangeSelector) {
		// redraw the scroller on setExtremes
		addEvent(chart.xAxis[0], 'afterSetExtremes', afterSetExtremesHandlerRangeSelector);

		// redraw the scroller chart resize
		addEvent(chart, 'resize', renderRangeSelector);

		// do it now
		renderRangeSelector();
	}

	// Remove resize/afterSetExtremes at chart destroy
	addEvent(chart, 'destroy', destroyEvents);
});
/**
 * A wrapper for Chart with all the default values for a Stock chart
 */
Highcharts.StockChart = function (options, callback) {
	var seriesOptions = options.series, // to increase performance, don't merge the data 
		opposite,
		lineOptions = {

			marker: {
				enabled: false,
				states: {
					hover: {
						enabled: true,
						radius: 5
					}
				}
			},
			// gapSize: 0, // docs
			shadow: false,
			states: {
				hover: {
					lineWidth: 2
				}
			},
			dataGrouping: {
				enabled: true
			}
		};

	// apply X axis options to both single and multi y axes
	options.xAxis = map(splat(options.xAxis || {}), function (xAxisOptions) {
		return merge({ // defaults
				minPadding: 0,
				maxPadding: 0,
				ordinal: true,
				title: {
					text: null
				},
				showLastLabel: true
			}, xAxisOptions, // user options 
			{ // forced options
				type: 'datetime',
				categories: null
			});
	});

	// apply Y axis options to both single and multi y axes
	options.yAxis = map(splat(options.yAxis || {}), function (yAxisOptions) {
		opposite = yAxisOptions.opposite;
		return merge({ // defaults
			labels: {
				align: opposite ? 'right' : 'left',
				x: opposite ? -2 : 2,
				y: -2
			},
			showLastLabel: false,
			title: {
				text: null
			}
		}, yAxisOptions // user options
		);
	});

	options.series = null;

	options = merge({
		chart: {
			panning: true
		},
		navigator: {
			enabled: true
		},
		scrollbar: {
			enabled: true
		},
		rangeSelector: {
			enabled: true
		},
		title: {
			text: null
		},
		tooltip: {
			shared: true,
			crosshairs: true
		},
		legend: {
			enabled: false
		},

		plotOptions: {
			line: lineOptions,
			spline: lineOptions,
			area: lineOptions,
			areaspline: lineOptions,
			column: {
				shadow: false,
				borderWidth: 0,
				dataGrouping: {
					enabled: true
				}
			}
		}

	},
	options, // user's options

	{ // forced options
		chart: {
			inverted: false
		}
	});

	options.series = seriesOptions;


	return new Chart(options, callback);
};


/* ****************************************************************************
 * Start value compare logic                                                  *
 *****************************************************************************/
 
var seriesInit = seriesProto.init, 
	seriesProcessData = seriesProto.processData,
	pointTooltipFormatter = Point.prototype.tooltipFormatter;
	
/**
 * Extend series.init by adding a method to modify the y value used for plotting
 * on the y axis. This method is called both from the axis when finding dataMin
 * and dataMax, and from the series.translate method.
 */
seriesProto.init = function () {
	
	// call base method
	seriesInit.apply(this, arguments);
	
	// local variables
	var series = this,
		compare = series.options.compare;
	
	if (compare) {
		series.modifyValue = function (value, point) {
			var compareValue = this.compareValue;
			
			// get the modified value
			value = compare === 'value' ? 
				value - compareValue : // compare value
				value = 100 * (value / compareValue) - 100; // compare percent
				
			// record for tooltip etc.
			if (point) {
				point.change = value;
			}
			
			return value;
		};
	}	
};

/**
 * Extend series.processData by finding the first y value in the plot area,
 * used for comparing the following values 
 */
seriesProto.processData = function () {
	var series = this;
	
	// call base method
	seriesProcessData.apply(this, arguments);
	
	if (series.options.compare) {
		
		// local variables
		var i = 0,
			processedXData = series.processedXData,
			processedYData = series.processedYData,
			length = processedYData.length,
			min = series.xAxis.getExtremes().min;
		
		// find the first value for comparison
		for (; i < length; i++) {
			if (typeof processedYData[i] === NUMBER && processedXData[i] >= min) {
				series.compareValue = processedYData[i];
				break;
			}
		}
	}
};

/**
 * Extend the tooltip formatter by adding support for the point.change variable
 * as well as the changeDecimals option
 */
Point.prototype.tooltipFormatter = function (pointFormat) {
	var point = this;
	
	pointFormat = pointFormat.replace(
		'{point.change}',
		(point.change > 0 ? '+' : '') + numberFormat(point.change, point.series.tooltipOptions.changeDecimals || 2)
	); 
	
	return pointTooltipFormatter.apply(this, [pointFormat]);
};

/* ****************************************************************************
 * End value compare logic                                                    *
 *****************************************************************************/

/* ****************************************************************************
 * Start ordinal axis logic                                                   *
 *****************************************************************************/

(function () {
	var baseInit = seriesProto.init,
		baseGetSegments = seriesProto.getSegments;
		
	seriesProto.init = function () {
		var series = this,
			chart,
			xAxis;
		
		// call base method
		baseInit.apply(series, arguments);
		
		// chart and xAxis are set in base init
		chart = series.chart;
		xAxis = series.xAxis;
		
		// Destroy the extended ordinal index on updated data
		if (xAxis && xAxis.options.ordinal) {
			addEvent(series, 'updatedData', function () {
				delete xAxis.ordinalIndex;
			});
		}
		
		/**
		 * Extend the ordinal axis object. If we rewrite the axis object to a prototype model,
		 * we should add these properties to the prototype instead.
		 */
		if (xAxis && xAxis.options.ordinal && !xAxis.hasOrdinalExtension) {
				
			xAxis.hasOrdinalExtension = true;
		
			/**
			 * Calculate the ordinal positions before tick positions are calculated. 
			 * TODO: When we rewrite Axis to use a prototype model, this should be implemented
			 * as a method extension to avoid overhead in the core.
			 */
			xAxis.beforeSetTickPositions = function () {
				var axis = this,
					len,
					ordinalPositions = [],
					useOrdinal = false,
					dist,
					extremes = axis.getExtremes(),
					min = extremes.min,
					max = extremes.max,
					minIndex,
					maxIndex,
					slope,
					i;
				
				// apply the ordinal logic
				if (axis.options.ordinal) {
					
					each(axis.series, function (series, i) {
						
						if (series.visible !== false) {
							
							// concatenate the processed X data into the existing positions, or the empty array 
							ordinalPositions = ordinalPositions.concat(series.processedXData);
							len = ordinalPositions.length;
							
							// if we're dealing with more than one series, remove duplicates
							if (i && len) {
							
								ordinalPositions.sort(function (a, b) {
									return a - b; // without a custom function it is sorted as strings
								});
							
								i = len - 1;
								while (i--) {
									if (ordinalPositions[i] === ordinalPositions[i + 1]) {
										ordinalPositions.splice(i, 1);
									}
								}
							}
						}
						
					});
					
					// cache the length
					len = ordinalPositions.length;					
					
					// Check if we really need the overhead of mapping axis data against the ordinal positions.
					// If the series consist of evenly spaced data any way, we don't need any ordinal logic.
					if (len > 2) { // two points have equal distance by default
						dist = ordinalPositions[1] - ordinalPositions[0]; 
						i = len - 1;
						while (i-- && !useOrdinal) {
							if (ordinalPositions[i + 1] - ordinalPositions[i] !== dist) {
								useOrdinal = true;
							}
						}
					}
					
					// Record the slope and offset to compute the linear values from the array index.
					// Since the ordinal positions may exceed the current range, get the start and 
					// end positions within it (#719, #665b)
					if (useOrdinal) {
						
						// Register
						axis.ordinalPositions = ordinalPositions;
						
						// This relies on the ordinalPositions being set
						minIndex = xAxis.val2lin(min, true);
						maxIndex = xAxis.val2lin(max, true);
				
						// Set the slope and offset of the values compared to the indices in the ordinal positions
						axis.ordinalSlope = slope = (max - min) / (maxIndex - minIndex);
						axis.ordinalOffset = min - (minIndex * slope);
						
					} else {
						axis.ordinalPositions = axis.ordinalSlope = axis.ordinalOffset = UNDEFINED;
					}
				}
			};
			
			/**
			 * Translate from a linear axis value to the corresponding ordinal axis position. If there
			 * are no gaps in the ordinal axis this will be the same. The translated value is the value
			 * that the point would have if the axis were linear, using the same min and max.
			 * 
			 * @param Number val The axis value
			 * @param Boolean toIndex Whether to return the index in the ordinalPositions or the new value
			 */
			xAxis.val2lin = function (val, toIndex) {
				
				var axis = this,
					ordinalPositions = axis.ordinalPositions;
				
				if (!ordinalPositions) {
					return val;
				
				} else {
				
					var ordinalLength = ordinalPositions.length,
						i,
						distance,
						ordinalIndex;
						
					// first look for an exact match in the ordinalpositions array
					i = ordinalLength;
					while (i--) {
						if (ordinalPositions[i] === val) {
							ordinalIndex = i;
							break;
						}
					}
					
					// if that failed, find the intermediate position between the two nearest values
					i = ordinalLength - 1;
					while (i--) {
						if (val > ordinalPositions[i] || i === 0) { // interpolate
							distance = (val - ordinalPositions[i]) / (ordinalPositions[i + 1] - ordinalPositions[i]); // something between 0 and 1
							ordinalIndex = i + distance;
							break;
						}
					}
					return toIndex ?
						ordinalIndex :
						axis.ordinalSlope * (ordinalIndex || 0) + axis.ordinalOffset;
				}
			};
			
			/**
			 * Translate from linear (internal) to axis value
			 * 
			 * @param Number val The linear abstracted value
			 * @param Boolean fromIndex Translate from an index in the ordinal positions rather than a value
			 */
			xAxis.lin2val = function (val, fromIndex) {
				var axis = this,
					ordinalPositions = axis.ordinalPositions;
				
				if (!ordinalPositions) { // the visible range contains only equally spaced values
					return val;
				
				} else {
				
					var ordinalSlope = axis.ordinalSlope,
						ordinalOffset = axis.ordinalOffset,
						i = ordinalPositions.length - 1,
						linearEquivalentLeft,
						linearEquivalentRight,
						distance;
						
					
					// Handle the case where we translate from the index directly, used only 
					// when panning an ordinal axis
					if (fromIndex) {
						
						if (val < 0) { // out of range, in effect panning to the left
							val = ordinalPositions[0];
						} else if (val > i) { // out of range, panning to the right
							val = ordinalPositions[i];
						} else { // split it up
							i = mathFloor(val);
							distance = val - i; // the decimal
						}
						
					// Loop down along the ordinal positions. When the linear equivalent of i matches
					// an ordinal position, interpolate between the left and right values.
					} else {
						while (i--) {
							linearEquivalentLeft = (ordinalSlope * i) + ordinalOffset;
							if (val >= linearEquivalentLeft) {
								linearEquivalentRight = (ordinalSlope * (i + 1)) + ordinalOffset;
								distance = (val - linearEquivalentLeft) / (linearEquivalentRight - linearEquivalentLeft); // something between 0 and 1
								break;
							}
						}
					}
					
					// If the index is within the range of the ordinal positions, return the associated
					// or interpolated value. If not, just return the value
					return distance !== UNDEFINED && ordinalPositions[i] !== UNDEFINED ?
						ordinalPositions[i] + (distance ? distance * (ordinalPositions[i + 1] - ordinalPositions[i]) : 0) : 
						val;
				}
			};
			
			/**
			 * Get the ordinal positions for the entire data set. This is necessary in chart panning
			 * because we need to find out what points or data groups are available outside the 
			 * visible range. When a panning operation starts, if an index for the given grouping
			 * does not exists, it is created and cached. This index is deleted on updated data, so
			 * it will be regenerated the next time a panning operation starts.
			 */
			xAxis.getExtendedPositions = function () {
				var grouping = xAxis.series[0].currentDataGrouping,
					ordinalIndex = xAxis.ordinalIndex,
					key = grouping ? grouping.count + grouping.unitName : 'raw',
					extremes = xAxis.getExtremes(),
					fakeAxis,
					fakeSeries;
					
				// If this is the first time, or the ordinal index is deleted by updatedData,
				// create it.
				if (!ordinalIndex) {
					ordinalIndex = xAxis.ordinalIndex = {};
				}
				
				
				if (!ordinalIndex[key]) {
					
					// Create a fake axis object where the extended ordinal positions are emulated
					fakeAxis = {
						series: [],
						getExtremes: function () {
							return {
								min: extremes.dataMin,
								max: extremes.dataMax
							};
						},
						options: {
							ordinal: true
						}
					};
					
					// Add the fake series to hold the full data, then apply processData to it
					each(xAxis.series, function (series) {
						fakeSeries = {
							xAxis: fakeAxis,
							xData: series.xData,
							chart: chart
						};
						fakeSeries.options = {
							dataGrouping : grouping ? {
								enabled: true,
								forced: true,
								approximation: 'open', // doesn't matter which, use the fastest
								units: [[grouping.unitName, [grouping.count]]]
							} : {
								enabled: false
							}
						};
						series.processData.apply(fakeSeries);
						
						fakeAxis.series.push(fakeSeries);
					});
					
					// Run beforeSetTickPositions to compute the ordinalPositions
					xAxis.beforeSetTickPositions.apply(fakeAxis);
					
					// Cache it
					ordinalIndex[key] = fakeAxis.ordinalPositions;
				}
				return ordinalIndex[key];
			};
			
			/**
			 * Find the factor to estimate how wide the plot area would have been if ordinal
			 * gaps were included. This value is used to compute an imagined plot width in order
			 * to establish the data grouping interval. 
			 * 
			 * A real world case is the intraday-candlestick
			 * example. Without this logic, it would show the correct data grouping when viewing
			 * a range within each day, but once moving the range to include the gap between two
			 * days, the interval would include the cut-away night hours and the data grouping
			 * would be wrong. So the below method tries to compensate by identifying the most
			 * common point interval, in this case days. 
			 * 
			 * An opposite case is presented in issue #718. We have a long array of daily data,
			 * then one point is appended one hour after the last point. We expect the data grouping
			 * not to change.
			 * 
			 * In the future, if we find cases where this estimation doesn't work optimally, we
			 * might need to add a second pass to the data grouping logic, where we do another run
			 * with a greater interval if the number of data groups is more than a certain fraction
			 * of the desired group count.
			 */
			xAxis.getGroupIntervalFactor = function (xMin, xMax, processedXData) {
				var i = 0,
					len = processedXData.length, 
					distances = [],
					median;
					
				// Register all the distances in an array
				for (; i < len - 1; i++) {
					distances[i] = processedXData[i + 1] - processedXData[i];
				}
				
				// Sort them and find the median
				distances.sort(function (a, b) {
					return a - b;
				});
				median = distances[mathFloor(len / 2)];
				
				// Return the factor needed for data grouping
				return (len * median) / (xMax - xMin);
			};
			
			/**
			 * Make the tick intervals closer because the ordinal gaps make the ticks spread out or cluster
			 */
			xAxis.postProcessTickInterval = function (tickInterval) {
				// TODO: http://jsfiddle.net/highcharts/FQm4E/1/
				// This is a case where this algorithm doesn't work optimally. In this case, the 
				// tick labels are spread out per week, but all the gaps reside within weeks. So 
				// we have a situation where the labels are courser than the ordinal gaps, and 
				// thus the tick interval should not be altered				
				var ordinalSlope = this.ordinalSlope;
				
				return ordinalSlope ? 
					tickInterval / (ordinalSlope / xAxis.closestPointRange) : 
					tickInterval;
			};
			
			/**
			 * In an ordinal axis, there might be areas with dense consentrations of points, then large
			 * gaps between some. Creating equally distributed ticks over this entire range
			 * may lead to a huge number of ticks that will later be removed. So instead, break the 
			 * positions up in segments, find the tick positions for each segment then concatenize them.
			 * This method is used from both data grouping logic and X axis tick position logic. 
			 */
			xAxis.getNonLinearTimeTicks = function (normalizedInterval, min, max, startOfWeek, positions, closestDistance, findHigherRanks) {
				
				var start = 0,
					end = 0,
					segmentPositions,
					higherRanks = {},
					hasCrossedHigherRank,
					info,
					posLength,
					outsideMax,
					groupPositions = [],
					tickPixelIntervalOption = xAxis.options.tickPixelInterval;
					
				// The positions are not always defined, for example for ordinal positions when data
				// has regular interval
				if (!positions || min === UNDEFINED) {
					return getTimeTicks(normalizedInterval, min, max, startOfWeek);
				}
				
				// Analyze the positions array to split it into segments on gaps larger than 5 times
				// the closest distance. The closest distance is already found at this point, so 
				// we reuse that instead of computing it again.
				posLength = positions.length;
				for (; end < posLength; end++) {
					
					outsideMax = end && positions[end - 1] > max;
					
					if (positions[end] < min) { // Set the last position before min
						start = end;						
					}
					
					if (end === posLength - 1 || positions[end + 1] - positions[end] > closestDistance * 5 || outsideMax) {
						
						// For each segment, calculate the tick positions from the getTimeTicks utility
						// function. The interval will be the same regardless of how long the segment is.
						segmentPositions = getTimeTicks(normalizedInterval, positions[start], positions[end], startOfWeek);		
						
						groupPositions = groupPositions.concat(segmentPositions);
						
						// Set start of next segment
						start = end + 1;						
					}
					
					if (outsideMax) {
						break;
					}
				}
				
				// Get the grouping info from the last of the segments. The info is the same for
				// all segments.
				info = segmentPositions.info;
				
				// Optionally identify ticks with higher rank, for example when the ticks
				// have crossed midnight.
				if (findHigherRanks && info.unitRange <= timeUnits[HOUR]) {
					end = groupPositions.length - 1;
					
					// Compare points two by two
					for (start = 1; start < end; start++) {
						if (new Date(groupPositions[start])[getDate]() !== new Date(groupPositions[start - 1])[getDate]()) {
							higherRanks[groupPositions[start]] = DAY;
							hasCrossedHigherRank = true;
						}
					}
					
					// If the complete array has crossed midnight, we want to mark the first
					// positions also as higher rank
					if (hasCrossedHigherRank) {
						higherRanks[groupPositions[0]] = DAY;
					}
					info.higherRanks = higherRanks;
				}
				
				// Save the info
				groupPositions.info = info;
				
				
				
				// Don't show ticks within a gap in the ordinal axis, where the space between
				// two points is greater than a portion of the tick pixel interval
				if (findHigherRanks && defined(tickPixelIntervalOption)) { // check for squashed ticks
					
					var length = groupPositions.length,
						i = length,
						itemToRemove,
						translated,
						translatedArr = [],
						lastTranslated,
						medianDistance,
						distance,
						distances = [];
						
					// Find median pixel distance in order to keep a reasonably even distance between
					// ticks (#748)
					while (i--) {
						translated = xAxis.translate(groupPositions[i]);
						if (lastTranslated) {
							distances[i] = lastTranslated - translated;
						}
						translatedArr[i] = lastTranslated = translated; 
					}
					distances.sort();
					medianDistance = distances[mathFloor(distances.length / 2)];
					if (medianDistance < tickPixelIntervalOption * 0.6) {
						medianDistance = null;
					}
					
					// Now loop over again and remove ticks where needed
					i = groupPositions[length - 1] > max ? length - 1 : length; // #817
					lastTranslated = undefined;
					while (i--) {
						translated = translatedArr[i];
						distance = lastTranslated - translated;
	
						// Remove ticks that are closer than 0.6 times the pixel interval from the one to the right,
						// but not if it is close to the median distance (#748).
						if (lastTranslated && distance < tickPixelIntervalOption * 0.8 && 
								(medianDistance === null || distance < medianDistance * 0.8)) {
							
							// Is this a higher ranked position with a normal position to the right?
							if (higherRanks[groupPositions[i]] && !higherRanks[groupPositions[i + 1]]) {
								
								// Yes: remove the lower ranked neighbour to the right
								itemToRemove = i + 1;
								lastTranslated = translated; // #709
								
							} else {
								
								// No: remove this one
								itemToRemove = i;
							}
							
							groupPositions.splice(itemToRemove, 1);
							
						} else {
							lastTranslated = translated;
						}
					}
				}
				
				return groupPositions;
			};
			
			
			/**
			 * Overrride the chart.pan method for ordinal axes. 
			 */
			
			var baseChartPan = chart.pan;
			chart.pan = function (chartX) {
				var xAxis = chart.xAxis[0],
					runBase = false;
				if (xAxis.options.ordinal) {
					
					var mouseDownX = chart.mouseDownX,
						extremes = xAxis.getExtremes(),
						dataMax = extremes.dataMax,
						min = extremes.min,
						max = extremes.max,
						newMin,
						newMax,
						hoverPoints = chart.hoverPoints,
						closestPointRange = xAxis.closestPointRange,
						pointPixelWidth = xAxis.translationSlope * (xAxis.ordinalSlope || closestPointRange),
						movedUnits = (mouseDownX - chartX) / pointPixelWidth, // how many ordinal units did we move?
						extendedAxis = { ordinalPositions: xAxis.getExtendedPositions() }, // get index of all the chart's points
						ordinalPositions,
						searchAxisLeft,
						lin2val = xAxis.lin2val,
						val2lin = xAxis.val2lin,
						searchAxisRight;
					
					if (!extendedAxis.ordinalPositions) { // we have an ordinal axis, but the data is equally spaced
						runBase = true;
					
					} else if (mathAbs(movedUnits) > 1) {
						
						// Remove active points for shared tooltip
						if (hoverPoints) {
							each(hoverPoints, function (point) {
								point.setState();
							});
						}
						
						if (movedUnits < 0) {
							searchAxisLeft = extendedAxis;
							searchAxisRight = xAxis.ordinalPositions ? xAxis : extendedAxis;
						} else {
							searchAxisLeft = xAxis.ordinalPositions ? xAxis : extendedAxis;
							searchAxisRight = extendedAxis;
						}
						
						// In grouped data series, the last ordinal position represents the grouped data, which is 
						// to the left of the real data max. If we don't compensate for this, we will be allowed
						// to pan grouped data series passed the right of the plot area. 
						ordinalPositions = searchAxisRight.ordinalPositions;
						if (dataMax > ordinalPositions[ordinalPositions.length - 1]) {
							ordinalPositions.push(dataMax);
						}
						
						// Get the new min and max values by getting the ordinal index for the current extreme, 
						// then add the moved units and translate back to values. This happens on the 
						// extended ordinal positions if the new position is out of range, else it happens
						// on the current x axis which is smaller and faster.
						newMin = lin2val.apply(searchAxisLeft, [
							val2lin.apply(searchAxisLeft, [min, true]) + movedUnits, // the new index 
							true // translate from index
						]);
						newMax = lin2val.apply(searchAxisRight, [
							val2lin.apply(searchAxisRight, [max, true]) + movedUnits, // the new index 
							true // translate from index
						]);
						
						// Apply it if it is within the available data range
						if (newMin > mathMin(extremes.dataMin, min) && newMax < mathMax(dataMax, max)) {
							xAxis.setExtremes(newMin, newMax, true, false);
						}
				
						chart.mouseDownX = chartX; // set new reference for next run
						css(chart.container, { cursor: 'move' });
					}
				
				} else {
					runBase = true;
				}
				
				// revert to the linear chart.pan version
				if (runBase) {
					baseChartPan.apply(chart, arguments);
				}
			}; 
		}
	};
			
	/**
	 * Extend getSegments by identifying gaps in the ordinal data so that we can draw a gap in the 
	 * line or area
	 */
	seriesProto.getSegments = function () {
		
		var series = this,
			segments,
			gapSize = series.options.gapSize;
	
		// call base method
		baseGetSegments.apply(series);
		
		if (series.xAxis.options.ordinal && gapSize) {
		
			// properties
			segments = series.segments;
			
			// extension for ordinal breaks
			each(segments, function (segment, no) {
				var i = segment.length - 1;
				while (i--) {
					if (segment[i + 1].x - segment[i].x > series.xAxis.closestPointRange * gapSize) {
						segments.splice( // insert after this one
							no + 1,
							0,
							segment.splice(i + 1, segment.length - i)
						);
					}
				}
			});
		}
	};
}());

/* ****************************************************************************
 * End ordinal axis logic                                                   *
 *****************************************************************************/
// global variables
extend(Highcharts, {
	Chart: Chart,
	dateFormat: dateFormat,
	pathAnim: pathAnim,
	getOptions: getOptions,
	hasBidiBug: hasBidiBug,
	numberFormat: numberFormat,
	Point: Point,
	Color: Color,
	Renderer: Renderer,
	SVGRenderer: SVGRenderer,
	VMLRenderer: VMLRenderer,
	CanVGRenderer: CanVGRenderer,
	seriesTypes: seriesTypes,
	setOptions: setOptions,
	Series: Series,

	// Expose utility funcitons for modules
	addEvent: addEvent,
	removeEvent: removeEvent,
	createElement: createElement,
	discardElement: discardElement,
	css: css,
	each: each,
	extend: extend,
	map: map,
	merge: merge,
	pick: pick,
	splat: splat,
	extendClass: extendClass,
	placeBox: placeBox,
	product: 'Highstock',
	version: '1.1.4'
});
}());<|MERGE_RESOLUTION|>--- conflicted
+++ resolved
@@ -5060,7 +5060,6 @@
 /**
  * The Tick class
  */
-<<<<<<< HEAD
 function Tick(axis, pos, type) {
 	this.axis = axis;
 	this.pos = pos;
@@ -5075,92 +5074,6 @@
 Tick.prototype = {
 	/**
 	 * Write the tick label
-=======
-function Chart(userOptions, callback) {
-
-	// Handle regular options
-	var options,
-		seriesOptions = userOptions.series; // skip merging data points to increase performance
-	userOptions.series = null;
-	options = merge(defaultOptions, userOptions); // do the merge
-	options.series = userOptions.series = seriesOptions; // set back the series data
-	
-	var optionsChart = options.chart,
-		optionsMargin = optionsChart.margin,
-		margin = isObject(optionsMargin) ?
-			optionsMargin :
-			[optionsMargin, optionsMargin, optionsMargin, optionsMargin],
-		optionsMarginTop = pick(optionsChart.marginTop, margin[0]),
-		optionsMarginRight = pick(optionsChart.marginRight, margin[1]),
-		optionsMarginBottom = pick(optionsChart.marginBottom, margin[2]),
-		optionsMarginLeft = pick(optionsChart.marginLeft, margin[3]),
-		spacingTop = optionsChart.spacingTop,
-		spacingRight = optionsChart.spacingRight,
-		spacingBottom = optionsChart.spacingBottom,
-		spacingLeft = optionsChart.spacingLeft,
-		spacingBox,
-		chartTitleOptions,
-		chartSubtitleOptions,
-		plotTop,
-		marginRight,
-		marginBottom,
-		plotLeft,
-		axisOffset,
-		renderTo,
-		renderToClone,
-		container,
-		containerId,
-		containerWidth,
-		containerHeight,
-		chartWidth,
-		chartHeight,
-		oldChartWidth,
-		oldChartHeight,
-		chartBackground,
-		plotBackground,
-		plotBGImage,
-		plotBorder,
-		chart = this,
-		chartEvents = optionsChart.events,
-		runChartClick = chartEvents && !!chartEvents.click,
-		eventType,
-		isInsidePlot, // function
-		tooltip,
-		mouseIsDown,
-		loadingDiv,
-		loadingSpan,
-		loadingShown,
-		plotHeight,
-		plotWidth,
-		tracker,
-		trackerGroup,
-		legend,
-		legendWidth,
-		legendHeight,
-		chartPosition,
-		hasCartesianSeries = optionsChart.showAxes,
-		isResizing = 0,
-		axes = [],
-		maxTicks, // handle the greatest amount of ticks on grouped axes
-		series = [],
-		inverted,
-		renderer,
-		tooltipTick,
-		tooltipInterval,
-		hoverX,
-		drawChartBox, // function
-		getMargins, // function
-		resetMargins, // function
-		setChartSize, // function
-		resize,
-		zoom, // function
-		zoomOut; // function
-
-
-	/**
-	 * Create a new axis object
-	 * @param {Object} options
->>>>>>> 49b2329f
 	 */
 	addLabel: function () {
 		var tick = this,
@@ -8751,12 +8664,13 @@
  * @param {Object} options
  * @param {Function} callback Function to run when the chart has loaded
  */
-function Chart(options, callback) {
+function Chart(userOptions, callback) {
 	// Handle regular options
-	var seriesOptions = options.series; // skip merging data points to increase performance
-	options.series = null;
-	options = merge(defaultOptions, options); // do the merge
-	options.series = seriesOptions; // set back the series data
+	var options,
+		seriesOptions = userOptions.series; // skip merging data points to increase performance
+	userOptions.series = null;
+	options = merge(defaultOptions, userOptions); // do the merge
+	options.series = userOptions.series = seriesOptions; // set back the series data
 
 	var optionsChart = options.chart,
 		optionsMargin = optionsChart.margin,
