<<<<<<< HEAD
<?php

/**
 * This file concatenates the part files and returns the result based on the setup in /build.xml
 */
$target = $_GET['target'];
$partsDir = $target === 'highchartsmore' ? 'parts-more/' : 'parts/';
$xml = simplexml_load_file('../build.xml');

$files = $xml->xpath("/project/target[@name=\"set.properties\"]/filelist[@id=\"$target.files\"]/file");

header('Content-Type: text/javascript');
echo "window.console && console.log('Running $target.js from parts');\n"; 
foreach ($files as $file) {
	include($partsDir . $file['name']);
}

=======
<?php

/**
 * This file concatenates the part files and returns the result based on the setup in /build.xml
 */
$target = $_GET['target'];
$partsDir = 'parts/';

if ($target == 'highchartsmore') {
	$partsDir = 'parts-more/';
}


$xml = simplexml_load_file('../build.xml');

$files = $xml->xpath("/project/target[@name=\"set.properties\"]/filelist[@id=\"$target.files\"]/file");

header('Content-Type', 'text/javascript');
echo "window.console && console.log('Running $target.js from parts');\n"; 
foreach ($files as $file) {
	include($partsDir . $file['name']);
}

>>>>>>> 2d9b3318
?><|MERGE_RESOLUTION|>--- conflicted
+++ resolved
@@ -1,22 +1,3 @@
-<<<<<<< HEAD
-<?php
-
-/**
- * This file concatenates the part files and returns the result based on the setup in /build.xml
- */
-$target = $_GET['target'];
-$partsDir = $target === 'highchartsmore' ? 'parts-more/' : 'parts/';
-$xml = simplexml_load_file('../build.xml');
-
-$files = $xml->xpath("/project/target[@name=\"set.properties\"]/filelist[@id=\"$target.files\"]/file");
-
-header('Content-Type: text/javascript');
-echo "window.console && console.log('Running $target.js from parts');\n"; 
-foreach ($files as $file) {
-	include($partsDir . $file['name']);
-}
-
-=======
 <?php
 
 /**
@@ -40,5 +21,4 @@
 	include($partsDir . $file['name']);
 }
 
->>>>>>> 2d9b3318
 ?>