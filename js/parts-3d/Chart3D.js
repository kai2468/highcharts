/* *
 *
 *  (c) 2010-2020 Torstein Honsi
 *
 *  Extension for 3D charts
 *
 *  License: www.highcharts.com/license
 *
 *  !!!!!!! SOURCE GETS TRANSPILED BY TYPESCRIPT. EDIT TS FILE ONLY. !!!!!!!
 *
 * */
'use strict';
import Axis from '../parts/Axis.js';
import Axis3D from './Axis3D.js';
import Chart from '../parts/Chart.js';
<<<<<<< HEAD
import H from '../Core/Globals.js';
=======
import H from '../parts/Globals.js';
import Math3D from '../parts-3d/Math.js';
var perspective = Math3D.perspective, shapeArea3D = Math3D.shapeArea3D;
>>>>>>> e38005e9
import O from '../parts/Options.js';
var genericDefaultOptions = O.defaultOptions;
import U from '../Core/Utilities.js';
var addEvent = U.addEvent, Fx = U.Fx, isArray = U.isArray, merge = U.merge, pick = U.pick, wrap = U.wrap;
import ZAxis from './ZAxis.js';
var Chart3D;
(function (Chart3D) {
    /* *
     *
     *  Interfaces
     *
     * */
    /* *
     *
     *  Classes
     *
     * */
    var Composition = /** @class */ (function () {
        /* *
         *
         *  Constructors
         *
         * */
        /**
         * @private
         */
        function Composition(chart) {
            this.frame3d = void 0;
            this.chart = chart;
        }
        /* *
         *
         *  Functions
         *
         * */
        Composition.prototype.get3dFrame = function () {
            var chart = this.chart, options3d = chart.options.chart.options3d, frameOptions = options3d.frame, xm = chart.plotLeft, xp = chart.plotLeft + chart.plotWidth, ym = chart.plotTop, yp = chart.plotTop + chart.plotHeight, zm = 0, zp = options3d.depth, faceOrientation = function (vertexes) {
                var area = shapeArea3D(vertexes, chart);
                // Give it 0.5 squared-pixel as a margin for rounding errors
                if (area > 0.5) {
                    return 1;
                }
                if (area < -0.5) {
                    return -1;
                }
                return 0;
            }, bottomOrientation = faceOrientation([
                { x: xm, y: yp, z: zp },
                { x: xp, y: yp, z: zp },
                { x: xp, y: yp, z: zm },
                { x: xm, y: yp, z: zm }
            ]), topOrientation = faceOrientation([
                { x: xm, y: ym, z: zm },
                { x: xp, y: ym, z: zm },
                { x: xp, y: ym, z: zp },
                { x: xm, y: ym, z: zp }
            ]), leftOrientation = faceOrientation([
                { x: xm, y: ym, z: zm },
                { x: xm, y: ym, z: zp },
                { x: xm, y: yp, z: zp },
                { x: xm, y: yp, z: zm }
            ]), rightOrientation = faceOrientation([
                { x: xp, y: ym, z: zp },
                { x: xp, y: ym, z: zm },
                { x: xp, y: yp, z: zm },
                { x: xp, y: yp, z: zp }
            ]), frontOrientation = faceOrientation([
                { x: xm, y: yp, z: zm },
                { x: xp, y: yp, z: zm },
                { x: xp, y: ym, z: zm },
                { x: xm, y: ym, z: zm }
            ]), backOrientation = faceOrientation([
                { x: xm, y: ym, z: zp },
                { x: xp, y: ym, z: zp },
                { x: xp, y: yp, z: zp },
                { x: xm, y: yp, z: zp }
            ]), defaultShowBottom = false, defaultShowTop = false, defaultShowLeft = false, defaultShowRight = false, defaultShowFront = false, defaultShowBack = true;
            // The 'default' criteria to visible faces of the frame is looking
            // up every axis to decide whenever the left/right//top/bottom sides
            // of the frame will be shown
            []
                .concat(chart.xAxis, chart.yAxis, chart.zAxis)
                .forEach(function (axis) {
                if (axis) {
                    if (axis.horiz) {
                        if (axis.opposite) {
                            defaultShowTop = true;
                        }
                        else {
                            defaultShowBottom = true;
                        }
                    }
                    else {
                        if (axis.opposite) {
                            defaultShowRight = true;
                        }
                        else {
                            defaultShowLeft = true;
                        }
                    }
                }
            });
            var getFaceOptions = function (sources, faceOrientation, defaultVisible) {
                var faceAttrs = ['size', 'color', 'visible'];
                var options = {};
                for (var i = 0; i < faceAttrs.length; i++) {
                    var attr = faceAttrs[i];
                    for (var j = 0; j < sources.length; j++) {
                        if (typeof sources[j] === 'object') {
                            var val = sources[j][attr];
                            if (typeof val !== 'undefined' && val !== null) {
                                options[attr] = val;
                                break;
                            }
                        }
                    }
                }
                var isVisible = defaultVisible;
                if (options.visible === true || options.visible === false) {
                    isVisible = options.visible;
                }
                else if (options.visible === 'auto') {
                    isVisible = faceOrientation > 0;
                }
                return {
                    size: pick(options.size, 1),
                    color: pick(options.color, 'none'),
                    frontFacing: faceOrientation > 0,
                    visible: isVisible
                };
            };
            // docs @TODO: Add all frame options (left, right, top, bottom,
            // front, back) to apioptions JSDoc once the new system is up.
            var ret = {
                axes: {},
                // FIXME: Previously, left/right, top/bottom and front/back
                // pairs shared size and color.
                // For compatibility and consistency sake, when one face have
                // size/color/visibility set, the opposite face will default to
                // the same values. Also, left/right used to be called 'side',
                // so that's also added as a fallback.
                bottom: getFaceOptions([frameOptions.bottom, frameOptions.top, frameOptions], bottomOrientation, defaultShowBottom),
                top: getFaceOptions([frameOptions.top, frameOptions.bottom, frameOptions], topOrientation, defaultShowTop),
                left: getFaceOptions([
                    frameOptions.left,
                    frameOptions.right,
                    frameOptions.side,
                    frameOptions
                ], leftOrientation, defaultShowLeft),
                right: getFaceOptions([
                    frameOptions.right,
                    frameOptions.left,
                    frameOptions.side,
                    frameOptions
                ], rightOrientation, defaultShowRight),
                back: getFaceOptions([frameOptions.back, frameOptions.front, frameOptions], backOrientation, defaultShowBack),
                front: getFaceOptions([frameOptions.front, frameOptions.back, frameOptions], frontOrientation, defaultShowFront)
            };
            // Decide the bast place to put axis title/labels based on the
            // visible faces. Ideally, The labels can only be on the edge
            // between a visible face and an invisble one. Also, the Y label
            // should be one the left-most edge (right-most if opposite).
            if (options3d.axisLabelPosition === 'auto') {
                var isValidEdge = function (face1, face2) {
                    return ((face1.visible !== face2.visible) ||
                        (face1.visible &&
                            face2.visible &&
                            (face1.frontFacing !== face2.frontFacing)));
                };
                var yEdges = [];
                if (isValidEdge(ret.left, ret.front)) {
                    yEdges.push({
                        y: (ym + yp) / 2,
                        x: xm,
                        z: zm,
                        xDir: { x: 1, y: 0, z: 0 }
                    });
                }
                if (isValidEdge(ret.left, ret.back)) {
                    yEdges.push({
                        y: (ym + yp) / 2,
                        x: xm,
                        z: zp,
                        xDir: { x: 0, y: 0, z: -1 }
                    });
                }
                if (isValidEdge(ret.right, ret.front)) {
                    yEdges.push({
                        y: (ym + yp) / 2,
                        x: xp,
                        z: zm,
                        xDir: { x: 0, y: 0, z: 1 }
                    });
                }
                if (isValidEdge(ret.right, ret.back)) {
                    yEdges.push({
                        y: (ym + yp) / 2,
                        x: xp,
                        z: zp,
                        xDir: { x: -1, y: 0, z: 0 }
                    });
                }
                var xBottomEdges = [];
                if (isValidEdge(ret.bottom, ret.front)) {
                    xBottomEdges.push({
                        x: (xm + xp) / 2,
                        y: yp,
                        z: zm,
                        xDir: { x: 1, y: 0, z: 0 }
                    });
                }
                if (isValidEdge(ret.bottom, ret.back)) {
                    xBottomEdges.push({
                        x: (xm + xp) / 2,
                        y: yp,
                        z: zp,
                        xDir: { x: -1, y: 0, z: 0 }
                    });
                }
                var xTopEdges = [];
                if (isValidEdge(ret.top, ret.front)) {
                    xTopEdges.push({
                        x: (xm + xp) / 2,
                        y: ym,
                        z: zm,
                        xDir: { x: 1, y: 0, z: 0 }
                    });
                }
                if (isValidEdge(ret.top, ret.back)) {
                    xTopEdges.push({
                        x: (xm + xp) / 2,
                        y: ym,
                        z: zp,
                        xDir: { x: -1, y: 0, z: 0 }
                    });
                }
                var zBottomEdges = [];
                if (isValidEdge(ret.bottom, ret.left)) {
                    zBottomEdges.push({
                        z: (zm + zp) / 2,
                        y: yp,
                        x: xm,
                        xDir: { x: 0, y: 0, z: -1 }
                    });
                }
                if (isValidEdge(ret.bottom, ret.right)) {
                    zBottomEdges.push({
                        z: (zm + zp) / 2,
                        y: yp,
                        x: xp,
                        xDir: { x: 0, y: 0, z: 1 }
                    });
                }
                var zTopEdges = [];
                if (isValidEdge(ret.top, ret.left)) {
                    zTopEdges.push({
                        z: (zm + zp) / 2,
                        y: ym,
                        x: xm,
                        xDir: { x: 0, y: 0, z: -1 }
                    });
                }
                if (isValidEdge(ret.top, ret.right)) {
                    zTopEdges.push({
                        z: (zm + zp) / 2,
                        y: ym,
                        x: xp,
                        xDir: { x: 0, y: 0, z: 1 }
                    });
                }
                var pickEdge = function (edges, axis, mult) {
                    if (edges.length === 0) {
                        return null;
                    }
                    if (edges.length === 1) {
                        return edges[0];
                    }
                    var best = 0, projections = perspective(edges, chart, false);
                    for (var i = 1; i < projections.length; i++) {
                        if (mult * projections[i][axis] >
                            mult * projections[best][axis]) {
                            best = i;
                        }
                        else if ((mult * projections[i][axis] ===
                            mult * projections[best][axis]) &&
                            (projections[i].z < projections[best].z)) {
                            best = i;
                        }
                    }
                    return edges[best];
                };
                ret.axes = {
                    y: {
                        'left': pickEdge(yEdges, 'x', -1),
                        'right': pickEdge(yEdges, 'x', +1)
                    },
                    x: {
                        'top': pickEdge(xTopEdges, 'y', -1),
                        'bottom': pickEdge(xBottomEdges, 'y', +1)
                    },
                    z: {
                        'top': pickEdge(zTopEdges, 'y', -1),
                        'bottom': pickEdge(zBottomEdges, 'y', +1)
                    }
                };
            }
            else {
                ret.axes = {
                    y: {
                        'left': { x: xm, z: zm, xDir: { x: 1, y: 0, z: 0 } },
                        'right': { x: xp, z: zm, xDir: { x: 0, y: 0, z: 1 } }
                    },
                    x: {
                        'top': { y: ym, z: zm, xDir: { x: 1, y: 0, z: 0 } },
                        'bottom': { y: yp, z: zm, xDir: { x: 1, y: 0, z: 0 } }
                    },
                    z: {
                        'top': {
                            x: defaultShowLeft ? xp : xm,
                            y: ym,
                            xDir: defaultShowLeft ?
                                { x: 0, y: 0, z: 1 } :
                                { x: 0, y: 0, z: -1 }
                        },
                        'bottom': {
                            x: defaultShowLeft ? xp : xm,
                            y: yp,
                            xDir: defaultShowLeft ?
                                { x: 0, y: 0, z: 1 } :
                                { x: 0, y: 0, z: -1 }
                        }
                    }
                };
            }
            return ret;
        };
        /**
         * Calculate scale of the 3D view. That is required to fit chart's 3D
         * projection into the actual plotting area. Reported as #4933.
         *
         * @notice
         * This function should ideally take the plot values instead of a chart
         * object, but since the chart object is needed for perspective it is
         * not practical. Possible to make both getScale and perspective more
         * logical and also immutable.
         *
         * @private
         * @function getScale
         *
         * @param {number} depth
         * The depth of the chart
         *
         * @return {number}
         * The scale to fit the 3D chart into the plotting area.
         *
         * @requires highcharts-3d
         */
        Composition.prototype.getScale = function (depth) {
            var chart = this.chart, plotLeft = chart.plotLeft, plotRight = chart.plotWidth + plotLeft, plotTop = chart.plotTop, plotBottom = chart.plotHeight + plotTop, originX = plotLeft + chart.plotWidth / 2, originY = plotTop + chart.plotHeight / 2, bbox3d = {
                minX: Number.MAX_VALUE,
                maxX: -Number.MAX_VALUE,
                minY: Number.MAX_VALUE,
                maxY: -Number.MAX_VALUE
            }, corners, scale = 1;
            // Top left corners:
            corners = [{
                    x: plotLeft,
                    y: plotTop,
                    z: 0
                }, {
                    x: plotLeft,
                    y: plotTop,
                    z: depth
                }];
            // Top right corners:
            [0, 1].forEach(function (i) {
                corners.push({
                    x: plotRight,
                    y: corners[i].y,
                    z: corners[i].z
                });
            });
            // All bottom corners:
            [0, 1, 2, 3].forEach(function (i) {
                corners.push({
                    x: corners[i].x,
                    y: plotBottom,
                    z: corners[i].z
                });
            });
            // Calculate 3D corners:
            corners = perspective(corners, chart, false);
            // Get bounding box of 3D element:
            corners.forEach(function (corner) {
                bbox3d.minX = Math.min(bbox3d.minX, corner.x);
                bbox3d.maxX = Math.max(bbox3d.maxX, corner.x);
                bbox3d.minY = Math.min(bbox3d.minY, corner.y);
                bbox3d.maxY = Math.max(bbox3d.maxY, corner.y);
            });
            // Left edge:
            if (plotLeft > bbox3d.minX) {
                scale = Math.min(scale, 1 - Math.abs((plotLeft + originX) / (bbox3d.minX + originX)) % 1);
            }
            // Right edge:
            if (plotRight < bbox3d.maxX) {
                scale = Math.min(scale, (plotRight - originX) / (bbox3d.maxX - originX));
            }
            // Top edge:
            if (plotTop > bbox3d.minY) {
                if (bbox3d.minY < 0) {
                    scale = Math.min(scale, (plotTop + originY) / (-bbox3d.minY + plotTop + originY));
                }
                else {
                    scale = Math.min(scale, 1 - (plotTop + originY) / (bbox3d.minY + originY) % 1);
                }
            }
            // Bottom edge:
            if (plotBottom < bbox3d.maxY) {
                scale = Math.min(scale, Math.abs((plotBottom - originY) / (bbox3d.maxY - originY)));
            }
            return scale;
        };
        return Composition;
    }());
    Chart3D.Composition = Composition;
    /* *
     *
     *  Constants
     *
     * */
    /**
     * @optionparent
     * @private
     */
    Chart3D.defaultOptions = {
        chart: {
            /**
             * Options to render charts in 3 dimensions. This feature requires
             * `highcharts-3d.js`, found in the download package or online at
             * [code.highcharts.com/highcharts-3d.js](https://code.highcharts.com/highcharts-3d.js).
             *
             * @since    4.0
             * @product  highcharts
             * @requires highcharts-3d
             */
            options3d: {
                /**
                 * Wether to render the chart using the 3D functionality.
                 *
                 * @since   4.0
                 * @product highcharts
                 */
                enabled: false,
                /**
                 * One of the two rotation angles for the chart.
                 *
                 * @since   4.0
                 * @product highcharts
                 */
                alpha: 0,
                /**
                 * One of the two rotation angles for the chart.
                 *
                 * @since   4.0
                 * @product highcharts
                 */
                beta: 0,
                /**
                 * The total depth of the chart.
                 *
                 * @since   4.0
                 * @product highcharts
                 */
                depth: 100,
                /**
                 * Whether the 3d box should automatically adjust to the chart
                 * plot area.
                 *
                 * @since   4.2.4
                 * @product highcharts
                 */
                fitToPlot: true,
                /**
                 * Defines the distance the viewer is standing in front of the
                 * chart, this setting is important to calculate the perspective
                 * effect in column and scatter charts. It is not used for 3D
                 * pie charts.
                 *
                 * @since   4.0
                 * @product highcharts
                 */
                viewDistance: 25,
                /**
                 * Set it to `"auto"` to automatically move the labels to the
                 * best edge.
                 *
                 * @type    {"auto"|null}
                 * @since   5.0.12
                 * @product highcharts
                 */
                axisLabelPosition: null,
                /**
                 * Provides the option to draw a frame around the charts by
                 * defining a bottom, front and back panel.
                 *
                 * @since    4.0
                 * @product  highcharts
                 * @requires highcharts-3d
                 */
                frame: {
                    /**
                     * Whether the frames are visible.
                     */
                    visible: 'default',
                    /**
                     * General pixel thickness for the frame faces.
                     */
                    size: 1,
                    /**
                     * The bottom of the frame around a 3D chart.
                     *
                     * @since    4.0
                     * @product  highcharts
                     * @requires highcharts-3d
                     */
                    /**
                     * The color of the panel.
                     *
                     * @type      {Highcharts.ColorString|Highcharts.GradientColorObject|Highcharts.PatternObject}
                     * @default   transparent
                     * @since     4.0
                     * @product   highcharts
                     * @apioption chart.options3d.frame.bottom.color
                     */
                    /**
                     * The thickness of the panel.
                     *
                     * @type      {number}
                     * @default   1
                     * @since     4.0
                     * @product   highcharts
                     * @apioption chart.options3d.frame.bottom.size
                     */
                    /**
                     * Whether to display the frame. Possible values are `true`,
                     * `false`, `"auto"` to display only the frames behind the
                     * data, and `"default"` to display faces behind the data
                     * based on the axis layout, ignoring the point of view.
                     *
                     * @sample {highcharts} highcharts/3d/scatter-frame/
                     *         Auto frames
                     *
                     * @type      {boolean|"default"|"auto"}
                     * @default   default
                     * @since     5.0.12
                     * @product   highcharts
                     * @apioption chart.options3d.frame.bottom.visible
                     */
                    /**
                     * The bottom of the frame around a 3D chart.
                     */
                    bottom: {},
                    /**
                     * The top of the frame around a 3D chart.
                     *
                     * @extends chart.options3d.frame.bottom
                     */
                    top: {},
                    /**
                     * The left side of the frame around a 3D chart.
                     *
                     * @extends chart.options3d.frame.bottom
                     */
                    left: {},
                    /**
                     * The right of the frame around a 3D chart.
                     *
                     * @extends chart.options3d.frame.bottom
                     */
                    right: {},
                    /**
                     * The back side of the frame around a 3D chart.
                     *
                     * @extends chart.options3d.frame.bottom
                     */
                    back: {},
                    /**
                     * The front of the frame around a 3D chart.
                     *
                     * @extends chart.options3d.frame.bottom
                     */
                    front: {}
                }
            }
        }
    };
    /* *
     *
     *  Functions
     *
     * */
    /**
     * @private
     */
    function compose(ChartClass, FxClass) {
        var chartProto = ChartClass.prototype;
        var fxProto = FxClass.prototype;
        /**
         * Shorthand to check the is3d flag.
         * @private
         * @return {boolean}
         * Whether it is a 3D chart.
         */
        chartProto.is3d = function () {
            return (this.options.chart.options3d &&
                this.options.chart.options3d.enabled); // #4280
        };
        chartProto.propsRequireDirtyBox.push('chart.options3d');
        chartProto.propsRequireUpdateSeries.push('chart.options3d');
        /**
         * Animation setter for matrix property.
         * @private
         */
        fxProto.matrixSetter = function () {
            var interpolated;
            if (this.pos < 1 &&
                (isArray(this.start) || isArray(this.end))) {
                var start = this.start || [1, 0, 0, 1, 0, 0];
                var end = this.end || [1, 0, 0, 1, 0, 0];
                interpolated = [];
                for (var i = 0; i < 6; i++) {
                    interpolated.push(this.pos * end[i] + (1 - this.pos) * start[i]);
                }
            }
            else {
                interpolated = this.end;
            }
            this.elem.attr(this.prop, interpolated, null, true);
        };
        merge(true, genericDefaultOptions, Chart3D.defaultOptions);
        addEvent(ChartClass, 'init', onInit);
        addEvent(ChartClass, 'addSeries', onAddSeries);
        addEvent(ChartClass, 'afterDrawChartBox', onAfterDrawChartBox);
        addEvent(ChartClass, 'afterGetContainer', onAfterGetContainer);
        addEvent(ChartClass, 'afterInit', onAfterInit);
        addEvent(ChartClass, 'afterSetChartSize', onAfterSetChartSize);
        addEvent(ChartClass, 'beforeRedraw', onBeforeRedraw);
        addEvent(ChartClass, 'beforeRender', onBeforeRender);
        wrap(H.Chart.prototype, 'isInsidePlot', wrapIsInsidePlot);
        wrap(ChartClass, 'renderSeries', wrapRenderSeries);
        wrap(ChartClass, 'setClassName', wrapSetClassName);
    }
    Chart3D.compose = compose;
    /**
     * Legacy support for HC < 6 to make 'scatter' series in a 3D chart route to
     * the real 'scatter3d' series type. (#8407)
     * @private
     */
    function onAddSeries(e) {
        if (this.is3d()) {
            if (e.options.type === 'scatter') {
                e.options.type = 'scatter3d';
            }
        }
    }
    /**
     * @private
     */
    function onAfterDrawChartBox() {
        if (this.chart3d &&
            this.is3d()) {
            var chart = this, renderer = chart.renderer, options3d = this.options.chart.options3d, frame = this.chart3d.get3dFrame(), xm = this.plotLeft, xp = this.plotLeft + this.plotWidth, ym = this.plotTop, yp = this.plotTop + this.plotHeight, zm = 0, zp = options3d.depth, xmm = xm - (frame.left.visible ? frame.left.size : 0), xpp = xp + (frame.right.visible ? frame.right.size : 0), ymm = ym - (frame.top.visible ? frame.top.size : 0), ypp = yp + (frame.bottom.visible ? frame.bottom.size : 0), zmm = zm - (frame.front.visible ? frame.front.size : 0), zpp = zp + (frame.back.visible ? frame.back.size : 0), verb = chart.hasRendered ? 'animate' : 'attr';
            this.chart3d.frame3d = frame;
            if (!this.frameShapes) {
                this.frameShapes = {
                    bottom: renderer.polyhedron().add(),
                    top: renderer.polyhedron().add(),
                    left: renderer.polyhedron().add(),
                    right: renderer.polyhedron().add(),
                    back: renderer.polyhedron().add(),
                    front: renderer.polyhedron().add()
                };
            }
            this.frameShapes.bottom[verb]({
                'class': 'highcharts-3d-frame highcharts-3d-frame-bottom',
                zIndex: frame.bottom.frontFacing ? -1000 : 1000,
                faces: [{
                        fill: H.color(frame.bottom.color).brighten(0.1).get(),
                        vertexes: [{
                                x: xmm,
                                y: ypp,
                                z: zmm
                            }, {
                                x: xpp,
                                y: ypp,
                                z: zmm
                            }, {
                                x: xpp,
                                y: ypp,
                                z: zpp
                            }, {
                                x: xmm,
                                y: ypp,
                                z: zpp
                            }],
                        enabled: frame.bottom.visible
                    },
                    {
                        fill: H.color(frame.bottom.color).brighten(0.1).get(),
                        vertexes: [{
                                x: xm,
                                y: yp,
                                z: zp
                            }, {
                                x: xp,
                                y: yp,
                                z: zp
                            }, {
                                x: xp,
                                y: yp,
                                z: zm
                            }, {
                                x: xm,
                                y: yp,
                                z: zm
                            }],
                        enabled: frame.bottom.visible
                    },
                    {
                        fill: H.color(frame.bottom.color).brighten(-0.1).get(),
                        vertexes: [{
                                x: xmm,
                                y: ypp,
                                z: zmm
                            }, {
                                x: xmm,
                                y: ypp,
                                z: zpp
                            }, {
                                x: xm,
                                y: yp,
                                z: zp
                            }, {
                                x: xm,
                                y: yp,
                                z: zm
                            }],
                        enabled: frame.bottom.visible && !frame.left.visible
                    },
                    {
                        fill: H.color(frame.bottom.color).brighten(-0.1).get(),
                        vertexes: [{
                                x: xpp,
                                y: ypp,
                                z: zpp
                            }, {
                                x: xpp,
                                y: ypp,
                                z: zmm
                            }, {
                                x: xp,
                                y: yp,
                                z: zm
                            }, {
                                x: xp,
                                y: yp,
                                z: zp
                            }],
                        enabled: frame.bottom.visible && !frame.right.visible
                    },
                    {
                        fill: H.color(frame.bottom.color).get(),
                        vertexes: [{
                                x: xpp,
                                y: ypp,
                                z: zmm
                            }, {
                                x: xmm,
                                y: ypp,
                                z: zmm
                            }, {
                                x: xm,
                                y: yp,
                                z: zm
                            }, {
                                x: xp,
                                y: yp,
                                z: zm
                            }],
                        enabled: frame.bottom.visible && !frame.front.visible
                    },
                    {
                        fill: H.color(frame.bottom.color).get(),
                        vertexes: [{
                                x: xmm,
                                y: ypp,
                                z: zpp
                            }, {
                                x: xpp,
                                y: ypp,
                                z: zpp
                            }, {
                                x: xp,
                                y: yp,
                                z: zp
                            }, {
                                x: xm,
                                y: yp,
                                z: zp
                            }],
                        enabled: frame.bottom.visible && !frame.back.visible
                    }]
            });
            this.frameShapes.top[verb]({
                'class': 'highcharts-3d-frame highcharts-3d-frame-top',
                zIndex: frame.top.frontFacing ? -1000 : 1000,
                faces: [{
                        fill: H.color(frame.top.color).brighten(0.1).get(),
                        vertexes: [{
                                x: xmm,
                                y: ymm,
                                z: zpp
                            }, {
                                x: xpp,
                                y: ymm,
                                z: zpp
                            }, {
                                x: xpp,
                                y: ymm,
                                z: zmm
                            }, {
                                x: xmm,
                                y: ymm,
                                z: zmm
                            }],
                        enabled: frame.top.visible
                    },
                    {
                        fill: H.color(frame.top.color).brighten(0.1).get(),
                        vertexes: [{
                                x: xm,
                                y: ym,
                                z: zm
                            }, {
                                x: xp,
                                y: ym,
                                z: zm
                            }, {
                                x: xp,
                                y: ym,
                                z: zp
                            }, {
                                x: xm,
                                y: ym,
                                z: zp
                            }],
                        enabled: frame.top.visible
                    },
                    {
                        fill: H.color(frame.top.color).brighten(-0.1).get(),
                        vertexes: [{
                                x: xmm,
                                y: ymm,
                                z: zpp
                            }, {
                                x: xmm,
                                y: ymm,
                                z: zmm
                            }, {
                                x: xm,
                                y: ym,
                                z: zm
                            }, {
                                x: xm,
                                y: ym,
                                z: zp
                            }],
                        enabled: frame.top.visible && !frame.left.visible
                    },
                    {
                        fill: H.color(frame.top.color).brighten(-0.1).get(),
                        vertexes: [{
                                x: xpp,
                                y: ymm,
                                z: zmm
                            }, {
                                x: xpp,
                                y: ymm,
                                z: zpp
                            }, {
                                x: xp,
                                y: ym,
                                z: zp
                            }, {
                                x: xp,
                                y: ym,
                                z: zm
                            }],
                        enabled: frame.top.visible && !frame.right.visible
                    },
                    {
                        fill: H.color(frame.top.color).get(),
                        vertexes: [{
                                x: xmm,
                                y: ymm,
                                z: zmm
                            }, {
                                x: xpp,
                                y: ymm,
                                z: zmm
                            }, {
                                x: xp,
                                y: ym,
                                z: zm
                            }, {
                                x: xm,
                                y: ym,
                                z: zm
                            }],
                        enabled: frame.top.visible && !frame.front.visible
                    },
                    {
                        fill: H.color(frame.top.color).get(),
                        vertexes: [{
                                x: xpp,
                                y: ymm,
                                z: zpp
                            }, {
                                x: xmm,
                                y: ymm,
                                z: zpp
                            }, {
                                x: xm,
                                y: ym,
                                z: zp
                            }, {
                                x: xp,
                                y: ym,
                                z: zp
                            }],
                        enabled: frame.top.visible && !frame.back.visible
                    }]
            });
            this.frameShapes.left[verb]({
                'class': 'highcharts-3d-frame highcharts-3d-frame-left',
                zIndex: frame.left.frontFacing ? -1000 : 1000,
                faces: [{
                        fill: H.color(frame.left.color).brighten(0.1).get(),
                        vertexes: [{
                                x: xmm,
                                y: ypp,
                                z: zmm
                            }, {
                                x: xm,
                                y: yp,
                                z: zm
                            }, {
                                x: xm,
                                y: yp,
                                z: zp
                            }, {
                                x: xmm,
                                y: ypp,
                                z: zpp
                            }],
                        enabled: frame.left.visible && !frame.bottom.visible
                    },
                    {
                        fill: H.color(frame.left.color).brighten(0.1).get(),
                        vertexes: [{
                                x: xmm,
                                y: ymm,
                                z: zpp
                            }, {
                                x: xm,
                                y: ym,
                                z: zp
                            }, {
                                x: xm,
                                y: ym,
                                z: zm
                            }, {
                                x: xmm,
                                y: ymm,
                                z: zmm
                            }],
                        enabled: frame.left.visible && !frame.top.visible
                    },
                    {
                        fill: H.color(frame.left.color).brighten(-0.1).get(),
                        vertexes: [{
                                x: xmm,
                                y: ypp,
                                z: zpp
                            }, {
                                x: xmm,
                                y: ymm,
                                z: zpp
                            }, {
                                x: xmm,
                                y: ymm,
                                z: zmm
                            }, {
                                x: xmm,
                                y: ypp,
                                z: zmm
                            }],
                        enabled: frame.left.visible
                    },
                    {
                        fill: H.color(frame.left.color).brighten(-0.1).get(),
                        vertexes: [{
                                x: xm,
                                y: ym,
                                z: zp
                            }, {
                                x: xm,
                                y: yp,
                                z: zp
                            }, {
                                x: xm,
                                y: yp,
                                z: zm
                            }, {
                                x: xm,
                                y: ym,
                                z: zm
                            }],
                        enabled: frame.left.visible
                    },
                    {
                        fill: H.color(frame.left.color).get(),
                        vertexes: [{
                                x: xmm,
                                y: ypp,
                                z: zmm
                            }, {
                                x: xmm,
                                y: ymm,
                                z: zmm
                            }, {
                                x: xm,
                                y: ym,
                                z: zm
                            }, {
                                x: xm,
                                y: yp,
                                z: zm
                            }],
                        enabled: frame.left.visible && !frame.front.visible
                    },
                    {
                        fill: H.color(frame.left.color).get(),
                        vertexes: [{
                                x: xmm,
                                y: ymm,
                                z: zpp
                            }, {
                                x: xmm,
                                y: ypp,
                                z: zpp
                            }, {
                                x: xm,
                                y: yp,
                                z: zp
                            }, {
                                x: xm,
                                y: ym,
                                z: zp
                            }],
                        enabled: frame.left.visible && !frame.back.visible
                    }]
            });
            this.frameShapes.right[verb]({
                'class': 'highcharts-3d-frame highcharts-3d-frame-right',
                zIndex: frame.right.frontFacing ? -1000 : 1000,
                faces: [{
                        fill: H.color(frame.right.color).brighten(0.1).get(),
                        vertexes: [{
                                x: xpp,
                                y: ypp,
                                z: zpp
                            }, {
                                x: xp,
                                y: yp,
                                z: zp
                            }, {
                                x: xp,
                                y: yp,
                                z: zm
                            }, {
                                x: xpp,
                                y: ypp,
                                z: zmm
                            }],
                        enabled: frame.right.visible && !frame.bottom.visible
                    },
                    {
                        fill: H.color(frame.right.color).brighten(0.1).get(),
                        vertexes: [{
                                x: xpp,
                                y: ymm,
                                z: zmm
                            }, {
                                x: xp,
                                y: ym,
                                z: zm
                            }, {
                                x: xp,
                                y: ym,
                                z: zp
                            }, {
                                x: xpp,
                                y: ymm,
                                z: zpp
                            }],
                        enabled: frame.right.visible && !frame.top.visible
                    },
                    {
                        fill: H.color(frame.right.color).brighten(-0.1).get(),
                        vertexes: [{
                                x: xp,
                                y: ym,
                                z: zm
                            }, {
                                x: xp,
                                y: yp,
                                z: zm
                            }, {
                                x: xp,
                                y: yp,
                                z: zp
                            }, {
                                x: xp,
                                y: ym,
                                z: zp
                            }],
                        enabled: frame.right.visible
                    },
                    {
                        fill: H.color(frame.right.color).brighten(-0.1).get(),
                        vertexes: [{
                                x: xpp,
                                y: ypp,
                                z: zmm
                            }, {
                                x: xpp,
                                y: ymm,
                                z: zmm
                            }, {
                                x: xpp,
                                y: ymm,
                                z: zpp
                            }, {
                                x: xpp,
                                y: ypp,
                                z: zpp
                            }],
                        enabled: frame.right.visible
                    },
                    {
                        fill: H.color(frame.right.color).get(),
                        vertexes: [{
                                x: xpp,
                                y: ymm,
                                z: zmm
                            }, {
                                x: xpp,
                                y: ypp,
                                z: zmm
                            }, {
                                x: xp,
                                y: yp,
                                z: zm
                            }, {
                                x: xp,
                                y: ym,
                                z: zm
                            }],
                        enabled: frame.right.visible && !frame.front.visible
                    },
                    {
                        fill: H.color(frame.right.color).get(),
                        vertexes: [{
                                x: xpp,
                                y: ypp,
                                z: zpp
                            }, {
                                x: xpp,
                                y: ymm,
                                z: zpp
                            }, {
                                x: xp,
                                y: ym,
                                z: zp
                            }, {
                                x: xp,
                                y: yp,
                                z: zp
                            }],
                        enabled: frame.right.visible && !frame.back.visible
                    }]
            });
            this.frameShapes.back[verb]({
                'class': 'highcharts-3d-frame highcharts-3d-frame-back',
                zIndex: frame.back.frontFacing ? -1000 : 1000,
                faces: [{
                        fill: H.color(frame.back.color).brighten(0.1).get(),
                        vertexes: [{
                                x: xpp,
                                y: ypp,
                                z: zpp
                            }, {
                                x: xmm,
                                y: ypp,
                                z: zpp
                            }, {
                                x: xm,
                                y: yp,
                                z: zp
                            }, {
                                x: xp,
                                y: yp,
                                z: zp
                            }],
                        enabled: frame.back.visible && !frame.bottom.visible
                    },
                    {
                        fill: H.color(frame.back.color).brighten(0.1).get(),
                        vertexes: [{
                                x: xmm,
                                y: ymm,
                                z: zpp
                            }, {
                                x: xpp,
                                y: ymm,
                                z: zpp
                            }, {
                                x: xp,
                                y: ym,
                                z: zp
                            }, {
                                x: xm,
                                y: ym,
                                z: zp
                            }],
                        enabled: frame.back.visible && !frame.top.visible
                    },
                    {
                        fill: H.color(frame.back.color).brighten(-0.1).get(),
                        vertexes: [{
                                x: xmm,
                                y: ypp,
                                z: zpp
                            }, {
                                x: xmm,
                                y: ymm,
                                z: zpp
                            }, {
                                x: xm,
                                y: ym,
                                z: zp
                            }, {
                                x: xm,
                                y: yp,
                                z: zp
                            }],
                        enabled: frame.back.visible && !frame.left.visible
                    },
                    {
                        fill: H.color(frame.back.color).brighten(-0.1).get(),
                        vertexes: [{
                                x: xpp,
                                y: ymm,
                                z: zpp
                            }, {
                                x: xpp,
                                y: ypp,
                                z: zpp
                            }, {
                                x: xp,
                                y: yp,
                                z: zp
                            }, {
                                x: xp,
                                y: ym,
                                z: zp
                            }],
                        enabled: frame.back.visible && !frame.right.visible
                    },
                    {
                        fill: H.color(frame.back.color).get(),
                        vertexes: [{
                                x: xm,
                                y: ym,
                                z: zp
                            }, {
                                x: xp,
                                y: ym,
                                z: zp
                            }, {
                                x: xp,
                                y: yp,
                                z: zp
                            }, {
                                x: xm,
                                y: yp,
                                z: zp
                            }],
                        enabled: frame.back.visible
                    },
                    {
                        fill: H.color(frame.back.color).get(),
                        vertexes: [{
                                x: xmm,
                                y: ypp,
                                z: zpp
                            }, {
                                x: xpp,
                                y: ypp,
                                z: zpp
                            }, {
                                x: xpp,
                                y: ymm,
                                z: zpp
                            }, {
                                x: xmm,
                                y: ymm,
                                z: zpp
                            }],
                        enabled: frame.back.visible
                    }]
            });
            this.frameShapes.front[verb]({
                'class': 'highcharts-3d-frame highcharts-3d-frame-front',
                zIndex: frame.front.frontFacing ? -1000 : 1000,
                faces: [{
                        fill: H.color(frame.front.color).brighten(0.1).get(),
                        vertexes: [{
                                x: xmm,
                                y: ypp,
                                z: zmm
                            }, {
                                x: xpp,
                                y: ypp,
                                z: zmm
                            }, {
                                x: xp,
                                y: yp,
                                z: zm
                            }, {
                                x: xm,
                                y: yp,
                                z: zm
                            }],
                        enabled: frame.front.visible && !frame.bottom.visible
                    },
                    {
                        fill: H.color(frame.front.color).brighten(0.1).get(),
                        vertexes: [{
                                x: xpp,
                                y: ymm,
                                z: zmm
                            }, {
                                x: xmm,
                                y: ymm,
                                z: zmm
                            }, {
                                x: xm,
                                y: ym,
                                z: zm
                            }, {
                                x: xp,
                                y: ym,
                                z: zm
                            }],
                        enabled: frame.front.visible && !frame.top.visible
                    },
                    {
                        fill: H.color(frame.front.color).brighten(-0.1).get(),
                        vertexes: [{
                                x: xmm,
                                y: ymm,
                                z: zmm
                            }, {
                                x: xmm,
                                y: ypp,
                                z: zmm
                            }, {
                                x: xm,
                                y: yp,
                                z: zm
                            }, {
                                x: xm,
                                y: ym,
                                z: zm
                            }],
                        enabled: frame.front.visible && !frame.left.visible
                    },
                    {
                        fill: H.color(frame.front.color).brighten(-0.1).get(),
                        vertexes: [{
                                x: xpp,
                                y: ypp,
                                z: zmm
                            }, {
                                x: xpp,
                                y: ymm,
                                z: zmm
                            }, {
                                x: xp,
                                y: ym,
                                z: zm
                            }, {
                                x: xp,
                                y: yp,
                                z: zm
                            }],
                        enabled: frame.front.visible && !frame.right.visible
                    },
                    {
                        fill: H.color(frame.front.color).get(),
                        vertexes: [{
                                x: xp,
                                y: ym,
                                z: zm
                            }, {
                                x: xm,
                                y: ym,
                                z: zm
                            }, {
                                x: xm,
                                y: yp,
                                z: zm
                            }, {
                                x: xp,
                                y: yp,
                                z: zm
                            }],
                        enabled: frame.front.visible
                    },
                    {
                        fill: H.color(frame.front.color).get(),
                        vertexes: [{
                                x: xpp,
                                y: ypp,
                                z: zmm
                            }, {
                                x: xmm,
                                y: ypp,
                                z: zmm
                            }, {
                                x: xmm,
                                y: ymm,
                                z: zmm
                            }, {
                                x: xpp,
                                y: ymm,
                                z: zmm
                            }],
                        enabled: frame.front.visible
                    }]
            });
        }
    }
    /**
     * Add the required CSS classes for column sides (#6018)
     * @private
     */
    function onAfterGetContainer() {
        if (this.styledMode) {
            this.renderer.definition({
                tagName: 'style',
                textContent: '.highcharts-3d-top{' +
                    'filter: url(#highcharts-brighter)' +
                    '}\n' +
                    '.highcharts-3d-side{' +
                    'filter: url(#highcharts-darker)' +
                    '}\n'
            });
            // Add add definitions used by brighter and darker faces of the
            // cuboids.
            [{
                    name: 'darker',
                    slope: 0.6
                }, {
                    name: 'brighter',
                    slope: 1.4
                }].forEach(function (cfg) {
                this.renderer.definition({
                    tagName: 'filter',
                    id: 'highcharts-' + cfg.name,
                    children: [{
                            tagName: 'feComponentTransfer',
                            children: [{
                                    tagName: 'feFuncR',
                                    type: 'linear',
                                    slope: cfg.slope
                                }, {
                                    tagName: 'feFuncG',
                                    type: 'linear',
                                    slope: cfg.slope
                                }, {
                                    tagName: 'feFuncB',
                                    type: 'linear',
                                    slope: cfg.slope
                                }]
                        }]
                });
            }, this);
        }
    }
    /**
     * Legacy support for HC < 6 to make 'scatter' series in a 3D chart route to
     * the real 'scatter3d' series type. (#8407)
     * @private
     */
    function onAfterInit() {
        var options = this.options;
        if (this.is3d()) {
            (options.series || []).forEach(function (s) {
                var type = s.type ||
                    options.chart.type ||
                    options.chart.defaultSeriesType;
                if (type === 'scatter') {
                    s.type = 'scatter3d';
                }
            });
        }
    }
    /**
     * @private
     */
    function onAfterSetChartSize() {
        var chart = this, options3d = chart.options.chart.options3d;
        if (chart.chart3d &&
            chart.is3d()) {
            // Add a 0-360 normalisation for alfa and beta angles in 3d graph
            if (options3d) {
                options3d.alpha = options3d.alpha % 360 + (options3d.alpha >= 0 ? 0 : 360);
                options3d.beta = options3d.beta % 360 + (options3d.beta >= 0 ? 0 : 360);
            }
            var inverted = chart.inverted, clipBox = chart.clipBox, margin = chart.margin, x = inverted ? 'y' : 'x', y = inverted ? 'x' : 'y', w = inverted ? 'height' : 'width', h = inverted ? 'width' : 'height';
            clipBox[x] = -(margin[3] || 0);
            clipBox[y] = -(margin[0] || 0);
            clipBox[w] =
                chart.chartWidth + (margin[3] || 0) + (margin[1] || 0);
            clipBox[h] =
                chart.chartHeight + (margin[0] || 0) + (margin[2] || 0);
            // Set scale, used later in perspective method():
            // getScale uses perspective, so scale3d has to be reset.
            chart.scale3d = 1;
            if (options3d.fitToPlot === true) {
                chart.scale3d = chart.chart3d.getScale(options3d.depth);
            }
            // Recalculate the 3d frame with every call of setChartSize,
            // instead of doing it after every redraw(). It avoids ticks
            // and axis title outside of chart.
            chart.chart3d.frame3d = chart.chart3d.get3dFrame(); // #7942
        }
    }
    /**
     * @private
     */
    function onBeforeRedraw() {
        if (this.is3d()) {
            // Set to force a redraw of all elements
            this.isDirtyBox = true;
        }
    }
    /**
     * @private
     */
    function onBeforeRender() {
        if (this.chart3d && this.is3d()) {
            this.chart3d.frame3d = this.chart3d.get3dFrame();
        }
    }
    /**
     * @private
     */
    function onInit() {
        if (!this.chart3d) {
            this.chart3d = new Composition(this);
        }
    }
    /**
     * @private
     */
    function wrapIsInsidePlot(proceed) {
        return this.is3d() || proceed.apply(this, [].slice.call(arguments, 1));
    }
    /**
     * Draw the series in the reverse order (#3803, #3917)
     * @private
     */
    function wrapRenderSeries(proceed) {
        var series, i = this.series.length;
        if (this.is3d()) {
            while (i--) {
                series = this.series[i];
                series.translate();
                series.render();
            }
        }
        else {
            proceed.call(this);
        }
    }
    /**
     * @private
     */
    function wrapSetClassName(proceed) {
        proceed.apply(this, [].slice.call(arguments, 1));
        if (this.is3d()) {
            this.container.className += ' highcharts-3d-chart';
        }
    }
})(Chart3D || (Chart3D = {}));
Chart3D.compose(Chart, Fx);
ZAxis.ZChartComposition.compose(Chart);
Axis3D.compose(Axis);
/**
 * Note: As of v5.0.12, `frame.left` or `frame.right` should be used instead.
 *
 * The side for the frame around a 3D chart.
 *
 * @deprecated
 * @since     4.0
 * @product   highcharts
 * @requires  highcharts-3d
 * @apioption chart.options3d.frame.side
 */
/**
 * The color of the panel.
 *
 * @deprecated
 * @type      {Highcharts.ColorString|Highcharts.GradientColorObject|Highcharts.PatternObject}
 * @default   transparent
 * @since     4.0
 * @product   highcharts
 * @apioption chart.options3d.frame.side.color
 */
/**
 * The thickness of the panel.
 *
 * @deprecated
 * @type      {number}
 * @default   1
 * @since     4.0
 * @product   highcharts
 * @apioption chart.options3d.frame.side.size
 */
''; // adds doclets above to transpiled file
export default Chart3D;<|MERGE_RESOLUTION|>--- conflicted
+++ resolved
@@ -13,13 +13,9 @@
 import Axis from '../parts/Axis.js';
 import Axis3D from './Axis3D.js';
 import Chart from '../parts/Chart.js';
-<<<<<<< HEAD
 import H from '../Core/Globals.js';
-=======
-import H from '../parts/Globals.js';
 import Math3D from '../parts-3d/Math.js';
 var perspective = Math3D.perspective, shapeArea3D = Math3D.shapeArea3D;
->>>>>>> e38005e9
 import O from '../parts/Options.js';
 var genericDefaultOptions = O.defaultOptions;
 import U from '../Core/Utilities.js';
