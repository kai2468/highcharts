(function (H) {
/**
 *	Mathematical Functionility
 */
var deg2rad = H.deg2rad,
	each = H.each,
	pick = H.pick;
/**
 * Apply 3-D rotation
 * Euler Angles (XYZ): cosA = cos(Alfa|Roll), cosB = cos(Beta|Pitch), cosG = cos(Gamma|Yaw) 
 * 
 * Composite rotation:
 * |          cosB * cosG             |           cosB * sinG            |    -sinB    |
 * | sinA * sinB * cosG - cosA * sinG | sinA * sinB * sinG + cosA * cosG | sinA * cosB |
 * | cosA * sinB * cosG + sinA * sinG | cosA * sinB * sinG - sinA * cosG | cosA * cosB |
 * 
 * Now, Gamma/Yaw is not used (angle=0), so we assume cosG = 1 and sinG = 0, so we get:
 * |     cosB    |   0    |   - sinB    |
 * | sinA * sinB |  cosA  | sinA * cosB |
 * | cosA * sinB | - sinA | cosA * cosB |
 * 
 * But in browsers, y is reversed, so we get sinA => -sinA. The general result is:
 * |      cosB     |   0    |    - sinB     |     | x |     | px |
 * | - sinA * sinB |  cosA  | - sinA * cosB |  x  | y |  =  | py | 
 * |  cosA * sinB  |  sinA  |  cosA * cosB  |     | z |     | pz |
 */
function rotate3D(x, y, z, angles) {
	return {
		x: angles.cosB * x - angles.sinB * z,
		y: -angles.sinA * angles.sinB * x + angles.cosA * y - angles.cosB * angles.sinA * z,
		z: angles.cosA * angles.sinB * x + angles.sinA * y + angles.cosA * angles.cosB * z
	};
}

function perspective3D(coordinate, origin, distance) {
	var projection = ((distance > 0) && (distance < Number.POSITIVE_INFINITY)) ? distance / (coordinate.z + origin.z + distance) : 1;
	return {
		x: coordinate.x * projection,
		y: coordinate.y * projection
	};
}

/**
 * Transforms a given array of points according to the angles in chart.options.
 * Parameters:
 *		- points: the array of points
 *		- chart: the chart
 *		- insidePlotArea: wether to verifiy the points are inside the plotArea
 * Returns:
 *		- an array of transformed points
 */
<<<<<<< HEAD
H.perspective = function (points, chart, insidePlotArea) {
=======
var perspective = Highcharts.perspective = function (points, chart, insidePlotArea) {
>>>>>>> 56e52807
	var options3d = chart.options.chart.options3d,
		inverted = insidePlotArea ? chart.inverted : false,
		origin = {
			x: chart.plotWidth / 2,
			y: chart.plotHeight / 2,
			z: options3d.depth / 2,
			vd: pick(options3d.depth, 1) * pick(options3d.viewDistance, 0)
		},
		scale = chart.scale3d || 1,
		beta = deg2rad * options3d.beta * (inverted ? -1 : 1),
		alpha = deg2rad * options3d.alpha * (inverted ? -1 : 1),
		angles = {
			cosA: cos(alpha),
			cosB: cos(-beta),
			sinA: sin(alpha),
			sinB: sin(-beta)
		};
<<<<<<< HEAD
	} else {
		origin = {
			x: chart.plotLeft + (chart.plotWidth / 2),
			y: chart.plotTop + (chart.plotHeight / 2),
			z: options3d.depth / 2,
			vd: pick(options3d.depth, 1) * pick(options3d.viewDistance, 0)
		};
	}

	var result = [],
		xe = origin.x,
		ye = origin.y,
		ze = origin.z,
		vd = origin.vd,
		angle1 = deg2rad * (inverted ?  chart.beta3d  : -chart.beta3d),
		angle2 = deg2rad * (inverted ? -chart.alpha3d :  chart.alpha3d),
		s1 = Math.sin(angle1),
		c1 = Math.cos(angle1),
		s2 = Math.sin(angle2),
		c2 = Math.cos(angle2);
=======
>>>>>>> 56e52807

	if (!insidePlotArea) {
		origin.x += chart.plotLeft;
		origin.y += chart.plotTop;
	}

	// Transform each point
	return Highcharts.map(points, function (point) {
		var rotated = rotate3D(
				(inverted ? point.y : point.x) - origin.x,
				(inverted ? point.x : point.y) - origin.y,
				(point.z || 0) - origin.z,
				angles
			),
			coordinate = perspective3D(rotated, origin, origin.vd); // Apply perspective

		// Apply translation
		coordinate.x = coordinate.x * scale + origin.x;
		coordinate.y = coordinate.y * scale + origin.y;
		coordinate.z = rotated.z * scale + origin.z;

		return {
			x: (inverted ? coordinate.y : coordinate.x),
			y: (inverted ? coordinate.x : coordinate.y),
			z: coordinate.z 
		};
	});
<<<<<<< HEAD
	return result;
};

	return H;
}(Highcharts));
=======
};
>>>>>>> 56e52807
<|MERGE_RESOLUTION|>--- conflicted
+++ resolved
@@ -3,7 +3,6 @@
  *	Mathematical Functionility
  */
 var deg2rad = H.deg2rad,
-	each = H.each,
 	pick = H.pick;
 /**
  * Apply 3-D rotation
@@ -49,11 +48,7 @@
  * Returns:
  *		- an array of transformed points
  */
-<<<<<<< HEAD
 H.perspective = function (points, chart, insidePlotArea) {
-=======
-var perspective = Highcharts.perspective = function (points, chart, insidePlotArea) {
->>>>>>> 56e52807
 	var options3d = chart.options.chart.options3d,
 		inverted = insidePlotArea ? chart.inverted : false,
 		origin = {
@@ -66,34 +61,11 @@
 		beta = deg2rad * options3d.beta * (inverted ? -1 : 1),
 		alpha = deg2rad * options3d.alpha * (inverted ? -1 : 1),
 		angles = {
-			cosA: cos(alpha),
-			cosB: cos(-beta),
-			sinA: sin(alpha),
-			sinB: sin(-beta)
+			cosA: Math.cos(alpha),
+			cosB: Math.cos(-beta),
+			sinA: Math.sin(alpha),
+			sinB: Math.sin(-beta)
 		};
-<<<<<<< HEAD
-	} else {
-		origin = {
-			x: chart.plotLeft + (chart.plotWidth / 2),
-			y: chart.plotTop + (chart.plotHeight / 2),
-			z: options3d.depth / 2,
-			vd: pick(options3d.depth, 1) * pick(options3d.viewDistance, 0)
-		};
-	}
-
-	var result = [],
-		xe = origin.x,
-		ye = origin.y,
-		ze = origin.z,
-		vd = origin.vd,
-		angle1 = deg2rad * (inverted ?  chart.beta3d  : -chart.beta3d),
-		angle2 = deg2rad * (inverted ? -chart.alpha3d :  chart.alpha3d),
-		s1 = Math.sin(angle1),
-		c1 = Math.cos(angle1),
-		s2 = Math.sin(angle2),
-		c2 = Math.cos(angle2);
-=======
->>>>>>> 56e52807
 
 	if (!insidePlotArea) {
 		origin.x += chart.plotLeft;
@@ -121,12 +93,7 @@
 			z: coordinate.z 
 		};
 	});
-<<<<<<< HEAD
-	return result;
 };
 
 	return H;
-}(Highcharts));
-=======
-};
->>>>>>> 56e52807
+}(Highcharts));