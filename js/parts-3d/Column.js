--- conflicted
+++ resolved
@@ -110,11 +110,8 @@
 					break;
 				}
 			}
-<<<<<<< HEAD
-			z = (10 * (stacks.totalStacks - stacks[stack].position)) - (reversedStacks ? i : -i); // #4369
-=======
+			
 			z = (10 * (stacks.totalStacks - stacks[stack].position)) + (reversedStacks ? i : -i); // #4369
->>>>>>> 80772934
 
 			// In case when axis is reversed, columns are also reversed inside the group (#3737)
 			if (!this.xAxis.reversed) {
