--- conflicted
+++ resolved
@@ -8,11 +8,7 @@
 	EXTENSION FOR 3D CHARTS
 ***/
 // Shorthand to check the is3d flag
-<<<<<<< HEAD
 Chart.prototype.is3d = function () {
-=======
-Highcharts.Chart.prototype.is3d = function () {
->>>>>>> edb05534
 	return this.options.chart.options3d && this.options.chart.options3d.enabled; // #4280
 };
 
@@ -101,13 +97,8 @@
 		stackNumber,
 		i = 1;
 
-<<<<<<< HEAD
-	each(this.series, function (S) {
-		stackNumber = stacking ? (S.options.stack || 0) : series.length - 1 - S.index; // #3841
-=======
-	Highcharts.each(this.series, function (s) {
-		stackNumber = pick(s.options.stack, (stacking ? 0 : series.length - 1 - s.index)); // #3841, #4532
->>>>>>> edb05534
+	each(this.series, function (s) {
+		stackNumber = stacking ? (s.options.stack || 0) : series.length - 1 - s.index; // #3841
 		if (!stacks[stackNumber]) {
 			stacks[stackNumber] = { series: [s], position: i};
 			i++;
