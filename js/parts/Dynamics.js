--- conflicted
+++ resolved
@@ -1056,14 +1056,10 @@
 
         options = H.cleanRecursively(options, this.userOptions);
 
-<<<<<<< HEAD
-        fireEvent(this, 'update', { options: newOptions });
-
-        var series = this,
-=======
+        fireEvent(this, 'update', { options: options });
+
         var newOptions = options,
             series = this,
->>>>>>> c6b95e4b
             chart = series.chart,
             // must use user options when changing type because series.options
             // is merged in with type specific plotOptions
