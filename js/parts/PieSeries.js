--- conflicted
+++ resolved
@@ -204,10 +204,10 @@
  * @extends      plotOptions.line
  * @excluding    animationLimit, boostThreshold, connectEnds, connectNulls,
  *               cropThreshold, dashStyle, findNearestPointBy,
- *               getExtremesFromAll, label, lineWidth, marker,
- *               negativeColor, pointInterval, pointIntervalUnit,
- *               pointPlacement, pointStart, softThreshold, stacking, step,
- *               threshold, turboThreshold, zoneAxis, zones
+ *               getExtremesFromAll, label, marker, negativeColor,
+ *               pointInterval, pointIntervalUnit, pointPlacement,
+ *               pointStart, softThreshold, stacking, step, threshold,
+ *               turboThreshold, zoneAxis, zones
  * @product      highcharts
  * @optionparent plotOptions.pie
  */
@@ -226,325 +226,6 @@
      * @sample {highcharts} highcharts/plotoptions/series-events-checkboxclick/
      *         Alert checkbox status
      *
-<<<<<<< HEAD
-     * @extends      plotOptions.line
-     * @excluding    animationLimit, boostThreshold, connectEnds, connectNulls,
-     *               cropThreshold, dashStyle, findNearestPointBy,
-     *               getExtremesFromAll, label, marker,
-     *               negativeColor, pointInterval, pointIntervalUnit,
-     *               pointPlacement, pointStart, softThreshold, stacking, step,
-     *               threshold, turboThreshold, zoneAxis, zones
-     * @product      highcharts
-     * @optionparent plotOptions.pie
-     */
-    {
-
-        /**
-         * @excluding legendItemClick
-         * @apioption plotOptions.pie.events
-         */
-
-        /**
-         * Fires when the checkbox next to the point name in the legend is
-         * clicked. One parameter, event, is passed to the function. The state
-         * of the checkbox is found by event.checked. The checked item is found
-         * by event.item. Return false to prevent the default action which is to
-         * toggle the select state of the series.
-         *
-         * @sample {highcharts} highcharts/plotoptions/series-events-checkboxclick/
-         *         Alert checkbox status
-         *
-         * @type      {Function}
-         * @since     1.2.0
-         * @product   highcharts
-         * @context   Highcharts.Point
-         * @apioption plotOptions.pie.events.checkboxClick
-         */
-
-        /**
-         * Fires when the legend item belonging to the pie point (slice) is
-         * clicked. The `this` keyword refers to the point itself. One
-         * parameter, `event`, is passed to the function, containing common
-         * event information. The default action is to toggle the visibility of
-         * the point. This can be prevented by calling `event.preventDefault()`.
-         *
-         * @sample {highcharts} highcharts/plotoptions/pie-point-events-legenditemclick/
-         *         Confirm toggle visibility
-         *
-         * @type      {Highcharts.PointLegendItemClickCallbackFunction}
-         * @since     1.2.0
-         * @product   highcharts
-         * @apioption plotOptions.pie.point.events.legendItemClick
-         */
-
-        /**
-         * The center of the pie chart relative to the plot area. Can be
-         * percentages or pixel values. The default behaviour (as of 3.0) is to
-         * center the pie so that all slices and data labels are within the plot
-         * area. As a consequence, the pie may actually jump around in a chart
-         * with dynamic values, as the data labels move. In that case, the
-         * center should be explicitly set, for example to `["50%", "50%"]`.
-         *
-         * @sample {highcharts} highcharts/plotoptions/pie-center/
-         *         Centered at 100, 100
-         *
-         * @type    {Array<number|string|null>}
-         * @default [null, null]
-         * @product highcharts
-         *
-         * @private
-         */
-        center: [null, null],
-
-        /**
-         * The main color of the series. The default value is pulled from the
-         * `options.colors` array. Pie series is represented as an empty circle
-         * if total sum of its values is 0. Use this property to define the
-         * color of its border.
-         * In styled mode, the color can be defined by the
-         * [colorIndex](#plotOptions.series.colorIndex) option. Also, the series
-         * color can be set with the `.highcharts-series`,
-         * `.highcharts-color-{n}`, `.highcharts-{type}-series` or
-         * `.highcharts-series-{n}` class, or individual classes given by the
-         * `className` option.
-         *
-         *
-         * @sample {highcharts} highcharts/plotoptions/series-color-general/
-         *         General plot option
-         * @sample {highcharts} highcharts/plotoptions/series-color-specific/
-         *         One specific series
-         * @sample {highcharts} highcharts/plotoptions/series-color-area/
-         *         Area color
-         * @sample {highcharts} highcharts/series/infographic/
-         *         Pattern fill
-         * @sample {highmaps} maps/demo/category-map/
-         *         Category map by multiple series
-         *
-         * @type      {Highcharts.ColorString|Highcharts.GradientColorObject|Highcharts.PatternObject}
-         * @apioption plotOptions.pie.color
-         */
-
-        /**
-         * @product highcharts
-         *
-         * @private
-         */
-        clip: false,
-
-        /**
-         * @ignore-option
-         *
-         * @private
-         */
-        colorByPoint: true, // always true for pies
-
-        /**
-         * A series specific or series type specific color set to use instead
-         * of the global [colors](#colors).
-         *
-         * @sample {highcharts} highcharts/demo/pie-monochrome/
-         *         Set default colors for all pies
-         *
-         * @type      {Array<Highcharts.ColorString|Highcharts.GradientColorObject|Highcharts.PatternObject>}
-         * @since     3.0
-         * @product   highcharts
-         * @apioption plotOptions.pie.colors
-         */
-
-        /**
-         * @type    {Highcharts.SeriesPieDataLabelsOptionsObject|Array<Highcharts.SeriesPieDataLabelsOptionsObject>}
-         * @default {"allowOverlap": true, "connectorPadding": 5, "distance": 30, "enabled": true, "formatter": function () { return this.point.name; }, "softConnector": true, "x": 0, "connectorShape": "fixedOffset", "crookDistance": "70%"}
-         *
-         * @private
-         */
-        dataLabels: {
-            /** @ignore-option */
-            allowOverlap: true,
-            /** @ignore-option */
-            connectorPadding: 5,
-            /** @ignore-option */
-            distance: 30,
-            /** @ignore-option */
-            enabled: true,
-            /** @ignore-option */
-            formatter: function () { // #2945
-                return this.point.isNull ? undefined : this.point.name;
-            },
-            /** @ignore-option */
-            softConnector: true,
-            /** @ignore-option */
-            x: 0,
-            /** @ignore-option */
-            connectorShape: 'fixedOffset',
-            /** @ignore-option */
-            crookDistance: '70%'
-        },
-
-        /**
-         * The series is represented as an empty circle if total sum of its
-         * values is 0. `fillColor` defines the color of that circle.
-         * Use [pie.lineWidth](#plotOptions.pie.lineWidth) to manipulate the
-         * border thickness.
-         *
-         * @sample {highcharts} highcharts/plotoptions/pie-emptyseries/
-         *         Empty pie styled
-         *
-         * @type {Highcharts.ColorString}
-         * @default undefined
-         * @private
-         */
-        fillColor: undefined,
-
-        /**
-         * The end angle of the pie in degrees where 0 is top and 90 is right.
-         * Defaults to `startAngle` plus 360.
-         *
-         * @sample {highcharts} highcharts/demo/pie-semi-circle/
-         *         Semi-circle donut
-         *
-         * @type      {number}
-         * @since     1.3.6
-         * @product   highcharts
-         * @apioption plotOptions.pie.endAngle
-         */
-
-        /**
-         * Equivalent to [chart.ignoreHiddenSeries](#chart.ignoreHiddenSeries),
-         * this option tells whether the series shall be redrawn as if the
-         * hidden point were `null`.
-         *
-         * The default value changed from `false` to `true` with Highcharts
-         * 3.0.
-         *
-         * @sample {highcharts} highcharts/plotoptions/pie-ignorehiddenpoint/
-         *         True, the hiddden point is ignored
-         *
-         * @since   2.3.0
-         * @product highcharts
-         *
-         * @private
-         */
-        ignoreHiddenPoint: true,
-
-        /**
-         * @ignore-option
-         *
-         * @private
-         */
-        inactiveOtherPoints: true,
-
-        /**
-         * The size of the inner diameter for the pie. A size greater than 0
-         * renders a donut chart. Can be a percentage or pixel value.
-         * Percentages are relative to the pie size. Pixel values are given as
-         * integers.
-         *
-         *
-         * Note: in Highcharts < 4.1.2, the percentage was relative to the plot
-         * area, not the pie size.
-         *
-         * @sample {highcharts} highcharts/plotoptions/pie-innersize-80px/
-         *         80px inner size
-         * @sample {highcharts} highcharts/plotoptions/pie-innersize-50percent/
-         *         50% of the plot area
-         * @sample {highcharts} highcharts/demo/3d-pie-donut/
-         *         3D donut
-         *
-         * @type      {number|string}
-         * @default   0
-         * @since     2.0
-         * @product   highcharts
-         * @apioption plotOptions.pie.innerSize
-         */
-
-        /**
-         * @ignore-option
-         *
-         * @private
-         */
-        legendType: 'point',
-
-        /**
-         * The series is represented as an empty circle if total sum of its
-         * values is 0. `lineWidth` defines thickness of that circle. Use
-         * [pie.fillColor](#plotOptions.pie.fillColor) to manipulate its color.
-         *
-         * @sample {highcharts} highcharts/plotoptions/pie-emptyseries/
-         *         Empty pie styled
-         *
-         * @product highcharts
-         * @default 2
-         * @type {number}
-         *
-         */
-        lineWidth: 2,
-
-        /**
-         * @ignore-option
-         *
-         * @private
-         */
-        marker: null, // point options are specified in the base options
-
-        /**
-         * The minimum size for a pie in response to auto margins. The pie will
-         * try to shrink to make room for data labels in side the plot area,
-         *  but only to this size.
-         *
-         * @type      {number}
-         * @default   80
-         * @since     3.0
-         * @product   highcharts
-         * @apioption plotOptions.pie.minSize
-         */
-
-        /**
-         * The diameter of the pie relative to the plot area. Can be a
-         * percentage or pixel value. Pixel values are given as integers. The
-         * default behaviour (as of 3.0) is to scale to the plot area and give
-         * room for data labels within the plot area.
-         * [slicedOffset](#plotOptions.pie.slicedOffset) is also included in the
-         * default size calculation. As a consequence, the size of the pie may
-         * vary when points are updated and data labels more around. In that
-         * case it is best to set a fixed value, for example `"75%"`.
-         *
-         * @sample {highcharts} highcharts/plotoptions/pie-size/
-         *         Smaller pie
-         *
-         * @type    {number|string|null}
-         * @product highcharts
-         *
-         * @private
-         */
-        size: null,
-
-        /**
-         * Whether to display this particular series or series type in the
-         * legend. Since 2.1, pies are not shown in the legend by default.
-         *
-         * @sample {highcharts} highcharts/plotoptions/series-showinlegend/
-         *         One series in the legend, one hidden
-         *
-         * @product highcharts
-         *
-         * @private
-         */
-        showInLegend: false,
-
-        /**
-         * If a point is sliced, moved out from the center, how many pixels
-         * should it be moved?.
-         *
-         * @sample {highcharts} highcharts/plotoptions/pie-slicedoffset-20/
-         *         20px offset
-         *
-         * @product highcharts
-         *
-         * @private
-         */
-        slicedOffset: 10,
-
-=======
      * @type      {Function}
      * @since     1.2.0
      * @product   highcharts
@@ -584,6 +265,33 @@
      * @private
      */
     center: [null, null],
+    /**
+     * The main color of the series. The default value is pulled from the
+     * `options.colors` array. Pie series is represented as an empty circle
+     * if total sum of its values is 0. Use this property to define the
+     * color of its border.
+     *
+     * In styled mode, the color can be defined by the
+     * [colorIndex](#plotOptions.series.colorIndex) option. Also, the series
+     * color can be set with the `.highcharts-series`,
+     * `.highcharts-color-{n}`, `.highcharts-{type}-series` or
+     * `.highcharts-series-{n}` class, or individual classes given by the
+     * `className` option.
+     *
+     * @sample {highcharts} highcharts/plotoptions/series-color-general/
+     *         General plot option
+     * @sample {highcharts} highcharts/plotoptions/series-color-specific/
+     *         One specific series
+     * @sample {highcharts} highcharts/plotoptions/series-color-area/
+     *         Area color
+     * @sample {highcharts} highcharts/series/infographic/
+     *         Pattern fill
+     * @sample {highmaps} maps/demo/category-map/
+     *         Category map by multiple series
+     *
+     * @type      {Highcharts.ColorString|Highcharts.GradientColorObject|Highcharts.PatternObject}
+     * @apioption plotOptions.pie.color
+     */
     /**
      * @product highcharts
      *
@@ -639,6 +347,19 @@
         crookDistance: '70%'
     },
     /**
+     * The series is represented as an empty circle if total sum of its
+     * values is 0. `fillColor` defines the color of that circle.
+     * Use [pie.lineWidth](#plotOptions.pie.lineWidth) to manipulate the
+     * border thickness.
+     *
+     * @sample {highcharts} highcharts/plotoptions/pie-emptyseries/
+     *         Empty pie styled
+     *
+     * @type {Highcharts.ColorString|Highcharts.GradientColorObject|Highcharts.PatternObject}
+     * @private
+     */
+    fillColor: undefined,
+    /**
      * The end angle of the pie in degrees where 0 is top and 90 is right.
      * Defaults to `startAngle` plus 360.
      *
@@ -702,6 +423,17 @@
      * @private
      */
     legendType: 'point',
+    /**
+     * The series is represented as an empty circle if total sum of its
+     * values is 0. `lineWidth` defines thickness of that circle. Use
+     * [pie.fillColor](#plotOptions.pie.fillColor) to manipulate its color.
+     *
+     * @sample {highcharts} highcharts/plotoptions/pie-emptyseries/
+     *         Empty pie styled
+     *
+     * @product highcharts
+     */
+    lineWidth: 2,
     /**
      * @ignore-option
      *
@@ -831,7 +563,6 @@
      */
     borderWidth: 1,
     states: {
->>>>>>> 20530a43
         /**
          * @extends   plotOptions.series.states.hover
          * @excluding marker, lineWidth, lineWidthPlus
@@ -1074,99 +805,44 @@
                         x: positions[0] + radiusX,
                         y: positions[1] + radiusY
                     }
-<<<<<<< HEAD
-                };
-            }
-        },
-
-        /**
-         * @function Highcharts.seriesTypes.pie#drawGraph
-         *
-         * Called internally to draw auxiliary graph in pie-like series in
-         * situtation when the default graph is not sufficient enough to present
-         * the data well. Auxiliary graph is saved in the same object as
-         * regular graph.
-         */
-        drawGraph: function () {
-            var centerX,
-                centerY,
-                options = this.options;
-
-            // Draw auxiliary graph if there're no visible points.
-            if (this.total === 0) {
-                centerX = this.center[0];
-                centerY = this.center[1];
-
-                if (!this.graph) { // Auxiliary graph doesn't exist yet.
-                    this.graph = this.chart.renderer.circle(centerX,
-                        centerY, 0)
-                        .addClass('highcharts-graph')
-                        .add(this.group);
-                }
-
-                this.graph.animate({
-                    'stroke-width': options.lineWidth,
-                    cx: centerX,
-                    cy: centerY,
-                    r: this.center[2] / 2 - options.dataLabels.distance,
-                    fill: options.fillColor || 'none',
-                    stroke: options.color || options.supportingColor
-                });
-
-
-            } else if (this.graph) { // Destroy the graph object.
-                this.graph = this.graph.destroy();
-            }
-        },
-
-
-        /**
-         * Draw the data points
-         *
-         * @private
-         * @function Highcharts.seriesTypes.pie#drawPoints
-         */
-        redrawPoints: function () {
-            var series = this,
-                chart = series.chart,
-                renderer = chart.renderer,
-                groupTranslation,
-                graphic,
-                pointAttr,
-                shapeArgs,
-                shadow = series.options.shadow;
-
-            if (shadow && !series.shadowGroup && !chart.styledMode) {
-                series.shadowGroup = renderer.g('shadow')
-                    .attr({ zIndex: -1 })
-                    .add(series.group);
-            }
-
-            // draw the slices
-            series.points.forEach(function (point) {
-                var animateTo = {};
-                graphic = point.graphic;
-                if (!point.isNull && graphic) {
-                    shapeArgs = point.shapeArgs;
-
-
-                    // If the point is sliced, use special translation, else use
-                    // plot area translation
-                    groupTranslation = point.getTranslate();
-
-                    if (!chart.styledMode) {
-=======
                 }
             };
         }
     },
     /**
-     * @private
-     * @deprecated
-     * @name Highcharts.seriesTypes.pie#drawGraph
-     * @type {null}
-     */
-    drawGraph: null,
+     * Called internally to draw auxiliary graph in pie-like series in
+     * situtation when the default graph is not sufficient enough to present
+     * the data well. Auxiliary graph is saved in the same object as
+     * regular graph.
+     *
+     * @private
+     * @function Highcharts.seriesTypes.pie#drawGraph
+     */
+    drawGraph: function () {
+        var centerX, centerY, options = this.options;
+        // Draw auxiliary graph if there're no visible points.
+        if (this.total === 0) {
+            centerX = this.center[0];
+            centerY = this.center[1];
+            if (!this.graph) { // Auxiliary graph doesn't exist yet.
+                this.graph = this.chart.renderer.circle(centerX, centerY, 0)
+                    .addClass('highcharts-graph')
+                    .add(this.group);
+            }
+            this.graph.animate({
+                'stroke-width': options.lineWidth,
+                cx: centerX,
+                cy: centerY,
+                r: (this.center[2] / 2 -
+                    options.dataLabels.distance),
+                fill: options.fillColor || 'none',
+                stroke: options.color || options.supportingColor
+            });
+        }
+        else if (this.graph) { // Destroy the graph object.
+            this.graph = this.graph.destroy();
+        }
+    },
     /**
      * Draw the data points
      *
@@ -1191,7 +867,6 @@
                 // plot area translation
                 groupTranslation = point.getTranslate();
                 if (!chart.styledMode) {
->>>>>>> 20530a43
                     // Put the shadow behind all points
                     var shadowGroup = point.shadowGroup;
                     if (shadow && !shadowGroup) {
