/**
 * (c) 2010-2016 Torstein Honsi
 *
 * License: www.highcharts.com/license
 */
'use strict';
import H from './Globals.js';
import './Utilities.js';
import './Chart.js';
import './Axis.js';
import './Point.js';
import './Pointer.js';
import './Series.js';
import './SvgRenderer.js';
import './VmlRenderer.js';
var arrayMax = H.arrayMax,
	arrayMin = H.arrayMin,
	Axis = H.Axis,
	Chart = H.Chart,
	defined = H.defined,
	each = H.each,
	extend = H.extend,
	format = H.format,
	inArray = H.inArray,
	isNumber = H.isNumber,
	isString = H.isString,
	map = H.map,
	merge = H.merge,
	pick = H.pick,
	Point = H.Point,
	Renderer = H.Renderer,
	Series = H.Series,
	splat = H.splat,
	SVGRenderer = H.SVGRenderer,
	VMLRenderer = H.VMLRenderer,
	wrap = H.wrap,


	seriesProto = Series.prototype,
	seriesInit = seriesProto.init, 
	seriesProcessData = seriesProto.processData,
	pointTooltipFormatter = Point.prototype.tooltipFormatter;
/**
 * A wrapper for Chart with all the default values for a Stock chart
 */
H.StockChart = H.stockChart = function (a, b, c) {
	var hasRenderToArg = isString(a) || a.nodeName,
		options = arguments[hasRenderToArg ? 1 : 0],
		seriesOptions = options.series, // to increase performance, don't merge the data
		defaultOptions = H.getOptions(),
		opposite,

		// Always disable startOnTick:true on the main axis when the navigator
		// is enabled (#1090)
		navigatorEnabled = pick(
			options.navigator && options.navigator.enabled,
			defaultOptions.navigator.enabled,
			true
		),
		disableStartOnTick = navigatorEnabled ? {
			startOnTick: false,
			endOnTick: false
		} : null,

		lineOptions = {

			marker: {
				enabled: false,
				radius: 2
			}
			// gapSize: 0
		},
		columnOptions = {
			shadow: false,
			borderWidth: 0
		};

	// apply X axis options to both single and multi y axes
	options.xAxis = map(splat(options.xAxis || {}), function (xAxisOptions) {
		return merge(
			{ // defaults
				minPadding: 0,
				maxPadding: 0,
				ordinal: true,
				title: {
					text: null
				},
				labels: {
					overflow: 'justify'
				},
				showLastLabel: true
			}, 
			defaultOptions.xAxis, // #3802
			xAxisOptions, // user options
			{ // forced options
				type: 'datetime',
				categories: null
			},
			disableStartOnTick
		);
	});

	// apply Y axis options to both single and multi y axes
	options.yAxis = map(splat(options.yAxis || {}), function (yAxisOptions) {
		opposite = pick(yAxisOptions.opposite, true);
		return merge({ // defaults
			labels: {
				y: -2
			},
			opposite: opposite,
			showLastLabel: false,
			title: {
				text: null
			}
		}, 
		defaultOptions.yAxis, // #3802
		yAxisOptions // user options
		);
	});

	options.series = null;

	options = merge(
		{
			chart: {
				panning: true,
				pinchType: 'x'
			},
			navigator: {
				enabled: navigatorEnabled
			},
			scrollbar: {
				// #4988 - check if setOptions was called
				enabled: pick(defaultOptions.scrollbar.enabled, true)
			},
			rangeSelector: {
				// #4988 - check if setOptions was called
				enabled: pick(defaultOptions.rangeSelector.enabled, true)
			},
			title: {
				text: null
			},
			tooltip: {
				shared: true,
				crosshairs: true
			},
			legend: {
				enabled: false
			},

			plotOptions: {
				line: lineOptions,
				spline: lineOptions,
				area: lineOptions,
				areaspline: lineOptions,
				arearange: lineOptions,
				areasplinerange: lineOptions,
				column: columnOptions,
				columnrange: columnOptions,
				candlestick: columnOptions,
				ohlc: columnOptions
			}

		},
		
		options, // user's options

		{ // forced options
			isStock: true // internal flag
		}
	);

	options.series = seriesOptions;

	return hasRenderToArg ? 
		new Chart(a, options, c) :
		new Chart(options, b);
};

// Override the automatic label alignment so that the first Y axis' labels
// are drawn on top of the grid line, and subsequent axes are drawn outside
wrap(Axis.prototype, 'autoLabelAlign', function (proceed) {
	var chart = this.chart,
		options = this.options,
		panes = chart._labelPanes = chart._labelPanes || {},
		key,
		labelOptions = this.options.labels;
	if (this.chart.options.isStock && this.coll === 'yAxis') {
		key = options.top + ',' + options.height;
		if (!panes[key] && labelOptions.enabled) { // do it only for the first Y axis of each pane
			if (labelOptions.x === 15) { // default
				labelOptions.x = 0;
			}
			if (labelOptions.align === undefined) {
				labelOptions.align = 'right';
			}
			panes[key] = 1;
			return 'right';
		}
	}
	return proceed.call(this, [].slice.call(arguments, 1));
});

// Override getPlotLinePath to allow for multipane charts
wrap(Axis.prototype, 'getPlotLinePath', function (proceed, value, lineWidth, old, force, translatedValue) {
	var axis = this,
		series = (this.isLinked && !this.series ? this.linkedParent.series : this.series),
		chart = axis.chart,
		renderer = chart.renderer,
		axisLeft = axis.left,
		axisTop = axis.top,
		x1,
		y1,
		x2,
		y2,
		result = [],
		axes = [], //#3416 need a default array
		axes2,
		uniqueAxes,
		transVal;

	/**
	 * Return the other axis based on either the axis option or on related series.
	 */
	function getAxis(coll) {
		var otherColl = coll === 'xAxis' ? 'yAxis' : 'xAxis',
			opt = axis.options[otherColl];

		// Other axis indexed by number
		if (isNumber(opt)) {
			return [chart[otherColl][opt]];
		}

		// Other axis indexed by id (like navigator)
		if (isString(opt)) {
			return [chart.get(opt)];
		}
		
		// Auto detect based on existing series
		return map(series, function (s) {
			return s[otherColl];
		});
	}

	// Ignore in case of color Axis. #3360, #3524
	if (axis.coll === 'colorAxis') {
		return proceed.apply(this, [].slice.call(arguments, 1));
	}

	// Get the related axes based on series
	axes = getAxis(axis.coll);

	// Get the related axes based options.*Axis setting #2810
	axes2 = (axis.isXAxis ? chart.yAxis : chart.xAxis);
	each(axes2, function (A) {
		if (defined(A.options.id) ? A.options.id.indexOf('navigator') === -1 : true) {
			var a = (A.isXAxis ? 'yAxis' : 'xAxis'),
				rax = (defined(A.options[a]) ? chart[a][A.options[a]] : chart[a][0]);

			if (axis === rax) {
				axes.push(A);
			}
		}
	});


	// Remove duplicates in the axes array. If there are no axes in the axes array,
	// we are adding an axis without data, so we need to populate this with grid
	// lines (#2796).
	uniqueAxes = axes.length ? [] : [axis.isXAxis ? chart.yAxis[0] : chart.xAxis[0]]; //#3742
	each(axes, function (axis2) {
		if (inArray(axis2, uniqueAxes) === -1) {
			uniqueAxes.push(axis2);
		}
	});

	transVal = pick(translatedValue, axis.translate(value, null, null, old));
	if (isNumber(transVal)) {
		if (axis.horiz) {
			each(uniqueAxes, function (axis2) {
				var skip;

				y1 = axis2.pos;
				y2 = y1 + axis2.len;
				x1 = x2 = Math.round(transVal + axis.transB);

				if (x1 < axisLeft || x1 > axisLeft + axis.width) { // outside plot area
					if (force) {
						x1 = x2 = Math.min(Math.max(axisLeft, x1), axisLeft + axis.width);
					} else {
						skip = true;
					}
				}
				if (!skip) {
					result.push('M', x1, y1, 'L', x2, y2);
				}
			});
		} else {
			each(uniqueAxes, function (axis2) {
				var skip;

				x1 = axis2.pos;
				x2 = x1 + axis2.len;
				y1 = y2 = Math.round(axisTop + axis.height - transVal);

				if (y1 < axisTop || y1 > axisTop + axis.height) { // outside plot area
					if (force) {
						y1 = y2 = Math.min(Math.max(axisTop, y1), axis.top + axis.height);
					} else {
						skip = true;
					}
				}
				if (!skip) {
					result.push('M', x1, y1, 'L', x2, y2);
				}
			});
		}
	}
	return result.length > 0 ?
		renderer.crispPolyLine(result, lineWidth || 1) :
		null; //#3557 getPlotLinePath in regular Highcharts also returns null
});

// Override getPlotBandPath to allow for multipane charts
Axis.prototype.getPlotBandPath = function (from, to) {
	var toPath = this.getPlotLinePath(to, null, null, true),
		path = this.getPlotLinePath(from, null, null, true),
		result = [],
		i;

	if (path && toPath) {
		if (path.toString() === toPath.toString()) {
			// #6166
			result = path;
			result.flat = true;
		} else {
			// Go over each subpath
			for (i = 0; i < path.length; i += 6) {
				result.push(
					'M', path[i + 1], path[i + 2],
					'L', path[i + 4], path[i + 5],
					toPath[i + 4], toPath[i + 5],
					toPath[i + 1], toPath[i + 2],
					'z'
				);
			}
		}
	} else { // outside the axis area
		result = null;
	}

	return result;
};

// Function to crisp a line with multiple segments
SVGRenderer.prototype.crispPolyLine = function (points, width) {
	// points format: ['M', 0, 0, 'L', 100, 0]		
	// normalize to a crisp line
	var i;
	for (i = 0; i < points.length; i = i + 6) {
		if (points[i + 1] === points[i + 4]) {
			// Substract due to #1129. Now bottom and left axis gridlines behave the same.
			points[i + 1] = points[i + 4] = Math.round(points[i + 1]) - (width % 2 / 2);
		}
		if (points[i + 2] === points[i + 5]) {
			points[i + 2] = points[i + 5] = Math.round(points[i + 2]) + (width % 2 / 2);
		}
	}
	return points;
};
/*= if (build.classic) { =*/
if (Renderer === VMLRenderer) {
	VMLRenderer.prototype.crispPolyLine = SVGRenderer.prototype.crispPolyLine;
}
/*= } =*/

// Wrapper to hide the label
wrap(Axis.prototype, 'hideCrosshair', function (proceed, i) {
	
	proceed.call(this, i);

	if (this.crossLabel) {
		this.crossLabel = this.crossLabel.hide();
	}
});

// Wrapper to draw the label
wrap(Axis.prototype, 'drawCrosshair', function (proceed, e, point) {
	
	// Draw the crosshair
	proceed.call(this, e, point);

	// Check if the label has to be drawn
	if (!defined(this.crosshair.label) || !this.crosshair.label.enabled || !this.cross) {
		return;
	}

	var chart = this.chart,
		options = this.options.crosshair.label,		// the label's options
		horiz = this.horiz,							// axis orientation
		opposite = this.opposite,					// axis position
		left = this.left,							// left position
		top = this.top,								// top position
		crossLabel = this.crossLabel,				// reference to the svgElement
		posx,
		posy,
		crossBox,
		formatOption = options.format,
		formatFormat = '',
		limit,
		align,
		tickInside = this.options.tickPosition === 'inside',
		snap = this.crosshair.snap !== false,
		value,
		offset = 0;

	// Use last available event (#5287)
	if (!e) {
		e = this.cross && this.cross.e;
	}

	align = (horiz ? 'center' : opposite ?
		(this.labelAlign === 'right' ? 'right' : 'left') :
		(this.labelAlign === 'left' ? 'left' : 'center'));

	// If the label does not exist yet, create it.
	if (!crossLabel) {
		crossLabel = this.crossLabel = chart.renderer.label(null, null, null, options.shape || 'callout')
			.addClass('highcharts-crosshair-label' +
				(this.series[0] && ' highcharts-color-' + this.series[0].colorIndex))
			.attr({
				align: options.align || align,
				padding: pick(options.padding, 8),
				r: pick(options.borderRadius, 3),
				zIndex: 2
			})
			.add(this.labelGroup);

		/*= if (build.classic) { =*/
		// Presentational
		crossLabel
			.attr({
				fill: options.backgroundColor ||
					(this.series[0] && this.series[0].color) || '${palette.neutralColor60}',
				stroke: options.borderColor || '',
				'stroke-width': options.borderWidth || 0
			})
			.css(extend({
				color: '${palette.backgroundColor}',
				fontWeight: 'normal',
				fontSize: '11px',
				textAlign: 'center'
			}, options.style));
		/*= } =*/
	}

	if (horiz) {
		posx = snap ? point.plotX + left : e.chartX;
		posy = top + (opposite ? 0 : this.height);
	} else {
		posx = opposite ? this.width + left : 0;
		posy = snap ? point.plotY + top : e.chartY;
	}

	if (!formatOption && !options.formatter) {
		if (this.isDatetimeAxis) {
			formatFormat = '%b %d, %Y';
		}
		formatOption = '{value' + (formatFormat ? ':' + formatFormat : '') + '}';
	}

	// Show the label
	value = snap ? point[this.isXAxis ? 'x' : 'y'] : this.toValue(horiz ? e.chartX : e.chartY);
	crossLabel.attr({
		text: formatOption ? format(formatOption, { value: value }) : options.formatter.call(this, value),
		x: posx,
		y: posy,
		visibility: 'visible'
	});

	crossBox = crossLabel.getBBox();

	// now it is placed we can correct its position
	if (horiz) {
		if ((tickInside && !opposite) || (!tickInside && opposite)) {
			posy = crossLabel.y - crossBox.height;
		}
	} else {
		posy = crossLabel.y - (crossBox.height / 2);
	}

	// check the edges
	if (horiz) {
		limit = {
			left: left - crossBox.x,
			right: left + this.width - crossBox.x
		};
	} else {
		limit = {
			left: this.labelAlign === 'left' ? left : 0,
			right: this.labelAlign === 'right' ? left + this.width : chart.chartWidth
		};
	}

	// left edge
	if (crossLabel.translateX < limit.left) {
		offset = limit.left - crossLabel.translateX;
	}
	// right edge
	if (crossLabel.translateX + crossBox.width >= limit.right) {
		offset = -(crossLabel.translateX + crossBox.width - limit.right);
	}

	// show the crosslabel
	crossLabel.attr({
		x: posx + offset,
		y: posy,
		// First set x and y, then anchorX and anchorY, when box is actually calculated, #5702
		anchorX: horiz ? posx : (this.opposite ? 0 : chart.chartWidth),
		anchorY: horiz ? (this.opposite ? chart.chartHeight : 0) : posy + crossBox.height / 2
	});
});

/* ****************************************************************************
 * Start value compare logic                                                  *
 *****************************************************************************/
	
/**
 * Extend series.init by adding a method to modify the y value used for plotting
 * on the y axis. This method is called both from the axis when finding dataMin
 * and dataMax, and from the series.translate method.
 */
seriesProto.init = function () {

	// Call base method
	seriesInit.apply(this, arguments);

	// Set comparison mode
	this.setCompare(this.options.compare);
};

/**
 * The setCompare method can be called also from the outside after render time
 */
seriesProto.setCompare = function (compare) {

	// Set or unset the modifyValue method
	this.modifyValue = (compare === 'value' || compare === 'percent') ? function (value, point) {
		var compareValue = this.compareValue;
		
		if (value !== undefined && compareValue !== undefined) { // #2601, #5814

			// Get the modified value
			if (compare === 'value') {
				value -= compareValue;
			
			// Compare percent
			} else {
				value = 100 * (value / compareValue) - 
					(this.options.compareBase === 100 ? 0 : 100);
			}
			
			// record for tooltip etc.
			if (point) {
				point.change = value;
			}

			return value;
		}
	} : null;

	// Survive to export, #5485
	this.userOptions.compare = compare;

	// Mark dirty
	if (this.chart.hasRendered) {
		this.isDirty = true;
	}

};

/**
 * Extend series.processData by finding the first y value in the plot area,
 * used for comparing the following values
 */
seriesProto.processData = function () {
	var series = this,
		i,
		keyIndex = -1,
		processedXData,
		processedYData,
		length,
		compareValue;

	// call base method
	seriesProcessData.apply(this, arguments);

	if (series.xAxis && series.processedYData) { // not pies

		// local variables
		processedXData = series.processedXData;
		processedYData = series.processedYData;
		length = processedYData.length;

		// For series with more than one value (range, OHLC etc), compare against
		// close or the pointValKey (#4922, #3112)
		if (series.pointArrayMap) {
			// Use close if present (#3112)
			keyIndex = inArray('close', series.pointArrayMap);
			if (keyIndex === -1) {
				keyIndex = inArray(series.pointValKey || 'y', series.pointArrayMap);
			}
		}

		// find the first value for comparison
		for (i = 0; i < length - 1; i++) {
			compareValue = keyIndex > -1 ? 
				processedYData[i][keyIndex] :
				processedYData[i];
			if (isNumber(compareValue) && processedXData[i + 1] >= series.xAxis.min && compareValue !== 0) {
				series.compareValue = compareValue;
				break;
			}
		}
	}
};

/**
 * Modify series extremes
 */
wrap(seriesProto, 'getExtremes', function (proceed) {
	var extremes;

	proceed.apply(this, [].slice.call(arguments, 1));

	if (this.modifyValue) {
		extremes = [this.modifyValue(this.dataMin), this.modifyValue(this.dataMax)];
		this.dataMin = arrayMin(extremes);
		this.dataMax = arrayMax(extremes);
	}
});

/**
 * Add a utility method, setCompare, to the Y axis
 */
Axis.prototype.setCompare = function (compare, redraw) {
	if (!this.isXAxis) {
		each(this.series, function (series) {
			series.setCompare(compare);
		});
		if (pick(redraw, true)) {
			this.chart.redraw();
		}
	}
};

/**
 * Extend the tooltip formatter by adding support for the point.change variable
 * as well as the changeDecimals option
 */
Point.prototype.tooltipFormatter = function (pointFormat) {
	var point = this;

	pointFormat = pointFormat.replace(
		'{point.change}',
		(point.change > 0 ? '+' : '') +
			H.numberFormat(point.change, pick(point.series.tooltipOptions.changeDecimals, 2))
	); 
	
	return pointTooltipFormatter.apply(this, [pointFormat]);
};

/* ****************************************************************************
 * End value compare logic                                                    *
 *****************************************************************************/


/**
 * Extend the Series prototype to create a separate series clip box. This is
 * related to using multiple panes, and a future pane logic should incorporate
 * this feature (#2754).
 */
wrap(Series.prototype, 'render', function (proceed) {
<<<<<<< HEAD
	// Only do this on not 3d (#2939, #5904) nor polar (#6057) charts, and only if the series type handles clipping
	// in the animate method (#2975).
	if (!(this.chart.is3d && this.chart.is3d()) && !this.chart.polar && this.xAxis) {
=======
	// Only do this on not 3d (#2939, #5904) nor polar (#6057) charts, and only
	// if the series type handles clipping in the animate method (#2975).
	if (
		!(this.chart.is3d && this.chart.is3d()) &&
		!this.chart.polar &&
		this.xAxis &&
		!this.xAxis.isRadial // Gauge, #6192
	) {
>>>>>>> 1204a14b

		// First render, initial clip box
		if (!this.clipBox && this.animate) {
			this.clipBox = merge(this.chart.clipBox);
			this.clipBox.width = this.xAxis.len;
			this.clipBox.height = this.yAxis.len;

		// On redrawing, resizing etc, update the clip rectangle
		} else if (this.chart[this.sharedClipKey]) {
			this.chart[this.sharedClipKey].attr({
				width: this.xAxis.len,
				height: this.yAxis.len
			});
		// #3111
		} else if (this.clipBox) {
			this.clipBox.width = this.xAxis.len;
			this.clipBox.height = this.yAxis.len;
		}
	}
	proceed.call(this);
});<|MERGE_RESOLUTION|>--- conflicted
+++ resolved
@@ -681,11 +681,6 @@
  * this feature (#2754).
  */
 wrap(Series.prototype, 'render', function (proceed) {
-<<<<<<< HEAD
-	// Only do this on not 3d (#2939, #5904) nor polar (#6057) charts, and only if the series type handles clipping
-	// in the animate method (#2975).
-	if (!(this.chart.is3d && this.chart.is3d()) && !this.chart.polar && this.xAxis) {
-=======
 	// Only do this on not 3d (#2939, #5904) nor polar (#6057) charts, and only
 	// if the series type handles clipping in the animate method (#2975).
 	if (
@@ -694,7 +689,6 @@
 		this.xAxis &&
 		!this.xAxis.isRadial // Gauge, #6192
 	) {
->>>>>>> 1204a14b
 
 		// First render, initial clip box
 		if (!this.clipBox && this.animate) {
