--- conflicted
+++ resolved
@@ -824,8 +824,7 @@
             headerHeight = 0,
             headerTop,
             tooltipLabel = this.getLabel(),
-            distributionBoxTop = chart.plotTop,
-            boxPosition;
+            distributionBoxTop = chart.plotTop;
 
         // Graceful degradation for legacy formatters
         if (H.isString(labels)) {
@@ -962,13 +961,8 @@
         this.cleanSplit();
 
         if (options.positioner) {
-<<<<<<< HEAD
-            each(boxes, function (box) {
-                boxPosition = options.positioner.call(
-=======
             boxes.forEach(function (box) {
                 var boxPosition = options.positioner.call(
->>>>>>> 70789a9c
                     tooltip,
                     box.tt.getBBox().width,
                     box.size,
