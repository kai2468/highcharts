/**
 * (c) 2010-2018 Torstein Honsi
 *
 * License: www.highcharts.com/license
 */

'use strict';

import H from './Globals.js';
import './Utilities.js';

var doc = H.doc,
    extend = H.extend,
    format = H.format,
    isNumber = H.isNumber,
    merge = H.merge,
    pick = H.pick,
    splat = H.splat,
    syncTimeout = H.syncTimeout,
    timeUnits = H.timeUnits;

/**
 * Tooltip of a chart.
 *
 * @class
 * @name Highcharts.Tooltip
 *
 * @param {Highcharts.Chart} chart
 *        The chart instance.
 *
 * @param {Highcharts.TooltipOptions} options
 *        Tooltip options.
 */
H.Tooltip = function () {
    this.init.apply(this, arguments);
};

H.Tooltip.prototype = {

    /**
     * @private
     * @function Highcharts.Tooltip#init
     *
     * @param {Highcharts.Chart} chart
     *        The chart instance.
     *
     * @param {Highcharts.TooltipOptions} options
     *        Tooltip options.
     */
    init: function (chart, options) {

        /**
         * Chart of the tooltip.
         *
         * @readonly
         * @name Highcharts.Tooltip#chart
         * @type {Highcharts.Chart}
         */
        this.chart = chart;

        /**
         * Used tooltip options.
         *
         * @readonly
         * @name Highcharts.Tooltip#options
         * @type {Highcharts.TooltipOptions}
         */
        this.options = options;

        /**
         * List of crosshairs.
         *
         * @private
         * @readonly
         * @name Highcharts.Tooltip#crosshairs
         * @type {Array<*>}
         */
        this.crosshairs = [];

        /**
         * Current values of x and y when animating.
         *
         * @private
         * @readonly
         * @name Highcharts.Tooltip#now
         * @type {*}
         */
        this.now = { x: 0, y: 0 };

        /**
         * Tooltips are initially hidden.
         *
         * @readonly
         * @name Highcharts.Tooltip#isHidden
         * @type {boolean}
         */
        this.isHidden = true;

        /**
         * True, if the tooltip is splitted into one label per series, with the
         * header close to the axis.
         *
         * @readonly
         * @name Highcharts.Tooltip#split
         * @type {boolean}
         */
        this.split = options.split && !chart.inverted;

        /**
         * When the tooltip is shared, the entire plot area will capture mouse
         * movement or touch events.
         *
         * @readonly
         * @name Highcharts.Tooltip#shared
         * @type {boolean}
         */
        this.shared = options.shared || this.split;

        /**
         * Whether to allow the tooltip to render outside the chart's SVG
         * element box. By default (false), the tooltip is rendered within the
         * chart's SVG element, which results in the tooltip being aligned
         * inside the chart area.
         *
         * @readonly
         * @name Highcharts.Tooltip#outside
         * @type {boolean}
         *
         * @todo
         * Split tooltip does not support outside in the first iteration. Should
         * not be too complicated to implement.
         */
        this.outside = options.outside && !this.split;

    },

    /**
     * Destroy the single tooltips in a split tooltip.
     * If the tooltip is active then it is not destroyed, unless forced to.
     *
     * @private
     * @function Highcharts.Tooltip#cleanSplit
     *
     * @param {boolean} force
     *        Force destroy all tooltips.
     */
    cleanSplit: function (force) {
        this.chart.series.forEach(function (series) {
            var tt = series && series.tt;
            if (tt) {
                if (!tt.isActive || force) {
                    series.tt = tt.destroy();
                } else {
                    tt.isActive = false;
                }
            }
        });
    },

    /*= if (!build.classic) { =*/

    /**
     * In styled mode, apply the default filter for the tooltip drop-shadow. It
     * needs to have an id specific to the chart, otherwise there will be issues
     * when one tooltip adopts the filter of a different chart, specifically one
     * where the container is hidden.
     *
     * @private
     * @function Highcharts.Tooltip#applyFilter
     */
    applyFilter: function () {

        var chart = this.chart;
        chart.renderer.definition({
            tagName: 'filter',
            id: 'drop-shadow-' + chart.index,
            opacity: 0.5,
            children: [{
                tagName: 'feGaussianBlur',
                in: 'SourceAlpha',
                stdDeviation: 1
            }, {
                tagName: 'feOffset',
                dx: 1,
                dy: 1
            }, {
                tagName: 'feComponentTransfer',
                children: [{
                    tagName: 'feFuncA',
                    type: 'linear',
                    slope: 0.3
                }]
            }, {
                tagName: 'feMerge',
                children: [{
                    tagName: 'feMergeNode'
                }, {
                    tagName: 'feMergeNode',
                    in: 'SourceGraphic'
                }]
            }]
        });
        chart.renderer.definition({
            tagName: 'style',
            textContent: '.highcharts-tooltip-' + chart.index + '{' +
                'filter:url(#drop-shadow-' + chart.index + ')' +
            '}'
        });
    },

    /*= } =*/


    /**
     * Creates the Tooltip label element if it does not exist, then returns it.
     *
     * @function Highcharts.Tooltip#getLabel
     *
     * @return {Highcharts.SVGElement}
     */
    getLabel: function () {

        var renderer = this.chart.renderer,
            options = this.options,
            container;

        if (!this.label) {

            if (this.outside) {
                this.container = container = H.doc.createElement('div');
                container.className = 'highcharts-tooltip-container';
                H.css(container, {
                    position: 'absolute',
                    top: '1px',
                    pointerEvents: options.style && options.style.pointerEvents
                });
                H.doc.body.appendChild(container);

                this.renderer = renderer = new H.Renderer(container, 0, 0);
            }


            // Create the label
            if (this.split) {
                this.label = renderer.g('tooltip');
            } else {
                this.label = renderer.label(
                        '',
                        0,
                        0,
                        options.shape || 'callout',
                        null,
                        null,
                        options.useHTML,
                        null,
                        'tooltip'
                    )
                    .attr({
                        padding: options.padding,
                        r: options.borderRadius
                    });

                /*= if (build.classic) { =*/
                this.label
                    .attr({
                        'fill': options.backgroundColor,
                        'stroke-width': options.borderWidth
                    })
                    // #2301, #2657
                    .css(options.style)
                    .shadow(options.shadow);
                /*= } =*/
            }

            /*= if (!build.classic) { =*/
            // Apply the drop-shadow filter
            this.applyFilter();
            this.label.addClass('highcharts-tooltip-' + this.chart.index);
            /*= } =*/

            if (this.outside) {
                this.label.attr({
                    x: this.distance,
                    y: this.distance
                });
                this.label.xSetter = function (value) {
                    container.style.left = value + 'px';
                };
                this.label.ySetter = function (value) {
                    container.style.top = value + 'px';
                };
            }

            this.label
                .attr({
                    zIndex: 8
                })
                .add();
        }
        return this.label;
    },

    /**
     * Updates the tooltip with the provided tooltip options.
     *
     * @function Highcharts.Tooltip#update
     *
     * @param {Highcharts.TooltipOptions} options
     */
    update: function (options) {
        this.destroy();
        // Update user options (#6218)
        merge(true, this.chart.options.tooltip.userOptions, options);
        this.init(this.chart, merge(true, this.options, options));
    },

    /**
     * Removes and destroys the tooltip and its elements.
     *
     * @function Highcharts.Tooltip#destroy
     */
    destroy: function () {
        // Destroy and clear local variables
        if (this.label) {
            this.label = this.label.destroy();
        }
        if (this.split && this.tt) {
            this.cleanSplit(this.chart, true);
            this.tt = this.tt.destroy();
        }
        if (this.renderer) {
            this.renderer = this.renderer.destroy();
            H.discardElement(this.container);
        }
        H.clearTimeout(this.hideTimer);
        H.clearTimeout(this.tooltipTimeout);
    },

    /**
     * Moves the tooltip with a soft animation to a new position.
     *
     * @function Highcharts.Tooltip#move
     *
     * @param {number} x
     *
     * @param {number} y
     *
     * @param {number} anchorX
     *
     * @param {number} anchorY
     */
    move: function (x, y, anchorX, anchorY) {
        var tooltip = this,
            now = tooltip.now,
            animate = tooltip.options.animation !== false &&
                !tooltip.isHidden &&
                // When we get close to the target position, abort animation and
                // land on the right place (#3056)
                (Math.abs(x - now.x) > 1 || Math.abs(y - now.y) > 1),
            skipAnchor = tooltip.followPointer || tooltip.len > 1;

        // Get intermediate values for animation
        extend(now, {
            x: animate ? (2 * now.x + x) / 3 : x,
            y: animate ? (now.y + y) / 2 : y,
            anchorX: skipAnchor ?
                undefined :
                animate ? (2 * now.anchorX + anchorX) / 3 : anchorX,
            anchorY: skipAnchor ?
                undefined :
                animate ? (now.anchorY + anchorY) / 2 : anchorY
        });

        // Move to the intermediate value
        tooltip.getLabel().attr(now);


        // Run on next tick of the mouse tracker
        if (animate) {

            // Never allow two timeouts
            H.clearTimeout(this.tooltipTimeout);

            // Set the fixed interval ticking for the smooth tooltip
            this.tooltipTimeout = setTimeout(function () {
                // The interval function may still be running during destroy,
                // so check that the chart is really there before calling.
                if (tooltip) {
                    tooltip.move(x, y, anchorX, anchorY);
                }
            }, 32);

        }
    },

    /**
     * Hides the tooltip with a fade out animation.
     *
     * @function Highcharts.Tooltip#hide
     *
     * @param {number} [delay]
     *        The fade out in milliseconds. If no value is provided the value
     *        of the tooltip.hideDelay option is used. A value of 0 disables
     *        the fade out animation.
     */
    hide: function (delay) {
        var tooltip = this;
        // disallow duplicate timers (#1728, #1766)
        H.clearTimeout(this.hideTimer);
        delay = pick(delay, this.options.hideDelay, 500);
        if (!this.isHidden) {
            this.hideTimer = syncTimeout(function () {
                tooltip.getLabel()[delay ? 'fadeOut' : 'hide']();
                tooltip.isHidden = true;
            }, delay);
        }
    },

    /**
     * Extendable method to get the anchor position of the tooltip
     * from a point or set of points
     *
     * @private
     * @function Highcharts.Tooltip#getAnchor
     *
     * @param {Array<Highchart.Points>} points
     *
     * @param {global.Event} [mouseEvent]
     */
    getAnchor: function (points, mouseEvent) {
        var ret,
            chart = this.chart,
            pointer = chart.pointer,
            inverted = chart.inverted,
            plotTop = chart.plotTop,
            plotLeft = chart.plotLeft,
            plotX = 0,
            plotY = 0,
            yAxis,
            xAxis;

        points = splat(points);

        // When tooltip follows mouse, relate the position to the mouse
        if (this.followPointer && mouseEvent) {
            if (mouseEvent.chartX === undefined) {
                mouseEvent = pointer.normalize(mouseEvent);
            }
            ret = [
                mouseEvent.chartX - chart.plotLeft,
                mouseEvent.chartY - plotTop
            ];
        // Pie uses a special tooltipPos
        } else if (points[0].tooltipPos) {
            ret = points[0].tooltipPos;
        // When shared, use the average position
        } else {
            points.forEach(function (point) {
                yAxis = point.series.yAxis;
                xAxis = point.series.xAxis;
                plotX += point.plotX +
                    (!inverted && xAxis ? xAxis.left - plotLeft : 0);
                plotY +=
                    (
                        point.plotLow ?
                            (point.plotLow + point.plotHigh) / 2 :
                            point.plotY
                    ) +
                    (!inverted && yAxis ? yAxis.top - plotTop : 0); // #1151
            });

            plotX /= points.length;
            plotY /= points.length;

            ret = [
                inverted ? chart.plotWidth - plotY : plotX,
                this.shared && !inverted && points.length > 1 && mouseEvent ?
                    // place shared tooltip next to the mouse (#424)
                    mouseEvent.chartY - plotTop :
                    inverted ? chart.plotHeight - plotX : plotY
            ];
        }

        return ret.map(Math.round);
    },

    /**
     * Place the tooltip in a chart without spilling over
     * and not covering the point it self.
     *
     * @private
     * @function Highcharts.Tooltip#getPosition
     *
     * @param {number} boxWidth
     *
     * @param {number} boxHeight
     *
     * @param {Highcharts.Point} point
     *
     * @return {*}
     */
    getPosition: function (boxWidth, boxHeight, point) {

        var chart = this.chart,
            distance = this.distance,
            ret = {},
            // Don't use h if chart isn't inverted (#7242)
            h = (chart.inverted && point.h) || 0, // #4117
            swapped,
            outside = this.outside,
            outerWidth = outside ?
                // substract distance to prevent scrollbars
                doc.documentElement.clientWidth - 2 * distance :
                chart.chartWidth,
            outerHeight = outside ?
                Math.max(
                    doc.body.scrollHeight,
                    doc.documentElement.scrollHeight,
                    doc.body.offsetHeight,
                    doc.documentElement.offsetHeight,
                    doc.documentElement.clientHeight
                ) :
                chart.chartHeight,
            chartPosition = chart.pointer.chartPosition,
            first = [
                'y',
                outerHeight,
                boxHeight,
                (outside ? chartPosition.top - distance : 0) +
                    point.plotY + chart.plotTop,
                outside ? 0 : chart.plotTop,
                outside ? outerHeight : chart.plotTop + chart.plotHeight
            ],
            second = [
                'x',
                outerWidth,
                boxWidth,
                (outside ? chartPosition.left - distance : 0) +
                    point.plotX + chart.plotLeft,
                outside ? 0 : chart.plotLeft,
                outside ? outerWidth : chart.plotLeft + chart.plotWidth
            ],
            // The far side is right or bottom
            preferFarSide = !this.followPointer && pick(
                point.ttBelow,
                !chart.inverted === !!point.negative
            ), // #4984

            /*
             * Handle the preferred dimension. When the preferred dimension is
             * tooltip on top or bottom of the point, it will look for space
             * there.
             *
             * @private
             */
            firstDimension = function (
                dim,
                outerSize,
                innerSize,
                point,
                min,
                max
            ) {
                var roomLeft = innerSize < point - distance,
                    roomRight = point + distance + innerSize < outerSize,
                    alignedLeft = point - distance - innerSize,
                    alignedRight = point + distance;

                if (preferFarSide && roomRight) {
                    ret[dim] = alignedRight;
                } else if (!preferFarSide && roomLeft) {
                    ret[dim] = alignedLeft;
                } else if (roomLeft) {
                    ret[dim] = Math.min(
                        max - innerSize,
                        alignedLeft - h < 0 ? alignedLeft : alignedLeft - h
                    );
                } else if (roomRight) {
                    ret[dim] = Math.max(
                        min,
                        alignedRight + h + innerSize > outerSize ?
                            alignedRight :
                            alignedRight + h
                    );
                } else {
                    return false;
                }
            },

            /*
             * Handle the secondary dimension. If the preferred dimension is
             * tooltip on top or bottom of the point, the second dimension is to
             * align the tooltip above the point, trying to align center but
             * allowing left or right align within the chart box.
             *
             * @private
             */
            secondDimension = function (dim, outerSize, innerSize, point) {
                var retVal;

                // Too close to the edge, return false and swap dimensions
                if (point < distance || point > outerSize - distance) {
                    retVal = false;
                // Align left/top
                } else if (point < innerSize / 2) {
                    ret[dim] = 1;
                // Align right/bottom
                } else if (point > outerSize - innerSize / 2) {
                    ret[dim] = outerSize - innerSize - 2;
                // Align center
                } else {
                    ret[dim] = point - innerSize / 2;
                }
                return retVal;
            },

            /*
             * Swap the dimensions
             */
            swap = function (count) {
                var temp = first;
                first = second;
                second = temp;
                swapped = count;
            },
            run = function () {
                if (firstDimension.apply(0, first) !== false) {
                    if (
                        secondDimension.apply(0, second) === false &&
                        !swapped
                    ) {
                        swap(true);
                        run();
                    }
                } else if (!swapped) {
                    swap(true);
                    run();
                } else {
                    ret.x = ret.y = 0;
                }
            };

        // Under these conditions, prefer the tooltip on the side of the point
        if (chart.inverted || this.len > 1) {
            swap();
        }
        run();

        return ret;

    },

    /**
     * In case no user defined formatter is given, this will be used. Note that
     * the context here is an object holding point, series, x, y etc.
     *
     * @private
     * @function Highcharts.Tooltip#defaultFormatter
     *
     * @param {Highcharts.Tooltip} tooltip
     *
     * @return {Array<string>}
     */
    defaultFormatter: function (tooltip) {
        var items = this.points || splat(this),
            s;

        // Build the header
        s = [tooltip.tooltipFooterHeaderFormatter(items[0])];

        // build the values
        s = s.concat(tooltip.bodyFormatter(items));

        // footer
        s.push(tooltip.tooltipFooterHeaderFormatter(items[0], true));

        return s;
    },

    /**
     * Refresh the tooltip's text and position.
     *
     * @function Highcharts.Tooltip#refresh
     *
     * @param {Highcharts.Point|Array<Highcharts.Point>} pointOrPoints
     *        Either a point or an array of points.
     *
     * @param {global.Event} [mouseEvent]
     *        Mouse event, that is responsible for the refresh and should be
     *        used for the tooltip update.
     */
    refresh: function (pointOrPoints, mouseEvent) {
        var tooltip = this,
            label,
            options = tooltip.options,
            x,
            y,
            point = pointOrPoints,
            anchor,
            textConfig = {},
            text,
            pointConfig = [],
            formatter = options.formatter || tooltip.defaultFormatter,
            shared = tooltip.shared,
            currentSeries;

        if (!options.enabled) {
            return;
        }

        H.clearTimeout(this.hideTimer);

        // get the reference point coordinates (pie charts use tooltipPos)
        tooltip.followPointer = splat(point)[0].series.tooltipOptions
            .followPointer;
        anchor = tooltip.getAnchor(point, mouseEvent);
        x = anchor[0];
        y = anchor[1];

        // shared tooltip, array is sent over
        if (shared && !(point.series && point.series.noSharedTooltip)) {
            point.forEach(function (item) {
                item.setState('hover');

                pointConfig.push(item.getLabelConfig());
            });

            textConfig = {
                x: point[0].category,
                y: point[0].y
            };
            textConfig.points = pointConfig;
            point = point[0];

        // single point tooltip
        } else {
            textConfig = point.getLabelConfig();
        }
        this.len = pointConfig.length; // #6128
        text = formatter.call(textConfig, tooltip);

        // register the current series
        currentSeries = point.series;
        this.distance = pick(currentSeries.tooltipOptions.distance, 16);

        // update the inner HTML
        if (text === false) {
            this.hide();
        } else {

            label = tooltip.getLabel();

            // show it
            if (tooltip.isHidden) {
                label.attr({
                    opacity: 1
                }).show();
            }

            // update text
            if (tooltip.split) {
                this.renderSplit(text, splat(pointOrPoints));
            } else {

                // Prevent the tooltip from flowing over the chart box (#6659)
                /*= if (build.classic) { =*/
                if (!options.style.width) {
                /*= } =*/
                    label.css({
                        width: this.chart.spacingBox.width
                    });
                /*= if (build.classic) { =*/
                }
                /*= } =*/

                label.attr({
                    text: text && text.join ? text.join('') : text
                });

                // Set the stroke color of the box to reflect the point
                label.removeClass(/highcharts-color-[\d]+/g)
                    .addClass(
                        'highcharts-color-' +
                        pick(point.colorIndex, currentSeries.colorIndex)
                    );

                /*= if (build.classic) { =*/
                label.attr({
                    stroke: (
                        options.borderColor ||
                        point.color ||
                        currentSeries.color ||
                        '${palette.neutralColor60}'
                    )
                });
                /*= } =*/

                tooltip.updatePosition({
                    plotX: x,
                    plotY: y,
                    negative: point.negative,
                    ttBelow: point.ttBelow,
                    h: anchor[2] || 0
                });
            }

            this.isHidden = false;
        }
    },

    /**
     * Render the split tooltip. Loops over each point's text and adds
     * a label next to the point, then uses the distribute function to
     * find best non-overlapping positions.
     *
     * @private
     * @function Highcharts.Tooltip#renderSplit
     *
     * @param {Array<Highcharts.Label>} labels
     *
     * @param {Array<Highcharts.Point>} points
     */
    renderSplit: function (labels, points) {
        var tooltip = this,
            boxes = [],
            chart = this.chart,
            ren = chart.renderer,
            rightAligned = true,
            options = this.options,
            headerHeight = 0,
            headerTop,
            tooltipLabel = this.getLabel(),
            distributionBoxTop = chart.plotTop,
            boxPosition;

        // Graceful degradation for legacy formatters
        if (H.isString(labels)) {
            labels = [false, labels];
        }
        // Create the individual labels for header and points, ignore footer
<<<<<<< HEAD
        labels.slice(0, points.length + 1).forEach(function (str, i) {
            if (str !== false) {
=======
        each(labels.slice(0, points.length + 1), function (str, i) {
            if (str !== false && str !== '') {
>>>>>>> afec7159
                var point = points[i - 1] ||
                    {
                        // Item 0 is the header. Instead of this, we could also
                        // use the crosshair label
                        isHeader: true,
                        plotX: points[0].plotX,
                        plotY: chart.plotHeight
                    },
                    owner = point.series || tooltip,
                    tt = owner.tt,
                    series = point.series || {},
                    colorClass = 'highcharts-color-' + pick(
                        point.colorIndex,
                        series.colorIndex,
                        'none'
                    ),
                    target,
                    x,
                    bBox,
                    boxWidth;

                // Store the tooltip referance on the series
                if (!tt) {
                    owner.tt = tt = ren.label(
                            null,
                            null,
                            null,
                            (
                                point.isHeader ? options.headerShape :
                                    options.shape
                            ) || 'callout',
                            null,
                            null,
                            options.useHTML
                        )
                        .addClass(
                            'highcharts-tooltip-box ' + colorClass +
                            (point.isHeader ? ' highcharts-tooltip-header' : '')
                        )
                        .attr({
                            'padding': options.padding,
                            'r': options.borderRadius,
                            /*= if (build.classic) { =*/
                            'fill': options.backgroundColor,
                            'stroke': (
                                options.borderColor ||
                                point.color ||
                                series.color ||
                                '${palette.neutralColor80}'
                            ),
                            'stroke-width': options.borderWidth
                            /*= } =*/
                        })
                        .add(tooltipLabel);
                }

                tt.isActive = true;
                tt.attr({
                    text: str
                });
                /*= if (build.classic) { =*/
                tt.css(options.style)
                    .shadow(options.shadow);
                /*= } =*/

                // Get X position now, so we can move all to the other side in
                // case of overflow
                bBox = tt.getBBox();
                boxWidth = bBox.width + tt.strokeWidth();
                if (point.isHeader) {
                    headerHeight = bBox.height;
                    if (chart.xAxis[0].opposite) {
                        headerTop = true;
                        distributionBoxTop -= headerHeight;
                    }
                    x = Math.max(
                        0, // No left overflow
                        Math.min(
                            point.plotX + chart.plotLeft - boxWidth / 2,
                            // No right overflow (#5794)
                            chart.chartWidth +
                            (
                                // Scrollable plot area
                                chart.scrollablePixels ?
                                    chart.scrollablePixels - chart.marginRight :
                                    0
                            ) -
                            boxWidth
                        )
                    );
                } else {
                    x = point.plotX + chart.plotLeft -
                        pick(options.distance, 16) - boxWidth;
                }


                // If overflow left, we don't use this x in the next loop
                if (x < 0) {
                    rightAligned = false;
                }

                // Prepare for distribution
                target = (point.series && point.series.yAxis &&
                    point.series.yAxis.pos) + (point.plotY || 0);
                target -= distributionBoxTop;

                if (point.isHeader) {
                    target = headerTop ?
                        -headerHeight :
                        chart.plotHeight + headerHeight;
                }
                boxes.push({
                    target: target,
                    rank: point.isHeader ? 1 : 0,
                    size: owner.tt.getBBox().height + 1,
                    point: point,
                    x: x,
                    tt: tt
                });
            }
        });

        // Clean previous run (for missing points)
        this.cleanSplit();

        if (options.positioner) {
            each(boxes, function (box) {
                boxPosition = options.positioner.call(
                    tooltip,
                    box.tt.getBBox().width,
                    box.size,
                    box.point
                );
                box.x = boxPosition.x;
                box.align = 0; // 0-align to the top, 1-align to the bottom
                box.target = boxPosition.y;
                box.rank = pick(boxPosition.rank, box.rank);
            });
        }

        // Distribute and put in place
        H.distribute(boxes, chart.plotHeight + headerHeight);
        boxes.forEach(function (box) {
            var point = box.point,
                series = point.series;

            // Put the label in place
            box.tt.attr({
                visibility: box.pos === undefined ? 'hidden' : 'inherit',
                x: (rightAligned || point.isHeader || options.positioner ?
                    box.x :
                    point.plotX + chart.plotLeft + pick(options.distance, 16)),
                y: box.pos + distributionBoxTop,
                anchorX: point.isHeader ?
                    point.plotX + chart.plotLeft :
                    point.plotX + series.xAxis.pos,
                anchorY: point.isHeader ?
                    chart.plotTop + chart.plotHeight / 2 :
                    point.plotY + series.yAxis.pos
            });
        });
    },

    /**
     * Find the new position and perform the move
     *
     * @private
     * @function Highcharts.Tooltip#updatePosition
     *
     * @param {Highcharts.Point} point
     */
    updatePosition: function (point) {
        var chart = this.chart,
            label = this.getLabel(),
            pos = (this.options.positioner || this.getPosition).call(
                this,
                label.width,
                label.height,
                point
            ),
            anchorX = point.plotX + chart.plotLeft,
            anchorY = point.plotY + chart.plotTop,
            pad;

        // Set the renderer size dynamically to prevent document size to change
        if (this.outside) {
            pad = (this.options.borderWidth || 0) + 2 * this.distance;
            this.renderer.setSize(
                label.width + pad,
                label.height + pad,
                false
            );
            anchorX += chart.pointer.chartPosition.left - pos.x;
            anchorY += chart.pointer.chartPosition.top - pos.y;
        }

        // do the move
        this.move(
            Math.round(pos.x),
            Math.round(pos.y || 0), // can be undefined (#3977)
            anchorX,
            anchorY
        );
    },

    /**
     * Get the optimal date format for a point, based on a range.
     *
     * @private
     * @function Highcharts.Tooltip#getDateFormat
     *
     * @param {number} range
     *        The time range
     *
     * @param {number|Date} date
     *        The date of the point in question
     *
     * @param {number} startOfWeek
     *        An integer representing the first day of the week, where 0 is
     *        Sunday.
     *
     * @param {Highcharts.Dictionary<string>} dateTimeLabelFormats
     *        A map of time units to formats.
     *
     * @return {string}
     *         The optimal date format for a point.
     */
    getDateFormat: function (range, date, startOfWeek, dateTimeLabelFormats) {
        var time = this.chart.time,
            dateStr = time.dateFormat('%m-%d %H:%M:%S.%L', date),
            format,
            n,
            blank = '01-01 00:00:00.000',
            strpos = {
                millisecond: 15,
                second: 12,
                minute: 9,
                hour: 6,
                day: 3
            },
            lastN = 'millisecond'; // for sub-millisecond data, #4223
        for (n in timeUnits) {

            // If the range is exactly one week and we're looking at a
            // Sunday/Monday, go for the week format
            if (
                range === timeUnits.week &&
                +time.dateFormat('%w', date) === startOfWeek &&
                dateStr.substr(6) === blank.substr(6)
            ) {
                n = 'week';
                break;
            }

            // The first format that is too great for the range
            if (timeUnits[n] > range) {
                n = lastN;
                break;
            }

            // If the point is placed every day at 23:59, we need to show
            // the minutes as well. #2637.
            if (
                strpos[n] &&
                dateStr.substr(strpos[n]) !== blank.substr(strpos[n])
            ) {
                break;
            }

            // Weeks are outside the hierarchy, only apply them on
            // Mondays/Sundays like in the first condition
            if (n !== 'week') {
                lastN = n;
            }
        }

        if (n) {
            format = time.resolveDTLFormat(dateTimeLabelFormats[n]).main;
        }

        return format;
    },

    /**
     * Get the best X date format based on the closest point range on the axis.
     *
     * @private
     * @function Highcharts.Tooltip#getXDateFormat
     *
     * @param {Highcharts.Point} point
     *
     * @param {Highcharts.TooltipOptions} options
     *
     * @param {Highcharts.Axis} xAxis
     *
     * @return {string}
     */
    getXDateFormat: function (point, options, xAxis) {
        var xDateFormat,
            dateTimeLabelFormats = options.dateTimeLabelFormats,
            closestPointRange = xAxis && xAxis.closestPointRange;

        if (closestPointRange) {
            xDateFormat = this.getDateFormat(
                closestPointRange,
                point.x,
                xAxis.options.startOfWeek,
                dateTimeLabelFormats
            );
        } else {
            xDateFormat = dateTimeLabelFormats.day;
        }

        return xDateFormat || dateTimeLabelFormats.year; // #2546, 2581
    },

    /**
     * Format the footer/header of the tooltip
     * #3397: abstraction to enable formatting of footer and header
     *
     * @private
     * @function Highcharts.Tooltip#tooltipFooterHeaderFormatter
     *
     * @param {*} labelConfig
     *
     * @param {boolean} isFooter
     *
     * @return {string}
     */
    tooltipFooterHeaderFormatter: function (labelConfig, isFooter) {
        var footOrHead = isFooter ? 'footer' : 'header',
            series = labelConfig.series,
            tooltipOptions = series.tooltipOptions,
            xDateFormat = tooltipOptions.xDateFormat,
            xAxis = series.xAxis,
            isDateTime = (
                xAxis &&
                xAxis.options.type === 'datetime' &&
                isNumber(labelConfig.key)
            ),
            formatString = tooltipOptions[footOrHead + 'Format'];

        // Guess the best date format based on the closest point distance (#568,
        // #3418)
        if (isDateTime && !xDateFormat) {
            xDateFormat = this.getXDateFormat(
                labelConfig,
                tooltipOptions,
                xAxis
            );
        }

        // Insert the footer date format if any
        if (isDateTime && xDateFormat) {
            ((labelConfig.point && labelConfig.point.tooltipDateKeys) ||
                    ['key']).forEach(
                function (key) {
                    formatString = formatString.replace(
                        '{point.' + key + '}',
                        '{point.' + key + ':' + xDateFormat + '}'
                    );
                }
            );
        }

        return format(formatString, {
            point: labelConfig,
            series: series
        }, this.chart.time);
    },

    /**
     * Build the body (lines) of the tooltip by iterating over the items and
     * returning one entry for each item, abstracting this functionality allows
     * to easily overwrite and extend it.
     *
     * @private
     * @function Highcharts.Tooltip#bodyFormatter
     *
     * @param {Array<Highcharts.Point>} items
     *
     * @return {string}
     */
    bodyFormatter: function (items) {
        return items.map(function (item) {
            var tooltipOptions = item.series.tooltipOptions;
            return (
                tooltipOptions[
                    (item.point.formatPrefix || 'point') + 'Formatter'
                ] ||
                item.point.tooltipFormatter
            ).call(
                item.point,
                tooltipOptions[
                    (item.point.formatPrefix || 'point') + 'Format'
                ] || ''
            );
        });
    }

};<|MERGE_RESOLUTION|>--- conflicted
+++ resolved
@@ -830,21 +830,15 @@
             headerHeight = 0,
             headerTop,
             tooltipLabel = this.getLabel(),
-            distributionBoxTop = chart.plotTop,
-            boxPosition;
+            distributionBoxTop = chart.plotTop;
 
         // Graceful degradation for legacy formatters
         if (H.isString(labels)) {
             labels = [false, labels];
         }
         // Create the individual labels for header and points, ignore footer
-<<<<<<< HEAD
         labels.slice(0, points.length + 1).forEach(function (str, i) {
-            if (str !== false) {
-=======
-        each(labels.slice(0, points.length + 1), function (str, i) {
             if (str !== false && str !== '') {
->>>>>>> afec7159
                 var point = points[i - 1] ||
                     {
                         // Item 0 is the header. Instead of this, we could also
@@ -971,8 +965,8 @@
         this.cleanSplit();
 
         if (options.positioner) {
-            each(boxes, function (box) {
-                boxPosition = options.positioner.call(
+            boxes.forEach(function (box) {
+                var boxPosition = options.positioner.call(
                     tooltip,
                     box.tt.getBBox().width,
                     box.size,
