/* ****************************************************************************
 * Start data grouping module												 *
 ******************************************************************************/
var DATA_GROUPING = 'dataGrouping',
	seriesProto = Series.prototype,
	baseProcessData = seriesProto.processData,
	baseGeneratePoints = seriesProto.generatePoints,
	baseDestroy = seriesProto.destroy,

	commonOptions = {
		approximation: 'average', // average, open, high, low, close, sum
		//enabled: null, // (true for stock charts, false for basic),
		//forced: undefined,
		groupPixelWidth: 2,
		// the first one is the point or start value, the second is the start value if we're dealing with range,
		// the third one is the end value if dealing with a range
		dateTimeLabelFormats: {
			millisecond: ['%A, %b %e, %H:%M:%S.%L', '%A, %b %e, %H:%M:%S.%L', '-%H:%M:%S.%L'],
			second: ['%A, %b %e, %H:%M:%S', '%A, %b %e, %H:%M:%S', '-%H:%M:%S'],
			minute: ['%A, %b %e, %H:%M', '%A, %b %e, %H:%M', '-%H:%M'],
			hour: ['%A, %b %e, %H:%M', '%A, %b %e, %H:%M', '-%H:%M'],
			day: ['%A, %b %e, %Y', '%A, %b %e', '-%A, %b %e, %Y'],
			week: ['Week from %A, %b %e, %Y', '%A, %b %e', '-%A, %b %e, %Y'],
			month: ['%B %Y', '%B', '-%B %Y'],
			year: ['%Y', '%Y', '-%Y']
		}
		// smoothed = false, // enable this for navigator series only
	},

	specificOptions = { // extends common options
		line: {},
		spline: {},
		area: {},
		areaspline: {},
		column: {
			approximation: 'sum',
			groupPixelWidth: 10
		},
		arearange: {
			approximation: 'range'
		},
		areasplinerange: {
			approximation: 'range'
		},
		columnrange: {
			approximation: 'range',
			groupPixelWidth: 10
		},
		candlestick: {
			approximation: 'ohlc',
			groupPixelWidth: 10
		},
		ohlc: {
			approximation: 'ohlc',
			groupPixelWidth: 5
		}
	},

	// units are defined in a separate array to allow complete overriding in case of a user option
	defaultDataGroupingUnits = [
		[
			'millisecond', // unit name
			[1, 2, 5, 10, 20, 25, 50, 100, 200, 500] // allowed multiples
		], [
			'second',
			[1, 2, 5, 10, 15, 30]
		], [
			'minute',
			[1, 2, 5, 10, 15, 30]
		], [
			'hour',
			[1, 2, 3, 4, 6, 8, 12]
		], [
			'day',
			[1]
		], [
			'week',
			[1]
		], [
			'month',
			[1, 3, 6]
		], [
			'year',
			null
		]
	],


	/**
	 * Define the available approximation types. The data grouping approximations takes an array
	 * or numbers as the first parameter. In case of ohlc, four arrays are sent in as four parameters.
	 * Each array consists only of numbers. In case null values belong to the group, the property
	 * .hasNulls will be set to true on the array.
	 */
	approximations = {
		sum: function (arr) {
			var len = arr.length,
				ret;

			// 1. it consists of nulls exclusively
			if (!len && arr.hasNulls) {
				ret = null;
			// 2. it has a length and real values
			} else if (len) {
				ret = 0;
				while (len--) {
					ret += arr[len];
				}
			}
			// 3. it has zero length, so just return undefined
			// => doNothing()

			return ret;
		},
		average: function (arr) {
			var len = arr.length,
				ret = approximations.sum(arr);

			// If we have a number, return it divided by the length. If not, return
			// null or undefined based on what the sum method finds.
			if (isNumber(ret) && len) {
				ret = ret / len;
			}

			return ret;
		},
		open: function (arr) {
			return arr.length ? arr[0] : (arr.hasNulls ? null : UNDEFINED);
		},
		high: function (arr) {
			return arr.length ? arrayMax(arr) : (arr.hasNulls ? null : UNDEFINED);
		},
		low: function (arr) {
			return arr.length ? arrayMin(arr) : (arr.hasNulls ? null : UNDEFINED);
		},
		close: function (arr) {
			return arr.length ? arr[arr.length - 1] : (arr.hasNulls ? null : UNDEFINED);
		},
		// ohlc and range are special cases where a multidimensional array is input and an array is output
		ohlc: function (open, high, low, close) {
			open = approximations.open(open);
			high = approximations.high(high);
			low = approximations.low(low);
			close = approximations.close(close);

			if (isNumber(open) || isNumber(high) || isNumber(low) || isNumber(close)) {
				return [open, high, low, close];
			}
			// else, return is undefined
		},
		range: function (low, high) {
			low = approximations.low(low);
			high = approximations.high(high);

			if (isNumber(low) || isNumber(high)) {
				return [low, high];
			}
			// else, return is undefined
		}
	};


/**
 * Takes parallel arrays of x and y data and groups the data into intervals defined by groupPositions, a collection
 * of starting x values for each group.
 */
seriesProto.groupData = function (xData, yData, groupPositions, approximation) {
	var series = this,
		data = series.data,
		dataOptions = series.options.data,
		groupedXData = [],
		groupedYData = [],
		groupMap = [],
		dataLength = xData.length,
		pointX,
		pointY,
		groupedY,
		handleYData = !!yData, // when grouping the fake extended axis for panning, we don't need to consider y
		values = [[], [], [], []],
		approximationFn = typeof approximation === 'function' ? approximation : approximations[approximation],
		pointArrayMap = series.pointArrayMap,
		pointArrayMapLength = pointArrayMap && pointArrayMap.length,
		i,
		pos = 0,
		start = 0;

	// Start with the first point within the X axis range (#2696)
	for (i = 0; i <= dataLength; i++) {
		if (xData[i] >= groupPositions[0]) {
			break;
		}
	}

	for (i; i <= dataLength; i++) {

		// when a new group is entered, summarize and initiate the previous group
		while ((groupPositions[pos + 1] !== undefined && xData[i] >= groupPositions[pos + 1]) ||
				i === dataLength) { // get the last group

			// get group x and y
			pointX = groupPositions[pos];
			series.dataGroupInfo = { start: start, length: values[0].length }; // docs: In the approximation function, meta data are now available in _this.dataGroupMeta_.
			groupedY = approximationFn.apply(series, values);

			// push the grouped data
			if (groupedY !== UNDEFINED) {
				groupedXData.push(pointX);
				groupedYData.push(groupedY);
				groupMap.push(series.dataGroupInfo);
			}

			// reset the aggregate arrays
			start = i;
			values[0] = [];
			values[1] = [];
			values[2] = [];
			values[3] = [];

			// Advance on the group positions
			pos += 1;

			// don't loop beyond the last group
			if (i === dataLength) {
				break;
			}
		}

		// break out
		if (i === dataLength) {
			break;
		}

		// for each raw data point, push it to an array that contains all values for this specific group
		if (pointArrayMap) {

			var index = series.cropStart + i,
				point = (data && data[index]) || series.pointClass.prototype.applyOptions.apply({ series: series }, [dataOptions[index]]),
				j,
				val;

			for (j = 0; j < pointArrayMapLength; j++) {
				val = point[pointArrayMap[j]];
				if (isNumber(val)) {
					values[j].push(val);
				} else if (val === null) {
					values[j].hasNulls = true;
				}
			}

		} else {
			pointY = handleYData ? yData[i] : null;

			if (isNumber(pointY)) {
				values[0].push(pointY);
			} else if (pointY === null) {
				values[0].hasNulls = true;
			}
		}
	}

	return [groupedXData, groupedYData, groupMap];
};

/**
 * Extend the basic processData method, that crops the data to the current zoom
 * range, with data grouping logic.
 */
seriesProto.processData = function () {
	var series = this,
		chart = series.chart,
		options = series.options,
		dataGroupingOptions = options[DATA_GROUPING],
		groupingEnabled = series.allowDG !== false && dataGroupingOptions && pick(dataGroupingOptions.enabled, chart.options._stock),
		hasGroupedData,
		skip;

	// run base method
	series.forceCrop = groupingEnabled; // #334
	series.groupPixelWidth = null; // #2110
	series.hasProcessed = true; // #2692

	// skip if processData returns false or if grouping is disabled (in that order)
	skip = baseProcessData.apply(series, arguments) === false || !groupingEnabled;
	if (!skip) {
		series.destroyGroupedData();

		var i,
			processedXData = series.processedXData,
			processedYData = series.processedYData,
			plotSizeX = chart.plotSizeX,
			xAxis = series.xAxis,
			ordinal = xAxis.options.ordinal,
			groupPixelWidth = series.groupPixelWidth = xAxis.getGroupPixelWidth && xAxis.getGroupPixelWidth();

		// Execute grouping if the amount of points is greater than the limit defined in groupPixelWidth
		if (groupPixelWidth) {
			hasGroupedData = true;

			series.points = null; // force recreation of point instances in series.translate

			var extremes = xAxis.getExtremes(),
				xMin = extremes.min,
				xMax = extremes.max,
				groupIntervalFactor = (ordinal && xAxis.getGroupIntervalFactor(xMin, xMax, series)) || 1,
				interval = (groupPixelWidth * (xMax - xMin) / plotSizeX) * groupIntervalFactor,
				groupPositions = xAxis.getTimeTicks(
					xAxis.normalizeTimeTickInterval(interval, dataGroupingOptions.units || defaultDataGroupingUnits),
					Math.min(xMin, processedXData[0]), // Processed data may extend beyond axis (#4907)
					Math.max(xMax, processedXData[processedXData.length - 1]),
					xAxis.options.startOfWeek,
					processedXData,
					series.closestPointRange
				),
				groupedData = seriesProto.groupData.apply(series, [processedXData, processedYData, groupPositions, dataGroupingOptions.approximation]),
				groupedXData = groupedData[0],
				groupedYData = groupedData[1];

			// prevent the smoothed data to spill out left and right, and make
			// sure data is not shifted to the left
			if (dataGroupingOptions.smoothed) {
				i = groupedXData.length - 1;
				groupedXData[i] = Math.min(groupedXData[i], xMax);
				while (i-- && i > 0) {
					groupedXData[i] += interval / 2;
				}
				groupedXData[0] = Math.max(groupedXData[0], xMin);
			}

			// record what data grouping values were used
			series.currentDataGrouping = groupPositions.info;
			series.closestPointRange = groupPositions.info.totalRange;
			series.groupMap = groupedData[2];

			// Make sure the X axis extends to show the first group (#2533)
			if (defined(groupedXData[0]) && groupedXData[0] < xAxis.dataMin) {
				if (xAxis.min === xAxis.dataMin) {
					xAxis.min = groupedXData[0];
				}
				xAxis.dataMin = groupedXData[0];
			}

			// set series props
			series.processedXData = groupedXData;
			series.processedYData = groupedYData;
		} else {
			series.currentDataGrouping = series.groupMap = null;
		}
		series.hasGroupedData = hasGroupedData;
	}
};

/**
 * Destroy the grouped data points. #622, #740
 */
seriesProto.destroyGroupedData = function () {

	var groupedData = this.groupedData;

	// clear previous groups
	each(groupedData || [], function (point, i) {
		if (point) {
			groupedData[i] = point.destroy ? point.destroy() : null;
		}
	});
	this.groupedData = null;
};

/**
 * Override the generatePoints method by adding a reference to grouped data
 */
seriesProto.generatePoints = function () {

	baseGeneratePoints.apply(this);

	// record grouped data in order to let it be destroyed the next time processData runs
	this.destroyGroupedData(); // #622
	this.groupedData = this.hasGroupedData ? this.points : null;
};

/**
 * Override point prototype to throw a warning when trying to update grouped points
 */
wrap(Point.prototype, 'update', function (proceed) {
	if (this.dataGroup) {
		error(24);
	} else {
		proceed.apply(this, [].slice.call(arguments, 1));
	}
});

/**
 * Extend the original method, make the tooltip's header reflect the grouped range
 */
wrap(Tooltip.prototype, 'tooltipFooterHeaderFormatter', function (proceed, labelConfig, isFooter) {
	var tooltip = this,
		series = labelConfig.series,
		options = series.options,
		tooltipOptions = series.tooltipOptions,
		dataGroupingOptions = options.dataGrouping,
		xDateFormat = tooltipOptions.xDateFormat,
		xDateFormatEnd,
		xAxis = series.xAxis,
		currentDataGrouping,
		dateTimeLabelFormats,
		labelFormats,
		formattedKey;

	// apply only to grouped series
	if (xAxis && xAxis.options.type === 'datetime' && dataGroupingOptions && isNumber(labelConfig.key)) {

		// set variables
		currentDataGrouping = series.currentDataGrouping;
		dateTimeLabelFormats = dataGroupingOptions.dateTimeLabelFormats;

		// if we have grouped data, use the grouping information to get the right format
		if (currentDataGrouping) {
			labelFormats = dateTimeLabelFormats[currentDataGrouping.unitName];
			if (currentDataGrouping.count === 1) {
				xDateFormat = labelFormats[0];
			} else {
				xDateFormat = labelFormats[1];
				xDateFormatEnd = labelFormats[2];
			}
		// if not grouped, and we don't have set the xDateFormat option, get the best fit,
		// so if the least distance between points is one minute, show it, but if the
		// least distance is one day, skip hours and minutes etc.
		} else if (!xDateFormat && dateTimeLabelFormats) {
			xDateFormat = tooltip.getXDateFormat(labelConfig, tooltipOptions, xAxis);
		}

		// now format the key
		formattedKey = dateFormat(xDateFormat, labelConfig.key);
		if (xDateFormatEnd) {
			formattedKey += dateFormat(xDateFormatEnd, labelConfig.key + currentDataGrouping.totalRange - 1);
		}

		// return the replaced format
<<<<<<< HEAD
		labelConfig.point.key = labelConfig.key;
		return format(tooltipOptions[(isFooter ? 'footer' : 'header') + 'Format'], labelConfig);
=======
		return format(tooltipOptions[(isFooter ? 'footer' : 'header') + 'Format'], {
			point: extend(labelConfig.point, { key: formattedKey }),
			series: series
		});
>>>>>>> 5d1f6a69
	
	}

	// else, fall back to the regular formatter
	return proceed.call(tooltip, labelConfig, isFooter);
});

/**
 * Extend the series destroyer
 */
seriesProto.destroy = function () {
	var series = this,
		groupedData = series.groupedData || [],
		i = groupedData.length;

	while (i--) {
		if (groupedData[i]) {
			groupedData[i].destroy();
		}
	}
	baseDestroy.apply(series);
};


// Handle default options for data grouping. This must be set at runtime because some series types are
// defined after this.
wrap(seriesProto, 'setOptions', function (proceed, itemOptions) {

	var options = proceed.call(this, itemOptions),
		type = this.type,
		plotOptions = this.chart.options.plotOptions,
		defaultOptions = defaultPlotOptions[type].dataGrouping;

	if (specificOptions[type]) { // #1284
		if (!defaultOptions) {
			defaultOptions = merge(commonOptions, specificOptions[type]);
		}

		options.dataGrouping = merge(
			defaultOptions,
			plotOptions.series && plotOptions.series.dataGrouping, // #1228
			plotOptions[type].dataGrouping, // Set by the StockChart constructor
			itemOptions.dataGrouping
		);
	}

	if (this.chart.options._stock) {
		this.requireSorting = true;
	}

	return options;
});


/**
 * When resetting the scale reset the hasProccessed flag to avoid taking previous data grouping
 * of neighbour series into accound when determining group pixel width (#2692).
 */
wrap(Axis.prototype, 'setScale', function (proceed) {
	proceed.call(this);
	each(this.series, function (series) {
		series.hasProcessed = false;
	});
});

/**
 * Get the data grouping pixel width based on the greatest defined individual width
 * of the axis' series, and if whether one of the axes need grouping.
 */
Axis.prototype.getGroupPixelWidth = function () {

	var series = this.series,
		len = series.length,
		i,
		groupPixelWidth = 0,
		doGrouping = false,
		dataLength,
		dgOptions;

	// If multiple series are compared on the same x axis, give them the same
	// group pixel width (#334)
	i = len;
	while (i--) {
		dgOptions = series[i].options.dataGrouping;
		if (dgOptions) {
			groupPixelWidth = mathMax(groupPixelWidth, dgOptions.groupPixelWidth);

		}
	}

	// If one of the series needs grouping, apply it to all (#1634)
	i = len;
	while (i--) {
		dgOptions = series[i].options.dataGrouping;

		if (dgOptions && series[i].hasProcessed) { // #2692

			dataLength = (series[i].processedXData || series[i].data).length;

			// Execute grouping if the amount of points is greater than the limit defined in groupPixelWidth
			if (series[i].groupPixelWidth || dataLength > (this.chart.plotSizeX / groupPixelWidth) || (dataLength && dgOptions.forced)) {
				doGrouping = true;
			}
		}
	}

	return doGrouping ? groupPixelWidth : 0;
};

/**
 * Force data grouping on all the axis' series.
 */
Axis.prototype.setDataGrouping = function (dataGrouping, redraw) {
	var i;

	redraw = pick(redraw, true);

	if (!dataGrouping) {
		dataGrouping = {
			forced: false,
			units: null
		};
	}

	// Axis is instantiated, update all series
	if (this instanceof Axis) {
		i = this.series.length;
		while (i--) {
			this.series[i].update({
				dataGrouping: dataGrouping
			}, false);
		}

	// Axis not yet instanciated, alter series options
	} else {
		each(this.chart.options.series, function (seriesOptions) {
			seriesOptions.dataGrouping = dataGrouping;
		}, false);
	}

	if (redraw) {
		this.chart.redraw();
	}
};



/* ****************************************************************************
 * End data grouping module												   *
 ******************************************************************************/<|MERGE_RESOLUTION|>--- conflicted
+++ resolved
@@ -435,15 +435,10 @@
 		}
 
 		// return the replaced format
-<<<<<<< HEAD
-		labelConfig.point.key = labelConfig.key;
-		return format(tooltipOptions[(isFooter ? 'footer' : 'header') + 'Format'], labelConfig);
-=======
 		return format(tooltipOptions[(isFooter ? 'footer' : 'header') + 'Format'], {
 			point: extend(labelConfig.point, { key: formattedKey }),
 			series: series
 		});
->>>>>>> 5d1f6a69
 	
 	}
 
