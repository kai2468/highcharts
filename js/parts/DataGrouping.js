--- conflicted
+++ resolved
@@ -6,11 +6,13 @@
 		defaultPlotOptions = H.defaultPlotOptions,
 		defined = H.defined,
 		each = H.each,
+		error = H.error,
 		extend = H.extend,
 		format = H.format,
 		isNumber = H.isNumber,
 		merge = H.merge,
 		pick = H.pick,
+		Point = H.Point,
 		Series = H.Series,
 		Tooltip = H.Tooltip,
 		wrap = H.wrap;
@@ -211,11 +213,7 @@
 	for (i; i <= dataLength; i++) {
 
 		// when a new group is entered, summarize and initiate the previous group
-<<<<<<< HEAD
-		while ((groupPositions[1] !== undefined && xData[i] >= groupPositions[1]) ||
-=======
 		while ((groupPositions[pos + 1] !== undefined && xData[i] >= groupPositions[pos + 1]) ||
->>>>>>> 56e52807
 				i === dataLength) { // get the last group
 
 			// get group x and y
