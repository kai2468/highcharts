--- conflicted
+++ resolved
@@ -605,11 +605,10 @@
 // Extending the Chart.pan method for ordinal axes
 addEvent(Chart, 'pan', function (e) {
     var chart = this, xAxis = chart.xAxis[0], overscroll = xAxis.options.overscroll, chartX = e.originalEvent.chartX, panning = chart.options.chart.panning, runBase = false;
-<<<<<<< HEAD
-    if (panning && panning.type !== 'y' && xAxis.options.ordinal && xAxis.series.length) {
-=======
-    if ((panning !== 'y') && xAxis.options.ordinal && xAxis.series.length) {
->>>>>>> 3ee66a1c
+    if (panning &&
+        panning.type !== 'y' &&
+        xAxis.options.ordinal &&
+        xAxis.series.length) {
         var mouseDownX = chart.mouseDownX, extremes = xAxis.getExtremes(), dataMax = extremes.dataMax, min = extremes.min, max = extremes.max, trimmedRange, hoverPoints = chart.hoverPoints, closestPointRange = xAxis.closestPointRange || xAxis.overscrollPointsRange, pointPixelWidth = (xAxis.translationSlope *
             (xAxis.ordinalSlope || closestPointRange)), 
         // how many ordinal units did we move?
@@ -670,11 +669,7 @@
         runBase = true;
     }
     // revert to the linear chart.pan version
-<<<<<<< HEAD
     if (runBase || panning && (panning.type === 'y' || panning.type === 'xy')) {
-=======
-    if (runBase || panning === 'y' || panning === 'xy') {
->>>>>>> 3ee66a1c
         if (overscroll) {
             xAxis.max = xAxis.dataMax + overscroll;
         }
