--- conflicted
+++ resolved
@@ -303,8 +303,7 @@
 				area.animate({ d: areaPath });
 
 			} else { // create
-<<<<<<< HEAD
-				series[areaKey] = series.chart.renderer.path(areaPath)
+				area = series[areaKey] = series.chart.renderer.path(areaPath)
 					.addClass(prop[1])
 					.attr({
 						/*= if (build.classic) { =*/
@@ -315,19 +314,7 @@
 						/*= } =*/
 						zIndex: 0 // #1069
 					}).add(series.group);
-=======
-				attr = {
-					fill: prop[2] || prop[1],
-					zIndex: 0 // #1069
-				};
-				if (!prop[2]) {
-					attr['fill-opacity'] = pick(options.fillOpacity, 0.75);
-				}
-				area = series[areaKey] = series.chart.renderer.path(areaPath)
-					.attr(attr)
-					.add(series.group);
 				area.isArea = true;
->>>>>>> 56e52807
 			}
 			area.startX = areaPath.xMap;
 			area.shiftUnit = options.step ? 2 : 1;
