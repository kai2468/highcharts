--- conflicted
+++ resolved
@@ -58,12 +58,8 @@
 	 * Safari: 0.000001
 	 * Opera: 0.00000000001 (unlimited)
 	 */
-<<<<<<< HEAD
-	TRACKER_FILL = 'rgba(192,192,192,'+ (hasSVG ? 0.000001 : 0.002) +')', // invisible but clickable
+	TRACKER_FILL = 'rgba(192,192,192,' + (hasSVG ? 0.000001 : 0.002) + ')', // invisible but clickable
 	//TRACKER_FILL = 'rgba(192,192,192,0.5)',
-=======
-	TRACKER_FILL = 'rgba(192,192,192,' + (hasSVG ? 0.000001 : 0.002) + ')', // invisible but clickable
->>>>>>> cd856db5
 	NORMAL_STATE = '',
 	HOVER_STATE = 'hover',
 	SELECT_STATE = 'select',
