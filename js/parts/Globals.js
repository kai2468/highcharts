// encapsulated variables
var UNDEFINED,
	doc = document,
	win = window,
	math = Math,
	mathRound = math.round,
	mathFloor = math.floor,
	mathCeil = math.ceil,
	mathMax = math.max,
	mathMin = math.min,
	mathAbs = math.abs,
	mathCos = math.cos,
	mathSin = math.sin,
	mathPI = math.PI,
	deg2rad = mathPI * 2 / 360,


	// some variables
	userAgent = navigator.userAgent,
	isIE = /msie/i.test(userAgent) && !win.opera,
	docMode8 = doc.documentMode === 8,
	isWebKit = /AppleWebKit/.test(userAgent),
	isFirefox = /Firefox/.test(userAgent),
	SVG_NS = 'http://www.w3.org/2000/svg',
	hasSVG = !!doc.createElementNS && !!doc.createElementNS(SVG_NS, 'svg').createSVGRect,
<<<<<<< HEAD
	hasBidiBug = isFirefox && parseInt(userAgent.split('Firefox/')[1], 10) < 4, // issue #38
=======
	hasRtlBug = isFirefox && parseInt(userAgent.split('Firefox/')[1], 10) < 4, // issue #38
	useCanVG = !hasSVG && !isIE && !!doc.createElement('canvas').getContext,
>>>>>>> 6d5c84a0
	Renderer,
	hasTouch = doc.documentElement.ontouchstart !== UNDEFINED,
	symbolSizes = {},
	idCounter = 0,
	garbageBin,
	defaultOptions,
	dateFormat, // function
	globalAnimation,
	pathAnim,
	timeUnits,

	// some constants for frequently used strings
	DIV = 'div',
	ABSOLUTE = 'absolute',
	RELATIVE = 'relative',
	HIDDEN = 'hidden',
	PREFIX = 'highcharts-',
	VISIBLE = 'visible',
	PX = 'px',
	NONE = 'none',
	M = 'M',
	L = 'L',
	/*
	 * Empirical lowest possible opacities for TRACKER_FILL
	 * IE6: 0.002
	 * IE7: 0.002
	 * IE8: 0.002
	 * IE9: 0.00000000001 (unlimited)
	 * FF: 0.00000000001 (unlimited)
	 * Chrome: 0.000001
	 * Safari: 0.000001
	 * Opera: 0.00000000001 (unlimited)
	 */
	TRACKER_FILL = 'rgba(192,192,192,' + (hasSVG ? 0.000001 : 0.002) + ')', // invisible but clickable
	//TRACKER_FILL = 'rgba(192,192,192,0.5)',
	NORMAL_STATE = '',
	HOVER_STATE = 'hover',
	SELECT_STATE = 'select',
	MILLISECOND = 'millisecond',
	SECOND = 'second',
	MINUTE = 'minute',
	HOUR = 'hour',
	DAY = 'day',
	WEEK = 'week',
	MONTH = 'month',
	YEAR = 'year',

	// constants for attributes
	FILL = 'fill',
	LINEAR_GRADIENT = 'linearGradient',
	STOPS = 'stops',
	STROKE = 'stroke',
	STROKE_WIDTH = 'stroke-width',

	// time methods, changed based on whether or not UTC is used
	makeTime,
	getMinutes,
	getHours,
	getDay,
	getDate,
	getMonth,
	getFullYear,
	setMinutes,
	setHours,
	setDate,
	setMonth,
	setFullYear,

	// check for a custom HighchartsAdapter defined prior to this file
	globalAdapter = win.HighchartsAdapter,
	adapter = globalAdapter || {},

	// Utility functions. If the HighchartsAdapter is not defined, adapter is an empty object
	// and all the utility functions will be null. In that case they are populated by the
	// default adapters below.
	getScript = adapter.getScript,
	each = adapter.each,
	grep = adapter.grep,
	offset = adapter.offset,
	map = adapter.map,
	merge = adapter.merge,
	addEvent = adapter.addEvent,
	removeEvent = adapter.removeEvent,
	fireEvent = adapter.fireEvent,
	animate = adapter.animate,
	stop = adapter.stop,

	// lookup over the types and the associated classes
	seriesTypes = {};

// The Highcharts namespace
win.Highcharts = {};<|MERGE_RESOLUTION|>--- conflicted
+++ resolved
@@ -23,12 +23,8 @@
 	isFirefox = /Firefox/.test(userAgent),
 	SVG_NS = 'http://www.w3.org/2000/svg',
 	hasSVG = !!doc.createElementNS && !!doc.createElementNS(SVG_NS, 'svg').createSVGRect,
-<<<<<<< HEAD
 	hasBidiBug = isFirefox && parseInt(userAgent.split('Firefox/')[1], 10) < 4, // issue #38
-=======
-	hasRtlBug = isFirefox && parseInt(userAgent.split('Firefox/')[1], 10) < 4, // issue #38
 	useCanVG = !hasSVG && !isIE && !!doc.createElement('canvas').getContext,
->>>>>>> 6d5c84a0
 	Renderer,
 	hasTouch = doc.documentElement.ontouchstart !== UNDEFINED,
 	symbolSizes = {},
