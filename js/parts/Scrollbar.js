--- conflicted
+++ resolved
@@ -643,32 +643,8 @@
 	proceed.apply(this, [].slice.call(arguments, 1));
 });
 
-<<<<<<< HEAD
-/**
-* When options.scrollbar is enabled but navigator disabled,
-* then enable navigator for the first xAxis.
-*/
-wrap(Chart.prototype, 'init', function (proceed, userOptions) {
-	var scrollbarEnabled = pick(userOptions.scrollbar && userOptions.scrollbar.enabled, false),	
-		navigatorEnabled = pick(userOptions.navigator && userOptions.navigator.enabled, false),
-		xAxis;
-
-	// If scrollbar is enabled, but without navigator, then connect scrollbar to the first xAxis:
-	if (scrollbarEnabled && !navigatorEnabled && userOptions.xAxis) {
-		xAxis = userOptions.xAxis[0] || userOptions.xAxis;
-		xAxis.scrollbar = merge(true, userOptions.scrollbar, xAxis.scrollbar);
-	} else if (scrollbarEnabled && navigatorEnabled) {
-		// Disable margin for scrollbar, to prevent detached navigator and scrollbar:
-		userOptions.scrollbar.margin = 0;
-	}
-	proceed.apply(this, [].slice.call(arguments, 1));
-});
-
 Highcharts.Scrollbar = Scrollbar;
 
 
 	return H;
-}(Highcharts));
-=======
-Highcharts.Scrollbar = Scrollbar;
->>>>>>> ff2210ba
+}(Highcharts));