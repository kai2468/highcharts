/**
 * (c) 2010-2017 Torstein Honsi
 *
 * License: www.highcharts.com/license
 */
'use strict';
import H from './Globals.js';
import './Utilities.js';
import './Axis.js';
import './Options.js';
var addEvent = H.addEvent,
	Axis = H.Axis,
	correctFloat = H.correctFloat,
	defaultOptions = H.defaultOptions,
	defined = H.defined,
	destroyObjectProperties = H.destroyObjectProperties,
	doc = H.doc,
	each = H.each,
	fireEvent = H.fireEvent,
	hasTouch = H.hasTouch,
	isTouchDevice = H.isTouchDevice,
	merge = H.merge,
	pick = H.pick,
	removeEvent = H.removeEvent,
	svg = H.svg,
	wrap = H.wrap,
	swapXY;

var defaultScrollbarOptions =  {
	//enabled: true
	height: isTouchDevice ? 20 : 14,
	// trackBorderRadius: 0
	barBorderRadius: 0,
	buttonBorderRadius: 0,
	liveRedraw: svg && !isTouchDevice,
	margin: 10,
	minWidth: 6,
	//showFull: true,
	//size: null,
	step: 0.2,
	zIndex: 3,
	/*= if (build.classic) { =*/
	barBackgroundColor: '${palette.neutralColor20}',
	barBorderWidth: 1,
	barBorderColor: '${palette.neutralColor20}',
	buttonArrowColor: '${palette.neutralColor80}',
	buttonBackgroundColor: '${palette.neutralColor10}',
	buttonBorderColor: '${palette.neutralColor20}',
	buttonBorderWidth: 1,
	rifleColor: '${palette.neutralColor80}',
	trackBackgroundColor: '${palette.neutralColor5}',
	trackBorderColor: '${palette.neutralColor5}',
	trackBorderWidth: 1
	/*= } =*/
};

defaultOptions.scrollbar = merge(true, defaultScrollbarOptions, defaultOptions.scrollbar);

/**
* When we have vertical scrollbar, rifles and arrow in buttons should be rotated.
* The same method is used in Navigator's handles, to rotate them.
* @param {Array} path - path to be rotated
* @param {Boolean} vertical - if vertical scrollbar, swap x-y values
*/
H.swapXY = swapXY = function (path, vertical) {
	var i,
		len = path.length,
		temp;

	if (vertical) {
		for (i = 0; i < len; i += 3) {
			temp = path[i + 1];
			path[i + 1] = path[i + 2];
			path[i + 2] = temp;
		}
	}

	return path;
};

/**
 * A reusable scrollbar, internally used in Highstock's navigator and optionally
 * on individual axes.
 *
 * @class
 * @param {Object} renderer
 * @param {Object} options
 * @param {Object} chart
 */
function Scrollbar(renderer, options, chart) { // docs
	this.init(renderer, options, chart);
}

Scrollbar.prototype = {

	init: function (renderer, options, chart) {

		this.scrollbarButtons = [];

		this.renderer = renderer;

		this.userOptions = options;
		this.options = merge(defaultScrollbarOptions, options);

		this.chart = chart;

		this.size = pick(this.options.size, this.options.height); // backward compatibility

		// Init
		if (options.enabled) {
			this.render();
			this.initEvents();
			this.addEvents();
		}
	},

	/**
	* Render scrollbar with all required items.
	*/
	render: function () {
		var scroller = this,
			renderer = scroller.renderer,
			options = scroller.options,
			size = scroller.size,
			group;

		// Draw the scrollbar group
		scroller.group = group = renderer.g('scrollbar').attr({
			zIndex: options.zIndex,
			translateY: -99999
		}).add();

		// Draw the scrollbar track:
		scroller.track = renderer.rect()
			.addClass('highcharts-scrollbar-track')
			.attr({
				x: 0,
				r: options.trackBorderRadius || 0,
				height: size,
				width: size
			}).add(group);

		/*= if (build.classic) { =*/
		scroller.track.attr({
			fill: options.trackBackgroundColor,
			stroke: options.trackBorderColor,
			'stroke-width': options.trackBorderWidth
		});
		/*= } =*/
		this.trackBorderWidth = scroller.track.strokeWidth();
		scroller.track.attr({
			y: -this.trackBorderWidth % 2 / 2
		});


		// Draw the scrollbar itself
		scroller.scrollbarGroup = renderer.g().add(group);

		scroller.scrollbar = renderer.rect()
			.addClass('highcharts-scrollbar-thumb')
			.attr({
				height: size,
				width: size,
				r: options.barBorderRadius || 0
			}).add(scroller.scrollbarGroup);

		scroller.scrollbarRifles = renderer.path(
			swapXY([
				'M',
				-3, size / 4,
				'L',
				-3, 2 * size / 3,
				'M',
				0, size / 4,
				'L',
				0, 2 * size / 3,
				'M',
				3, size / 4,
				'L',
				3, 2 * size / 3
			], options.vertical))
			.addClass('highcharts-scrollbar-rifles')
			.add(scroller.scrollbarGroup);

		/*= if (build.classic) { =*/
		scroller.scrollbar.attr({
			fill: options.barBackgroundColor,
			stroke: options.barBorderColor,
			'stroke-width': options.barBorderWidth
		});
		scroller.scrollbarRifles.attr({
			stroke: options.rifleColor,
			'stroke-width': 1
		});
		/*= } =*/
		scroller.scrollbarStrokeWidth = scroller.scrollbar.strokeWidth();
		scroller.scrollbarGroup.translate(
			-scroller.scrollbarStrokeWidth % 2 / 2,
			-scroller.scrollbarStrokeWidth % 2 / 2
		);

		// Draw the buttons:
		scroller.drawScrollbarButton(0);
		scroller.drawScrollbarButton(1);
	},

	/**
	 * Position the scrollbar, method called from a parent with defined dimensions
	 * @param {Number} x - x-position on the chart
	 * @param {Number} y - y-position on the chart
	 * @param {Number} width - width of the scrollbar
	 * @param {Number} height - height of the scorllbar
	 */
	position: function (x, y, width, height) {
		var scroller = this,
			options = scroller.options,
			vertical = options.vertical,
			xOffset = height,
			yOffset = 0,
			method = scroller.rendered ? 'animate' : 'attr';

		scroller.x = x;
		scroller.y = y + this.trackBorderWidth;
		scroller.width = width; // width with buttons
		scroller.height = height;
		scroller.xOffset = xOffset;
		scroller.yOffset = yOffset;

		// If Scrollbar is a vertical type, swap options:
		if (vertical) {
			scroller.width = scroller.yOffset = width = yOffset = scroller.size;
			scroller.xOffset = xOffset = 0;
			scroller.barWidth = height - width * 2; // width without buttons
			scroller.x = x = x + scroller.options.margin;
		} else {
			scroller.height = scroller.xOffset = height = xOffset = scroller.size;
			scroller.barWidth = width - height * 2; // width without buttons
			scroller.y = scroller.y + scroller.options.margin;
		}

		// Set general position for a group:
		scroller.group[method]({
			translateX: x,
			translateY: scroller.y
		});

		// Resize background/track:
		scroller.track[method]({
			width: width,
			height: height
		});

		// Move right/bottom button ot it's place:
		scroller.scrollbarButtons[1][method]({
			translateX: vertical ? 0 : width - xOffset,
			translateY: vertical ? height - yOffset : 0
		});
	},

	/**
	 * Draw the scrollbar buttons with arrows
	 * @param {Number} index 0 is left, 1 is right
	 */
	drawScrollbarButton: function (index) {
		var scroller = this,
			renderer = scroller.renderer,
			scrollbarButtons = scroller.scrollbarButtons,
			options = scroller.options,
			size = scroller.size,
			group,
			tempElem;

		group = renderer.g().add(scroller.group);
		scrollbarButtons.push(group);

		// Create a rectangle for the scrollbar button
		tempElem = renderer.rect()
			.addClass('highcharts-scrollbar-button')
			.add(group);

		/*= if (build.classic) { =*/
		// Presentational attributes
		tempElem.attr({
			stroke: options.buttonBorderColor,
			'stroke-width': options.buttonBorderWidth,
			fill: options.buttonBackgroundColor
		});
		/*= } =*/

		// Place the rectangle based on the rendered stroke width
		tempElem.attr(tempElem.crisp({
			x: -0.5,
			y: -0.5,
			width: size + 1, // +1 to compensate for crispifying in rect method
			height: size + 1,
			r: options.buttonBorderRadius
		}, tempElem.strokeWidth()));

		// Button arrow
		tempElem = renderer
			.path(swapXY([
				'M',
				size / 2 + (index ? -1 : 1), 
				size / 2 - 3,
				'L',
				size / 2 + (index ? -1 : 1), 
				size / 2 + 3,
				'L',
				size / 2 + (index ? 2 : -2), 
				size / 2
			], options.vertical))
			.addClass('highcharts-scrollbar-arrow')
			.add(scrollbarButtons[index]);

		/*= if (build.classic) { =*/
		tempElem.attr({
			fill: options.buttonArrowColor
		});
		/*= } =*/
	},

	/**
	* Set scrollbar size, with a given scale.
	* @param {Number} from - scale (0-1) where bar should start
	* @param {Number} to - scale (0-1) where bar should end
	*/
	setRange: function (from, to) {
		var scroller = this,
			options = scroller.options,
			vertical = options.vertical,
			minWidth = options.minWidth,
			fullWidth = scroller.barWidth,
			fromPX,
			toPX,
			newPos,
			newSize,
			newRiflesPos,
			method = this.rendered && !this.hasDragged ? 'animate' : 'attr';

		if (!defined(fullWidth)) {
			return;
		}

		from = Math.max(from, 0);
		fromPX = Math.ceil(fullWidth * from);
		toPX = fullWidth * Math.min(to, 1);
		scroller.calculatedWidth = newSize = correctFloat(toPX - fromPX);

		// We need to recalculate position, if minWidth is used
		if (newSize < minWidth) {
			fromPX = (fullWidth - minWidth + newSize) * from;
			newSize = minWidth;
		}
		newPos = Math.floor(fromPX + scroller.xOffset + scroller.yOffset);
		newRiflesPos = newSize / 2 - 0.5; // -0.5 -> rifle line width / 2

		// Store current position:
		scroller.from = from;
		scroller.to = to;

		if (!vertical) {
			scroller.scrollbarGroup[method]({
				translateX: newPos
			});
			scroller.scrollbar[method]({
				width: newSize
			});
			scroller.scrollbarRifles[method]({
				translateX: newRiflesPos
			});
			scroller.scrollbarLeft = newPos;
			scroller.scrollbarTop = 0;
		} else {
			scroller.scrollbarGroup[method]({
				translateY: newPos
			});
			scroller.scrollbar[method]({
				height: newSize
			});
			scroller.scrollbarRifles[method]({
				translateY: newRiflesPos
			});
			scroller.scrollbarTop = newPos;
			scroller.scrollbarLeft = 0;
		}

		if (newSize <= 12) {
			scroller.scrollbarRifles.hide();
		} else {
			scroller.scrollbarRifles.show(true);
		}

		// Show or hide the scrollbar based on the showFull setting
		if (options.showFull === false) {
			if (from <= 0 && to >= 1) {
				scroller.group.hide();
			} else {
				scroller.group.show();
			}
		}

		scroller.rendered = true;
	},

	/**
	* Init events methods, so we have an access to the Scrollbar itself
	*/
	initEvents: function () {
		var scroller = this;
		/**
		 * Event handler for the mouse move event.
		 */
		scroller.mouseMoveHandler = function (e) {
			var normalizedEvent = scroller.chart.pointer.normalize(e),
				options = scroller.options,
				direction = options.vertical ? 'chartY' : 'chartX',
				initPositions = scroller.initPositions,
				scrollPosition,
				chartPosition,
				change;

			// In iOS, a mousemove event with e.pageX === 0 is fired when holding the finger
			// down in the center of the scrollbar. This should be ignored.
			if (scroller.grabbedCenter && (!e.touches || e.touches[0][direction] !== 0)) { // #4696, scrollbar failed on Android
				chartPosition = scroller.cursorToScrollbarPosition(normalizedEvent)[direction];
				scrollPosition = scroller[direction];

				change = chartPosition - scrollPosition;

				scroller.hasDragged = true;
				scroller.updatePosition(initPositions[0] + change, initPositions[1] + change);

				if (scroller.hasDragged) {
					fireEvent(scroller, 'changed', {
						from: scroller.from,
						to: scroller.to,
						trigger: 'scrollbar',
						DOMType: e.type,
						DOMEvent: e
					});
				}
			}
		};

		/**
		 * Event handler for the mouse up event.
		 */
		scroller.mouseUpHandler = function (e) {
			if (scroller.hasDragged) {
				fireEvent(scroller, 'changed', {
					from: scroller.from,
					to: scroller.to,
					trigger: 'scrollbar',
					DOMType: e.type,
					DOMEvent: e
				});
			}
			scroller.grabbedCenter = scroller.hasDragged = scroller.chartX = scroller.chartY = null;
		};

		scroller.mouseDownHandler = function (e) {
			var normalizedEvent = scroller.chart.pointer.normalize(e),
				mousePosition = scroller.cursorToScrollbarPosition(normalizedEvent);

			scroller.chartX = mousePosition.chartX;
			scroller.chartY = mousePosition.chartY;
			scroller.initPositions = [scroller.from, scroller.to];

			scroller.grabbedCenter = true;
		};

		scroller.buttonToMinClick = function (e) {
			var range = correctFloat(scroller.to - scroller.from) * scroller.options.step;
			scroller.updatePosition(correctFloat(scroller.from - range), correctFloat(scroller.to - range));
			fireEvent(scroller, 'changed', {
				from: scroller.from,
				to: scroller.to,
				trigger: 'scrollbar',
				DOMEvent: e
			});
		};

		scroller.buttonToMaxClick = function (e) {
			var range = (scroller.to - scroller.from) * scroller.options.step;
			scroller.updatePosition(scroller.from + range, scroller.to + range);
			fireEvent(scroller, 'changed', {
				from: scroller.from,
				to: scroller.to,
				trigger: 'scrollbar',
				DOMEvent: e
			});
		};

		scroller.trackClick = function (e) {
			var normalizedEvent = scroller.chart.pointer.normalize(e),
				range = scroller.to - scroller.from,
				top = scroller.y + scroller.scrollbarTop,
				left = scroller.x + scroller.scrollbarLeft;

			if ((scroller.options.vertical && normalizedEvent.chartY > top) || 
				(!scroller.options.vertical && normalizedEvent.chartX > left)) {
				// On the top or on the left side of the track:
				scroller.updatePosition(scroller.from + range, scroller.to + range);
			} else {
				// On the bottom or the right side of the track:
				scroller.updatePosition(scroller.from - range, scroller.to - range);
			}

			fireEvent(scroller, 'changed', {
				from: scroller.from,
				to: scroller.to,
				trigger: 'scrollbar',
				DOMEvent: e
			});
		};
	},

	/**
	 * Get normalized (0-1) cursor position over the scrollbar
	 * @param {Event} normalizedEvent - normalized event, with chartX and chartY values
	 * @return {Object} Local position {chartX, chartY}
	 */
	cursorToScrollbarPosition: function (normalizedEvent) {
		var scroller = this,
			options = scroller.options,
			minWidthDifference = options.minWidth > scroller.calculatedWidth ? options.minWidth : 0; // minWidth distorts translation

		return {
			chartX: (normalizedEvent.chartX - scroller.x - scroller.xOffset) / (scroller.barWidth - minWidthDifference),
			chartY: (normalizedEvent.chartY - scroller.y - scroller.yOffset) / (scroller.barWidth - minWidthDifference)
		};
	},

	/**
	* Update position option in the Scrollbar, with normalized 0-1 scale
	*/
	updatePosition: function (from, to) {
		if (to > 1) {
			from = correctFloat(1 - correctFloat(to - from));
			to = 1;
		}

		if (from < 0) {
			to = correctFloat(to - from);
			from = 0;
		}

		this.from = from;
		this.to = to;
	},

	/**
	 * Update the scrollbar with new options
	 */
	update: function (options) {
		this.destroy();
		this.init(this.chart.renderer, merge(true, this.options, options), this.chart);
	},

	/**
	 * Set up the mouse and touch events for the Scrollbar
	 */
	addEvents: function () {
		var buttonsOrder = this.options.inverted ? [1, 0] : [0, 1],
			buttons = this.scrollbarButtons,
			bar = this.scrollbarGroup.element,
			track = this.track.element,
			mouseDownHandler = this.mouseDownHandler,
			mouseMoveHandler = this.mouseMoveHandler,
			mouseUpHandler = this.mouseUpHandler,
			_events;

		// Mouse events
		_events = [
			[buttons[buttonsOrder[0]].element, 'click', this.buttonToMinClick],
			[buttons[buttonsOrder[1]].element, 'click', this.buttonToMaxClick],
			[track, 'click', this.trackClick],
			[bar, 'mousedown', mouseDownHandler],
			[doc, 'mousemove', mouseMoveHandler],
			[doc, 'mouseup', mouseUpHandler]
		];

		// Touch events
		if (hasTouch) {
			_events.push(
				[bar, 'touchstart', mouseDownHandler],
				[doc, 'touchmove', mouseMoveHandler],
				[doc, 'touchend', mouseUpHandler]
			);
		}

		// Add them all
		each(_events, function (args) {
			addEvent.apply(null, args);
		});
		this._events = _events;
	},

	/**
	 * Removes the event handlers attached previously with addEvents.
	 */
	removeEvents: function () {
		each(this._events, function (args) {
			removeEvent.apply(null, args);
		});
		this._events.length = 0;
	},

	/**
	 * Destroys allocated elements.
	 */
	destroy: function () {

		var scroller = this.chart.scroller;

		// Disconnect events added in addEvents
		this.removeEvents();

		// Destroy properties
		each(['track', 'scrollbarRifles', 'scrollbar', 'scrollbarGroup', 'group'], function (prop) {
			if (this[prop] && this[prop].destroy) {
				this[prop] = this[prop].destroy();
			}
		}, this);

		if (scroller && this === scroller.scrollbar) { // #6421, chart may have more scrollbars
			scroller.scrollbar = null;

			// Destroy elements in collection
			destroyObjectProperties(scroller.scrollbarButtons);
		}
	}
};

/**
* Wrap axis initialization and create scrollbar if enabled:
*/
wrap(Axis.prototype, 'init', function (proceed) {
	var axis = this;
	proceed.apply(axis, Array.prototype.slice.call(arguments, 1));

	if (axis.options.scrollbar && axis.options.scrollbar.enabled) {
		// Predefined options:
		axis.options.scrollbar.vertical = !axis.horiz;
		axis.options.startOnTick = axis.options.endOnTick = false;

		axis.scrollbar = new Scrollbar(axis.chart.renderer, axis.options.scrollbar, axis.chart);

		addEvent(axis.scrollbar, 'changed', function (e) {
			var unitedMin = Math.min(pick(axis.options.min, axis.min), axis.min, axis.dataMin),
				unitedMax = Math.max(pick(axis.options.max, axis.max), axis.max, axis.dataMax),
				range = unitedMax - unitedMin,
				to,
				from;

			if ((axis.horiz && !axis.reversed) || (!axis.horiz && axis.reversed)) {
				to = unitedMin + range * this.to;
				from = unitedMin + range * this.from;
			} else {
				// y-values in browser are reversed, but this also applies for reversed horizontal axis:
				to = unitedMin + range * (1 - this.from);
				from = unitedMin + range * (1 - this.to);
			}

			axis.setExtremes(from, to, true, false, e);
		});
	}
});

/**
* Wrap rendering axis, and update scrollbar if one is created:
*/
wrap(Axis.prototype, 'render', function (proceed) {
	var axis = this,		
		scrollMin = Math.min(pick(axis.options.min, axis.min), axis.min, axis.dataMin),
		scrollMax = Math.max(pick(axis.options.max, axis.max), axis.max, axis.dataMax),
		scrollbar = axis.scrollbar,
		titleOffset = axis.titleOffset || 0,
		offsetsIndex,
		from,
		to;

	proceed.apply(axis, Array.prototype.slice.call(arguments, 1));

	if (scrollbar) {

		if (axis.horiz) {
			scrollbar.position(
				axis.left, 
				axis.top + axis.height + 2 + axis.chart.scrollbarsOffsets[1] +
					(axis.opposite ?
<<<<<<< HEAD
						0 : titleOffset + axis.axisTitleMargin + axis.offset
=======
						0 :
						titleOffset + axis.axisTitleMargin + axis.offset
>>>>>>> b5a4500d
					),
				axis.width,
				axis.height
			);
			offsetsIndex = 1;
		} else {
			scrollbar.position(
				axis.left + axis.width + 2 + axis.chart.scrollbarsOffsets[0] +
<<<<<<< HEAD
					(axis.opposite ?
						titleOffset + axis.axisTitleMargin + axis.offset : 0
=======
					(axis.opposite ? 
						titleOffset + axis.axisTitleMargin + axis.offset :
						0
>>>>>>> b5a4500d
					),
				axis.top, 
				axis.width, 
				axis.height
			);
			offsetsIndex = 0;
		}

		if ((!axis.opposite && !axis.horiz) || (axis.opposite && axis.horiz)) {
			axis.chart.scrollbarsOffsets[offsetsIndex] +=
				axis.scrollbar.size + axis.scrollbar.options.margin;
		}

		if (isNaN(scrollMin) || isNaN(scrollMax) || !defined(axis.min) || !defined(axis.max)) {
			scrollbar.setRange(0, 0); // default action: when there is not extremes on the axis, but scrollbar exists, make it full size
		} else {
			from = (axis.min - scrollMin) / (scrollMax - scrollMin);
			to = (axis.max - scrollMin) / (scrollMax - scrollMin);

			if ((axis.horiz && !axis.reversed) || (!axis.horiz && axis.reversed)) {
				scrollbar.setRange(from, to);
			} else {
				scrollbar.setRange(1 - to, 1 - from); // inverse vertical axis
			}
		}
	}
});

/**
* Make space for a scrollbar
*/
wrap(Axis.prototype, 'getOffset', function (proceed) {
	var axis = this,
		index = axis.horiz ? 2 : 1,
		scrollbar = axis.scrollbar;

	proceed.apply(axis, Array.prototype.slice.call(arguments, 1));

	if (scrollbar) {
		axis.chart.scrollbarsOffsets = [0, 0]; // reset scrollbars offsets
		axis.chart.axisOffset[index] += scrollbar.size + scrollbar.options.margin;
	}
});

/**
* Destroy scrollbar when connected to the specific axis
*/
wrap(Axis.prototype, 'destroy', function (proceed) {
	if (this.scrollbar) {
		this.scrollbar = this.scrollbar.destroy();
	}

	proceed.apply(this, Array.prototype.slice.call(arguments, 1));
});

H.Scrollbar = Scrollbar;<|MERGE_RESOLUTION|>--- conflicted
+++ resolved
@@ -689,12 +689,8 @@
 				axis.left, 
 				axis.top + axis.height + 2 + axis.chart.scrollbarsOffsets[1] +
 					(axis.opposite ?
-<<<<<<< HEAD
-						0 : titleOffset + axis.axisTitleMargin + axis.offset
-=======
 						0 :
 						titleOffset + axis.axisTitleMargin + axis.offset
->>>>>>> b5a4500d
 					),
 				axis.width,
 				axis.height
@@ -703,14 +699,9 @@
 		} else {
 			scrollbar.position(
 				axis.left + axis.width + 2 + axis.chart.scrollbarsOffsets[0] +
-<<<<<<< HEAD
-					(axis.opposite ?
-						titleOffset + axis.axisTitleMargin + axis.offset : 0
-=======
 					(axis.opposite ? 
 						titleOffset + axis.axisTitleMargin + axis.offset :
 						0
->>>>>>> b5a4500d
 					),
 				axis.top, 
 				axis.width, 
