(function (H) {
	var addEvent = H.addEvent,
		animObject = H.animObject,
		arrayMax = H.arrayMax,
		arrayMin = H.arrayMin,
		Date = H.Date,
		defaultOptions = H.defaultOptions,
		defaultPlotOptions = H.defaultPlotOptions,
		defined = H.defined,
		each = H.each,
		erase = H.erase,
		error = H.error,
		extend = H.extend,
		fireEvent = H.fireEvent,
		grep = H.grep,
		isArray = H.isArray,
		isNumber = H.isNumber,
		isObject = H.isObject,
		isString = H.isString,
		LegendSymbolMixin = H.LegendSymbolMixin, // @todo add as a requirement
		merge = H.merge,
		pick = H.pick,
		Point = H.Point, // @todo  add as a requirement
		removeEvent = H.removeEvent,
		splat = H.splat,
		stableSort = H.stableSort,
		SVGElement = H.SVGElement,
		syncTimeout = H.syncTimeout,
		useCanVG = H.useCanVG,
		win = H.win;

/**
 * @classDescription The base function which all other series types inherit from. The data in the series is stored
 * in various arrays.
 *
 * - First, series.options.data contains all the original config options for
 * each point whether added by options or methods like series.addPoint.
 * - Next, series.data contains those values converted to points, but in case the series data length
 * exceeds the cropThreshold, or if the data is grouped, series.data doesn't contain all the points. It
 * only contains the points that have been created on demand.
 * - Then there's series.points that contains all currently visible point objects. In case of cropping,
 * the cropped-away points are not part of this array. The series.points array starts at series.cropStart
 * compared to series.data and series.options.data. If however the series data is grouped, these can't
 * be correlated one to one.
 * - series.xData and series.processedXData contain clean x values, equivalent to series.data and series.points.
 * - series.yData and series.processedYData contain clean x values, equivalent to series.data and series.points.
 *
 * @param {Object} chart
 * @param {Object} options
 */
H.Series = function () {}; // @todo return this object

H.Series.prototype = {

	isCartesian: true,
	type: 'line',
	pointClass: Point,
	sorted: true, // requires the data to be sorted
	requireSorting: true,
	directTouch: false,
	axisTypes: ['xAxis', 'yAxis'],
	colorCounter: 0,
	parallelArrays: ['x', 'y'], // each point's x and y values are stored in this.xData and this.yData
	init: function (chart, options) {
		var series = this,
			eventType,
			events,
			chartSeries = chart.series,
			sortByIndex = function (a, b) {
				return pick(a.options.index, a._i) - pick(b.options.index, b._i);
			};

		series.chart = chart;
		series.options = options = series.setOptions(options); // merge with plotOptions
		series.linkedSeries = [];

		// bind the axes
		series.bindAxes();

		// set some variables
		extend(series, {
			name: options.name,
			state: '',
			visible: options.visible !== false, // true by default
			selected: options.selected === true // false by default
		});

		// special
		if (useCanVG) {
			options.animation = false;
		}

		// register event listeners
		events = options.events;
		for (eventType in events) {
			addEvent(series, eventType, events[eventType]);
		}
		if (
			(events && events.click) ||
			(options.point && options.point.events && options.point.events.click) ||
			options.allowPointSelect
		) {
			chart.runTrackerClick = true;
		}

		series.getColor();
		series.getSymbol();

		// Set the data
		each(series.parallelArrays, function (key) {
			series[key + 'Data'] = [];
		});
		series.setData(options.data, false);

		// Mark cartesian
		if (series.isCartesian) {
			chart.hasCartesianSeries = true;
		}

		// Register it in the chart
		chartSeries.push(series);
		series._i = chartSeries.length - 1;

		// Sort series according to index option (#248, #1123, #2456)
		stableSort(chartSeries, sortByIndex);
		if (this.yAxis) {
			stableSort(this.yAxis.series, sortByIndex);
		}

		each(chartSeries, function (series, i) {
			series.index = i;
			series.name = series.name || 'Series ' + (i + 1);
		});

	},

	/**
	 * Set the xAxis and yAxis properties of cartesian series, and register the series
	 * in the axis.series array
	 */
	bindAxes: function () {
		var series = this,
			seriesOptions = series.options,
			chart = series.chart,
			axisOptions;

		each(series.axisTypes || [], function (AXIS) { // repeat for xAxis and yAxis

			each(chart[AXIS], function (axis) { // loop through the chart's axis objects
				axisOptions = axis.options;

				// apply if the series xAxis or yAxis option mathches the number of the
				// axis, or if undefined, use the first axis
				if ((seriesOptions[AXIS] === axisOptions.index) ||
						(seriesOptions[AXIS] !== undefined && seriesOptions[AXIS] === axisOptions.id) ||
						(seriesOptions[AXIS] === undefined && axisOptions.index === 0)) {

					// register this series in the axis.series lookup
					axis.series.push(series);

					// set this series.xAxis or series.yAxis reference
					series[AXIS] = axis;

					// mark dirty for redraw
					axis.isDirty = true;
				}
			});

			// The series needs an X and an Y axis
			if (!series[AXIS] && series.optionalAxis !== AXIS) {
				error(18, true);
			}

		});
	},

	/**
	 * For simple series types like line and column, the data values are held in arrays like
	 * xData and yData for quick lookup to find extremes and more. For multidimensional series
	 * like bubble and map, this can be extended with arrays like zData and valueData by
	 * adding to the series.parallelArrays array.
	 */
	updateParallelArrays: function (point, i) {
		var series = point.series,
			args = arguments,
			fn = isNumber(i) ?
				// Insert the value in the given position
				function (key) {
					var val = key === 'y' && series.toYData ? series.toYData(point) : point[key];
					series[key + 'Data'][i] = val;
				} :
				// Apply the method specified in i with the following arguments as arguments
				function (key) {
					Array.prototype[i].apply(series[key + 'Data'], Array.prototype.slice.call(args, 2));
				};

		each(series.parallelArrays, fn);
	},

	/**
	 * Return an auto incremented x value based on the pointStart and pointInterval options.
	 * This is only used if an x value is not given for the point that calls autoIncrement.
	 */
	autoIncrement: function () {

		var options = this.options,
			xIncrement = this.xIncrement,
			date,
			pointInterval,
			pointIntervalUnit = options.pointIntervalUnit;

		xIncrement = pick(xIncrement, options.pointStart, 0);

		this.pointInterval = pointInterval = pick(this.pointInterval, options.pointInterval, 1);

		// Added code for pointInterval strings
		if (pointIntervalUnit) {
			date = new Date(xIncrement);
<<<<<<< HEAD
			date = (pointIntervalUnit === 'month') ?
				+date[Date.hcSetMonth](date[Date.hcGetMonth]() + pointInterval) :
				+date[Date.hcSetFullYear](date[Date.hcGetFullYear]() + pointInterval);
=======

			if (pointIntervalUnit === 'day') {
				date = +date[setDate](date[getDate]() + pointInterval);
			} else if (pointIntervalUnit === 'month') {
				date = +date[setMonth](date[getMonth]() + pointInterval);
			} else if (pointIntervalUnit === 'year') {
				date = +date[setFullYear](date[getFullYear]() + pointInterval);
			}
>>>>>>> fae5b77c
			pointInterval = date - xIncrement;

		}

		this.xIncrement = xIncrement + pointInterval;
		return xIncrement;
	},
	
	/**
	 * Set the series options by merging from the options tree
	 * @param {Object} itemOptions
	 */
	setOptions: function (itemOptions) {
		var chart = this.chart,
			chartOptions = chart.options,
			plotOptions = chartOptions.plotOptions,
			userOptions = chart.userOptions || {},
			userPlotOptions = userOptions.plotOptions || {},
			typeOptions = plotOptions[this.type],
			options,
			zones;

		this.userOptions = itemOptions;

		// General series options take precedence over type options because otherwise, default
		// type options like column.animation would be overwritten by the general option.
		// But issues have been raised here (#3881), and the solution may be to distinguish
		// between default option and userOptions like in the tooltip below.
		options = merge(
			typeOptions,
			plotOptions.series,
			itemOptions
		);

		// The tooltip options are merged between global and series specific options
		this.tooltipOptions = merge(
			defaultOptions.tooltip,
			defaultOptions.plotOptions[this.type].tooltip,
			userOptions.tooltip,
			userPlotOptions.series && userPlotOptions.series.tooltip,
			userPlotOptions[this.type] && userPlotOptions[this.type].tooltip,
			itemOptions.tooltip
		);

		// Delete marker object if not allowed (#1125)
		if (typeOptions.marker === null) {
			delete options.marker;
		}

		// Handle color zones
		this.zoneAxis = options.zoneAxis;
		zones = this.zones = (options.zones || []).slice();
		if ((options.negativeColor || options.negativeFillColor) && !options.zones) {
			zones.push({
				value: options[this.zoneAxis + 'Threshold'] || options.threshold || 0,
				className: 'highcharts-negative',
				/*= if (build.classic) { =*/
				color: options.negativeColor,
				fillColor: options.negativeFillColor
				/*= } =*/
			});
		}
		if (zones.length) { // Push one extra zone for the rest
			if (defined(zones[zones.length - 1].value)) {
				zones.push({
					/*= if (build.classic) { =*/
					color: this.color,
					fillColor: this.fillColor
					/*= } =*/
				});
			}
		}
		return options;
	},

	getCyclic: function (prop, value, defaults) {
		var i,
			userOptions = this.userOptions,
			indexName = prop + 'Index',
			counterName = prop + 'Counter',
			len = defaults ? defaults.length : this.chart[prop + 'Count'],
			setting;

		if (!value) {
			// Pick up either the colorIndex option, or the _colorIndex after Series.update()
			setting = pick(userOptions[indexName], userOptions['_' + indexName]);
			if (defined(setting)) { // after Series.update()
				i = setting;
			} else {
				userOptions['_' + indexName] = i = this.chart[counterName] % len;
				this.chart[counterName] += 1;
			}
			if (defaults) {
				value = defaults[i];
			}
		}
		// Set the colorIndex
		if (i !== undefined) {
			this[indexName] = i;
		}
		this[prop] = value;
	},

	/**
	 * Get the series' color
	 */
	/*= if (!build.classic) { =*/
	getColor: function () {
		this.getCyclic('color');
	},

	/*= } else { =*/
	getColor: function () {
		if (this.options.colorByPoint) {
			this.options.color = null; // #4359, selected slice got series.color even when colorByPoint was set.
		} else {
			this.getCyclic('color', this.options.color || defaultPlotOptions[this.type].color, this.chart.options.colors);
		}
	},
	/*= } =*/
	/**
	 * Get the series' symbol
	 */
	getSymbol: function () {
		var seriesMarkerOption = this.options.marker;

		this.getCyclic('symbol', seriesMarkerOption.symbol, this.chart.options.symbols);

		// don't substract radius in image symbols (#604)
		if (/^url/.test(this.symbol)) {
			seriesMarkerOption.radius = 0;
		}
	},

	drawLegendSymbol: LegendSymbolMixin.drawLineMarker,

	/**
	 * Replace the series data with a new set of data
	 * @param {Object} data
	 * @param {Object} redraw
	 */
	setData: function (data, redraw, animation, updatePoints) {
		var series = this,
			oldData = series.points,
			oldDataLength = (oldData && oldData.length) || 0,
			dataLength,
			options = series.options,
			chart = series.chart,
			firstPoint = null,
			xAxis = series.xAxis,
			hasCategories = xAxis && !!xAxis.categories,
			i,
			turboThreshold = options.turboThreshold,
			pt,
			xData = this.xData,
			yData = this.yData,
			pointArrayMap = series.pointArrayMap,
			valueCount = pointArrayMap && pointArrayMap.length;

		data = data || [];
		dataLength = data.length;
		redraw = pick(redraw, true);

		// If the point count is the same as is was, just run Point.update which is
		// cheaper, allows animation, and keeps references to points.
		if (updatePoints !== false && dataLength && oldDataLength === dataLength && !series.cropped && !series.hasGroupedData && series.visible) {
			each(data, function (point, i) {
				// .update doesn't exist on a linked, hidden series (#3709)
				if (oldData[i].update && point !== options.data[i]) {
					oldData[i].update(point, false, null, false);
				}
			});

		} else {

			// Reset properties
			series.xIncrement = null;

			series.colorCounter = 0; // for series with colorByPoint (#1547)

			// Update parallel arrays
			each(this.parallelArrays, function (key) {
				series[key + 'Data'].length = 0;
			});

			// In turbo mode, only one- or twodimensional arrays of numbers are allowed. The
			// first value is tested, and we assume that all the rest are defined the same
			// way. Although the 'for' loops are similar, they are repeated inside each
			// if-else conditional for max performance.
			if (turboThreshold && dataLength > turboThreshold) {

				// find the first non-null point
				i = 0;
				while (firstPoint === null && i < dataLength) {
					firstPoint = data[i];
					i++;
				}


				if (isNumber(firstPoint)) { // assume all points are numbers
					var x = pick(options.pointStart, 0),
						pointInterval = pick(options.pointInterval, 1);

					for (i = 0; i < dataLength; i++) {
						xData[i] = x;
						yData[i] = data[i];
						x += pointInterval;
					}
					series.xIncrement = x;
				} else if (isArray(firstPoint)) { // assume all points are arrays
					if (valueCount) { // [x, low, high] or [x, o, h, l, c]
						for (i = 0; i < dataLength; i++) {
							pt = data[i];
							xData[i] = pt[0];
							yData[i] = pt.slice(1, valueCount + 1);
						}
					} else { // [x, y]
						for (i = 0; i < dataLength; i++) {
							pt = data[i];
							xData[i] = pt[0];
							yData[i] = pt[1];
						}
					}
				} else {
					error(12); // Highcharts expects configs to be numbers or arrays in turbo mode
				}
			} else {
				for (i = 0; i < dataLength; i++) {
					if (data[i] !== undefined) { // stray commas in oldIE
						pt = { series: series };
						series.pointClass.prototype.applyOptions.apply(pt, [data[i]]);
						series.updateParallelArrays(pt, i);
						if (hasCategories && defined(pt.name)) { // #4401
							xAxis.names[pt.x] = pt.name; // #2046
						}
					}
				}
			}

			// Forgetting to cast strings to numbers is a common caveat when handling CSV or JSON
			if (isString(yData[0])) {
				error(14, true);
			}

			series.data = [];
			series.options.data = series.userOptions.data = data;

			// destroy old points
			i = oldDataLength;
			while (i--) {
				if (oldData[i] && oldData[i].destroy) {
					oldData[i].destroy();
				}
			}

			// reset minRange (#878)
			if (xAxis) {
				xAxis.minRange = xAxis.userMinRange;
			}

			// redraw
			series.isDirty = series.isDirtyData = chart.isDirtyBox = true;
			animation = false;
		}

		// Typically for pie series, points need to be processed and generated
		// prior to rendering the legend
		if (options.legendType === 'point') {
			this.processData();
			this.generatePoints();
		}

		if (redraw) {
			chart.redraw(animation);
		}
	},

	/**
	 * Process the data by cropping away unused data points if the series is longer
	 * than the crop threshold. This saves computing time for lage series.
	 */
	processData: function (force) {
		var series = this,
			processedXData = series.xData, // copied during slice operation below
			processedYData = series.yData,
			dataLength = processedXData.length,
			croppedData,
			cropStart = 0,
			cropped,
			distance,
			closestPointRange,
			xAxis = series.xAxis,
			i, // loop variable
			options = series.options,
			cropThreshold = options.cropThreshold,
			getExtremesFromAll = series.getExtremesFromAll || options.getExtremesFromAll, // #4599
			isCartesian = series.isCartesian,
			xExtremes,
			val2lin = xAxis && xAxis.val2lin,
			isLog = xAxis && xAxis.isLog,
			min,
			max;

		// If the series data or axes haven't changed, don't go through this. Return false to pass
		// the message on to override methods like in data grouping.
		if (isCartesian && !series.isDirty && !xAxis.isDirty && !series.yAxis.isDirty && !force) {
			return false;
		}

		if (xAxis) {
			xExtremes = xAxis.getExtremes(); // corrected for log axis (#3053)
			min = xExtremes.min;
			max = xExtremes.max;
		}

		// optionally filter out points outside the plot area
		if (isCartesian && series.sorted && !getExtremesFromAll && (!cropThreshold || dataLength > cropThreshold || series.forceCrop)) {

			// it's outside current extremes
			if (processedXData[dataLength - 1] < min || processedXData[0] > max) {
				processedXData = [];
				processedYData = [];

			// only crop if it's actually spilling out
			} else if (processedXData[0] < min || processedXData[dataLength - 1] > max) {
				croppedData = this.cropData(series.xData, series.yData, min, max);
				processedXData = croppedData.xData;
				processedYData = croppedData.yData;
				cropStart = croppedData.start;
				cropped = true;
			}
		}


		// Find the closest distance between processed points
		i = processedXData.length || 1;
		while (--i) {
			distance = isLog ?
				val2lin(processedXData[i]) - val2lin(processedXData[i - 1]) :
				processedXData[i] - processedXData[i - 1];

			if (distance > 0 && (closestPointRange === undefined || distance < closestPointRange)) {
				closestPointRange = distance;

			// Unsorted data is not supported by the line tooltip, as well as data grouping and
			// navigation in Stock charts (#725) and width calculation of columns (#1900)
			} else if (distance < 0 && series.requireSorting) {
				error(15);
			}
		}

		// Record the properties
		series.cropped = cropped; // undefined or true
		series.cropStart = cropStart;
		series.processedXData = processedXData;
		series.processedYData = processedYData;

		series.closestPointRange = closestPointRange;

	},

	/**
	 * Iterate over xData and crop values between min and max. Returns object containing crop start/end
	 * cropped xData with corresponding part of yData, dataMin and dataMax within the cropped range
	 */
	cropData: function (xData, yData, min, max) {
		var dataLength = xData.length,
			cropStart = 0,
			cropEnd = dataLength,
			cropShoulder = pick(this.cropShoulder, 1), // line-type series need one point outside
			i,
			j;

		// iterate up to find slice start
		for (i = 0; i < dataLength; i++) {
			if (xData[i] >= min) {
				cropStart = Math.max(0, i - cropShoulder);
				break;
			}
		}

		// proceed to find slice end
		for (j = i; j < dataLength; j++) {
			if (xData[j] > max) {
				cropEnd = j + cropShoulder;
				break;
			}
		}

		return {
			xData: xData.slice(cropStart, cropEnd),
			yData: yData.slice(cropStart, cropEnd),
			start: cropStart,
			end: cropEnd
		};
	},


	/**
	 * Generate the data point after the data has been processed by cropping away
	 * unused points and optionally grouped in Highcharts Stock.
	 */
	generatePoints: function () {
		var series = this,
			options = series.options,
			dataOptions = options.data,
			data = series.data,
			dataLength,
			processedXData = series.processedXData,
			processedYData = series.processedYData,
			pointClass = series.pointClass,
			processedDataLength = processedXData.length,
			cropStart = series.cropStart || 0,
			cursor,
			hasGroupedData = series.hasGroupedData,
			point,
			points = [],
			i;

		if (!data && !hasGroupedData) {
			var arr = [];
			arr.length = dataOptions.length;
			data = series.data = arr;
		}

		for (i = 0; i < processedDataLength; i++) {
			cursor = cropStart + i;
			if (!hasGroupedData) {
				if (data[cursor]) {
					point = data[cursor];
				} else if (dataOptions[cursor] !== undefined) { // #970
					data[cursor] = point = (new pointClass()).init(series, dataOptions[cursor], processedXData[i]);
				}
				points[i] = point;
			} else {
				// splat the y data in case of ohlc data array
				points[i] = (new pointClass()).init(series, [processedXData[i]].concat(splat(processedYData[i])));
				points[i].dataGroup = series.groupMap[i];
			}
			points[i].index = cursor; // For faster access in Point.update
		}

		// Hide cropped-away points - this only runs when the number of points is above cropThreshold, or when
		// swithching view from non-grouped data to grouped data (#637)
		if (data && (processedDataLength !== (dataLength = data.length) || hasGroupedData)) {
			for (i = 0; i < dataLength; i++) {
				if (i === cropStart && !hasGroupedData) { // when has grouped data, clear all points
					i += processedDataLength;
				}
				if (data[i]) {
					data[i].destroyElements();
					data[i].plotX = undefined; // #1003
				}
			}
		}

		series.data = data;
		series.points = points;
	},

	/**
	 * Calculate Y extremes for visible data
	 */
	getExtremes: function (yData) {
		var xAxis = this.xAxis,
			yAxis = this.yAxis,
			xData = this.processedXData,
			yDataLength,
			activeYData = [],
			activeCounter = 0,
			xExtremes = xAxis.getExtremes(), // #2117, need to compensate for log X axis
			xMin = xExtremes.min,
			xMax = xExtremes.max,
			validValue,
			withinRange,
			x,
			y,
			i,
			j;

		yData = yData || this.stackedYData || this.processedYData || [];
		yDataLength = yData.length;

		for (i = 0; i < yDataLength; i++) {

			x = xData[i];
			y = yData[i];

			// For points within the visible range, including the first point outside the
			// visible range, consider y extremes
			validValue = y !== null && y !== undefined && (!yAxis.isLog || (y.length || y > 0));
			withinRange = this.getExtremesFromAll || this.options.getExtremesFromAll || this.cropped ||
				((xData[i + 1] || x) >= xMin &&	(xData[i - 1] || x) <= xMax);

			if (validValue && withinRange) {

				j = y.length;
				if (j) { // array, like ohlc or range data
					while (j--) {
						if (y[j] !== null) {
							activeYData[activeCounter++] = y[j];
						}
					}
				} else {
					activeYData[activeCounter++] = y;
				}
			}
		}
		this.dataMin = arrayMin(activeYData);
		this.dataMax = arrayMax(activeYData);
	},

	/**
	 * Translate data points from raw data values to chart specific positioning data
	 * needed later in drawPoints, drawGraph and drawTracker.
	 */
	translate: function () {
		if (!this.processedXData) { // hidden series
			this.processData();
		}
		this.generatePoints();
		var series = this,
			options = series.options,
			stacking = options.stacking,
			xAxis = series.xAxis,
			categories = xAxis.categories,
			yAxis = series.yAxis,
			points = series.points,
			dataLength = points.length,
			hasModifyValue = !!series.modifyValue,
			i,
			pointPlacement = options.pointPlacement,
			dynamicallyPlaced = pointPlacement === 'between' || isNumber(pointPlacement),
			threshold = options.threshold,
			stackThreshold = options.startFromThreshold ? threshold : 0,
			plotX,
			plotY,
			lastPlotX,
			stackIndicator,
			closestPointRangePx = Number.MAX_VALUE;

		// Translate each point
		for (i = 0; i < dataLength; i++) {
			var point = points[i],
				xValue = point.x,
				yValue = point.y,
				yBottom = point.low,
				stack = stacking && yAxis.stacks[(series.negStacks && yValue < (stackThreshold ? 0 : threshold) ? '-' : '') + series.stackKey],
				pointStack,
				stackValues;

			// Discard disallowed y values for log axes (#3434)
			if (yAxis.isLog && yValue !== null && yValue <= 0) {
				point.y = yValue = null;
				error(10);
			}

			// Get the plotX translation
<<<<<<< HEAD
			point.plotX = plotX = Math.min(Math.max(-1e5, xAxis.translate(xValue, 0, 0, 0, 1, pointPlacement, this.type === 'flags')), 1e5); // #3923

=======
			point.plotX = plotX = correctFloat( // #5236
				mathMin(mathMax(-1e5, xAxis.translate(xValue, 0, 0, 0, 1, pointPlacement, this.type === 'flags')), 1e5) // #3923
			);
>>>>>>> fae5b77c

			// Calculate the bottom y value for stacked series
			if (stacking && series.visible && !point.isNull && stack && stack[xValue]) {
				stackIndicator = series.getStackIndicator(stackIndicator, xValue, series.index);
				pointStack = stack[xValue];
				stackValues = pointStack.points[stackIndicator.key];
				yBottom = stackValues[0];
				yValue = stackValues[1];

				if (yBottom === stackThreshold && stackIndicator.key === stack[xValue].base) {
					yBottom = pick(threshold, yAxis.min);
				}
				if (yAxis.isLog && yBottom <= 0) { // #1200, #1232
					yBottom = null;
				}

				point.total = point.stackTotal = pointStack.total;
				point.percentage = pointStack.total && (point.y / pointStack.total * 100);
				point.stackY = yValue;

				// Place the stack label
				pointStack.setOffset(series.pointXOffset || 0, series.barW || 0);

			}

			// Set translated yBottom or remove it
			point.yBottom = defined(yBottom) ?
				yAxis.translate(yBottom, 0, 1, 0, 1) :
				null;

			// general hook, used for Highstock compare mode
			if (hasModifyValue) {
				yValue = series.modifyValue(yValue, point);
			}

			// Set the the plotY value, reset it for redraws
<<<<<<< HEAD
			point.plotY = plotY = !point.isNull ?
				Math.min(Math.max(-1e5, yAxis.translate(yValue, 0, 1, 0, 1)), 1e5) : // #3201
				undefined;
			point.isInside = plotY !== undefined && plotY >= 0 && plotY <= yAxis.len && // #3519
=======
			point.plotY = plotY = (typeof yValue === 'number' && yValue !== Infinity) ?
				mathMin(mathMax(-1e5, yAxis.translate(yValue, 0, 1, 0, 1)), 1e5) : // #3201
				UNDEFINED;
			point.isInside = plotY !== UNDEFINED && plotY >= 0 && plotY <= yAxis.len && // #3519
>>>>>>> fae5b77c
				plotX >= 0 && plotX <= xAxis.len;


			// Set client related positions for mouse tracking
			point.clientX = dynamicallyPlaced ? xAxis.translate(xValue, 0, 0, 0, 1) : plotX; // #1514

			point.negative = point.y < (threshold || 0);

			// some API data
			point.category = categories && categories[point.x] !== undefined ?
				categories[point.x] : point.x;

			// Determine auto enabling of markers (#3635, #5099)
			if (!point.isNull) {
				if (lastPlotX !== undefined) {
					closestPointRangePx = Math.min(closestPointRangePx, Math.abs(plotX - lastPlotX));
				}
				lastPlotX = plotX;
			}

		}
		series.closestPointRangePx = closestPointRangePx;
	},

	/**
	 * Return the series points with null points filtered out
	 */
	getValidPoints: function (points, insideOnly) {
		var chart = this.chart;
		return grep(points || this.points || [], function isValidPoint(point) { // #3916, #5029
			if (insideOnly && !chart.isInsidePlot(point.plotX, point.plotY, chart.inverted)) { // #5085
				return false;
			}
			return !point.isNull;
		});
	},

	/**
	 * Set the clipping for the series. For animated series it is called twice, first to initiate
	 * animating the clip then the second time without the animation to set the final clip.
	 */
	setClip: function (animation) {
		var chart = this.chart,
			options = this.options,
			renderer = chart.renderer,
			inverted = chart.inverted,
			seriesClipBox = this.clipBox,
			clipBox = seriesClipBox || chart.clipBox,
			sharedClipKey = this.sharedClipKey || ['_sharedClip', animation && animation.duration, animation && animation.easing, clipBox.height, options.xAxis, options.yAxis].join(','), // #4526
			clipRect = chart[sharedClipKey],
			markerClipRect = chart[sharedClipKey + 'm'];

		// If a clipping rectangle with the same properties is currently present in the chart, use that.
		if (!clipRect) {

			// When animation is set, prepare the initial positions
			if (animation) {
				clipBox.width = 0;

				chart[sharedClipKey + 'm'] = markerClipRect = renderer.clipRect(
					-99, // include the width of the first marker
					inverted ? -chart.plotLeft : -chart.plotTop,
					99,
					inverted ? chart.chartWidth : chart.chartHeight
				);
			}
			chart[sharedClipKey] = clipRect = renderer.clipRect(clipBox);

		}
		if (animation) {
			clipRect.count += 1;
		}

		if (options.clip !== false) {
			this.group.clip(animation || seriesClipBox ? clipRect : chart.clipRect);
			this.markerGroup.clip(markerClipRect);
			this.sharedClipKey = sharedClipKey;
		}

		// Remove the shared clipping rectangle when all series are shown
		if (!animation) {
			clipRect.count -= 1;
			if (clipRect.count <= 0 && sharedClipKey && chart[sharedClipKey]) {
				if (!seriesClipBox) {
					chart[sharedClipKey] = chart[sharedClipKey].destroy();
				}
				if (chart[sharedClipKey + 'm']) {
					chart[sharedClipKey + 'm'] = chart[sharedClipKey + 'm'].destroy();
				}
			}
		}
	},

	/**
	 * Animate in the series
	 */
	animate: function (init) {
		var series = this,
			chart = series.chart,
			clipRect,
			animation = series.options.animation,
			sharedClipKey;

		// Animation option is set to true
		if (animation && !isObject(animation)) {
			animation = defaultPlotOptions[series.type].animation;
		}

		// Initialize the animation. Set up the clipping rectangle.
		if (init) {

			series.setClip(animation);

		// Run the animation
		} else {
			sharedClipKey = this.sharedClipKey;
			clipRect = chart[sharedClipKey];
			if (clipRect) {
				clipRect.animate({
					width: chart.plotSizeX
				}, animation);
			}
			if (chart[sharedClipKey + 'm']) {
				chart[sharedClipKey + 'm'].animate({
					width: chart.plotSizeX + 99
				}, animation);
			}

			// Delete this function to allow it only once
			series.animate = null;

		}
	},

	/**
	 * This runs after animation to land on the final plot clipping
	 */
	afterAnimate: function () {
		this.setClip();
		fireEvent(this, 'afterAnimate');
	},

	/**
	 * Draw the markers
	 */
	drawPoints: function () {
		var series = this,
			points = series.points,
			chart = series.chart,
			plotX,
			plotY,
			i,
			point,
			radius,
			symbol,
			isImage,
			graphic,
			options = series.options,
			seriesMarkerOptions = options.marker,
			pointMarkerOptions,
			hasPointMarker,
			enabled,
			isInside,
			markerGroup = series.markerGroup,
			xAxis = series.xAxis,
			globallyEnabled = pick(
				seriesMarkerOptions.enabled,
				xAxis.isRadial,
				series.closestPointRangePx > 2 * seriesMarkerOptions.radius
			);

		if (seriesMarkerOptions.enabled !== false || series._hasPointMarkers) {

			i = points.length;
			while (i--) {
				point = points[i];
				plotX = Math.floor(point.plotX); // #1843
				plotY = point.plotY;
				graphic = point.graphic;
				pointMarkerOptions = point.marker || {};
				hasPointMarker = !!point.marker;
				enabled = (globallyEnabled && pointMarkerOptions.enabled === undefined) || pointMarkerOptions.enabled;
				isInside = point.isInside;

<<<<<<< HEAD
				// Only draw the point if y is defined
				if (enabled && plotY !== undefined && !isNaN(plotY) && point.y !== null) {
=======
				// only draw the point if y is defined
				if (enabled && isNumber(plotY) && point.y !== null) {
>>>>>>> fae5b77c

					// Shortcuts
					radius = seriesMarkerOptions.radius;
					symbol = pick(pointMarkerOptions.symbol, series.symbol);
					isImage = symbol.indexOf('url') === 0;

					if (graphic) { // update
						graphic[isInside ? 'show' : 'hide'](true) // Since the marker group isn't clipped, each individual marker must be toggled
							//.attr(pointAttr) // #4759
							.animate(extend({
								x: plotX - radius,
								y: plotY - radius
							}, graphic.symbolName ? { // don't apply to image symbols #507
								width: 2 * radius,
								height: 2 * radius
							} : {}));
					} else if (isInside && (radius > 0 || isImage)) {
						point.graphic = graphic = chart.renderer.symbol(
							symbol,
							plotX - radius,
							plotY - radius,
							2 * radius,
							2 * radius,
							hasPointMarker ? pointMarkerOptions : seriesMarkerOptions
						)
						.attr({ r: radius })
						.add(markerGroup);

						/*= if (build.classic) { =*/
						// Presentational attributes
						graphic.attr(series.pointAttribs(point, point.selected && 'select'));
						/*= } =*/
					}

					if (graphic) {
						graphic.addClass(point.getClassName(), true);
					}

				} else if (graphic) {
					point.graphic = graphic.destroy(); // #1269
				}
			}
		}

	},

	/*= if (build.classic) { =*/
	/**
	 * Get presentational attributes for marker-based series (line, spline, scatter, bubble, mappoint...)
	 */
<<<<<<< HEAD
	pointAttribs: function (point, state) {
		var seriesMarkerOptions = this.options.marker,
			seriesStateOptions,
			pointMarkerOptions = (point && point.options && point.options.marker) || {},
			pointStateOptions,
			strokeWidth = seriesMarkerOptions.lineWidth,
			color = this.color,
			pointColorOption = point && point.options.color,
			pointColor = point && point.color,
			zoneColor,
			fill,
			stroke,
			zone;

		if (point && this.zones.length) {
			zone = point.getZone();
			if (zone && zone.color) {
				zoneColor = zone.color;
			}
		}
=======
	getAttribs: function () {
		var series = this,
			seriesOptions = series.options,
			normalOptions = defaultPlotOptions[series.type].marker ? seriesOptions.marker : seriesOptions,
			stateOptions = normalOptions.states,
			stateOptionsHover = stateOptions[HOVER_STATE],
			pointStateOptionsHover,
			seriesColor = series.color,
			seriesNegativeColor = series.options.negativeColor,
			normalDefaults = {
				stroke: seriesColor,
				fill: seriesColor
			},
			points = series.points || [], // #927
			i,
			j,
			threshold,
			point,
			seriesPointAttr = [],
			pointAttr,
			pointAttrToOptions = series.pointAttrToOptions,
			hasPointSpecificOptions = series.hasPointSpecificOptions,
			defaultLineColor = normalOptions.lineColor,
			defaultFillColor = normalOptions.fillColor,
			turboThreshold = seriesOptions.turboThreshold,
			zones = series.zones,
			zoneAxis = series.zoneAxis || 'y',
			zoneColor, 
			attr,
			key;

		// series type specific modifications
		if (seriesOptions.marker) { // line, spline, area, areaspline, scatter

			// if no hover radius is given, default to normal radius + 2
			stateOptionsHover.radius = stateOptionsHover.radius || normalOptions.radius + stateOptionsHover.radiusPlus;
			stateOptionsHover.lineWidth = stateOptionsHover.lineWidth || normalOptions.lineWidth + stateOptionsHover.lineWidthPlus;

		} else { // column, bar, pie

			// if no hover color is given, brighten the normal color
			stateOptionsHover.color = stateOptionsHover.color ||
				Color(stateOptionsHover.color || seriesColor)
					.brighten(stateOptionsHover.brightness).get();

			// if no hover negativeColor is given, brighten the normal negativeColor
			stateOptionsHover.negativeColor = stateOptionsHover.negativeColor ||
				Color(stateOptionsHover.negativeColor || seriesNegativeColor)
					.brighten(stateOptionsHover.brightness).get();
		}

		// general point attributes for the series normal state
		seriesPointAttr[NORMAL_STATE] = series.convertAttribs(normalOptions, normalDefaults);

		// HOVER_STATE and SELECT_STATE states inherit from normal state except the default radius
		each([HOVER_STATE, SELECT_STATE], function (state) {
			seriesPointAttr[state] =
					series.convertAttribs(stateOptions[state], seriesPointAttr[NORMAL_STATE]);
		});

		// set it
		series.pointAttr = seriesPointAttr;


		// Generate the point-specific attribute collections if specific point
		// options are given. If not, create a referance to the series wide point
		// attributes
		i = points.length;
		if (!turboThreshold || i < turboThreshold || hasPointSpecificOptions) {
			while (i--) {
				point = points[i];
				normalOptions = (point.options && point.options.marker) || point.options;
				if (normalOptions && normalOptions.enabled === false) {
					normalOptions.radius = 0;
				}

				zoneColor = null;
				if (zones.length) {
					j = 0;
					threshold = zones[j];
					while (point[zoneAxis] >= threshold.value) {
						threshold = zones[++j];
					}

					point.color = point.fillColor = zoneColor = pick(threshold.color, series.color); // #3636, #4267, #4430 - inherit color from series, when color is undefined

				}

				hasPointSpecificOptions = seriesOptions.colorByPoint || point.color; // #868

				// check if the point has specific visual options
				if (point.options) {
					for (key in pointAttrToOptions) {
						if (defined(normalOptions[pointAttrToOptions[key]])) {
							hasPointSpecificOptions = true;
						}
					}
				}

				// a specific marker config object is defined for the individual point:
				// create it's own attribute collection
				if (hasPointSpecificOptions) {
					normalOptions = normalOptions || {};
					pointAttr = [];
					stateOptions = normalOptions.states || {}; // reassign for individual point
					pointStateOptionsHover = stateOptions[HOVER_STATE] = stateOptions[HOVER_STATE] || {};

					// Handle colors for column and pies
					if (!seriesOptions.marker || (point.negative && !pointStateOptionsHover.fillColor && !stateOptionsHover.fillColor)) { // column, bar, point or negative threshold for series with markers (#3636)
						// If no hover color is given, brighten the normal color. #1619, #2579
						pointStateOptionsHover[series.pointAttrToOptions.fill] = pointStateOptionsHover.color || (!point.options.color && stateOptionsHover[(point.negative && seriesNegativeColor ? 'negativeColor' : 'color')]) ||
							Color(point.color)
								.brighten(pointStateOptionsHover.brightness || stateOptionsHover.brightness)
								.get();
					}

					// normal point state inherits series wide normal state
					attr = { color: point.color }; // #868
					if (!defaultFillColor) { // Individual point color or negative color markers (#2219)
						attr.fillColor = point.color;
					}
					if (!defaultLineColor) {
						attr.lineColor = point.color; // Bubbles take point color, line markers use white
					}
					// Color is explicitly set to null or undefined (#1288, #4068)
					if (normalOptions.hasOwnProperty('color') && !normalOptions.color) {
						delete normalOptions.color;
					}

					// When zone is set, but series.states.hover.color is not set, apply zone color on hover, #4670: 
					if (zoneColor && !stateOptionsHover.fillColor) {
						pointStateOptionsHover.fillColor = zoneColor;
					}

					pointAttr[NORMAL_STATE] = series.convertAttribs(extend(attr, normalOptions), seriesPointAttr[NORMAL_STATE]);

					// inherit from point normal and series hover
					pointAttr[HOVER_STATE] = series.convertAttribs(
						stateOptions[HOVER_STATE],
						seriesPointAttr[HOVER_STATE],
						pointAttr[NORMAL_STATE]
					);

					// inherit from point normal and series hover
					pointAttr[SELECT_STATE] = series.convertAttribs(
						stateOptions[SELECT_STATE],
						seriesPointAttr[SELECT_STATE],
						pointAttr[NORMAL_STATE]
					);
>>>>>>> fae5b77c

		color = pointColorOption || zoneColor || pointColor || color;
		fill = pointMarkerOptions.fillColor || seriesMarkerOptions.fillColor || color;
		stroke = pointMarkerOptions.lineColor || seriesMarkerOptions.lineColor || color;

		// Handle hover and select states
		if (state) {
			seriesStateOptions = seriesMarkerOptions.states[state];
			pointStateOptions = (pointMarkerOptions.states && pointMarkerOptions.states[state]) || {};
			strokeWidth = seriesStateOptions.lineWidth || strokeWidth + seriesStateOptions.lineWidthPlus;
			fill = pointStateOptions.fillColor || seriesStateOptions.fillColor || fill;
			stroke = pointStateOptions.lineColor || seriesStateOptions.lineColor || stroke;
		}
		
		return {
			'stroke': stroke,
			'stroke-width': strokeWidth,
			'fill': fill
		};
	},
	/*= } =*/
	/**
	 * Clear DOM objects and free up memory
	 */
	destroy: function () {
		var series = this,
			chart = series.chart,
			issue134 = /AppleWebKit\/533/.test(win.navigator.userAgent),
			destroy,
			i,
			data = series.data || [],
			point,
			prop,
			axis;

		// add event hook
		fireEvent(series, 'destroy');

		// remove all events
		removeEvent(series);

		// erase from axes
		each(series.axisTypes || [], function (AXIS) {
			axis = series[AXIS];
			if (axis) {
				erase(axis.series, series);
				axis.isDirty = axis.forceRedraw = true;
			}
		});

		// remove legend items
		if (series.legendItem) {
			series.chart.legend.destroyItem(series);
		}

		// destroy all points with their elements
		i = data.length;
		while (i--) {
			point = data[i];
			if (point && point.destroy) {
				point.destroy();
			}
		}
		series.points = null;

		// Clear the animation timeout if we are destroying the series during initial animation
		clearTimeout(series.animationTimeout);

		// Destroy all SVGElements associated to the series
		for (prop in series) {
			if (series[prop] instanceof SVGElement && !series[prop].survive) { // Survive provides a hook for not destroying

				// issue 134 workaround
				destroy = issue134 && prop === 'group' ?
					'hide' :
					'destroy';

				series[prop][destroy]();
			}
		}

		// remove from hoverSeries
		if (chart.hoverSeries === series) {
			chart.hoverSeries = null;
		}
		erase(chart.series, series);

		// clear all members
		for (prop in series) {
			delete series[prop];
		}
	},

	/**
	 * Get the graph path
	 */
	getGraphPath: function (points, nullsAsZeroes, connectCliffs) {
		var series = this,
			options = series.options,
			step = options.step,
			reversed,
			graphPath = [],
			gap;

		points = points || series.points;

		// Bottom of a stack is reversed
		reversed = points.reversed;
		if (reversed) {
			points.reverse();
		}
		// Reverse the steps (#5004)
		step = { right: 1, center: 2 }[step] || (step && 3);
		if (step && reversed) {
			step = 4 - step;
		}

		// Remove invalid points, especially in spline (#5015)
		if (options.connectNulls && !nullsAsZeroes && !connectCliffs) {
			points = this.getValidPoints(points);
		}

		// Build the line
		each(points, function (point, i) {

			var plotX = point.plotX,
				plotY = point.plotY,
				lastPoint = points[i - 1],					
				pathToPoint; // the path to this point from the previous

			if ((point.leftCliff || (lastPoint && lastPoint.rightCliff)) && !connectCliffs) {
				gap = true; // ... and continue
			}

			// Line series, nullsAsZeroes is not handled
			if (point.isNull && !defined(nullsAsZeroes) && i > 0) {
				gap = !options.connectNulls;

			// Area series, nullsAsZeroes is set
			} else if (point.isNull && !nullsAsZeroes) {
				gap = true;

			} else {

				if (i === 0 || gap) {
					pathToPoint = ['M', point.plotX, point.plotY];
				
				} else if (series.getPointSpline) { // generate the spline as defined in the SplineSeries object
					
					pathToPoint = series.getPointSpline(points, point, i);

				} else if (step) {

					if (step === 1) { // right
						pathToPoint = [
							'L',
							lastPoint.plotX,
							plotY
						];
						
					} else if (step === 2) { // center
						pathToPoint = [
							'L',
							(lastPoint.plotX + plotX) / 2,
							lastPoint.plotY,
							'L',
							(lastPoint.plotX + plotX) / 2,
							plotY
						];
						
					} else {
						pathToPoint = [
							'L',
							plotX,
							lastPoint.plotY
						];
					}
					pathToPoint.push('L', plotX, plotY);

				} else {
					// normal line to next point
					pathToPoint = [
						'L',
						plotX,
						plotY
					];
				}


				graphPath.push.apply(graphPath, pathToPoint);
				gap = false;
			}
		});

		series.graphPath = graphPath;

		return graphPath;

	},

	/**
	 * Draw the actual graph
	 */
	drawGraph: function () {
		var series = this,
			options = this.options,
			graphPath = this.getGraphPath(),
			props = [[
				'graph', 
				'highcharts-graph', 
				/*= if (build.classic) { =*/
				options.lineColor || this.color, 
				options.dashStyle
				/*= } =*/
			]];

		// Add the zone properties if any
		each(this.zones, function (zone, i) {
			props.push([
				'zone-graph-' + i,
				'highcharts-graph highcharts-zone-graph-' + i + ' ' + (zone.className || ''),
				/*= if (build.classic) { =*/
				zone.color || series.color, 
				zone.dashStyle || options.dashStyle
				/*= } =*/
			]);
		});

		// Draw the graph
		each(props, function (prop, i) {
			var graphKey = prop[0],
				graph = series[graphKey],
				attribs;

			if (graph) {
				graph.animate({ d: graphPath });

			} else if (graphPath.length) { // #1487
				
				series[graphKey] = series.chart.renderer.path(graphPath)
					.addClass('highcharts-graph ' + (prop[1] || ''))
					.attr({ zIndex: 1 }) // #1069
					.add(series.group);

				/*= if (build.classic) { =*/
				attribs = {
					'stroke': prop[2],
					'stroke-width': options.lineWidth,
					'fill': (series.fillGraph && series.color) || 'none' // Polygon series use filled graph
				};

				if (prop[3]) {
					attribs.dashstyle = prop[3];
				} else if (options.linecap !== 'square') {
					attribs['stroke-linecap'] = attribs['stroke-linejoin'] = 'round';
				}

				series[graphKey]
					.attr(attribs)
					.shadow((i < 2) && options.shadow); // add shadow to normal series (0) or to first zone (1) #3932
				/*= } =*/
			}
		});
	},

	/**
	 * Clip the graphs into the positive and negative coloured graphs
	 */
	applyZones: function () {
		var series = this,
			chart = this.chart,
			renderer = chart.renderer,
			zones = this.zones,
			translatedFrom,
			translatedTo,
			clips = this.clips || [],
			clipAttr,
			graph = this.graph,
			area = this.area,
			chartSizeMax = Math.max(chart.chartWidth, chart.chartHeight),
			axis = this[(this.zoneAxis || 'y') + 'Axis'],
			extremes,
			reversed = axis.reversed,
			inverted = chart.inverted,
			horiz = axis.horiz,
			pxRange,
			pxPosMin,
			pxPosMax,
			ignoreZones = false;

		if (zones.length && (graph || area) && axis.min !== undefined) {
			// The use of the Color Threshold assumes there are no gaps
			// so it is safe to hide the original graph and area
			if (graph) {
				graph.hide();
			}
			if (area) {
				area.hide();
			}

			// Create the clips
			extremes = axis.getExtremes();
			each(zones, function (threshold, i) {

				translatedFrom = reversed ?
					(horiz ? chart.plotWidth : 0) :
					(horiz ? 0 : axis.toPixels(extremes.min));
				translatedFrom = Math.min(Math.max(pick(translatedTo, translatedFrom), 0), chartSizeMax);
				translatedTo = Math.min(Math.max(Math.round(axis.toPixels(pick(threshold.value, extremes.max), true)), 0), chartSizeMax);
				
				if (ignoreZones) {
					translatedFrom = translatedTo = axis.toPixels(extremes.max);
				}

				pxRange = Math.abs(translatedFrom - translatedTo);
				pxPosMin = Math.min(translatedFrom, translatedTo);
				pxPosMax = Math.max(translatedFrom, translatedTo);
				if (axis.isXAxis) {
					clipAttr = {
						x: inverted ? pxPosMax : pxPosMin,
						y: 0,
						width: pxRange,
						height: chartSizeMax
					};
					if (!horiz) {
						clipAttr.x = chart.plotHeight - clipAttr.x;
					}
				} else {
					clipAttr = {
						x: 0,
						y: inverted ? pxPosMax : pxPosMin,
						width: chartSizeMax,
						height: pxRange
					};
					if (horiz) {
						clipAttr.y = chart.plotWidth - clipAttr.y;
					}
				}

				/// VML SUPPPORT
				if (chart.inverted && renderer.isVML) {
					if (axis.isXAxis) {
						clipAttr = {
							x: 0,
							y: reversed ? pxPosMin : pxPosMax,
							height: clipAttr.width,
							width: chart.chartWidth
						};
					} else {
						clipAttr = {
							x: clipAttr.y - chart.plotLeft - chart.spacingBox.x,
							y: 0,
							width: clipAttr.height,
							height: chart.chartHeight
						};
					}
				}
				/// END OF VML SUPPORT

				if (clips[i]) {
					clips[i].animate(clipAttr);
				} else {
					clips[i] = renderer.clipRect(clipAttr);

					if (graph) {
						series['zone-graph-' + i].clip(clips[i]);
					}

					if (area) {
						series['zone-area-' + i].clip(clips[i]);
					}
				}
				// if this zone extends out of the axis, ignore the others
				ignoreZones = threshold.value > extremes.max;
			});
			this.clips = clips;
		}
	},

	/**
	 * Initialize and perform group inversion on series.group and series.markerGroup
	 */
	invertGroups: function () {
		var series = this,
			chart = series.chart;

		// Pie, go away (#1736)
		if (!series.xAxis) {
			return;
		}

		// A fixed size is needed for inversion to work
		function setInvert() {
			var size = {
				width: series.yAxis.len,
				height: series.xAxis.len
			};

			each(['group', 'markerGroup'], function (groupName) {
				if (series[groupName]) {
					series[groupName].attr(size).invert();
				}
			});
		}

		addEvent(chart, 'resize', setInvert); // do it on resize
		addEvent(series, 'destroy', function () {
			removeEvent(chart, 'resize', setInvert);
		});

		// Do it now
		setInvert(); // do it now

		// On subsequent render and redraw, just do setInvert without setting up events again
		series.invertGroups = setInvert;
	},

	/**
	 * General abstraction for creating plot groups like series.group, series.dataLabelsGroup and
	 * series.markerGroup. On subsequent calls, the group will only be adjusted to the updated plot size.
	 */
	plotGroup: function (prop, name, visibility, zIndex, parent) {
		var group = this[prop],
			isNew = !group;

		// Generate it on first call
		if (isNew) {
			this[prop] = group = this.chart.renderer.g(name)
				.attr({
					zIndex: zIndex || 0.1 // IE8 and pointer logic use this
				})
				.add(parent);

			group.addClass('highcharts-series-' + this.index + ' highcharts-' + this.type + '-series highcharts-color-' + this.colorIndex +
				' ' + (this.options.className || '')); // docs: className
		}

		// Place it on first and subsequent (redraw) calls
		group.attr({ visibility: visibility })[isNew ? 'attr' : 'animate'](this.getPlotBox());
		return group;
	},

	/**
	 * Get the translation and scale for the plot area of this series
	 */
	getPlotBox: function () {
		var chart = this.chart,
			xAxis = this.xAxis,
			yAxis = this.yAxis;

		// Swap axes for inverted (#2339)
		if (chart.inverted) {
			xAxis = yAxis;
			yAxis = this.xAxis;
		}
		return {
			translateX: xAxis ? xAxis.left : chart.plotLeft,
			translateY: yAxis ? yAxis.top : chart.plotTop,
			scaleX: 1, // #1623
			scaleY: 1
		};
	},

	/**
	 * Render the graph and markers
	 */
	render: function () {
		var series = this,
			chart = series.chart,
			group,
			options = series.options,
			// Animation doesn't work in IE8 quirks when the group div is hidden,
			// and looks bad in other oldIE
			animDuration = !!series.animate && chart.renderer.isSVG && animObject(options.animation).duration,
			visibility = series.visible ? 'inherit' : 'hidden', // #2597
			zIndex = options.zIndex,
			hasRendered = series.hasRendered,
			chartSeriesGroup = chart.seriesGroup;

		// the group
		group = series.plotGroup(
			'group',
			'series',
			visibility,
			zIndex,
			chartSeriesGroup
		);

		series.markerGroup = series.plotGroup(
			'markerGroup',
			'markers',
			visibility,
			zIndex,
			chartSeriesGroup
		);

		// initiate the animation
		if (animDuration) {
			series.animate(true);
		}

		// SVGRenderer needs to know this before drawing elements (#1089, #1795)
		group.inverted = series.isCartesian ? chart.inverted : false;

		// draw the graph if any
		if (series.drawGraph) {
			series.drawGraph();
			series.applyZones();
		}

		each(series.points, function (point) {
			if (point.redraw) {
				point.redraw();
			}
		});

		// draw the data labels (inn pies they go before the points)
		if (series.drawDataLabels) {
			series.drawDataLabels();
		}

		// draw the points
		if (series.visible) {
			series.drawPoints();
		}


		// draw the mouse tracking area
		if (series.drawTracker && series.options.enableMouseTracking !== false) {
			series.drawTracker();
		}

		// Handle inverted series and tracker groups
		if (chart.inverted) {
			series.invertGroups();
		}

		// Initial clipping, must be defined after inverting groups for VML. Applies to columns etc. (#3839).
		if (options.clip !== false && !series.sharedClipKey && !hasRendered) {
			group.clip(chart.clipRect);
		}

		// Run the animation
		if (animDuration) {
			series.animate();
		}

		// Call the afterAnimate function on animation complete (but don't overwrite the animation.complete option
		// which should be available to the user).
		if (!hasRendered) {
			series.animationTimeout = syncTimeout(function () {
				series.afterAnimate();
			}, animDuration);
		}

		series.isDirty = series.isDirtyData = false; // means data is in accordance with what you see
		// (See #322) series.isDirty = series.isDirtyData = false; // means data is in accordance with what you see
		series.hasRendered = true;
	},

	/**
	 * Redraw the series after an update in the axes.
	 */
	redraw: function () {
		var series = this,
			chart = series.chart,
			wasDirty = series.isDirty || series.isDirtyData, // cache it here as it is set to false in render, but used after
			group = series.group,
			xAxis = series.xAxis,
			yAxis = series.yAxis;

		// reposition on resize
		if (group) {
			if (chart.inverted) {
				group.attr({
					width: chart.plotWidth,
					height: chart.plotHeight
				});
			}

			group.animate({
				translateX: pick(xAxis && xAxis.left, chart.plotLeft),
				translateY: pick(yAxis && yAxis.top, chart.plotTop)
			});
		}

		series.translate();
		series.render();
		if (wasDirty) { // #3868, #3945
			delete this.kdTree;
		}
	},

	/**
	 * KD Tree && PointSearching Implementation
	 */

	kdDimensions: 1,
	kdAxisArray: ['clientX', 'plotY'],

	searchPoint: function (e, compareX) {
		var series = this,
			xAxis = series.xAxis,
			yAxis = series.yAxis,
			inverted = series.chart.inverted;

		return this.searchKDTree({
			clientX: inverted ? xAxis.len - e.chartY + xAxis.pos : e.chartX - xAxis.pos,
			plotY: inverted ? yAxis.len - e.chartX + yAxis.pos : e.chartY - yAxis.pos
		}, compareX);
	},

	buildKDTree: function () {
		var series = this,
			dimensions = series.kdDimensions;

		// Internal function
		function _kdtree(points, depth, dimensions) {
			var axis,
				median,
				length = points && points.length;

			if (length) {

				// alternate between the axis
				axis = series.kdAxisArray[depth % dimensions];

				// sort point array
				points.sort(function (a, b) {
					return a[axis] - b[axis];
				});

				median = Math.floor(length / 2);

				// build and return nod
				return {
					point: points[median],
					left: _kdtree(points.slice(0, median), depth + 1, dimensions),
					right: _kdtree(points.slice(median + 1), depth + 1, dimensions)
				};

			}
		}

		// Start the recursive build process with a clone of the points array and null points filtered out (#3873)
		function startRecursive() {
			series.kdTree = _kdtree(
				series.getValidPoints(
					null,
					!series.directTouch // For line-type series restrict to plot area, but column-type series not (#3916, #4511)
				),
				dimensions,
				dimensions
			);
		}
		delete series.kdTree;

		// For testing tooltips, don't build async
		syncTimeout(startRecursive, series.options.kdNow ? 0 : 1);
	},

	searchKDTree: function (point, compareX) {
		var series = this,
			kdX = this.kdAxisArray[0],
			kdY = this.kdAxisArray[1],
			kdComparer = compareX ? 'distX' : 'dist';

		// Set the one and two dimensional distance on the point object
		function setDistance(p1, p2) {
			var x = (defined(p1[kdX]) && defined(p2[kdX])) ? Math.pow(p1[kdX] - p2[kdX], 2) : null,
				y = (defined(p1[kdY]) && defined(p2[kdY])) ? Math.pow(p1[kdY] - p2[kdY], 2) : null,
				r = (x || 0) + (y || 0);

			p2.dist = defined(r) ? Math.sqrt(r) : Number.MAX_VALUE;
			p2.distX = defined(x) ? Math.sqrt(x) : Number.MAX_VALUE;
		}
		function _search(search, tree, depth, dimensions) {
			var point = tree.point,
				axis = series.kdAxisArray[depth % dimensions],
				tdist,
				sideA,
				sideB,
				ret = point,
				nPoint1,
				nPoint2;

			setDistance(search, point);

			// Pick side based on distance to splitting point
			tdist = search[axis] - point[axis];
			sideA = tdist < 0 ? 'left' : 'right';
			sideB = tdist < 0 ? 'right' : 'left';

			// End of tree
			if (tree[sideA]) {
				nPoint1 = _search(search, tree[sideA], depth + 1, dimensions);

				ret = (nPoint1[kdComparer] < ret[kdComparer] ? nPoint1 : point);
			}
			if (tree[sideB]) {
				// compare distance to current best to splitting point to decide wether to check side B or not
				if (Math.sqrt(tdist * tdist) < ret[kdComparer]) {
					nPoint2 = _search(search, tree[sideB], depth + 1, dimensions);
					ret = (nPoint2[kdComparer] < ret[kdComparer] ? nPoint2 : ret);
				}
			}

			return ret;
		}

		if (!this.kdTree) {
			this.buildKDTree();
		}

		if (this.kdTree) {
			return _search(point,
				this.kdTree, this.kdDimensions, this.kdDimensions);
		}
	}

}; // end Series prototype

	return H;
}(Highcharts));<|MERGE_RESOLUTION|>--- conflicted
+++ resolved
@@ -3,6 +3,7 @@
 		animObject = H.animObject,
 		arrayMax = H.arrayMax,
 		arrayMin = H.arrayMin,
+		correctFloat = H.correctFloat,
 		Date = H.Date,
 		defaultOptions = H.defaultOptions,
 		defaultPlotOptions = H.defaultPlotOptions,
@@ -216,20 +217,14 @@
 		// Added code for pointInterval strings
 		if (pointIntervalUnit) {
 			date = new Date(xIncrement);
-<<<<<<< HEAD
-			date = (pointIntervalUnit === 'month') ?
-				+date[Date.hcSetMonth](date[Date.hcGetMonth]() + pointInterval) :
-				+date[Date.hcSetFullYear](date[Date.hcGetFullYear]() + pointInterval);
-=======
 
 			if (pointIntervalUnit === 'day') {
-				date = +date[setDate](date[getDate]() + pointInterval);
+				date = +date[Date.hcSetDate](date[Date.hcGetDate]() + pointInterval);
 			} else if (pointIntervalUnit === 'month') {
-				date = +date[setMonth](date[getMonth]() + pointInterval);
+				date = +date[Date.hcSetMonth](date[Date.hcGetMonth]() + pointInterval);
 			} else if (pointIntervalUnit === 'year') {
-				date = +date[setFullYear](date[getFullYear]() + pointInterval);
-			}
->>>>>>> fae5b77c
+				date = +date[Date.hcSetFullYear](date[Date.hcGetFullYear]() + pointInterval);
+			}
 			pointInterval = date - xIncrement;
 
 		}
@@ -788,14 +783,9 @@
 			}
 
 			// Get the plotX translation
-<<<<<<< HEAD
-			point.plotX = plotX = Math.min(Math.max(-1e5, xAxis.translate(xValue, 0, 0, 0, 1, pointPlacement, this.type === 'flags')), 1e5); // #3923
-
-=======
 			point.plotX = plotX = correctFloat( // #5236
-				mathMin(mathMax(-1e5, xAxis.translate(xValue, 0, 0, 0, 1, pointPlacement, this.type === 'flags')), 1e5) // #3923
+				Math.min(Math.max(-1e5, xAxis.translate(xValue, 0, 0, 0, 1, pointPlacement, this.type === 'flags')), 1e5) // #3923
 			);
->>>>>>> fae5b77c
 
 			// Calculate the bottom y value for stacked series
 			if (stacking && series.visible && !point.isNull && stack && stack[xValue]) {
@@ -832,17 +822,10 @@
 			}
 
 			// Set the the plotY value, reset it for redraws
-<<<<<<< HEAD
-			point.plotY = plotY = !point.isNull ?
+			point.plotY = plotY = (typeof yValue === 'number' && yValue !== Infinity) ?
 				Math.min(Math.max(-1e5, yAxis.translate(yValue, 0, 1, 0, 1)), 1e5) : // #3201
 				undefined;
 			point.isInside = plotY !== undefined && plotY >= 0 && plotY <= yAxis.len && // #3519
-=======
-			point.plotY = plotY = (typeof yValue === 'number' && yValue !== Infinity) ?
-				mathMin(mathMax(-1e5, yAxis.translate(yValue, 0, 1, 0, 1)), 1e5) : // #3201
-				UNDEFINED;
-			point.isInside = plotY !== UNDEFINED && plotY >= 0 && plotY <= yAxis.len && // #3519
->>>>>>> fae5b77c
 				plotX >= 0 && plotX <= xAxis.len;
 
 
@@ -1027,13 +1010,8 @@
 				enabled = (globallyEnabled && pointMarkerOptions.enabled === undefined) || pointMarkerOptions.enabled;
 				isInside = point.isInside;
 
-<<<<<<< HEAD
-				// Only draw the point if y is defined
-				if (enabled && plotY !== undefined && !isNaN(plotY) && point.y !== null) {
-=======
 				// only draw the point if y is defined
 				if (enabled && isNumber(plotY) && point.y !== null) {
->>>>>>> fae5b77c
 
 					// Shortcuts
 					radius = seriesMarkerOptions.radius;
@@ -1084,7 +1062,6 @@
 	/**
 	 * Get presentational attributes for marker-based series (line, spline, scatter, bubble, mappoint...)
 	 */
-<<<<<<< HEAD
 	pointAttribs: function (point, state) {
 		var seriesMarkerOptions = this.options.marker,
 			seriesStateOptions,
@@ -1105,157 +1082,6 @@
 				zoneColor = zone.color;
 			}
 		}
-=======
-	getAttribs: function () {
-		var series = this,
-			seriesOptions = series.options,
-			normalOptions = defaultPlotOptions[series.type].marker ? seriesOptions.marker : seriesOptions,
-			stateOptions = normalOptions.states,
-			stateOptionsHover = stateOptions[HOVER_STATE],
-			pointStateOptionsHover,
-			seriesColor = series.color,
-			seriesNegativeColor = series.options.negativeColor,
-			normalDefaults = {
-				stroke: seriesColor,
-				fill: seriesColor
-			},
-			points = series.points || [], // #927
-			i,
-			j,
-			threshold,
-			point,
-			seriesPointAttr = [],
-			pointAttr,
-			pointAttrToOptions = series.pointAttrToOptions,
-			hasPointSpecificOptions = series.hasPointSpecificOptions,
-			defaultLineColor = normalOptions.lineColor,
-			defaultFillColor = normalOptions.fillColor,
-			turboThreshold = seriesOptions.turboThreshold,
-			zones = series.zones,
-			zoneAxis = series.zoneAxis || 'y',
-			zoneColor, 
-			attr,
-			key;
-
-		// series type specific modifications
-		if (seriesOptions.marker) { // line, spline, area, areaspline, scatter
-
-			// if no hover radius is given, default to normal radius + 2
-			stateOptionsHover.radius = stateOptionsHover.radius || normalOptions.radius + stateOptionsHover.radiusPlus;
-			stateOptionsHover.lineWidth = stateOptionsHover.lineWidth || normalOptions.lineWidth + stateOptionsHover.lineWidthPlus;
-
-		} else { // column, bar, pie
-
-			// if no hover color is given, brighten the normal color
-			stateOptionsHover.color = stateOptionsHover.color ||
-				Color(stateOptionsHover.color || seriesColor)
-					.brighten(stateOptionsHover.brightness).get();
-
-			// if no hover negativeColor is given, brighten the normal negativeColor
-			stateOptionsHover.negativeColor = stateOptionsHover.negativeColor ||
-				Color(stateOptionsHover.negativeColor || seriesNegativeColor)
-					.brighten(stateOptionsHover.brightness).get();
-		}
-
-		// general point attributes for the series normal state
-		seriesPointAttr[NORMAL_STATE] = series.convertAttribs(normalOptions, normalDefaults);
-
-		// HOVER_STATE and SELECT_STATE states inherit from normal state except the default radius
-		each([HOVER_STATE, SELECT_STATE], function (state) {
-			seriesPointAttr[state] =
-					series.convertAttribs(stateOptions[state], seriesPointAttr[NORMAL_STATE]);
-		});
-
-		// set it
-		series.pointAttr = seriesPointAttr;
-
-
-		// Generate the point-specific attribute collections if specific point
-		// options are given. If not, create a referance to the series wide point
-		// attributes
-		i = points.length;
-		if (!turboThreshold || i < turboThreshold || hasPointSpecificOptions) {
-			while (i--) {
-				point = points[i];
-				normalOptions = (point.options && point.options.marker) || point.options;
-				if (normalOptions && normalOptions.enabled === false) {
-					normalOptions.radius = 0;
-				}
-
-				zoneColor = null;
-				if (zones.length) {
-					j = 0;
-					threshold = zones[j];
-					while (point[zoneAxis] >= threshold.value) {
-						threshold = zones[++j];
-					}
-
-					point.color = point.fillColor = zoneColor = pick(threshold.color, series.color); // #3636, #4267, #4430 - inherit color from series, when color is undefined
-
-				}
-
-				hasPointSpecificOptions = seriesOptions.colorByPoint || point.color; // #868
-
-				// check if the point has specific visual options
-				if (point.options) {
-					for (key in pointAttrToOptions) {
-						if (defined(normalOptions[pointAttrToOptions[key]])) {
-							hasPointSpecificOptions = true;
-						}
-					}
-				}
-
-				// a specific marker config object is defined for the individual point:
-				// create it's own attribute collection
-				if (hasPointSpecificOptions) {
-					normalOptions = normalOptions || {};
-					pointAttr = [];
-					stateOptions = normalOptions.states || {}; // reassign for individual point
-					pointStateOptionsHover = stateOptions[HOVER_STATE] = stateOptions[HOVER_STATE] || {};
-
-					// Handle colors for column and pies
-					if (!seriesOptions.marker || (point.negative && !pointStateOptionsHover.fillColor && !stateOptionsHover.fillColor)) { // column, bar, point or negative threshold for series with markers (#3636)
-						// If no hover color is given, brighten the normal color. #1619, #2579
-						pointStateOptionsHover[series.pointAttrToOptions.fill] = pointStateOptionsHover.color || (!point.options.color && stateOptionsHover[(point.negative && seriesNegativeColor ? 'negativeColor' : 'color')]) ||
-							Color(point.color)
-								.brighten(pointStateOptionsHover.brightness || stateOptionsHover.brightness)
-								.get();
-					}
-
-					// normal point state inherits series wide normal state
-					attr = { color: point.color }; // #868
-					if (!defaultFillColor) { // Individual point color or negative color markers (#2219)
-						attr.fillColor = point.color;
-					}
-					if (!defaultLineColor) {
-						attr.lineColor = point.color; // Bubbles take point color, line markers use white
-					}
-					// Color is explicitly set to null or undefined (#1288, #4068)
-					if (normalOptions.hasOwnProperty('color') && !normalOptions.color) {
-						delete normalOptions.color;
-					}
-
-					// When zone is set, but series.states.hover.color is not set, apply zone color on hover, #4670: 
-					if (zoneColor && !stateOptionsHover.fillColor) {
-						pointStateOptionsHover.fillColor = zoneColor;
-					}
-
-					pointAttr[NORMAL_STATE] = series.convertAttribs(extend(attr, normalOptions), seriesPointAttr[NORMAL_STATE]);
-
-					// inherit from point normal and series hover
-					pointAttr[HOVER_STATE] = series.convertAttribs(
-						stateOptions[HOVER_STATE],
-						seriesPointAttr[HOVER_STATE],
-						pointAttr[NORMAL_STATE]
-					);
-
-					// inherit from point normal and series hover
-					pointAttr[SELECT_STATE] = series.convertAttribs(
-						stateOptions[SELECT_STATE],
-						seriesPointAttr[SELECT_STATE],
-						pointAttr[NORMAL_STATE]
-					);
->>>>>>> fae5b77c
 
 		color = pointColorOption || zoneColor || pointColor || color;
 		fill = pointMarkerOptions.fillColor || seriesMarkerOptions.fillColor || color;
