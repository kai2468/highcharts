--- conflicted
+++ resolved
@@ -201,15 +201,9 @@
  * @param {Object} el
  * @param {Object} styles Style object with camel case property names
  */
-<<<<<<< HEAD
 H.css = function (el, styles) {
-	if (H.isIE && !H.svg) { // #2686
+	if (H.isMS && !H.svg) { // #2686
 		if (styles && styles.opacity !== undefined) {
-=======
-function css(el, styles) {
-	if (isMS && !hasSVG) { // #2686
-		if (styles && styles.opacity !== UNDEFINED) {
->>>>>>> 3830de43
 			styles.filter = 'alpha(opacity=' + (styles.opacity * 100) + ')';
 		}
 	}
