--- conflicted
+++ resolved
@@ -1597,11 +1597,7 @@
  */
 H.offset = function (el) {
     var docElem = doc.documentElement,
-<<<<<<< HEAD
-        box = el.parentNode ? // IE11 throws Unspecified error in test suite
-=======
         box = (el.parentElement || el.parentNode) ?
->>>>>>> 79d5816f
             el.getBoundingClientRect() :
             { top: 0, left: 0 };
 
