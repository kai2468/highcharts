/**
 * (c) 2010-2017 Torstein Honsi
 *
 * License: www.highcharts.com/license
 */
/* eslint max-len: ["warn", 80, 4] */
'use strict';
import H from './Globals.js';

/**
 * The Highcharts object is the placeholder for all other members, and various
 * utility functions. The most important member of the namespace would be the
 * chart constructor.
 *
 * @example
 * var chart = Highcharts.chart('container', { ... });
 * 
 * @namespace Highcharts
 */

var timers = [];

var charts = H.charts,
	doc = H.doc,
	win = H.win;

/**
 * Provide error messages for debugging, with links to online explanation. This
 * function can be overridden to provide custom error handling.
 *
 * @function #error
 * @memberOf Highcharts
 * @param {Number|String} code - The error code. See [errors.xml]{@link 
 *     https://github.com/highcharts/highcharts/blob/master/errors/errors.xml}
 *     for available codes. If it is a string, the error message is printed
 *     directly in the console.
 * @param {Boolean} [stop=false] - Whether to throw an error or just log a 
 *     warning in the console.
 *
 * @sample highcharts/chart/highcharts-error/ Custom error handler
 */
H.error = function (code, stop) {
	var msg = H.isNumber(code) ?
		'Highcharts error #' + code + ': www.highcharts.com/errors/' + code :
		code;
	if (stop) {
		throw new Error(msg);
	}
	// else ...
	if (win.console) {
		console.log(msg); // eslint-disable-line no-console
	}
};

/**
 * An animator object used internally. One instance applies to one property
 * (attribute or style prop) on one element. Animation is always initiated
 * through {@link SVGElement#animate}.
 *
 * @constructor Fx
 * @memberOf Highcharts
 * @param {HTMLDOMElement|SVGElement} elem - The element to animate.
 * @param {AnimationOptions} options - Animation options.
 * @param {string} prop - The single attribute or CSS property to animate.
 * @private
 *
 * @example
 * var rect = renderer.rect(0, 0, 10, 10).add();
 * rect.animate({ width: 100 });
 */
H.Fx = function (elem, options, prop) {
	this.options = options;
	this.elem = elem;
	this.prop = prop;
};
H.Fx.prototype = {
	
	/**
	 * Set the current step of a path definition on SVGElement.
	 *
	 * @function #dSetter
	 * @memberOf Highcharts.Fx
	 */
	dSetter: function () {
		var start = this.paths[0],
			end = this.paths[1],
			ret = [],
			now = this.now,
			i = start.length,
			startVal;

		// Land on the final path without adjustment points appended in the ends
		if (now === 1) {
			ret = this.toD;

		} else if (i === end.length && now < 1) {
			while (i--) {
				startVal = parseFloat(start[i]);
				ret[i] =
					isNaN(startVal) ? // a letter instruction like M or L
							start[i] :
							now * (parseFloat(end[i] - startVal)) + startVal;

			}
		// If animation is finished or length not matching, land on right value
		} else {
			ret = end;
		}
		this.elem.attr('d', ret, null, true);
	},

	/**
	 * Update the element with the current animation step.
	 *
	 * @function #update
	 * @memberOf Highcharts.Fx
	 */
	update: function () {
		var elem = this.elem,
			prop = this.prop, // if destroyed, it is null
			now = this.now,
			step = this.options.step;

		// Animation setter defined from outside
		if (this[prop + 'Setter']) {
			this[prop + 'Setter']();

		// Other animations on SVGElement
		} else if (elem.attr) {
			if (elem.element) {
				elem.attr(prop, now, null, true);
			}

		// HTML styles, raw HTML content like container size
		} else {
			elem.style[prop] = now + this.unit;
		}
		
		if (step) {
			step.call(elem, now, this);
		}

	},

	/**
	 * Run an animation.
	 *
	 * @function #run
	 * @memberOf Highcharts.Fx
	 * @param {Number} from - The current value, value to start from.
	 * @param {Number} to - The end value, value to land on.
	 * @param {String} [unit] - The property unit, for example `px`.
	 * 
	 */
	run: function (from, to, unit) {
		var self = this,
			timer = function (gotoEnd) {
				return timer.stopped ? false : self.step(gotoEnd);
			},
			i;

		this.startTime = +new Date();
		this.start = from;
		this.end = to;
		this.unit = unit;
		this.now = this.start;
		this.pos = 0;

		timer.elem = this.elem;
		timer.prop = this.prop;

		if (timer() && timers.push(timer) === 1) {
			timer.timerId = setInterval(function () {
				
				for (i = 0; i < timers.length; i++) {
					if (!timers[i]()) {
						timers.splice(i--, 1);
					}
				}

				if (!timers.length) {
					clearInterval(timer.timerId);
				}
			}, 13);
		}
	},
	
	/**
	 * Run a single step in the animation.
	 *
	 * @function #step
	 * @memberOf Highcharts.Fx
	 * @param   {Boolean} [gotoEnd] - Whether to go to the endpoint of the
	 *     animation after abort.
	 * @returns {Boolean} Returns `true` if animation continues.
	 */
	step: function (gotoEnd) {
		var t = +new Date(),
			ret,
			done,
			options = this.options,
			elem = this.elem,
			complete = options.complete,
			duration = options.duration,
			curAnim = options.curAnim;
		
		if (elem.attr && !elem.element) { // #2616, element is destroyed
			ret = false;

		} else if (gotoEnd || t >= duration + this.startTime) {
			this.now = this.end;
			this.pos = 1;
			this.update();

			curAnim[this.prop] = true;

			done = true;
			
			H.objectEach(curAnim, function (val) {
				if (val !== true) {
					done = false;
				}
			});

			if (done && complete) {
				complete.call(elem);
			}
			ret = false;

		} else {
			this.pos = options.easing((t - this.startTime) / duration);
			this.now = this.start + ((this.end - this.start) * this.pos);
			this.update();
			ret = true;
		}
		return ret;
	},

	/**
	 * Prepare start and end values so that the path can be animated one to one.
	 *
	 * @function #initPath
	 * @memberOf Highcharts.Fx
	 * @param {SVGElement} elem - The SVGElement item.
	 * @param {String} fromD - Starting path definition.
	 * @param {Array} toD - Ending path definition.
	 * @returns {Array} An array containing start and end paths in array form
	 * so that they can be animated in parallel.
	 */
	initPath: function (elem, fromD, toD) {
		fromD = fromD || '';
		var shift,
			startX = elem.startX,
			endX = elem.endX,
			bezier = fromD.indexOf('C') > -1,
			numParams = bezier ? 7 : 3,
			fullLength,
			slice,
			i,
			start = fromD.split(' '),
			end = toD.slice(), // copy
			isArea = elem.isArea,
			positionFactor = isArea ? 2 : 1,
			reverse;

		/**
		 * In splines make moveTo and lineTo points have six parameters like
		 * bezier curves, to allow animation one-to-one.
		 */
		function sixify(arr) {
			var isOperator,
				nextIsOperator;
			i = arr.length;
			while (i--) {

				// Fill in dummy coordinates only if the next operator comes
				// three places behind (#5788)
				isOperator = arr[i] === 'M' || arr[i] === 'L';
				nextIsOperator = /[a-zA-Z]/.test(arr[i + 3]);
				if (isOperator && nextIsOperator) {
					arr.splice(
						i + 1, 0,
						arr[i + 1], arr[i + 2],
						arr[i + 1], arr[i + 2]
					);
				}
			}
		}

		/**
		 * Insert an array at the given position of another array
		 */
		function insertSlice(arr, subArr, index) {
			[].splice.apply(
				arr,
				[index, 0].concat(subArr)
			);
		}

		/**
		 * If shifting points, prepend a dummy point to the end path. 
		 */
		function prepend(arr, other) {
			while (arr.length < fullLength) {
				
				// Move to, line to or curve to?
				arr[0] = other[fullLength - arr.length];

				// Prepend a copy of the first point
				insertSlice(arr, arr.slice(0, numParams), 0);	

				// For areas, the bottom path goes back again to the left, so we
				// need to append a copy of the last point.
				if (isArea) {
					insertSlice(
						arr,
						arr.slice(arr.length - numParams), arr.length
					);
					i--;
				}
			}
			arr[0] = 'M';
		}

		/**
		 * Copy and append last point until the length matches the end length
		 */
		function append(arr, other) {
			var i = (fullLength - arr.length) / numParams;
			while (i > 0 && i--) {

				// Pull out the slice that is going to be appended or inserted.
				// In a line graph, the positionFactor is 1, and the last point
				// is sliced out. In an area graph, the positionFactor is 2,
				// causing the middle two points to be sliced out, since an area
				// path starts at left, follows the upper path then turns and
				// follows the bottom back. 
				slice = arr.slice().splice(
					(arr.length / positionFactor) - numParams, 
					numParams * positionFactor
				);

				// Move to, line to or curve to?
				slice[0] = other[fullLength - numParams - (i * numParams)];
				
				// Disable first control point
				if (bezier) {
					slice[numParams - 6] = slice[numParams - 2];
					slice[numParams - 5] = slice[numParams - 1];
				}
				
				// Now insert the slice, either in the middle (for areas) or at
				// the end (for lines)
				insertSlice(arr, slice, arr.length / positionFactor);

				if (isArea) {
					i--;
				}
			}
		}

		if (bezier) {
			sixify(start);
			sixify(end);
		}

		// For sideways animation, find out how much we need to shift to get the
		// start path Xs to match the end path Xs.
		if (startX && endX) {
			for (i = 0; i < startX.length; i++) {
				// Moving left, new points coming in on right
				if (startX[i] === endX[0]) {
					shift = i;
					break;
				// Moving right
				} else if (startX[0] ===
						endX[endX.length - startX.length + i]) {
					shift = i;
					reverse = true;
					break;
				}
			}
			if (shift === undefined) {
				start = [];
			}
		}

		if (start.length && H.isNumber(shift)) {

			// The common target length for the start and end array, where both 
			// arrays are padded in opposite ends
			fullLength = end.length + shift * positionFactor * numParams;
			
			if (!reverse) {
				prepend(end, start);
				append(start, end);
			} else {
				prepend(start, end);
				append(end, start);
			}
		}

		return [start, end];
	}
}; // End of Fx prototype

/**
 * Handle animation of the color attributes directly.
 */
H.Fx.prototype.fillSetter = 
H.Fx.prototype.strokeSetter = function () {
	this.elem.attr(
		this.prop,
		H.color(this.start).tweenTo(H.color(this.end), this.pos),
		null,
		true
	);
};

/**
 * Utility function to extend an object with the members of another.
 *
 * @function #extend
 * @memberOf Highcharts
 * @param {Object} a - The object to be extended.
 * @param {Object} b - The object to add to the first one.
 * @returns {Object} Object a, the original object.
 */
H.extend = function (a, b) {
	var n;
	if (!a) {
		a = {};
	}
	for (n in b) {
		a[n] = b[n];
	}
	return a;
};

/**
 * Utility function to deep merge two or more objects and return a third object.
 * If the first argument is true, the contents of the second object is copied
 * into the first object. The merge function can also be used with a single 
 * object argument to create a deep copy of an object.
 *
 * @function #merge
 * @memberOf Highcharts
 * @param {Boolean} [extend] - Whether to extend the left-side object (a) or
          return a whole new object.
 * @param {Object} a - The first object to extend. When only this is given, the
          function returns a deep copy.
 * @param {...Object} [n] - An object to merge into the previous one.
 * @returns {Object} - The merged object. If the first argument is true, the 
 * return is the same as the second argument.
 */
H.merge = function () {
	var i,
		args = arguments,
		len,
		ret = {},
		doCopy = function (copy, original) {
			// An object is replacing a primitive
			if (typeof copy !== 'object') {
				copy = {};
			}

			H.objectEach(original, function (value, key) {
				
				// Copy the contents of objects, but not arrays or DOM nodes
				if (
						H.isObject(value, true) &&
						!H.isClass(value) &&
						!H.isDOMElement(value)
				) {
					copy[key] = doCopy(copy[key] || {}, value);
          
				// Primitives and arrays are copied over directly
				} else {
					copy[key] = original[key];
				}
			});
			return copy;
		};

	// If first argument is true, copy into the existing object. Used in
	// setOptions.
	if (args[0] === true) {
		ret = args[1];
		args = Array.prototype.slice.call(args, 2);
	}

	// For each argument, extend the return
	len = args.length;
	for (i = 0; i < len; i++) {
		ret = doCopy(ret, args[i]);
	}

	return ret;
};

/**
 * Shortcut for parseInt
 * @ignore
 * @param {Object} s
 * @param {Number} mag Magnitude
 */
H.pInt = function (s, mag) {
	return parseInt(s, mag || 10);
};

/**
 * Utility function to check for string type.
 *
 * @function #isString
 * @memberOf Highcharts
 * @param {Object} s - The item to check.
 * @returns {Boolean} - True if the argument is a string.
 */
H.isString = function (s) {
	return typeof s === 'string';
};

/**
 * Utility function to check if an item is an array.
 *
 * @function #isArray
 * @memberOf Highcharts
 * @param {Object} obj - The item to check.
 * @returns {Boolean} - True if the argument is an array.
 */
H.isArray = function (obj) {
	var str = Object.prototype.toString.call(obj);
	return str === '[object Array]' || str === '[object Array Iterator]';
};

/**
 * Utility function to check if an item is of type object.
 *
 * @function #isObject
 * @memberOf Highcharts
 * @param {Object} obj - The item to check.
 * @param {Boolean} [strict=false] - Also checks that the object is not an
 *    array.
 * @returns {Boolean} - True if the argument is an object.
 */
H.isObject = function (obj, strict) {
	return !!obj && typeof obj === 'object' && (!strict || !H.isArray(obj));
};

/**
 * Utility function to check if an Object is a HTML Element.
 *
 * @function #isDOMElement
 * @memberOf Highcharts
 * @param {Object} obj - The item to check.
 * @returns {Boolean} - True if the argument is a HTML Element.
 */
H.isDOMElement = function (obj) {
	return H.isObject(obj) && typeof obj.nodeType === 'number';
};

/**
 * Utility function to check if an Object is an class.
 *
 * @function #isClass
 * @memberOf Highcharts
 * @param {Object} obj - The item to check.
 * @returns {Boolean} - True if the argument is an class.
 */
H.isClass = function (obj) {
	var c = obj && obj.constructor;
	return !!(
		H.isObject(obj, true) &&
		!H.isDOMElement(obj) &&
		(c && c.name && c.name !== 'Object')
	);
};

/**
 * Utility function to check if an item is of type number.
 *
 * @function #isNumber
 * @memberOf Highcharts
 * @param {Object} n - The item to check.
 * @returns {Boolean} - True if the item is a number and is not NaN.
 */
H.isNumber = function (n) {
	return typeof n === 'number' && !isNaN(n);
};

/**
 * Remove the last occurence of an item from an array.
 *
 * @function #erase
 * @memberOf Highcharts
 * @param {Array} arr - The array.
 * @param {*} item - The item to remove.
 */
H.erase = function (arr, item) {
	var i = arr.length;
	while (i--) {
		if (arr[i] === item) {
			arr.splice(i, 1);
			break;
		}
	}
};

/**
 * Check if an object is null or undefined.
 *
 * @function #defined
 * @memberOf Highcharts
 * @param {Object} obj - The object to check.
 * @returns {Boolean} - False if the object is null or undefined, otherwise
 *        true.
 */
H.defined = function (obj) {
	return obj !== undefined && obj !== null;
};

/**
 * Set or get an attribute or an object of attributes. To use as a setter, pass
 * a key and a value, or let the second argument be a collection of keys and
 * values. To use as a getter, pass only a string as the second argument.
 *
 * @function #attr
 * @memberOf Highcharts
 * @param {Object} elem - The DOM element to receive the attribute(s).
 * @param {String|Object} [prop] - The property or an object of key-value pairs.
 * @param {String} [value] - The value if a single property is set.
 * @returns {*} When used as a getter, return the value.
 */
H.attr = function (elem, prop, value) {
	var ret;

	// if the prop is a string
	if (H.isString(prop)) {
		// set the value
		if (H.defined(value)) {
			elem.setAttribute(prop, value);

		// get the value
		} else if (elem && elem.getAttribute) {
			ret = elem.getAttribute(prop);
		}

	// else if prop is defined, it is a hash of key/value pairs
	} else if (H.defined(prop) && H.isObject(prop)) {
		H.objectEach(prop, function (val, key) {
			elem.setAttribute(key, val);
		});
	}
	return ret;
};

/**
 * Check if an element is an array, and if not, make it into an array.
 *
 * @function #splat
 * @memberOf Highcharts
 * @param obj {*} - The object to splat.
 * @returns {Array} The produced or original array.
 */
H.splat = function (obj) {
	return H.isArray(obj) ? obj : [obj];
};

/**
 * Set a timeout if the delay is given, otherwise perform the function
 * synchronously.
 *
 * @function #syncTimeout
 * @memberOf Highcharts
 * @param   {Function} fn - The function callback.
 * @param   {Number}   delay - Delay in milliseconds.
 * @param   {Object}   [context] - The context.
 * @returns {Number} An identifier for the timeout that can later be cleared
 * with clearTimeout.
 */
H.syncTimeout = function (fn, delay, context) {
	if (delay) {
		return setTimeout(fn, delay, context);
	}
	fn.call(0, context);
};


/**
 * Return the first value that is not null or undefined.
 *
 * @function #pick
 * @memberOf Highcharts
 * @param {...*} items - Variable number of arguments to inspect.
 * @returns {*} The value of the first argument that is not null or undefined.
 */
H.pick = function () {
	var args = arguments,
		i,
		arg,
		length = args.length;
	for (i = 0; i < length; i++) {
		arg = args[i];
		if (arg !== undefined && arg !== null) {
			return arg;
		}
	}
};

/**
 * @typedef {Object} CSSObject - A style object with camel case property names.
 * The properties can be whatever styles are supported on the given SVG or HTML
 * element.
 * @example
 * {
 *    fontFamily: 'monospace',
 *    fontSize: '1.2em'
 * }
 */
/**
 * Set CSS on a given element.
 *
 * @function #css
 * @memberOf Highcharts
 * @param {HTMLDOMElement} el - A HTML DOM element.
 * @param {CSSObject} styles - Style object with camel case property names.
 * 
 */
H.css = function (el, styles) {
	if (H.isMS && !H.svg) { // #2686
		if (styles && styles.opacity !== undefined) {
			styles.filter = 'alpha(opacity=' + (styles.opacity * 100) + ')';
		}
	}
	H.extend(el.style, styles);
};

/**
 * A HTML DOM element.
 * @typedef {Object} HTMLDOMElement
 */

/**
 * Utility function to create an HTML element with attributes and styles.
 *
 * @function #createElement
 * @memberOf Highcharts
 * @param {String} tag - The HTML tag.
 * @param {Object} [attribs] - Attributes as an object of key-value pairs.
 * @param {CSSObject} [styles] - Styles as an object of key-value pairs.
 * @param {Object} [parent] - The parent HTML object.
 * @param {Boolean} [nopad=false] - If true, remove all padding, border and
 *    margin.
 * @returns {HTMLDOMElement} The created DOM element.
 */
H.createElement = function (tag, attribs, styles, parent, nopad) {
	var el = doc.createElement(tag),
		css = H.css;
	if (attribs) {
		H.extend(el, attribs);
	}
	if (nopad) {
		css(el, { padding: 0, border: 'none', margin: 0 });
	}
	if (styles) {
		css(el, styles);
	}
	if (parent) {
		parent.appendChild(el);
	}
	return el;
};

/**
 * Extend a prototyped class by new members.
 *
 * @function #extendClass
 * @memberOf Highcharts
 * @param {Object} parent - The parent prototype to inherit.
 * @param {Object} members - A collection of prototype members to add or
 *        override compared to the parent prototype.
 * @returns {Object} A new prototype.
 */
H.extendClass = function (parent, members) {
	var object = function () {};
	object.prototype = new parent(); // eslint-disable-line new-cap
	H.extend(object.prototype, members);
	return object;
};

/**
 * Left-pad a string to a given length by adding a character repetetively.
 *
 * @function #pad
 * @memberOf Highcharts
 * @param {Number} number - The input string or number.
 * @param {Number} length - The desired string length.
 * @param {String} [padder=0] - The character to pad with.
 * @returns {String} The padded string.
 */
H.pad = function (number, length, padder) {
	return new Array((length || 2) + 1 -
		String(number).length).join(padder || 0) + number;
};

/**
 * @typedef {Number|String} RelativeSize - If a number is given, it defines the
 *    pixel length. If a percentage string is given, like for example `'50%'`,
 *    the setting defines a length relative to a base size, for example the size
 *    of a container.
 */
/**
 * Return a length based on either the integer value, or a percentage of a base.
 *
 * @function #relativeLength
 * @memberOf Highcharts
 * @param  {RelativeSize} value
 *         A percentage string or a number.
 * @param  {number} base
 *         The full length that represents 100%.
 * @param  {number} [offset=0]
 *         A pixel offset to apply for percentage values. Used internally in 
 *         axis positioning.
 * @return {number}
 *         The computed length.
 */
H.relativeLength = function (value, base, offset) {
	return (/%$/).test(value) ?
		(base * parseFloat(value) / 100) + (offset || 0) :
		parseFloat(value);
};

/**
 * Wrap a method with extended functionality, preserving the original function.
 *
 * @function #wrap
 * @memberOf Highcharts
 * @param {Object} obj - The context object that the method belongs to. In real
 *        cases, this is often a prototype.
 * @param {String} method - The name of the method to extend.
 * @param {Function} func - A wrapper function callback. This function is called
 *        with the same arguments as the original function, except that the
 *        original function is unshifted and passed as the first argument.
 * 
 */
H.wrap = function (obj, method, func) {
	var proceed = obj[method];
	obj[method] = function () {
		var args = Array.prototype.slice.call(arguments),
			outerArgs = arguments,
			ctx = this,
			ret;
		ctx.proceed = function () {
			proceed.apply(ctx, arguments.length ? arguments : outerArgs);
		};
		args.unshift(proceed);
		ret = func.apply(this, args);
		ctx.proceed = null;
		return ret;
	};
};

/**
 * Get the time zone offset based on the current timezone information as set in
 * the global options.
 *
 * @function #getTZOffset
 * @memberOf Highcharts
 * @param  {Number} timestamp - The JavaScript timestamp to inspect.
 * @return {Number} - The timezone offset in minutes compared to UTC.
 */
H.getTZOffset = function (timestamp) {
	var d = H.Date;
	return ((d.hcGetTimezoneOffset && d.hcGetTimezoneOffset(timestamp)) ||
		d.hcTimezoneOffset || 0) * 60000;
};

/**
 * Formats a JavaScript date timestamp (milliseconds since Jan 1st 1970) into a
 * human readable date string. The format is a subset of the formats for PHP's
 * [strftime]{@link
 * http://www.php.net/manual/en/function.strftime.php} function. Additional
 * formats can be given in the {@link Highcharts.dateFormats} hook.
 *
 * @function #dateFormat
 * @memberOf Highcharts
 * @param {String} format - The desired format where various time
 *        representations are prefixed with %.
 * @param {Number} timestamp - The JavaScript timestamp.
 * @param {Boolean} [capitalize=false] - Upper case first letter in the return.
 * @returns {String} The formatted date.
 */
H.dateFormat = function (format, timestamp, capitalize) {
	if (!H.defined(timestamp) || isNaN(timestamp)) {
		return H.defaultOptions.lang.invalidDate || '';
	}
	format = H.pick(format, '%Y-%m-%d %H:%M:%S');

	var D = H.Date,
		date = new D(timestamp - H.getTZOffset(timestamp)),
		// get the basic time values
		hours = date[D.hcGetHours](),
		day = date[D.hcGetDay](),
		dayOfMonth = date[D.hcGetDate](),
		month = date[D.hcGetMonth](),
		fullYear = date[D.hcGetFullYear](),
		lang = H.defaultOptions.lang,
		langWeekdays = lang.weekdays,
		shortWeekdays = lang.shortWeekdays,
		pad = H.pad,

		// List all format keys. Custom formats can be added from the outside. 
		replacements = H.extend(
			{

				// Day
				// Short weekday, like 'Mon'
				'a': shortWeekdays ?
					shortWeekdays[day] :
					langWeekdays[day].substr(0, 3),
				// Long weekday, like 'Monday'
				'A': langWeekdays[day],
				// Two digit day of the month, 01 to 31
				'd': pad(dayOfMonth),
				// Day of the month, 1 through 31
				'e': pad(dayOfMonth, 2, ' '),
				'w': day,

				// Week (none implemented)
				// 'W': weekNumber(),

				// Month
				// Short month, like 'Jan'
				'b': lang.shortMonths[month],
				// Long month, like 'January'
				'B': lang.months[month],
				// Two digit month number, 01 through 12
				'm': pad(month + 1),

				// Year
				// Two digits year, like 09 for 2009
				'y': fullYear.toString().substr(2, 2),
				// Four digits year, like 2009
				'Y': fullYear,

				// Time
				// Two digits hours in 24h format, 00 through 23
				'H': pad(hours),
				// Hours in 24h format, 0 through 23
				'k': hours,
				// Two digits hours in 12h format, 00 through 11
				'I': pad((hours % 12) || 12),
				// Hours in 12h format, 1 through 12
				'l': (hours % 12) || 12,
				// Two digits minutes, 00 through 59
				'M': pad(date[D.hcGetMinutes]()),
				// Upper case AM or PM
				'p': hours < 12 ? 'AM' : 'PM',
				// Lower case AM or PM
				'P': hours < 12 ? 'am' : 'pm',
				// Two digits seconds, 00 through  59
				'S': pad(date.getSeconds()),
				// Milliseconds (naming from Ruby)
				'L': pad(Math.round(timestamp % 1000), 3)
			},
			
			/**
			 * A hook for defining additional date format specifiers. New
			 * specifiers are defined as key-value pairs by using the specifier
			 * as key, and a function which takes the timestamp as value. This
			 * function returns the formatted portion of the date.
			 *
			 * @type {Object}
			 * @name dateFormats
			 * @memberOf Highcharts
			 * @sample highcharts/global/dateformats/ Adding support for week
			 * number
			 */
			H.dateFormats
		);


	// Do the replaces
	H.objectEach(replacements, function (val, key) {
		// Regex would do it in one line, but this is faster
		while (format.indexOf('%' + key) !== -1) {
			format = format.replace(
				'%' + key,
				typeof val === 'function' ? val(timestamp) : val
			);
		}
		
	});

	// Optionally capitalize the string and return
	return capitalize ?
		format.substr(0, 1).toUpperCase() + format.substr(1) :
		format;
};

/**
 * Format a single variable. Similar to sprintf, without the % prefix.
 *
 * @example
 * formatSingle('.2f', 5); // => '5.00'.
 *
 * @function #formatSingle
 * @memberOf Highcharts
 * @param {String} format The format string.
 * @param {*} val The value.
 * @returns {String} The formatted representation of the value.
 */
H.formatSingle = function (format, val) {
	var floatRegex = /f$/,
		decRegex = /\.([0-9])/,
		lang = H.defaultOptions.lang,
		decimals;

	if (floatRegex.test(format)) { // float
		decimals = format.match(decRegex);
		decimals = decimals ? decimals[1] : -1;
		if (val !== null) {
			val = H.numberFormat(
				val,
				decimals,
				lang.decimalPoint,
				format.indexOf(',') > -1 ? lang.thousandsSep : ''
			);
		}
	} else {
		val = H.dateFormat(format, val);
	}
	return val;
};

/**
 * Format a string according to a subset of the rules of Python's String.format
 * method.
 *
 * @function #format
 * @memberOf Highcharts
 * @param {String} str The string to format.
 * @param {Object} ctx The context, a collection of key-value pairs where each
 *        key is replaced by its value.
 * @returns {String} The formatted string.
 *
 * @example
 * var s = Highcharts.format(
 *     'The {color} fox was {len:.2f} feet long',
 *     { color: 'red', len: Math.PI }
 * );
 * // => The red fox was 3.14 feet long
 */
H.format = function (str, ctx) {
	var splitter = '{',
		isInside = false,
		segment,
		valueAndFormat,
		path,
		i,
		len,
		ret = [],
		val,
		index;

	while (str) {
		index = str.indexOf(splitter);
		if (index === -1) {
			break;
		}

		segment = str.slice(0, index);
		if (isInside) { // we're on the closing bracket looking back

			valueAndFormat = segment.split(':');
			path = valueAndFormat.shift().split('.'); // get first and leave
			len = path.length;
			val = ctx;

			// Assign deeper paths
			for (i = 0; i < len; i++) {
				if (val) {
					val = val[path[i]];
				}
			}

			// Format the replacement
			if (valueAndFormat.length) {
				val = H.formatSingle(valueAndFormat.join(':'), val);
			}

			// Push the result and advance the cursor
			ret.push(val);

		} else {
			ret.push(segment);

		}
		str = str.slice(index + 1); // the rest
		isInside = !isInside; // toggle
		splitter = isInside ? '}' : '{'; // now look for next matching bracket
	}
	ret.push(str);
	return ret.join('');
};

/**
 * Get the magnitude of a number.
 *
 * @function #getMagnitude
 * @memberOf Highcharts
 * @param {Number} number The number.
 * @returns {Number} The magnitude, where 1-9 are magnitude 1, 10-99 magnitude 2
 *        etc.
 */
H.getMagnitude = function (num) {
	return Math.pow(10, Math.floor(Math.log(num) / Math.LN10));
};

/**
 * Take an interval and normalize it to multiples of round numbers.
 *
 * @todo  Move this function to the Axis prototype. It is here only for
 *        historical reasons.
 * @function #normalizeTickInterval
 * @memberOf Highcharts
 * @param {Number} interval - The raw, un-rounded interval.
 * @param {Array} [multiples] - Allowed multiples.
 * @param {Number} [magnitude] - The magnitude of the number.
 * @param {Boolean} [allowDecimals] - Whether to allow decimals.
 * @param {Boolean} [hasTickAmount] - If it has tickAmount, avoid landing
 *        on tick intervals lower than original.
 * @returns {Number} The normalized interval.
 */
H.normalizeTickInterval = function (interval, multiples, magnitude,
		allowDecimals, hasTickAmount) {
	var normalized, 
		i,
		retInterval = interval;

	// round to a tenfold of 1, 2, 2.5 or 5
	magnitude = H.pick(magnitude, 1);
	normalized = interval / magnitude;

	// multiples for a linear scale
	if (!multiples) {
		multiples = hasTickAmount ? 
			// Finer grained ticks when the tick amount is hard set, including
			// when alignTicks is true on multiple axes (#4580).
			[1, 1.2, 1.5, 2, 2.5, 3, 4, 5, 6, 8, 10] :

			// Else, let ticks fall on rounder numbers
			[1, 2, 2.5, 5, 10];


		// the allowDecimals option
		if (allowDecimals === false) {
			if (magnitude === 1) {
				multiples = H.grep(multiples, function (num) {
					return num % 1 === 0;
				});
			} else if (magnitude <= 0.1) {
				multiples = [1 / magnitude];
			}
		}
	}

	// normalize the interval to the nearest multiple
	for (i = 0; i < multiples.length; i++) {
		retInterval = multiples[i];
		// only allow tick amounts smaller than natural
		if ((hasTickAmount && retInterval * magnitude >= interval) || 
				(!hasTickAmount && (normalized <= (multiples[i] +
				(multiples[i + 1] || multiples[i])) / 2))) {
			break;
		}
	}

	// Multiply back to the correct magnitude. Correct floats to appropriate 
	// precision (#6085).
	retInterval = H.correctFloat(
		retInterval * magnitude,
		-Math.round(Math.log(0.001) / Math.LN10)
	);
	
	return retInterval;
};


/**
 * Sort an object array and keep the order of equal items. The ECMAScript
 * standard does not specify the behaviour when items are equal.
 *
 * @function #stableSort
 * @memberOf Highcharts
 * @param {Array} arr - The array to sort.
 * @param {Function} sortFunction - The function to sort it with, like with 
 *        regular Array.prototype.sort.
 * 
 */
H.stableSort = function (arr, sortFunction) {
	var length = arr.length,
		sortValue,
		i;

	// Add index to each item
	for (i = 0; i < length; i++) {
		arr[i].safeI = i; // stable sort index
	}

	arr.sort(function (a, b) {
		sortValue = sortFunction(a, b);
		return sortValue === 0 ? a.safeI - b.safeI : sortValue;
	});

	// Remove index from items
	for (i = 0; i < length; i++) {
		delete arr[i].safeI; // stable sort index
	}
};

/**
 * Non-recursive method to find the lowest member of an array. `Math.min` raises
 * a maximum call stack size exceeded error in Chrome when trying to apply more
 * than 150.000 points. This method is slightly slower, but safe.
 *
 * @function #arrayMin
 * @memberOf  Highcharts
 * @param {Array} data An array of numbers.
 * @returns {Number} The lowest number.
 */
H.arrayMin = function (data) {
	var i = data.length,
		min = data[0];

	while (i--) {
		if (data[i] < min) {
			min = data[i];
		}
	}
	return min;
};

/**
 * Non-recursive method to find the lowest member of an array. `Math.max` raises
 * a maximum call stack size exceeded error in Chrome when trying to apply more
 * than 150.000 points. This method is slightly slower, but safe.
 *
 * @function #arrayMax
 * @memberOf  Highcharts
 * @param {Array} data - An array of numbers.
 * @returns {Number} The highest number.
 */
H.arrayMax = function (data) {
	var i = data.length,
		max = data[0];

	while (i--) {
		if (data[i] > max) {
			max = data[i];
		}
	}
	return max;
};

/**
 * Utility method that destroys any SVGElement instances that are properties on
 * the given object. It loops all properties and invokes destroy if there is a
 * destroy method. The property is then delete.
 *
 * @function #destroyObjectProperties
 * @memberOf Highcharts
 * @param {Object} obj - The object to destroy properties on.
 * @param {Object} [except] - Exception, do not destroy this property, only
 *    delete it.
 * 
 */
H.destroyObjectProperties = function (obj, except) {
	H.objectEach(obj, function (val, n) {
		// If the object is non-null and destroy is defined
		if (val && val !== except && val.destroy) {
			// Invoke the destroy
			val.destroy();
		}
		
		// Delete the property from the object.
		delete obj[n];
	});
};


/**
 * Discard a HTML element by moving it to the bin and delete.
 *
 * @function #discardElement
 * @memberOf Highcharts
 * @param {HTMLDOMElement} element - The HTML node to discard.
 * 
 */
H.discardElement = function (element) {
	var garbageBin = H.garbageBin;
	// create a garbage bin element, not part of the DOM
	if (!garbageBin) {
		garbageBin = H.createElement('div');
	}

	// move the node and empty bin
	if (element) {
		garbageBin.appendChild(element);
	}
	garbageBin.innerHTML = '';
};

/**
 * Fix JS round off float errors.
 *
 * @function #correctFloat
 * @memberOf Highcharts
 * @param {Number} num - A float number to fix.
 * @param {Number} [prec=14] - The precision.
 * @returns {Number} The corrected float number.
 */
H.correctFloat = function (num, prec) {
	return parseFloat(
		num.toPrecision(prec || 14)
	);
};

/**
 * Set the global animation to either a given value, or fall back to the given
 * chart's animation option.
 *
 * @function #setAnimation
 * @memberOf Highcharts
 * @param {Boolean|Animation} animation - The animation object.
 * @param {Object} chart - The chart instance.
 * 
 * @todo This function always relates to a chart, and sets a property on the
 *        renderer, so it should be moved to the SVGRenderer.
 */
H.setAnimation = function (animation, chart) {
	chart.renderer.globalAnimation = H.pick(
		animation,
		chart.options.chart.animation,
		true
	);
};

/**
 * Get the animation in object form, where a disabled animation is always
 * returned as `{ duration: 0 }`.
 *
 * @function #animObject
 * @memberOf Highcharts
 * @param {Boolean|AnimationOptions} animation - An animation setting. Can be an
 *        object with duration, complete and easing properties, or a boolean to
 *        enable or disable.
 * @returns {AnimationOptions} An object with at least a duration property.
 */
H.animObject = function (animation) {
	return H.isObject(animation) ?
		H.merge(animation) :
		{ duration: animation ? 500 : 0 };
};

/**
 * The time unit lookup
 */
H.timeUnits = {
	millisecond: 1,
	second: 1000,
	minute: 60000,
	hour: 3600000,
	day: 24 * 3600000,
	week: 7 * 24 * 3600000,
	month: 28 * 24 * 3600000,
	year: 364 * 24 * 3600000
};

/**
 * Format a number and return a string based on input settings.
 *
 * @function #numberFormat
 * @memberOf Highcharts
 * @param {Number} number - The input number to format.
 * @param {Number} decimals - The amount of decimals. A value of -1 preserves
 *        the amount in the input number.
 * @param {String} [decimalPoint] - The decimal point, defaults to the one given
 *        in the lang options, or a dot.
 * @param {String} [thousandsSep] - The thousands separator, defaults to the one
 *        given in the lang options, or a space character.
 * @returns {String} The formatted number.
 *
 * @sample members/highcharts-numberformat/ Custom number format
 */
H.numberFormat = function (number, decimals, decimalPoint, thousandsSep) {
	number = +number || 0;
	decimals = +decimals;

	var lang = H.defaultOptions.lang,
		origDec = (number.toString().split('.')[1] || '').split('e')[0].length,
		strinteger,
		thousands,
		ret,
		roundedNumber,
		exponent = number.toString().split('e');

	if (decimals === -1) {
		// Preserve decimals. Not huge numbers (#3793).
		decimals = Math.min(origDec, 20);
	} else if (!H.isNumber(decimals)) {
		decimals = 2;
	}

	// Add another decimal to avoid rounding errors of float numbers. (#4573)
	// Then use toFixed to handle rounding.
	roundedNumber = (
		Math.abs(exponent[1] ? exponent[0] : number) +
		Math.pow(10, -Math.max(decimals, origDec) - 1)
	).toFixed(decimals);

	// A string containing the positive integer component of the number
	strinteger = String(H.pInt(roundedNumber));

	// Leftover after grouping into thousands. Can be 0, 1 or 3.
	thousands = strinteger.length > 3 ? strinteger.length % 3 : 0;

	// Language
	decimalPoint = H.pick(decimalPoint, lang.decimalPoint);
	thousandsSep = H.pick(thousandsSep, lang.thousandsSep);

	// Start building the return
	ret = number < 0 ? '-' : '';

	// Add the leftover after grouping into thousands. For example, in the
	// number 42 000 000, this line adds 42.
	ret += thousands ? strinteger.substr(0, thousands) + thousandsSep : '';

	// Add the remaining thousands groups, joined by the thousands separator
	ret += strinteger
		.substr(thousands)
		.replace(/(\d{3})(?=\d)/g, '$1' + thousandsSep);

	// Add the decimal point and the decimal component
	if (decimals) {
		// Get the decimal component
		ret += decimalPoint + roundedNumber.slice(-decimals);
	}

	if (exponent[1]) {
		ret += 'e' + exponent[1];
	}

	return ret;
};

/**
 * Easing definition
 * @ignore
 * @param   {Number} pos Current position, ranging from 0 to 1.
 */
Math.easeInOutSine = function (pos) {
	return -0.5 * (Math.cos(Math.PI * pos) - 1);
};

/**
 * Get the computed CSS value for given element and property, only for numerical
 * properties. For width and height, the dimension of the inner box (excluding
 * padding) is returned. Used for fitting the chart within the container.
 *
 * @function #getStyle
 * @memberOf Highcharts
 * @param {HTMLDOMElement} el - A HTML element.
 * @param {String} prop - The property name.
 * @param {Boolean} [toInt=true] - Parse to integer.
 * @returns {Number} - The numeric value.
 */
H.getStyle = function (el, prop, toInt) {

	var style;

	// For width and height, return the actual inner pixel size (#4913)
	if (prop === 'width') {
		return Math.min(el.offsetWidth, el.scrollWidth) -
			H.getStyle(el, 'padding-left') -
			H.getStyle(el, 'padding-right');
	} else if (prop === 'height') {
		return Math.min(el.offsetHeight, el.scrollHeight) -
			H.getStyle(el, 'padding-top') -
			H.getStyle(el, 'padding-bottom');
	}

	if (!win.getComputedStyle) {
		// SVG not supported, forgot to load oldie.js?
		H.error(27, true);
	}

	// Otherwise, get the computed style
	style = win.getComputedStyle(el, undefined);
	if (style) {
		style = style.getPropertyValue(prop);
		if (H.pick(toInt, true)) {
			style = H.pInt(style);
		}
	}
	return style;
};

/**
 * Search for an item in an array.
 *
 * @function #inArray
 * @memberOf Highcharts
 * @param {*} item - The item to search for.
 * @param {arr} arr - The array or node collection to search in.
 * @returns {Number} - The index within the array, or -1 if not found.
 */
H.inArray = function (item, arr) {
	return (H.indexOfPolyfill || Array.prototype.indexOf).call(arr, item);
};

/**
 * Filter an array by a callback.
 *
 * @function #grep
 * @memberOf Highcharts
 * @param {Array} arr - The array to filter.
 * @param {Function} callback - The callback function. The function receives the
 *        item as the first argument. Return `true` if the item is to be
 *        preserved.
 * @returns {Array} - A new, filtered array.
 */
H.grep = function (arr, callback) {
	return (H.filterPolyfill || Array.prototype.filter).call(arr, callback);
};

/**
 * Return the value of the first element in the array that satisfies the 
 * provided testing function.
 *
 * @function #find
 * @memberOf Highcharts
 * @param {Array} arr - The array to test.
 * @param {Function} callback - The callback function. The function receives the
 *        item as the first argument. Return `true` if this item satisfies the
 *        condition.
 * @returns {Mixed} - The value of the element.
 */
H.find = function (arr, callback) {
	return (H.findPolyfill || Array.prototype.find).call(arr, callback);
};

/**
 * Map an array by a callback.
 *
 * @function #map
 * @memberOf Highcharts
 * @param {Array} arr - The array to map.
 * @param {Function} fn - The callback function. Return the new value for the 
 *        new array.
 * @returns {Array} - A new array item with modified items.
 */
H.map = function (arr, fn) {
	var results = [],
		i = 0,
		len = arr.length;

	for (; i < len; i++) {
		results[i] = fn.call(arr[i], arr[i], i, arr);
	}

	return results;
};

/**
 * Reduce an array to a single value.
 *
 * @function #reduce
 * @memberOf Highcharts
 * @param {Array} arr - The array to reduce.
 * @param {Function} fn - The callback function. Return the reduced value. 
 *  Receives 4 arguments: Accumulated/reduced value, current value, current 
 *  array index, and the array.
 * @param {Mixed} initialValue - The initial value of the accumulator.
 * @returns {Mixed} - The reduced value.
 */
H.reduce = function (arr, func, initialValue) {
	return (H.reducePolyfill || Array.prototype.reduce).call(
		arr,
		func,
		initialValue
	);
};

/**
 * Get the element's offset position, corrected for `overflow: auto`.
 *
 * @function #offset
 * @memberOf Highcharts
 * @param {HTMLDOMElement} el - The HTML element.
 * @returns {Object} An object containing `left` and `top` properties for the
 * position in the page.
 */
H.offset = function (el) {
	var docElem = doc.documentElement,
		box = el.getBoundingClientRect();

	return {
		top: box.top  + (win.pageYOffset || docElem.scrollTop) -
			(docElem.clientTop  || 0),
		left: box.left + (win.pageXOffset || docElem.scrollLeft) -
			(docElem.clientLeft || 0)
	};
};

/**
 * Stop running animation.
 *
 * @todo A possible extension to this would be to stop a single property, when
 * we want to continue animating others. Then assign the prop to the timer
 * in the Fx.run method, and check for the prop here. This would be an
 * improvement in all cases where we stop the animation from .attr. Instead of
 * stopping everything, we can just stop the actual attributes we're setting.
 *
 * @function #stop
 * @memberOf Highcharts
 * @param {SVGElement} el - The SVGElement to stop animation on.
 * @param {string} [prop] - The property to stop animating. If given, the stop
 *    method will stop a single property from animating, while others continue.
 * 
 */
H.stop = function (el, prop) {

	var i = timers.length;

	// Remove timers related to this element (#4519)
	while (i--) {
		if (timers[i].elem === el && (!prop || prop === timers[i].prop)) {
			timers[i].stopped = true; // #4667
		}
	}
};

/**
 * Iterate over an array.
 *
 * @function #each
 * @memberOf Highcharts
 * @param {Array} arr - The array to iterate over.
 * @param {Function} fn - The iterator callback. It passes three arguments:
 * * item - The array item.
 * * index - The item's index in the array.
 * * arr - The array that each is being applied to.
 * @param {Object} [ctx] The context.
 */
H.each = function (arr, fn, ctx) { // modern browsers
	return (H.forEachPolyfill || Array.prototype.forEach).call(arr, fn, ctx);
};

/**
 * Iterate over object key pairs in an object.
 *
 * @function #objectEach
 * @memberOf Highcharts
 * @param  {Object}   obj - The object to iterate over.
 * @param  {Function} fn  - The iterator callback. It passes three arguments:
 * * value - The property value.
 * * key - The property key.
 * * obj - The object that objectEach is being applied to.
 * @param  {Object}   ctx The context
 */
H.objectEach = function (obj, fn, ctx) {
	for (var key in obj) {
		if (obj.hasOwnProperty(key)) {
			fn.call(ctx, obj[key], key, obj);
		}
	}
};

/**
 * Add an event listener.
 *
 * @function #addEvent
 * @memberOf Highcharts
 * @param {Object} el - The element or object to add a listener to. It can be a
 *        {@link HTMLDOMElement}, an {@link SVGElement} or any other object.
 * @param {String} type - The event type.
 * @param {Function} fn - The function callback to execute when the event is 
 *        fired.
 * @returns {Function} A callback function to remove the added event.
 */
H.addEvent = function (el, type, fn) {
	
	var events = el.hcEvents = el.hcEvents || {},
		addEventListener = el.addEventListener || H.addEventListenerPolyfill;

	// Handle DOM events
	if (addEventListener) {
		addEventListener.call(el, type, fn, false);
	}

	if (!events[type]) {
		events[type] = [];
	}

	events[type].push(fn);

	// Return a function that can be called to remove this event.
	return function () {
		H.removeEvent(el, type, fn);
	};
};

/**
 * Remove an event that was added with {@link Highcharts#addEvent}.
 *
 * @function #removeEvent
 * @memberOf Highcharts
 * @param {Object} el - The element to remove events on.
 * @param {String} [type] - The type of events to remove. If undefined, all
 *        events are removed from the element.
 * @param {Function} [fn] - The specific callback to remove. If undefined, all
 *        events that match the element and optionally the type are removed.
 * 
 */
H.removeEvent = function (el, type, fn) {
	
	var events,
		hcEvents = el.hcEvents,
		index;

	function removeOneEvent(type, fn) {
		var removeEventListener =
			el.removeEventListener || H.removeEventListenerPolyfill;
		
		if (removeEventListener) {
			removeEventListener.call(el, type, fn, false);
		}
	}

	function removeAllEvents() {
		var types,
			len;

		if (!el.nodeName) {
			return; // break on non-DOM events
		}

		if (type) {
			types = {};
			types[type] = true;
		} else {
			types = hcEvents;
		}

		H.objectEach(types, function (val, n) {
			if (hcEvents[n]) {
				len = hcEvents[n].length;
				while (len--) {
					removeOneEvent(n, hcEvents[n][len]);
				}
			}
		});
	}

	if (hcEvents) {
		if (type) {
			events = hcEvents[type] || [];
			if (fn) {
				index = H.inArray(fn, events);
				if (index > -1) {
					events.splice(index, 1);
					hcEvents[type] = events;
				}
				removeOneEvent(type, fn);

			} else {
				removeAllEvents();
				hcEvents[type] = [];
			}
		} else {
			removeAllEvents();
			el.hcEvents = {};
		}
	}
};

/**
 * Fire an event that was registered with {@link Highcharts#addEvent}.
 *
 * @function #fireEvent
 * @memberOf Highcharts
 * @param {Object} el - The object to fire the event on. It can be a
 *        {@link HTMLDOMElement}, an {@link SVGElement} or any other object.
 * @param {String} type - The type of event.
 * @param {Object} [eventArguments] - Custom event arguments that are passed on
 *        as an argument to the event handler.
 * @param {Function} [defaultFunction] - The default function to execute if the 
 *        other listeners haven't returned false.
 * 
 */
H.fireEvent = function (el, type, eventArguments, defaultFunction) {
	var e,
		hcEvents = el.hcEvents,
		events,
		len,
		i,
		fn;

	eventArguments = eventArguments || {};

	if (doc.createEvent && (el.dispatchEvent || el.fireEvent)) {
		e = doc.createEvent('Events');
		e.initEvent(type, true, true);
		
		H.extend(e, eventArguments);

		if (el.dispatchEvent) {
			el.dispatchEvent(e);
		} else {
			el.fireEvent(type, e);
		}

	} else if (hcEvents) {
		
		events = hcEvents[type] || [];
		len = events.length;

		if (!eventArguments.target) { // We're running a custom event

			H.extend(eventArguments, {
				// Attach a simple preventDefault function to skip default
				// handler if called. The built-in defaultPrevented property is
				// not overwritable (#5112)
				preventDefault: function () {
					eventArguments.defaultPrevented = true;
				},
				// Setting target to native events fails with clicking the
				// zoom-out button in Chrome.
				target: el,
				// If the type is not set, we're running a custom event (#2297).
				// If it is set, we're running a browser event, and setting it
				// will cause en error in IE8 (#2465).		
				type: type
			});
		}

		
		for (i = 0; i < len; i++) {
			fn = events[i];

			// If the event handler return false, prevent the default handler
			// from executing
			if (fn && fn.call(el, eventArguments) === false) {
				eventArguments.preventDefault();
			}
		}
	}
			
	// Run the default if not prevented
	if (defaultFunction && !eventArguments.defaultPrevented) {
		defaultFunction(eventArguments);
	}
};

/**
 * An animation configuration. Animation configurations can also be defined as
 * booleans, where `false` turns off animation and `true` defaults to a duration
 * of 500ms.
 * @typedef {Object} AnimationOptions
 * @property {Number} duration - The animation duration in milliseconds.
 * @property {String} [easing] - The name of an easing function as defined on
 *     the `Math` object.
 * @property {Function} [complete] - A callback function to exectute when the
 *     animation finishes.
 * @property {Function} [step] - A callback function to execute on each step of
 *     each attribute or CSS property that's being animated. The first argument
 *     contains information about the animation and progress.
 */


/**
 * The global animate method, which uses Fx to create individual animators.
 *
 * @function #animate
 * @memberOf Highcharts
 * @param {HTMLDOMElement|SVGElement} el - The element to animate.
 * @param {Object} params - An object containing key-value pairs of the
 *        properties to animate. Supports numeric as pixel-based CSS properties
 *        for HTML objects and attributes for SVGElements.
 * @param {AnimationOptions} [opt] - Animation options.
 */
H.animate = function (el, params, opt) {
	var start,
		unit = '',
		end,
		fx,
		args;

	if (!H.isObject(opt)) { // Number or undefined/null
		args = arguments;
		opt = {
			duration: args[2],
			easing: args[3],
			complete: args[4]
		};
	}
	if (!H.isNumber(opt.duration)) {
		opt.duration = 400;
	}
	opt.easing = typeof opt.easing === 'function' ?
		opt.easing :
		(Math[opt.easing] || Math.easeInOutSine);
	opt.curAnim = H.merge(params);

	H.objectEach(params, function (val, prop) {
		// Stop current running animation of this property
		H.stop(el, prop);
		
		fx = new H.Fx(el, opt, prop);
		end = null;
		
		if (prop === 'd') {
			fx.paths = fx.initPath(
				el,
				el.d,
				params.d
			);
			fx.toD = params.d;
			start = 0;
			end = 1;
		} else if (el.attr) {
			start = el.attr(prop);
		} else {
			start = parseFloat(H.getStyle(el, prop)) || 0;
			if (prop !== 'opacity') {
				unit = 'px';
			}
		}
		
		if (!end) {
			end = val;
		}
		if (end && end.match && end.match('px')) {
			end = end.replace(/px/g, ''); // #4351
		}
		fx.run(start, end, unit);
	});
};

/**
 * Factory to create new series prototypes.
 *
 * @function #seriesType
 * @memberOf Highcharts
 *
 * @param {String} type - The series type name.
 * @param {String} parent - The parent series type name. Use `line` to inherit
 *        from the basic {@link Series} object.
 * @param {Object} options - The additional default options that is merged with
 *        the parent's options.
 * @param {Object} props - The properties (functions and primitives) to set on
 *        the new prototype.
 * @param {Object} [pointProps] - Members for a series-specific extension of the
 *        {@link Point} prototype if needed.
 * @returns {*} - The newly created prototype as extended from {@link Series}
 * or its derivatives.
 */
// docs: add to API + extending Highcharts
H.seriesType = function (type, parent, options, props, pointProps) {
	var defaultOptions = H.getOptions(),
		seriesTypes = H.seriesTypes;

	// Merge the options
	defaultOptions.plotOptions[type] = H.merge(
		defaultOptions.plotOptions[parent], 
		options
	);
	
	// Create the class
	seriesTypes[type] = H.extendClass(seriesTypes[parent] ||
		function () {}, props);
	seriesTypes[type].prototype.type = type;

	// Create the point class if needed
	if (pointProps) {
		seriesTypes[type].prototype.pointClass =
			H.extendClass(H.Point, pointProps);
	}

	return seriesTypes[type];
};

/**
 * Get a unique key for using in internal element id's and pointers. The key
 * is composed of a random hash specific to this Highcharts instance, and a 
 * counter.
 * @function #uniqueKey
 * @memberOf Highcharts
 * @return {string} The key.
 * @example
 * var id = H.uniqueKey(); // => 'highcharts-x45f6hp-0'
 */
H.uniqueKey = (function () {
	
	var uniqueKeyHash = Math.random().toString(36).substring(2, 9),
		idCounter = 0;

	return function () {
		return 'highcharts-' + uniqueKeyHash + '-' + idCounter++;
	};
}());

/**
 * Register Highcharts as a plugin in jQuery
 */
if (win.jQuery) {
	win.jQuery.fn.highcharts = function () {
		var args = [].slice.call(arguments);

		if (this[0]) { // this[0] is the renderTo div

			// Create the chart
			if (args[0]) {
				new H[ // eslint-disable-line no-new
					// Constructor defaults to Chart
					H.isString(args[0]) ? args.shift() : 'Chart'
				](this[0], args[0], args[1]);
				return this;
			}

			// When called without parameters or with the return argument,
			// return an existing chart
			return charts[H.attr(this[0], 'data-highcharts-chart')];
		}
	};
<<<<<<< HEAD
}
=======
}


/**
 * Compatibility section to add support for legacy IE. This can be removed if
 * old IE support is not needed.
 */
if (doc && !doc.defaultView) {
	H.getStyle = function (el, prop) {
		var val,
			alias = { width: 'clientWidth', height: 'clientHeight' }[prop];
			
		if (el.style[prop]) {
			return H.pInt(el.style[prop]);
		}
		if (prop === 'opacity') {
			prop = 'filter';
		}

		// Getting the rendered width and height
		if (alias) {
			el.style.zoom = 1;
			return Math.max(el[alias] - 2 * H.getStyle(el, 'padding'), 0);
		}
		
		val = el.currentStyle[prop.replace(/\-(\w)/g, function (a, b) {
			return b.toUpperCase();
		})];
		if (prop === 'filter') {
			val = val.replace(
				/alpha\(opacity=([0-9]+)\)/, 
				function (a, b) { 
					return b / 100; 
				}
			);
		}
		
		return val === '' ? 1 : H.pInt(val);
	};
}

if (!Array.prototype.forEach) {
	H.each = function (arr, fn, ctx) { // legacy
		var i = 0, 
			len = arr.length;
		for (; i < len; i++) {
			if (fn.call(ctx, arr[i], i, arr) === false) {
				return i;
			}
		}
	};
}

if (!Array.prototype.indexOf) {
	H.inArray = function (item, arr) {
		var len, 
			i = 0;

		if (arr) {
			len = arr.length;
			
			for (; i < len; i++) {
				if (arr[i] === item) {
					return i;
				}
			}
		}

		return -1;
	};
}

if (!Array.prototype.filter) {
	H.grep = function (elements, fn) {
		var ret = [],
			i = 0,
			length = elements.length;

		for (; i < length; i++) {
			if (fn(elements[i], i)) {
				ret.push(elements[i]);
			}
		}

		return ret;
	};
}

if (!Array.prototype.find) {
	H.find = function (arr, fn) {
		var i,
			length = arr.length;

		for (i = 0; i < length; i++) {
			if (fn(arr[i], i)) {
				return arr[i];
			}
		}
	};
}

// --- End compatibility section ---
>>>>>>> c7f515ea
<|MERGE_RESOLUTION|>--- conflicted
+++ resolved
@@ -2034,109 +2034,4 @@
 			return charts[H.attr(this[0], 'data-highcharts-chart')];
 		}
 	};
-<<<<<<< HEAD
-}
-=======
-}
-
-
-/**
- * Compatibility section to add support for legacy IE. This can be removed if
- * old IE support is not needed.
- */
-if (doc && !doc.defaultView) {
-	H.getStyle = function (el, prop) {
-		var val,
-			alias = { width: 'clientWidth', height: 'clientHeight' }[prop];
-			
-		if (el.style[prop]) {
-			return H.pInt(el.style[prop]);
-		}
-		if (prop === 'opacity') {
-			prop = 'filter';
-		}
-
-		// Getting the rendered width and height
-		if (alias) {
-			el.style.zoom = 1;
-			return Math.max(el[alias] - 2 * H.getStyle(el, 'padding'), 0);
-		}
-		
-		val = el.currentStyle[prop.replace(/\-(\w)/g, function (a, b) {
-			return b.toUpperCase();
-		})];
-		if (prop === 'filter') {
-			val = val.replace(
-				/alpha\(opacity=([0-9]+)\)/, 
-				function (a, b) { 
-					return b / 100; 
-				}
-			);
-		}
-		
-		return val === '' ? 1 : H.pInt(val);
-	};
-}
-
-if (!Array.prototype.forEach) {
-	H.each = function (arr, fn, ctx) { // legacy
-		var i = 0, 
-			len = arr.length;
-		for (; i < len; i++) {
-			if (fn.call(ctx, arr[i], i, arr) === false) {
-				return i;
-			}
-		}
-	};
-}
-
-if (!Array.prototype.indexOf) {
-	H.inArray = function (item, arr) {
-		var len, 
-			i = 0;
-
-		if (arr) {
-			len = arr.length;
-			
-			for (; i < len; i++) {
-				if (arr[i] === item) {
-					return i;
-				}
-			}
-		}
-
-		return -1;
-	};
-}
-
-if (!Array.prototype.filter) {
-	H.grep = function (elements, fn) {
-		var ret = [],
-			i = 0,
-			length = elements.length;
-
-		for (; i < length; i++) {
-			if (fn(elements[i], i)) {
-				ret.push(elements[i]);
-			}
-		}
-
-		return ret;
-	};
-}
-
-if (!Array.prototype.find) {
-	H.find = function (arr, fn) {
-		var i,
-			length = arr.length;
-
-		for (i = 0; i < length; i++) {
-			if (fn(arr[i], i)) {
-				return arr[i];
-			}
-		}
-	};
-}
-
-// --- End compatibility section ---
->>>>>>> c7f515ea
+}