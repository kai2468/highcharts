/* *
 *
 *  (c) 2010-2019 Torstein Honsi
 *
 *  License: www.highcharts.com/license
 *
 *  !!!!!!! SOURCE GETS TRANSPILED BY TYPESCRIPT. EDIT TS FILE ONLY. !!!!!!!
 *
 * */
'use strict';
import H from './Globals.js';
/**
 * Optional parameters for the tick.
 * @private
 * @interface Highcharts.TickParametersObject
 */ /**
* Set category for the tick.
* @name Highcharts.TickParametersObject#category
* @type {string|undefined}
*/ /**
* @name Highcharts.TickParametersObject#options
* @type {Highcharts.Dictionary<any>|undefined}
*/ /**
* Set tickmarkOffset for the tick.
* @name Highcharts.TickParametersObject#tickmarkOffset
* @type {number|undefined}
*/
import U from './Utilities.js';
<<<<<<< HEAD
var defined = U.defined, extend = U.extend, isNumber = U.isNumber, objectEach = U.objectEach;
var correctFloat = H.correctFloat, destroyObjectProperties = H.destroyObjectProperties, fireEvent = H.fireEvent, merge = H.merge, pick = H.pick, deg2rad = H.deg2rad;
=======
var defined = U.defined, destroyObjectProperties = U.destroyObjectProperties, extend = U.extend, isNumber = U.isNumber, pick = U.pick;
var correctFloat = H.correctFloat, fireEvent = H.fireEvent, merge = H.merge, deg2rad = H.deg2rad;
>>>>>>> fa40d34b
/* eslint-disable no-invalid-this, valid-jsdoc */
/**
 * The Tick class.
 *
 * @class
 * @name Highcharts.Tick
 *
 * @param {Highcharts.Axis} axis
 * The axis of the tick.
 *
 * @param {number} pos
 * The position of the tick on the axis in terms of axis values.
 *
 * @param {string} [type]
 * The type of tick, either 'minor' or an empty string
 *
 * @param {boolean} [noLabel=false]
 * Whether to disable the label or not. Defaults to false.
 *
 * @param {object} [parameters]
 * Optional parameters for the tick.
 */
H.Tick = function (axis, pos, type, noLabel, parameters) {
    /**
     * The related axis of the tick.
     * @name Highcharts.Tick#axis
     * @type {Highcharts.Axis}
     */
    this.axis = axis;
    /**
     * The logical position of the tick on the axis in terms of axis values.
     * @name Highcharts.Tick#pos
     * @type {number}
     */
    this.pos = pos;
    /**
     * The tick type, which can be `"minor"`, or an empty string.
     * @name Highcharts.Tick#type
     * @type {string}
     */
    this.type = type || '';
    this.isNew = true;
    this.isNewLabel = true;
    this.parameters = parameters || {};
    /**
     * The mark offset of the tick on the axis. Usually `undefined`, numeric for
     * grid axes.
     * @name Highcharts.Tick#tickmarkOffset
     * @type {number|undefined}
     */
    this.tickmarkOffset = this.parameters.tickmarkOffset;
    this.options = this.parameters.options;
    if (!type && !noLabel) {
        this.addLabel();
    }
};
/** @lends Highcharts.Tick.prototype */
H.Tick.prototype = {
    /**
     * Write the tick label.
     *
     * @private
     * @function Highcharts.Tick#addLabel
     * @return {void}
     */
    addLabel: function () {
        var tick = this, axis = tick.axis, options = axis.options, chart = axis.chart, categories = axis.categories, names = axis.names, pos = tick.pos, labelOptions = pick(tick.options && tick.options.labels, options.labels), str, tickPositions = axis.tickPositions, isFirst = pos === tickPositions[0], isLast = pos === tickPositions[tickPositions.length - 1], value = this.parameters.category || (categories ?
            pick(categories[pos], names[pos], pos) :
            pos), label = tick.label, animateLabels = labelOptions.animate, tickPositionInfo = tickPositions.info, dateTimeLabelFormat, dateTimeLabelFormats, i, list;
        // Set the datetime label format. If a higher rank is set for this
        // position, use that. If not, use the general format.
        if (axis.isDatetimeAxis && tickPositionInfo) {
            dateTimeLabelFormats = chart.time.resolveDTLFormat(options.dateTimeLabelFormats[(!options.grid &&
                tickPositionInfo.higherRanks[pos]) ||
                tickPositionInfo.unitName]);
            dateTimeLabelFormat = dateTimeLabelFormats.main;
        }
        // set properties for access in render method
        /**
         * True if the tick is the first one on the axis.
         * @name Highcharts.Tick#isFirst
         * @readonly
         * @type {boolean|undefined}
         */
        tick.isFirst = isFirst;
        /**
         * True if the tick is the last one on the axis.
         * @name Highcharts.Tick#isLast
         * @readonly
         * @type {boolean|undefined}
         */
        tick.isLast = isLast;
        // Get the string
        tick.formatCtx = {
            axis: axis,
            chart: chart,
            isFirst: isFirst,
            isLast: isLast,
            dateTimeLabelFormat: dateTimeLabelFormat,
            tickPositionInfo: tickPositionInfo,
            value: axis.isLog ? correctFloat(axis.lin2log(value)) : value,
            pos: pos
        };
        str = axis.labelFormatter.call(tick.formatCtx, this.formatCtx);
        // Set up conditional formatting based on the format list if existing.
        list = dateTimeLabelFormats && dateTimeLabelFormats.list;
        if (list) {
            tick.shortenLabel = function () {
                for (i = 0; i < list.length; i++) {
                    label.attr({
                        text: axis.labelFormatter.call(extend(tick.formatCtx, { dateTimeLabelFormat: list[i] }))
                    });
                    if (label.getBBox().width <
                        axis.getSlotWidth(tick) - 2 *
                            pick(labelOptions.padding, 5)) {
                        return;
                    }
                }
                label.attr({
                    text: ''
                });
            };
        }
        // Call only after first render
        if (animateLabels && axis._addedPlotLB && axis.isXAxis) {
            tick.moveLabel(str, labelOptions);
        }
        // First call
        if (!defined(label) && !tick.movedLabel) {
            tick.label = label = tick.createLabel({ x: 0, y: 0 }, str, labelOptions);
            // Base value to detect change for new calls to getBBox
            tick.rotation = 0;
            // update
        }
        else if (label && label.textStr !== str && !animateLabels) {
            // When resetting text, also reset the width if dynamically set
            // (#8809)
            if (label.textWidth &&
                !(labelOptions.style && labelOptions.style.width) &&
                !label.styles.width) {
                label.css({ width: null });
            }
            label.attr({ text: str });
            label.textPxLength = label.getBBox().width;
        }
    },
    /**
     * Try to replace the label if the same one already exists.
     *
     * @private
     * @function Highcharts.Tick#moveLabel
     * @param {string} str
     * @param {Highcharts.XAxisLabelsOptions} labelOptions
     *
     * @return {void}
     */
    moveLabel: function (str, labelOptions) {
        var tick = this, label = tick.label, moved = false, xAxis = tick.axis, chart = xAxis.chart, labelPos, reversed = xAxis.reversed, inverted = chart.inverted, xPos, yPos;
        if (label && label.textStr === str) {
            tick.movedLabel = label;
            moved = true;
            delete tick.label;
        }
        else { // Find a label with the same string
            objectEach(xAxis.ticks, function (currentTick) {
                if (!moved &&
                    !currentTick.isNew &&
                    currentTick !== tick &&
                    currentTick.label &&
                    currentTick.label.textStr === str) {
                    tick.movedLabel = currentTick.label;
                    moved = true;
                    currentTick.labelPos = tick.movedLabel.xy;
                    delete currentTick.label;
                }
            });
        }
        // Create new label if the actual one is moved
        if (!moved && (tick.labelPos || label)) {
            labelPos = tick.labelPos || label.xy;
            xPos = inverted ?
                labelPos.x : (reversed ? 0 : xAxis.width + xAxis.left);
            yPos = inverted ?
                (reversed ? (xAxis.width + xAxis.left) : 0) : labelPos.y;
            tick.movedLabel = tick.createLabel({ x: xPos, y: yPos }, str, labelOptions);
            if (tick.movedLabel) {
                tick.movedLabel.attr({ opacity: 0 });
            }
        }
    },
    /**
     * Render and return the label of the tick.
     *
     * @private
     * @function Highcharts.Tick#createLabel
     * @param {Highcharts.PositionObject} xy
     * @param {string} str
     * @param {Highcharts.XAxisLabelsOptions} labelOptions
     * @return {Highcharts.SVGElement|undefined}
     */
    createLabel: function (xy, str, labelOptions) {
        var axis = this.axis, chart = axis.chart, label = defined(str) && labelOptions.enabled ?
            chart.renderer
                .text(str, xy.x, xy.y, labelOptions.useHTML)
                .add(axis.labelGroup) :
            null;
        // Un-rotated length
        if (label) {
            // Without position absolute, IE export sometimes is wrong
            if (!chart.styledMode) {
                label.css(merge(labelOptions.style));
            }
            label.textPxLength = label.getBBox().width;
        }
        return label;
    },
    /**
     * Replace labels with the moved ones to perform animation. Additionally
     * destroy unused labels.
     *
     * @private
     * @function Highcharts.Tick#replaceMovedLabel
     * @return {void}
     */
    replaceMovedLabel: function () {
        var tick = this, label = tick.label, axis = tick.axis, reversed = axis.reversed, chart = tick.axis.chart, inverted = chart.inverted, x, y;
        // Animate and destroy
        if (label && !tick.isNew) {
            x = inverted ? label.xy.x : (reversed ? axis.left : axis.width + axis.left);
            y = inverted ?
                (reversed ? axis.width + axis.top : axis.top) :
                label.xy.y;
            label.animate({ x: x, y: y, opacity: 0 }, undefined, label.destroy);
            delete tick.label;
        }
        axis.isDirty = true;
        tick.label = tick.movedLabel;
        delete tick.movedLabel;
    },
    /**
     * Get the offset height or width of the label
     *
     * @private
     * @function Highcharts.Tick#getLabelSize
     * @return {number}
     */
    getLabelSize: function () {
        return this.label ?
            this.label.getBBox()[this.axis.horiz ? 'height' : 'width'] :
            0;
    },
    /**
     * Handle the label overflow by adjusting the labels to the left and right
     * edge, or hide them if they collide into the neighbour label.
     *
     * @private
     * @function Highcharts.Tick#handleOverflow
     * @param {Highcharts.PositionObject} xy
     * @return {void}
     */
    handleOverflow: function (xy) {
        var tick = this, axis = this.axis, labelOptions = axis.options.labels, pxPos = xy.x, chartWidth = axis.chart.chartWidth, spacing = axis.chart.spacing, leftBound = pick(axis.labelLeft, Math.min(axis.pos, spacing[3])), rightBound = pick(axis.labelRight, Math.max(!axis.isRadial ? axis.pos + axis.len : 0, chartWidth - spacing[1])), label = this.label, rotation = this.rotation, factor = {
            left: 0,
            center: 0.5,
            right: 1
        }[axis.labelAlign || label.attr('align')], labelWidth = label.getBBox().width, slotWidth = axis.getSlotWidth(tick), modifiedSlotWidth = slotWidth, xCorrection = factor, goRight = 1, leftPos, rightPos, textWidth, css = {};
        // Check if the label overshoots the chart spacing box. If it does, move
        // it. If it now overshoots the slotWidth, add ellipsis.
        if (!rotation &&
            pick(labelOptions.overflow, 'justify') === 'justify') {
            leftPos = pxPos - factor * labelWidth;
            rightPos = pxPos + (1 - factor) * labelWidth;
            if (leftPos < leftBound) {
                modifiedSlotWidth =
                    xy.x + modifiedSlotWidth * (1 - factor) - leftBound;
            }
            else if (rightPos > rightBound) {
                modifiedSlotWidth =
                    rightBound - xy.x + modifiedSlotWidth * factor;
                goRight = -1;
            }
            modifiedSlotWidth = Math.min(slotWidth, modifiedSlotWidth); // #4177
            if (modifiedSlotWidth < slotWidth && axis.labelAlign === 'center') {
                xy.x += (goRight *
                    (slotWidth -
                        modifiedSlotWidth -
                        xCorrection * (slotWidth - Math.min(labelWidth, modifiedSlotWidth))));
            }
            // If the label width exceeds the available space, set a text width
            // to be picked up below. Also, if a width has been set before, we
            // need to set a new one because the reported labelWidth will be
            // limited by the box (#3938).
            if (labelWidth > modifiedSlotWidth ||
                (axis.autoRotation && (label.styles || {}).width)) {
                textWidth = modifiedSlotWidth;
            }
            // Add ellipsis to prevent rotated labels to be clipped against the edge
            // of the chart
        }
        else if (rotation < 0 &&
            pxPos - factor * labelWidth < leftBound) {
            textWidth = Math.round(pxPos / Math.cos(rotation * deg2rad) - leftBound);
        }
        else if (rotation > 0 &&
            pxPos + factor * labelWidth > rightBound) {
            textWidth = Math.round((chartWidth - pxPos) /
                Math.cos(rotation * deg2rad));
        }
        if (textWidth) {
            if (tick.shortenLabel) {
                tick.shortenLabel();
            }
            else {
                css.width = Math.floor(textWidth);
                if (!(labelOptions.style || {}).textOverflow) {
                    css.textOverflow = 'ellipsis';
                }
                label.css(css);
            }
        }
    },
    /**
     * Gets the x and y positions for ticks in terms of pixels.
     *
     * @private
     * @function Highcharts.Tick#getPosition
     *
     * @param {boolean} horiz
     * Whether the tick is on an horizontal axis or not.
     *
     * @param {number} tickPos
     * Position of the tick.
     *
     * @param {number} tickmarkOffset
     * Tickmark offset for all ticks.
     *
     * @param {boolean} [old]
     * Whether the axis has changed or not.
     *
     * @return {Highcharts.PositionObject}
     * The tick position.
     *
     * @fires Highcharts.Tick#event:afterGetPosition
     */
    getPosition: function (horiz, tickPos, tickmarkOffset, old) {
        var axis = this.axis, chart = axis.chart, cHeight = (old && chart.oldChartHeight) || chart.chartHeight, pos;
        pos = {
            x: horiz ?
                H.correctFloat(axis.translate(tickPos + tickmarkOffset, null, null, old) +
                    axis.transB) :
                (axis.left +
                    axis.offset +
                    (axis.opposite ?
                        (((old && chart.oldChartWidth) ||
                            chart.chartWidth) -
                            axis.right -
                            axis.left) :
                        0)),
            y: horiz ?
                (cHeight -
                    axis.bottom +
                    axis.offset -
                    (axis.opposite ? axis.height : 0)) :
                H.correctFloat(cHeight -
                    axis.translate(tickPos + tickmarkOffset, null, null, old) -
                    axis.transB)
        };
        // Chrome workaround for #10516
        pos.y = Math.max(Math.min(pos.y, 1e5), -1e5);
        fireEvent(this, 'afterGetPosition', { pos: pos });
        return pos;
    },
    /**
     * Get the x, y position of the tick label
     *
     * @private
     * @return {Highcharts.PositionObject}
     */
    getLabelPosition: function (x, y, label, horiz, labelOptions, tickmarkOffset, index, step) {
        var axis = this.axis, transA = axis.transA, reversed = ( // #7911
        axis.isLinked && axis.linkedParent ?
            axis.linkedParent.reversed :
            axis.reversed), staggerLines = axis.staggerLines, rotCorr = axis.tickRotCorr || { x: 0, y: 0 }, yOffset = labelOptions.y, 
        // Adjust for label alignment if we use reserveSpace: true (#5286)
        labelOffsetCorrection = (!horiz && !axis.reserveSpaceDefault ?
            -axis.labelOffset * (axis.labelAlign === 'center' ? 0.5 : 1) :
            0), line, pos = {};
        if (!defined(yOffset)) {
            if (axis.side === 0) {
                yOffset = label.rotation ? -8 : -label.getBBox().height;
            }
            else if (axis.side === 2) {
                yOffset = rotCorr.y + 8;
            }
            else {
                // #3140, #3140
                yOffset = Math.cos(label.rotation * deg2rad) *
                    (rotCorr.y - label.getBBox(false, 0).height / 2);
            }
        }
        x = x +
            labelOptions.x +
            labelOffsetCorrection +
            rotCorr.x -
            (tickmarkOffset && horiz ?
                tickmarkOffset * transA * (reversed ? -1 : 1) :
                0);
        y = y + yOffset - (tickmarkOffset && !horiz ?
            tickmarkOffset * transA * (reversed ? 1 : -1) : 0);
        // Correct for staggered labels
        if (staggerLines) {
            line = (index / (step || 1) % staggerLines);
            if (axis.opposite) {
                line = staggerLines - line - 1;
            }
            y += line * (axis.labelOffset / staggerLines);
        }
        pos.x = x;
        pos.y = Math.round(y);
        fireEvent(this, 'afterGetLabelPosition', { pos: pos, tickmarkOffset: tickmarkOffset, index: index });
        return pos;
    },
    /**
     * Extendible method to return the path of the marker
     *
     * @private
     *
     */
    getMarkPath: function (x, y, tickLength, tickWidth, horiz, renderer) {
        return renderer.crispLine([
            'M',
            x,
            y,
            'L',
            x + (horiz ? 0 : -tickLength),
            y + (horiz ? tickLength : 0)
        ], tickWidth);
    },
    /**
     * Renders the gridLine.
     *
     * @private
     * @param {boolean} old  Whether or not the tick is old
     * @param {number} opacity  The opacity of the grid line
     * @param {number} reverseCrisp  Modifier for avoiding overlapping 1 or -1
     * @return {void}
     */
    renderGridLine: function (old, opacity, reverseCrisp) {
        var tick = this, axis = tick.axis, options = axis.options, gridLine = tick.gridLine, gridLinePath, attribs = {}, pos = tick.pos, type = tick.type, tickmarkOffset = pick(tick.tickmarkOffset, axis.tickmarkOffset), renderer = axis.chart.renderer, gridPrefix = type ? type + 'Grid' : 'grid', gridLineWidth = options[gridPrefix + 'LineWidth'], gridLineColor = options[gridPrefix + 'LineColor'], dashStyle = options[gridPrefix + 'LineDashStyle'];
        if (!gridLine) {
            if (!axis.chart.styledMode) {
                attribs.stroke = gridLineColor;
                attribs['stroke-width'] = gridLineWidth;
                if (dashStyle) {
                    attribs.dashstyle = dashStyle;
                }
            }
            if (!type) {
                attribs.zIndex = 1;
            }
            if (old) {
                opacity = 0;
            }
            /**
             * The rendered grid line of the tick.
             * @name Highcharts.Tick#gridLine
             * @type {Highcharts.SVGElement|undefined}
             */
            tick.gridLine = gridLine = renderer.path()
                .attr(attribs)
                .addClass('highcharts-' + (type ? type + '-' : '') + 'grid-line')
                .add(axis.gridGroup);
        }
        if (gridLine) {
            gridLinePath = axis.getPlotLinePath({
                value: pos + tickmarkOffset,
                lineWidth: gridLine.strokeWidth() * reverseCrisp,
                force: 'pass',
                old: old
            });
            // If the parameter 'old' is set, the current call will be followed
            // by another call, therefore do not do any animations this time
            if (gridLinePath) {
                gridLine[old || tick.isNew ? 'attr' : 'animate']({
                    d: gridLinePath,
                    opacity: opacity
                });
            }
        }
    },
    /**
     * Renders the tick mark.
     *
     * @private
     * @param {Highcharts.PositionObject} xy  The position vector of the mark
     * @param {number} opacity  The opacity of the mark
     * @param {number} reverseCrisp  Modifier for avoiding overlapping 1 or -1
     * @return {void}
     */
    renderMark: function (xy, opacity, reverseCrisp) {
        var tick = this, axis = tick.axis, options = axis.options, renderer = axis.chart.renderer, type = tick.type, tickPrefix = type ? type + 'Tick' : 'tick', tickSize = axis.tickSize(tickPrefix), mark = tick.mark, isNewMark = !mark, x = xy.x, y = xy.y, tickWidth = pick(options[tickPrefix + 'Width'], !type && axis.isXAxis ? 1 : 0), // X axis defaults to 1
        tickColor = options[tickPrefix + 'Color'];
        if (tickSize) {
            // negate the length
            if (axis.opposite) {
                tickSize[0] = -tickSize[0];
            }
            // First time, create it
            if (isNewMark) {
                /**
                 * The rendered mark of the tick.
                 * @name Highcharts.Tick#mark
                 * @type {Highcharts.SVGElement|undefined}
                 */
                tick.mark = mark = renderer.path()
                    .addClass('highcharts-' + (type ? type + '-' : '') + 'tick')
                    .add(axis.axisGroup);
                if (!axis.chart.styledMode) {
                    mark.attr({
                        stroke: tickColor,
                        'stroke-width': tickWidth
                    });
                }
            }
            mark[isNewMark ? 'attr' : 'animate']({
                d: tick.getMarkPath(x, y, tickSize[0], mark.strokeWidth() * reverseCrisp, axis.horiz, renderer),
                opacity: opacity
            });
        }
    },
    /**
     * Renders the tick label.
     * Note: The label should already be created in init(), so it should only
     * have to be moved into place.
     *
     * @private
     * @param {Highcharts.PositionObject} xy  The position vector of the label
     * @param {boolean} old  Whether or not the tick is old
     * @param {number} opacity  The opacity of the label
     * @param {number} index  The index of the tick
     * @return {void}
     */
    renderLabel: function (xy, old, opacity, index) {
        var tick = this, axis = tick.axis, horiz = axis.horiz, options = axis.options, label = tick.label, labelOptions = options.labels, step = labelOptions.step, tickmarkOffset = pick(tick.tickmarkOffset, axis.tickmarkOffset), show = true, x = xy.x, y = xy.y;
        if (label && isNumber(x)) {
            label.xy = xy = tick.getLabelPosition(x, y, label, horiz, labelOptions, tickmarkOffset, index, step);
            // Apply show first and show last. If the tick is both first and
            // last, it is a single centered tick, in which case we show the
            // label anyway (#2100).
            if ((tick.isFirst &&
                !tick.isLast &&
                !pick(options.showFirstLabel, 1)) ||
                (tick.isLast &&
                    !tick.isFirst &&
                    !pick(options.showLastLabel, 1))) {
                show = false;
                // Handle label overflow and show or hide accordingly
            }
            else if (horiz &&
                !labelOptions.step &&
                !labelOptions.rotation &&
                !old &&
                opacity !== 0) {
                tick.handleOverflow(xy);
            }
            // apply step
            if (step && index % step) {
                // show those indices dividable by step
                show = false;
            }
            // Set the new position, and show or hide
            if (show && isNumber(xy.y)) {
                xy.opacity = opacity;
                label[tick.isNewLabel ? 'attr' : 'animate'](xy);
                tick.isNewLabel = false;
            }
            else {
                label.attr('y', -9999); // #1338
                tick.isNewLabel = true;
            }
        }
    },
    /**
     * Put everything in place
     *
     * @private
     * @param {number} index
     * @param {boolean} [old]
     *        Use old coordinates to prepare an animation into new position
     * @param {number} [opacity]
     * @return {voids}
     */
    render: function (index, old, opacity) {
        var tick = this, axis = tick.axis, horiz = axis.horiz, pos = tick.pos, tickmarkOffset = pick(tick.tickmarkOffset, axis.tickmarkOffset), xy = tick.getPosition(horiz, pos, tickmarkOffset, old), x = xy.x, y = xy.y, reverseCrisp = ((horiz && x === axis.pos + axis.len) ||
            (!horiz && y === axis.pos)) ? -1 : 1; // #1480, #1687
        opacity = pick(opacity, 1);
        this.isActive = true;
        // Create the grid line
        this.renderGridLine(old, opacity, reverseCrisp);
        // create the tick mark
        this.renderMark(xy, opacity, reverseCrisp);
        // the label is created on init - now move it into place
        this.renderLabel(xy, old, opacity, index);
        tick.isNew = false;
        H.fireEvent(this, 'afterRender');
    },
    /**
     * Destructor for the tick prototype
     *
     * @private
     * @function Highcharts.Tick#destroy
     * @return {void}
     */
    destroy: function () {
        destroyObjectProperties(this, this.axis);
    }
};<|MERGE_RESOLUTION|>--- conflicted
+++ resolved
@@ -26,13 +26,8 @@
 * @type {number|undefined}
 */
 import U from './Utilities.js';
-<<<<<<< HEAD
-var defined = U.defined, extend = U.extend, isNumber = U.isNumber, objectEach = U.objectEach;
-var correctFloat = H.correctFloat, destroyObjectProperties = H.destroyObjectProperties, fireEvent = H.fireEvent, merge = H.merge, pick = H.pick, deg2rad = H.deg2rad;
-=======
-var defined = U.defined, destroyObjectProperties = U.destroyObjectProperties, extend = U.extend, isNumber = U.isNumber, pick = U.pick;
+var defined = U.defined, destroyObjectProperties = U.destroyObjectProperties, extend = U.extend, isNumber = U.isNumber, objectEach = U.objectEach, pick = U.pick;
 var correctFloat = H.correctFloat, fireEvent = H.fireEvent, merge = H.merge, deg2rad = H.deg2rad;
->>>>>>> fa40d34b
 /* eslint-disable no-invalid-this, valid-jsdoc */
 /**
  * The Tick class.
