
/**
 * The chart class
 * @param {Object} options
 * @param {Function} callback Function to run when the chart has loaded
 */
function Chart(options, callback) {
	// Handle regular options
	var seriesOptions = options.series; // skip merging data points to increase performance
	options.series = null;
	options = merge(defaultOptions, options); // do the merge
	options.series = seriesOptions; // set back the series data

	var optionsChart = options.chart,
		optionsMargin = optionsChart.margin,
		margin = isObject(optionsMargin) ?
			optionsMargin :
			[optionsMargin, optionsMargin, optionsMargin, optionsMargin];

	this.optionsMarginTop = pick(optionsChart.marginTop, margin[0]);
	this.optionsMarginRight = pick(optionsChart.marginRight, margin[1]);
	this.optionsMarginBottom = pick(optionsChart.marginBottom, margin[2]);
	this.optionsMarginLeft = pick(optionsChart.marginLeft, margin[3]);

	var chartEvents = optionsChart.events;

	this.runChartClick = chartEvents && !!chartEvents.click;
	this.callback = callback;
	this.isResizing = 0;
	this.options = options;
	//chartTitleOptions = UNDEFINED;
	//chartSubtitleOptions = UNDEFINED;

	this.axes = [];
	this.series = [];
	this.hasCartesianSeries = optionsChart.showAxes;
	//this.axisOffset = UNDEFINED;
	//this.maxTicks = UNDEFINED; // handle the greatest amount of ticks on grouped axes
	//this.inverted = UNDEFINED;
	//this.loadingShown = UNDEFINED;
	//this.container = UNDEFINED;
	//this.chartWidth = UNDEFINED;
	//this.chartHeight = UNDEFINED;
	//this.marginRight = UNDEFINED;
	//this.marginBottom = UNDEFINED;
	//this.containerWidth = UNDEFINED;
	//this.containerHeight = UNDEFINED;
	//this.oldChartWidth = UNDEFINED;
	//this.oldChartHeight = UNDEFINED;

	//this.renderTo = UNDEFINED;
	//this.renderToClone = UNDEFINED;
	//this.tracker = UNDEFINED;

	//this.spacingBox = UNDEFINED

	//this.legend = UNDEFINED;

	// Elements
	//this.chartBackground = UNDEFINED;
	//this.plotBackground = UNDEFINED;
	//this.plotBGImage = UNDEFINED;
	//this.plotBorder = UNDEFINED;
	//this.loadingDiv = UNDEFINED;
	//this.loadingSpan = UNDEFINED;

	this.init(chartEvents);
}

Chart.prototype = {

	/**
	 * Initialize an individual series, called internally before render time
	 */
	initSeries: function (options) {
		var chart = this,
			inverted = chart.inverted,
			optionsChart = chart.options.chart;

		var type = options.type || optionsChart.type || optionsChart.defaultSeriesType,
			typeClass = seriesTypes[type],
			serie,
			hasRendered = this.hasRendered;

		// an inverted chart can't take a column series and vice versa
		if (hasRendered) {
			if (inverted && type === 'column') {
				typeClass = seriesTypes.bar;
			} else if (!inverted && type === 'bar') {
				typeClass = seriesTypes.column;
			}
		}

		serie = new typeClass();

		serie.init(this, options);

		// set internal chart properties
		if (!hasRendered && serie.inverted) {
			inverted = true;
		}
		if (serie.isCartesian) {
			chart.hasCartesianSeries = serie.isCartesian;
		}

		chart.series.push(serie);

		return serie;
	},

	/**
	 * Add a series dynamically after  time
	 *
	 * @param {Object} options The config options
	 * @param {Boolean} redraw Whether to redraw the chart after adding. Defaults to true.
	 * @param {Boolean|Object} animation Whether to apply animation, and optionally animation
	 *    configuration
	 *
	 * @return {Object} series The newly created series object
	 */
	addSeries: function (options, redraw, animation) {
		var series,
			chart = this;

		if (options) {
			setAnimation(animation, chart);
			redraw = pick(redraw, true); // defaults to true

			fireEvent(chart, 'addSeries', { options: options }, function () {
				series = chart.initSeries(options);
				series.isDirty = true;

				chart.isDirtyLegend = true; // the series array is out of sync with the display
				if (redraw) {
					chart.redraw();
				}
			});
		}

		return series;
	},

	/**
	 * Check whether a given point is within the plot area
	 *
	 * @param {Number} x Pixel x relative to the plot area
	 * @param {Number} y Pixel y relative to the plot area
	 */
	isInsidePlot: function (x, y) {
		return x >= 0 &&
			x <= this.plotWidth &&
			y >= 0 &&
			y <= this.plotHeight;
	},

	/**
	 * Adjust all axes tick amounts
	 */
	adjustTickAmounts: function () {
		if (this.options.chart.alignTicks !== false) {
			each(this.axes, function (axis) {
				axis.adjustTickAmount();
			});
		}
		this.maxTicks = null;
	},

	/**
	 * Redraw legend, axes or series based on updated data
	 *
	 * @param {Boolean|Object} animation Whether to apply animation, and optionally animation
	 *    configuration
	 */
	redraw: function (animation) {
		var chart = this,
			axes = chart.axes,
			series = chart.series,
			tracker = chart.tracker,
			legend = chart.legend;

		var redrawLegend = chart.isDirtyLegend,
			hasStackedSeries,
			isDirtyBox = chart.isDirtyBox, // todo: check if it has actually changed?
			seriesLength = series.length,
			i = seriesLength,
			clipRect = chart.clipRect,
			serie;

		setAnimation(animation, chart);

		// link stacked series
		while (i--) {
			serie = series[i];
			if (serie.isDirty && serie.options.stacking) {
				hasStackedSeries = true;
				break;
			}
		}
		if (hasStackedSeries) { // mark others as dirty
			i = seriesLength;
			while (i--) {
				serie = series[i];
				if (serie.options.stacking) {
					serie.isDirty = true;
				}
			}
		}

		// handle updated data in the series
		each(series, function (serie) {
			if (serie.isDirty) { // prepare the data so axis can read it
				if (serie.options.legendType === 'point') {
					redrawLegend = true;
				}
			}
		});

		// handle added or removed series
		if (redrawLegend && legend.options.enabled) { // series or pie points are added or removed
			// draw legend graphics
			legend.renderLegend();

			chart.isDirtyLegend = false;
		}


		if (chart.hasCartesianSeries) {
			if (!chart.isResizing) {

				// reset maxTicks
				chart.maxTicks = null;

				// set axes scales
				each(axes, function (axis) {
					axis.setScale();
				});
			}
			chart.adjustTickAmounts();
			chart.getMargins();

			// redraw axes
			each(axes, function (axis) {
				fireEvent(axis, 'afterSetExtremes', axis.getExtremes()); // #747, #751					
				if (axis.isDirty) {					
					axis.redraw();					
				}
			});


		}

		// the plot areas size has changed
		if (isDirtyBox) {
			chart.drawChartBox();

			// move clip rect
			if (clipRect) {
				stop(clipRect);
				clipRect.animate({ // for chart resize
					width: chart.plotSizeX,
					height: chart.plotSizeY + 1
				});
			}

		}


		// redraw affected series
		each(series, function (serie) {
			if (serie.isDirty && serie.visible &&
					(!serie.isCartesian || serie.xAxis)) { // issue #153
				serie.redraw();
			}
		});


		// hide tooltip and hover states
		if (tracker && tracker.resetTracker) {
			tracker.resetTracker();
		}

		// redraw if canvas
		chart.renderer.draw();

		// fire the event
		fireEvent(chart, 'redraw'); // jQuery breaks this when calling it from addEvent. Overwrites chart.redraw
	},



	/**
	 * Dim the chart and show a loading text or symbol
	 * @param {String} str An optional text to show in the loading label instead of the default one
	 */
	showLoading: function (str) {
		var chart = this,
			options = chart.options,
			loadingDiv = chart.loadingDiv;

		var loadingOptions = options.loading;

		// create the layer at the first call
		if (!loadingDiv) {
			chart.loadingDiv = loadingDiv = createElement(DIV, {
				className: PREFIX + 'loading'
			}, extend(loadingOptions.style, {
				left: chart.plotLeft + PX,
				top: chart.plotTop + PX,
				width: chart.plotWidth + PX,
				height: chart.plotHeight + PX,
				zIndex: 10,
				display: NONE
			}), chart.container);

			chart.loadingSpan = createElement(
				'span',
				null,
				loadingOptions.labelStyle,
				loadingDiv
			);

		}

		// update text
		chart.loadingSpan.innerHTML = str || options.lang.loading;

		// show it
		if (!chart.loadingShown) {
			css(loadingDiv, { opacity: 0, display: '' });
			animate(loadingDiv, {
				opacity: loadingOptions.style.opacity
			}, {
				duration: loadingOptions.showDuration || 0
			});
			chart.loadingShown = true;
		}
	},

	/**
	 * Hide the loading layer
	 */
	hideLoading: function () {
		var options = this.options,
			loadingDiv = this.loadingDiv;

		if (loadingDiv) {
			animate(loadingDiv, {
				opacity: 0
			}, {
				duration: options.loading.hideDuration || 100,
				complete: function () {
					css(loadingDiv, { display: NONE });
				}
			});
		}
		this.loadingShown = false;
	},

	/**
	 * Get an axis, series or point object by id.
	 * @param id {String} The id as given in the configuration options
	 */
	get: function (id) {
		var chart = this,
			axes = chart.axes,
			series = chart.series;

		var i,
			j,
			points;

		// search axes
		for (i = 0; i < axes.length; i++) {
			if (axes[i].options.id === id) {
				return axes[i];
			}
		}

		// search series
		for (i = 0; i < series.length; i++) {
			if (series[i].options.id === id) {
				return series[i];
			}
		}

		// search points
		for (i = 0; i < series.length; i++) {
			points = series[i].points || [];
			for (j = 0; j < points.length; j++) {
				if (points[j].id === id) {
					return points[j];
				}
			}
		}
		return null;
	},

	/**
	 * Create the Axis instances based on the config options
	 */
	getAxes: function () {
		var chart = this,
			options = this.options;

		var xAxisOptions = options.xAxis || {},
			yAxisOptions = options.yAxis || {},
			optionsArray,
			axis;

		// make sure the options are arrays and add some members
		xAxisOptions = splat(xAxisOptions);
		each(xAxisOptions, function (axis, i) {
			axis.index = i;
			axis.isX = true;
		});

		yAxisOptions = splat(yAxisOptions);
		each(yAxisOptions, function (axis, i) {
			axis.index = i;
		});

		// concatenate all axis options into one array
		optionsArray = xAxisOptions.concat(yAxisOptions);

		each(optionsArray, function (axisOptions) {
			axis = new Axis(chart, axisOptions);
		});

		chart.adjustTickAmounts();
	},


	/**
	 * Get the currently selected points from all series
	 */
	getSelectedPoints: function () {
		var points = [];
		each(this.series, function (serie) {
			points = points.concat(grep(serie.points, function (point) {
				return point.selected;
			}));
		});
		return points;
	},

	/**
	 * Get the currently selected series
	 */
	getSelectedSeries: function () {
		return grep(this.series, function (serie) {
			return serie.selected;
		});
	},

	/**
	 * Display the zoom button
	 */
	showResetZoom: function () {
		var chart = this,
			lang = defaultOptions.lang,
			btnOptions = chart.options.chart.resetZoomButton,
			theme = btnOptions.theme,
			states = theme.states,
			box = btnOptions.relativeTo === 'chart' ? null : {
				x: chart.plotLeft,
				y: chart.plotTop,
				width: chart.plotWidth,
				height: chart.plotHeight
			};
		this.resetZoomButton = chart.renderer.button(lang.resetZoom, null, null, function () { chart.zoomOut(); }, theme, states && states.hover)
			.attr({
				align: btnOptions.position.align,
				title: lang.resetZoomTitle
			})
			.add()
			.align(btnOptions.position, false, box);
	},

	/**
	 * Zoom out to 1:1
	 */
	zoomOut: function () {
		var chart = this,
			resetZoomButton = chart.resetZoomButton;

		fireEvent(chart, 'selection', { resetSelection: true }, function () { chart.zoom(); });
		if (resetZoomButton) {
			chart.resetZoomButton = resetZoomButton.destroy();
		}
	},

	/**
	 * Zoom into a given portion of the chart given by axis coordinates
	 * @param {Object} event
	 */
	zoom: function (event) {
		// add button to reset selection
<<<<<<< HEAD
		var chart = this,
			animate = chart.pointCount < 100,
			hasZoomed;
=======
		var hasZoomed;
>>>>>>> 01a3711f

		if (chart.resetZoomEnabled !== false && !chart.resetZoomButton) { // hook for Stock charts etc.
			chart.showResetZoom();
		}

		// if zoom is called with no arguments, reset the axes
		if (!event || event.resetSelection) {
			each(chart.axes, function (axis) {
				if (axis.options.zoomEnabled !== false) {
					axis.setExtremes(null, null, false);
					hasZoomed = true;
				}
			});
		} else { // else, zoom in on all axes
			each(event.xAxis.concat(event.yAxis), function (axisData) {
				var axis = axisData.axis;

				// don't zoom more than minRange
				if (chart.tracker[axis.isXAxis ? 'zoomX' : 'zoomY']) {
					axis.setExtremes(axisData.min, axisData.max, false);
					hasZoomed = true;
				}
			});
		}

		// Redraw
		if (hasZoomed) {
<<<<<<< HEAD
			chart.redraw(true, animate);
=======
			redraw( 
				pick(optionsChart.animation, chart.pointCount < 100) // animation
			);
>>>>>>> 01a3711f
		}
	},

	/**
	 * Pan the chart by dragging the mouse across the pane. This function is called
	 * on mouse move, and the distance to pan is computed from chartX compared to
	 * the first chartX position in the dragging operation.
	 */
	pan: function (chartX) {
		var chart = this;

		var xAxis = chart.xAxis[0],
			mouseDownX = chart.mouseDownX,
			halfPointRange = xAxis.pointRange / 2,
			extremes = xAxis.getExtremes(),
			newMin = xAxis.translate(mouseDownX - chartX, true) + halfPointRange,
			newMax = xAxis.translate(mouseDownX + chart.plotWidth - chartX, true) - halfPointRange,
			hoverPoints = chart.hoverPoints;

		// remove active points for shared tooltip
		if (hoverPoints) {
			each(hoverPoints, function (point) {
				point.setState();
			});
		}

		if (newMin > mathMin(extremes.dataMin, extremes.min) && newMax < mathMax(extremes.dataMax, extremes.max)) {
			xAxis.setExtremes(newMin, newMax, true, false);
		}

		chart.mouseDownX = chartX; // set new reference for next run
		css(chart.container, { cursor: 'move' });
	},

	/**
	 * Show the title and subtitle of the chart
	 *
	 * @param titleOptions {Object} New title options
	 * @param subtitleOptions {Object} New subtitle options
	 *
	 */
	setTitle: function (titleOptions, subtitleOptions) {
		var chart = this,
			options = chart.options,
			chartTitleOptions,
			chartSubtitleOptions;

		chart.chartTitleOptions = chartTitleOptions = merge(options.title, titleOptions);
		chart.chartSubtitleOptions = chartSubtitleOptions = merge(options.subtitle, subtitleOptions);

		// add title and subtitle
		each([
			['title', titleOptions, chartTitleOptions],
			['subtitle', subtitleOptions, chartSubtitleOptions]
		], function (arr) {
			var name = arr[0],
				title = chart[name],
				titleOptions = arr[1],
				chartTitleOptions = arr[2];

			if (title && titleOptions) {
				title = title.destroy(); // remove old
			}
			if (chartTitleOptions && chartTitleOptions.text && !title) {
				chart[name] = chart.renderer.text(
					chartTitleOptions.text,
					0,
					0,
					chartTitleOptions.useHTML
				)
				.attr({
					align: chartTitleOptions.align,
					'class': PREFIX + name,
					zIndex: 1
				})
				.css(chartTitleOptions.style)
				.add()
				.align(chartTitleOptions, false, chart.spacingBox);
			}
		});

	},

	/**
	 * Get chart width and height according to options and container size
	 */
	getChartSize: function () {
		var chart = this,
			optionsChart = chart.options.chart,
			renderTo = chart.renderTo,
			renderToClone = chart.renderToClone;

		chart.containerWidth = (renderToClone || renderTo).offsetWidth;
		chart.containerHeight = (renderToClone || renderTo).offsetHeight;
		chart.chartWidth = optionsChart.width || chart.containerWidth || 600;
		chart.chartHeight = optionsChart.height ||
			// the offsetHeight of an empty container is 0 in standard browsers, but 19 in IE7:
			(chart.containerHeight > 19 ? chart.containerHeight : 400);
	},

	/**
	 * Get the containing element, determine the size and create the inner container
	 * div to hold the chart
	 */
	getContainer: function () {
		var chart = this,
			container,
			optionsChart = chart.options.chart,
			chartWidth,
			chartHeight,
			renderTo,
			renderToClone,
			containerId;

		chart.renderTo = renderTo = optionsChart.renderTo;
		containerId = PREFIX + idCounter++;

		if (isString(renderTo)) {
			chart.renderTo = renderTo = doc.getElementById(renderTo);
		}
		
		// Display an error if the renderTo is wrong
		if (!renderTo) {
			error(13, true);
		}

		// remove previous chart
		renderTo.innerHTML = '';

		// If the container doesn't have an offsetWidth, it has or is a child of a node
		// that has display:none. We need to temporarily move it out to a visible
		// state to determine the size, else the legend and tooltips won't render
		// properly
		if (!renderTo.offsetWidth) {
			chart.renderToClone = renderToClone = renderTo.cloneNode(0);
			css(renderToClone, {
				position: ABSOLUTE,
				top: '-9999px',
				display: ''
			});
			doc.body.appendChild(renderToClone);
		}

		// get the width and height
		chart.getChartSize();
		chartWidth = chart.chartWidth;
		chartHeight = chart.chartHeight;

		// create the inner container
		chart.container = container = createElement(DIV, {
				className: PREFIX + 'container' +
					(optionsChart.className ? ' ' + optionsChart.className : ''),
				id: containerId
			}, extend({
				position: RELATIVE,
				overflow: HIDDEN, // needed for context menu (avoid scrollbars) and
					// content overflow in IE
				width: chartWidth + PX,
				height: chartHeight + PX,
				textAlign: 'left',
				lineHeight: 'normal' // #427
			}, optionsChart.style),
			renderToClone || renderTo
		);

		chart.renderer =
			optionsChart.forExport ? // force SVG, used for SVG export
				new SVGRenderer(container, chartWidth, chartHeight, true) :
				new Renderer(container, chartWidth, chartHeight);

		if (useCanVG) {
			// If we need canvg library, extend and configure the renderer
			// to get the tracker for translating mouse events
			chart.renderer.create(chart, container, chartWidth, chartHeight);
		}

		// Issue 110 workaround:
		// In Firefox, if a div is positioned by percentage, its pixel position may land
		// between pixels. The container itself doesn't display this, but an SVG element
		// inside this container will be drawn at subpixel precision. In order to draw
		// sharp lines, this must be compensated for. This doesn't seem to work inside
		// iframes though (like in jsFiddle).
		var subPixelFix, rect;
		if (isFirefox && container.getBoundingClientRect) {
			subPixelFix = function () {
				css(container, { left: 0, top: 0 });
				rect = container.getBoundingClientRect();
				css(container, {
					left: (-(rect.left - pInt(rect.left))) + PX,
					top: (-(rect.top - pInt(rect.top))) + PX
				});
			};

			// run the fix now
			subPixelFix();

			// run it on resize
			addEvent(win, 'resize', subPixelFix);

			// remove it on chart destroy
			addEvent(chart, 'destroy', function () {
				removeEvent(win, 'resize', subPixelFix);
			});
		}
	},

	/**
	 * Calculate margins by rendering axis labels in a preliminary position. Title,
	 * subtitle and legend have already been rendered at this stage, but will be
	 * moved into their final positions
	 */
	getMargins: function () {
		var chart = this,
			optionsChart = chart.options.chart,
			spacingTop = optionsChart.spacingTop,
			spacingRight = optionsChart.spacingRight,
			spacingBottom = optionsChart.spacingBottom,
			spacingLeft = optionsChart.spacingLeft,
			axisOffset,
			legend = chart.legend,
			optionsMarginTop = chart.optionsMarginTop,
			optionsMarginLeft = chart.optionsMarginLeft,
			optionsMarginRight = chart.optionsMarginRight,
			optionsMarginBottom = chart.optionsMarginBottom,
			chartTitleOptions = chart.chartTitleOptions,
			chartSubtitleOptions = chart.chartSubtitleOptions;


		var legendOptions = chart.options.legend,
			legendMargin = pick(legendOptions.margin, 10),
			legendX = legendOptions.x,
			legendY = legendOptions.y,
			align = legendOptions.align,
			verticalAlign = legendOptions.verticalAlign,
			titleOffset;

		chart.resetMargins();
		axisOffset = chart.axisOffset;

		// adjust for title and subtitle
		if ((chart.title || chart.subtitle) && !defined(chart.optionsMarginTop)) {
			titleOffset = mathMax(
				(chart.title && !chartTitleOptions.floating && !chartTitleOptions.verticalAlign && chartTitleOptions.y) || 0,
				(chart.subtitle && !chartSubtitleOptions.floating && !chartSubtitleOptions.verticalAlign && chartSubtitleOptions.y) || 0
			);
			if (titleOffset) {
				chart.plotTop = mathMax(chart.plotTop, titleOffset + pick(chartTitleOptions.margin, 15) + spacingTop);
			}
		}
		// adjust for legend
		if (legendOptions.enabled && !legendOptions.floating) {
			if (align === 'right') { // horizontal alignment handled first
				if (!defined(optionsMarginRight)) {
					chart.marginRight = mathMax(
						chart.marginRight,
						legend.legendWidth - legendX + legendMargin + spacingRight
					);
				}
			} else if (align === 'left') {
				if (!defined(optionsMarginLeft)) {
					chart.plotLeft = mathMax(
						chart.plotLeft,
						legend.legendWidth + legendX + legendMargin + spacingLeft
					);
				}

			} else if (verticalAlign === 'top') {
				if (!defined(optionsMarginTop)) {
					chart.plotTop = mathMax(
						chart.plotTop,
						legend.legendHeight + legendY + legendMargin + spacingTop
					);
				}

			} else if (verticalAlign === 'bottom') {
				if (!defined(optionsMarginBottom)) {
					chart.marginBottom = mathMax(
						chart.marginBottom,
						legend.legendHeight - legendY + legendMargin + spacingBottom
					);
				}
			}
		}

		// adjust for scroller
		if (chart.extraBottomMargin) {
			chart.marginBottom += chart.extraBottomMargin;
		}
		if (chart.extraTopMargin) {
			chart.plotTop += chart.extraTopMargin;
		}

		// pre-render axes to get labels offset width
		if (chart.hasCartesianSeries) {
			each(chart.axes, function (axis) {
				axis.getOffset();
			});
		}
		
		if (!defined(optionsMarginLeft)) {
			chart.plotLeft += axisOffset[3];
		}
		if (!defined(optionsMarginTop)) {
			chart.plotTop += axisOffset[0];
		}
		if (!defined(optionsMarginBottom)) {
			chart.marginBottom += axisOffset[2];
		}
		if (!defined(optionsMarginRight)) {
			chart.marginRight += axisOffset[1];
		}

		chart.setChartSize();

	},

	/**
	 * Add the event handlers necessary for auto resizing
	 *
	 */
	initReflow: function () {
		var chart = this,
			optionsChart = chart.options.chart,
			renderTo = chart.renderTo;

		var reflowTimeout;
		function reflow(e) {
			var width = optionsChart.width || renderTo.offsetWidth,
				height = optionsChart.height || renderTo.offsetHeight,
				target = e.target;
				
			// Width and height checks for display:none. Target is doc in IE8 and Opera,
			// win in Firefox, Chrome and IE9.
			if (width && height && (target === win || target === doc)) {
				
				if (width !== chart.containerWidth || height !== chart.containerHeight) {
					clearTimeout(reflowTimeout);
					reflowTimeout = setTimeout(function () {
						chart.resize(width, height, false);
					}, 100);
				}
				chart.containerWidth = width;
				chart.containerHeight = height;
			}
		}
		addEvent(win, 'resize', reflow);
		addEvent(chart, 'destroy', function () {
			removeEvent(win, 'resize', reflow);
		});
	},

	/**
	 * Fires endResize event on chart instance.
	 */
	fireEndResize: function () {
		var chart = this;

		if (chart) {
			fireEvent(chart, 'endResize', null, function () {
				chart.isResizing -= 1;
			});
		}
	},

	/**
	 * Resize the chart to a given width and height
	 * @param {Number} width
	 * @param {Number} height
	 * @param {Object|Boolean} animation
	 */
	// TODO: This method is called setSize in the api
	resize: function (width, height, animation) {
		var chart = this,
			chartWidth,
			chartHeight,
			spacingBox = chart.spacingBox;

		var chartTitle = chart.title,
			chartSubtitle = chart.subtitle;

		chart.isResizing += 1;

		// set the animation for the current process
		setAnimation(animation, chart);

		chart.oldChartHeight = chart.chartHeight;
		chart.oldChartWidth = chart.chartWidth;
		if (defined(width)) {
			chart.chartWidth = chartWidth = mathRound(width);
		}
		if (defined(height)) {
			chart.chartHeight = chartHeight = mathRound(height);
		}

		css(chart.container, {
			width: chartWidth + PX,
			height: chartHeight + PX
		});
		chart.renderer.setSize(chartWidth, chartHeight, animation);

		// update axis lengths for more correct tick intervals:
		chart.plotWidth = chartWidth - chart.plotLeft - chart.marginRight;
		chart.plotHeight = chartHeight - chart.plotTop - chart.marginBottom;

		// handle axes
		chart.maxTicks = null;
		each(chart.axes, function (axis) {
			axis.isDirty = true;
			axis.setScale();
		});

		// make sure non-cartesian series are also handled
		each(chart.series, function (serie) {
			serie.isDirty = true;
		});

		chart.isDirtyLegend = true; // force legend redraw
		chart.isDirtyBox = true; // force redraw of plot and chart border

		chart.getMargins();

		// move titles
		if (chartTitle) {
			chartTitle.align(null, null, spacingBox);
		}
		if (chartSubtitle) {
			chartSubtitle.align(null, null, spacingBox);
		}

		chart.redraw(animation);


		chart.oldChartHeight = null;
		fireEvent(chart, 'resize');

		// fire endResize and set isResizing back
		// If animation is disabled, fire without delay
		if (globalAnimation === false) {
			chart.fireEndResize();
		} else { // else set a timeout with the animation duration
			setTimeout(chart.fireEndResize, (globalAnimation && globalAnimation.duration) || 500);
		}
	},

	/**
	 * Set the public chart properties. This is done before and after the pre-render
	 * to determine margin sizes
	 */
	setChartSize: function () {
		var chart = this,
			inverted = chart.inverted,
			chartWidth = chart.chartWidth,
			chartHeight = chart.chartHeight,
			optionsChart = chart.options.chart,
			spacingTop = optionsChart.spacingTop,
			spacingRight = optionsChart.spacingRight,
			spacingBottom = optionsChart.spacingBottom,
			spacingLeft = optionsChart.spacingLeft;

		chart.plotLeft = mathRound(chart.plotLeft);
		chart.plotTop = mathRound(chart.plotTop);
		chart.plotWidth = mathRound(chartWidth - chart.plotLeft - chart.marginRight);
		chart.plotHeight = mathRound(chartHeight - chart.plotTop - chart.marginBottom);

		chart.plotSizeX = inverted ? chart.plotHeight : chart.plotWidth;
		chart.plotSizeY = inverted ? chart.plotWidth : chart.plotHeight;

		chart.spacingBox = {
			x: spacingLeft,
			y: spacingTop,
			width: chartWidth - spacingLeft - spacingRight,
			height: chartHeight - spacingTop - spacingBottom
		};

		each(chart.axes, function (axis) {
			axis.setAxisSize();
			axis.setAxisTranslation();
		});
	},

	/**
	 * Initial margins before auto size margins are applied
	 */
	resetMargins: function () {
		var chart = this,
			optionsChart = chart.options.chart,
			spacingTop = optionsChart.spacingTop,
			spacingRight = optionsChart.spacingRight,
			spacingBottom = optionsChart.spacingBottom,
			spacingLeft = optionsChart.spacingLeft;

		chart.plotTop = pick(chart.optionsMarginTop, spacingTop);
		chart.marginRight = pick(chart.optionsMarginRight, spacingRight);
		chart.marginBottom = pick(chart.optionsMarginBottom, spacingBottom);
		chart.plotLeft = pick(chart.optionsMarginLeft, spacingLeft);
		chart.axisOffset = [0, 0, 0, 0]; // top, right, bottom, left
	},

	/**
	 * Draw the borders and backgrounds for chart and plot area
	 */
	drawChartBox: function () {
		var chart = this,
			optionsChart = chart.options.chart,
			renderer = chart.renderer,
			chartWidth = chart.chartWidth,
			chartHeight = chart.chartHeight,
			chartBackground = chart.chartBackground,
			plotBackground = chart.plotBackground,
			plotBorder = chart.plotBorder,
			plotBGImage = chart.plotBGImage;

		var chartBorderWidth = optionsChart.borderWidth || 0,
			chartBackgroundColor = optionsChart.backgroundColor,
			plotBackgroundColor = optionsChart.plotBackgroundColor,
			plotBackgroundImage = optionsChart.plotBackgroundImage,
			mgn,
			plotSize = {
				x: chart.plotLeft,
				y: chart.plotTop,
				width: chart.plotWidth,
				height: chart.plotHeight
			};

		// Chart area
		mgn = chartBorderWidth + (optionsChart.shadow ? 8 : 0);

		if (chartBorderWidth || chartBackgroundColor) {
			if (!chartBackground) {
				chart.chartBackground = renderer.rect(mgn / 2, mgn / 2, chartWidth - mgn, chartHeight - mgn,
						optionsChart.borderRadius, chartBorderWidth)
					.attr({
						stroke: optionsChart.borderColor,
						'stroke-width': chartBorderWidth,
						fill: chartBackgroundColor || NONE
					})
					.add()
					.shadow(optionsChart.shadow);
			} else { // resize
				chartBackground.animate(
					chartBackground.crisp(null, null, null, chartWidth - mgn, chartHeight - mgn)
				);
			}
		}


		// Plot background
		if (plotBackgroundColor) {
			if (!plotBackground) {
				chart.plotBackground = renderer.rect(chart.plotLeft, chart.plotTop, chart.plotWidth, chart.plotHeight, 0)
					.attr({
						fill: plotBackgroundColor
					})
					.add()
					.shadow(optionsChart.plotShadow);
			} else {
				plotBackground.animate(plotSize);
			}
		}
		if (plotBackgroundImage) {
			if (!plotBGImage) {
				chart.plotBGImage = renderer.image(plotBackgroundImage, chart.plotLeft, chart.plotTop, chart.plotWidth, chart.plotHeight)
					.add();
			} else {
				plotBGImage.animate(plotSize);
			}
		}

		// Plot area border
		if (optionsChart.plotBorderWidth) {
			if (!plotBorder) {
				chart.plotBorder = renderer.rect(chart.plotLeft, chart.plotTop, chart.plotWidth, chart.plotHeight, 0, optionsChart.plotBorderWidth)
					.attr({
						stroke: optionsChart.plotBorderColor,
						'stroke-width': optionsChart.plotBorderWidth,
						zIndex: 4
					})
					.add();
			} else {
				plotBorder.animate(
					plotBorder.crisp(null, chart.plotLeft, chart.plotTop, chart.plotWidth, chart.plotHeight)
				);
			}
		}

		// reset
		chart.isDirtyBox = false;
	},

	/**
	 * Detect whether the chart is inverted, either by setting the chart.inverted option
	 * or adding a bar series to the configuration options
	 */
	setInverted: function () {
		var chart = this,
			optionsChart = chart.options.chart;

		var BAR = 'bar',
			isInverted = (
				chart.inverted || // it is set before
				optionsChart.inverted ||
				optionsChart.type === BAR || // default series type
				optionsChart.defaultSeriesType === BAR // backwards compatible
			),
			seriesOptions = chart.options.series,
			i = seriesOptions && seriesOptions.length;

		// check if a bar series is present in the config options
		while (!isInverted && i--) {
			if (seriesOptions[i].type === BAR) {
				isInverted = true;
			}
		}

		// set the chart property
		chart.inverted = isInverted;
	},

	/**
	 * Render all graphics for the chart
	 */
	render: function () {
		var chart = this,
			axes = chart.axes,
			renderer = chart.renderer,
			options = chart.options;

		var labels = options.labels,
			credits = options.credits,
			creditsHref;

		// Title
		chart.setTitle();


		// Legend
		chart.legend = new Legend(chart);

		// Get margins by pre-rendering axes
		// set axes scales
		each(axes, function (axis) {
			axis.setScale();
		});
		chart.getMargins();
		each(axes, function (axis) {
			axis.setTickPositions(true); // update to reflect the new margins
		});
		chart.adjustTickAmounts();
		chart.getMargins(); // second pass to check for new labels


		// Draw the borders and backgrounds
		chart.drawChartBox();

		


		// The series
		if (!chart.seriesGroup) {
			chart.seriesGroup = renderer.g('series-group')
				.attr({ zIndex: 3 })
				.add();
		}
		each(chart.series, function (serie) {
			serie.translate();
			serie.setTooltipPoints();
			serie.render();
		});

		// Axes
		if (chart.hasCartesianSeries) {
			each(axes, function (axis) {
				axis.render();
			});
		}

		// Labels
		if (labels.items) {
			each(labels.items, function () {
				var style = extend(labels.style, this.style),
					x = pInt(style.left) + chart.plotLeft,
					y = pInt(style.top) + chart.plotTop + 12;

				// delete to prevent rewriting in IE
				delete style.left;
				delete style.top;

				renderer.text(
					this.html,
					x,
					y
				)
				.attr({ zIndex: 2 })
				.css(style)
				.add();

			});
		}

		// Credits
		if (credits.enabled && !chart.credits) {
			creditsHref = credits.href;
			chart.credits = renderer.text(
				credits.text,
				0,
				0
			)
			.on('click', function () {
				if (creditsHref) {
					location.href = creditsHref;
				}
			})
			.attr({
				align: credits.position.align,
				zIndex: 8
			})
			.css(credits.style)
			.add()
			.align(credits.position);
		}

		// Set flag
		chart.hasRendered = true;

	},

	/**
	 * Clean up memory usage
	 */
	destroy: function () {
		var chart = this,
			axes = chart.axes,
			series = chart.series,
			container = chart.container;

		var i,
			parentNode = container && container.parentNode;

		// If the chart is destroyed already, do nothing.
		// This will happen if if a script invokes chart.destroy and
		// then it will be called again on win.unload
		if (chart === null) {
			return;
		}

		// fire the chart.destoy event
		fireEvent(chart, 'destroy');

		// remove events
		removeEvent(chart);

		// ==== Destroy collections:
		// Destroy axes
		i = axes.length;
		while (i--) {
			axes[i] = axes[i].destroy();
		}

		// Destroy each series
		i = series.length;
		while (i--) {
			series[i] = series[i].destroy();
		}

		// ==== Destroy chart properties:
		each(['title', 'subtitle', 'chartBackground', 'plotBackground', 'plotBGImage', 'plotBorder', 'seriesGroup', 'clipRect', 'credits', 'tracker', 'scroller', 'rangeSelector', 'legend', 'resetZoomButton', 'tooltip', 'renderer'], function (name) {
			var prop = chart[name];

			if (prop) {
				chart[name] = prop.destroy();
			}
		});

		// remove container and all SVG
		if (container) { // can break in IE when destroyed before finished loading
			container.innerHTML = '';
			removeEvent(container);
			if (parentNode) {
				discardElement(container);
			}

			// IE6 leak
			container = null;
		}

		// clean it all up
		for (i in chart) {
			delete chart[i];
		}

		chart.options = null;
		chart = null;
	},

	/**
	 * Prepare for first rendering after all data are loaded
	 */
	firstRender: function () {
		var chart = this,
			options = chart.options,
			callback = chart.callback;

		// VML namespaces can't be added until after complete. Listening
		// for Perini's doScroll hack is not enough.
		var ONREADYSTATECHANGE = 'onreadystatechange',
		COMPLETE = 'complete';
		// Note: in spite of JSLint's complaints, win == win.top is required
		/*jslint eqeq: true*/
		if ((!hasSVG && (win == win.top && doc.readyState !== COMPLETE)) || (useCanVG && !win.canvg)) {
		/*jslint eqeq: false*/
			if (useCanVG) {
				// Delay rendering until canvg library is downloaded and ready
				CanVGController.push(chart.firstRender, options.global.canvasToolsURL);
			} else {
				doc.attachEvent(ONREADYSTATECHANGE, function () {
					doc.detachEvent(ONREADYSTATECHANGE, chart.firstRender);
					if (doc.readyState === COMPLETE) {
						chart.firstRender();
					}
				});
			}
			return;
		}

		// create the container
		chart.getContainer();

		// Run an early event after the container and renderer are established
		fireEvent(chart, 'init');

		// Initialize range selector for stock charts
		if (Highcharts.RangeSelector && options.rangeSelector.enabled) {
			chart.rangeSelector = new Highcharts.RangeSelector(chart);
		}

		chart.resetMargins();
		chart.setChartSize();

		// Set the common inversion and transformation for inverted series after initSeries
		chart.setInverted();

		// get axes
		chart.getAxes();

		// Initialize the series
		each(options.series || [], function (serieOptions) {
			chart.initSeries(serieOptions);
		});

		// Run an event where series and axes can be added
		//fireEvent(chart, 'beforeRender');

		// Initialize scroller for stock charts
		if (Highcharts.Scroller && (options.navigator.enabled || options.scrollbar.enabled)) {
			chart.scroller = new Highcharts.Scroller(chart);
		}

		// depends on inverted and on margins being set
		chart.tracker = new MouseTracker(chart, options);

		chart.render();

		// add canvas
		chart.renderer.draw();
		// run callbacks
		if (callback) {
			callback.apply(chart, [chart]);
		}
		each(chart.callbacks, function (fn) {
			fn.apply(chart, [chart]);
		});
		
		
		// If the chart was rendered outside the top container, put it back in
		if (chart.renderToClone) {
			chart.renderTo.appendChild(chart.container);
			discardElement(chart.renderToClone);
		}

		fireEvent(chart, 'load');

	},

	init: function (chartEvents) {
		var chart = this,
			optionsChart = chart.options.chart,
			eventType;

		// Run chart

		// Set up auto resize
		if (optionsChart.reflow !== false) {
			addEvent(chart, 'load', chart.initReflow);
		}

		// Chart event handlers
		if (chartEvents) {
			for (eventType in chartEvents) {
				addEvent(chart, eventType, chartEvents[eventType]);
			}
		}

		chart.xAxis = [];
		chart.yAxis = [];

		// Expose methods and variables
		chart.animation = useCanVG ? false : pick(optionsChart.animation, true);
		chart.setSize = chart.resize;
		chart.pointCount = 0;
		chart.counters = new ChartCounters();
		/*
		if ($) $(function () {
			$container = $('#container');
			var origChartWidth,
				origChartHeight;
			if ($container) {
				$('<button>+</button>')
					.insertBefore($container)
					.click(function () {
						if (origChartWidth === UNDEFINED) {
							origChartWidth = chartWidth;
							origChartHeight = chartHeight;
						}
						chart.resize(chartWidth *= 1.1, chartHeight *= 1.1);
					});
				$('<button>-</button>')
					.insertBefore($container)
					.click(function () {
						if (origChartWidth === UNDEFINED) {
							origChartWidth = chartWidth;
							origChartHeight = chartHeight;
						}
						chart.resize(chartWidth *= 0.9, chartHeight *= 0.9);
					});
				$('<button>1:1</button>')
					.insertBefore($container)
					.click(function () {
						if (origChartWidth === UNDEFINED) {
							origChartWidth = chartWidth;
							origChartHeight = chartHeight;
						}
						chart.resize(origChartWidth, origChartHeight);
					});
			}
		})
		*/

		chart.firstRender();
	}
}; // end Chart

// Hook for exporting module
Chart.prototype.callbacks = [];
<|MERGE_RESOLUTION|>--- conflicted
+++ resolved
@@ -1,1491 +1,1481 @@
-
-/**
- * The chart class
- * @param {Object} options
- * @param {Function} callback Function to run when the chart has loaded
- */
-function Chart(options, callback) {
-	// Handle regular options
-	var seriesOptions = options.series; // skip merging data points to increase performance
-	options.series = null;
-	options = merge(defaultOptions, options); // do the merge
-	options.series = seriesOptions; // set back the series data
-
-	var optionsChart = options.chart,
-		optionsMargin = optionsChart.margin,
-		margin = isObject(optionsMargin) ?
-			optionsMargin :
-			[optionsMargin, optionsMargin, optionsMargin, optionsMargin];
-
-	this.optionsMarginTop = pick(optionsChart.marginTop, margin[0]);
-	this.optionsMarginRight = pick(optionsChart.marginRight, margin[1]);
-	this.optionsMarginBottom = pick(optionsChart.marginBottom, margin[2]);
-	this.optionsMarginLeft = pick(optionsChart.marginLeft, margin[3]);
-
-	var chartEvents = optionsChart.events;
-
-	this.runChartClick = chartEvents && !!chartEvents.click;
-	this.callback = callback;
-	this.isResizing = 0;
-	this.options = options;
-	//chartTitleOptions = UNDEFINED;
-	//chartSubtitleOptions = UNDEFINED;
-
-	this.axes = [];
-	this.series = [];
-	this.hasCartesianSeries = optionsChart.showAxes;
-	//this.axisOffset = UNDEFINED;
-	//this.maxTicks = UNDEFINED; // handle the greatest amount of ticks on grouped axes
-	//this.inverted = UNDEFINED;
-	//this.loadingShown = UNDEFINED;
-	//this.container = UNDEFINED;
-	//this.chartWidth = UNDEFINED;
-	//this.chartHeight = UNDEFINED;
-	//this.marginRight = UNDEFINED;
-	//this.marginBottom = UNDEFINED;
-	//this.containerWidth = UNDEFINED;
-	//this.containerHeight = UNDEFINED;
-	//this.oldChartWidth = UNDEFINED;
-	//this.oldChartHeight = UNDEFINED;
-
-	//this.renderTo = UNDEFINED;
-	//this.renderToClone = UNDEFINED;
-	//this.tracker = UNDEFINED;
-
-	//this.spacingBox = UNDEFINED
-
-	//this.legend = UNDEFINED;
-
-	// Elements
-	//this.chartBackground = UNDEFINED;
-	//this.plotBackground = UNDEFINED;
-	//this.plotBGImage = UNDEFINED;
-	//this.plotBorder = UNDEFINED;
-	//this.loadingDiv = UNDEFINED;
-	//this.loadingSpan = UNDEFINED;
-
-	this.init(chartEvents);
-}
-
-Chart.prototype = {
-
-	/**
-	 * Initialize an individual series, called internally before render time
-	 */
-	initSeries: function (options) {
-		var chart = this,
-			inverted = chart.inverted,
-			optionsChart = chart.options.chart;
-
-		var type = options.type || optionsChart.type || optionsChart.defaultSeriesType,
-			typeClass = seriesTypes[type],
-			serie,
-			hasRendered = this.hasRendered;
-
-		// an inverted chart can't take a column series and vice versa
-		if (hasRendered) {
-			if (inverted && type === 'column') {
-				typeClass = seriesTypes.bar;
-			} else if (!inverted && type === 'bar') {
-				typeClass = seriesTypes.column;
-			}
-		}
-
-		serie = new typeClass();
-
-		serie.init(this, options);
-
-		// set internal chart properties
-		if (!hasRendered && serie.inverted) {
-			inverted = true;
-		}
-		if (serie.isCartesian) {
-			chart.hasCartesianSeries = serie.isCartesian;
-		}
-
-		chart.series.push(serie);
-
-		return serie;
-	},
-
-	/**
-	 * Add a series dynamically after  time
-	 *
-	 * @param {Object} options The config options
-	 * @param {Boolean} redraw Whether to redraw the chart after adding. Defaults to true.
-	 * @param {Boolean|Object} animation Whether to apply animation, and optionally animation
-	 *    configuration
-	 *
-	 * @return {Object} series The newly created series object
-	 */
-	addSeries: function (options, redraw, animation) {
-		var series,
-			chart = this;
-
-		if (options) {
-			setAnimation(animation, chart);
-			redraw = pick(redraw, true); // defaults to true
-
-			fireEvent(chart, 'addSeries', { options: options }, function () {
-				series = chart.initSeries(options);
-				series.isDirty = true;
-
-				chart.isDirtyLegend = true; // the series array is out of sync with the display
-				if (redraw) {
-					chart.redraw();
-				}
-			});
-		}
-
-		return series;
-	},
-
-	/**
-	 * Check whether a given point is within the plot area
-	 *
-	 * @param {Number} x Pixel x relative to the plot area
-	 * @param {Number} y Pixel y relative to the plot area
-	 */
-	isInsidePlot: function (x, y) {
-		return x >= 0 &&
-			x <= this.plotWidth &&
-			y >= 0 &&
-			y <= this.plotHeight;
-	},
-
-	/**
-	 * Adjust all axes tick amounts
-	 */
-	adjustTickAmounts: function () {
-		if (this.options.chart.alignTicks !== false) {
-			each(this.axes, function (axis) {
-				axis.adjustTickAmount();
-			});
-		}
-		this.maxTicks = null;
-	},
-
-	/**
-	 * Redraw legend, axes or series based on updated data
-	 *
-	 * @param {Boolean|Object} animation Whether to apply animation, and optionally animation
-	 *    configuration
-	 */
-	redraw: function (animation) {
-		var chart = this,
-			axes = chart.axes,
-			series = chart.series,
-			tracker = chart.tracker,
-			legend = chart.legend;
-
-		var redrawLegend = chart.isDirtyLegend,
-			hasStackedSeries,
-			isDirtyBox = chart.isDirtyBox, // todo: check if it has actually changed?
-			seriesLength = series.length,
-			i = seriesLength,
-			clipRect = chart.clipRect,
-			serie;
-
-		setAnimation(animation, chart);
-
-		// link stacked series
-		while (i--) {
-			serie = series[i];
-			if (serie.isDirty && serie.options.stacking) {
-				hasStackedSeries = true;
-				break;
-			}
-		}
-		if (hasStackedSeries) { // mark others as dirty
-			i = seriesLength;
-			while (i--) {
-				serie = series[i];
-				if (serie.options.stacking) {
-					serie.isDirty = true;
-				}
-			}
-		}
-
-		// handle updated data in the series
-		each(series, function (serie) {
-			if (serie.isDirty) { // prepare the data so axis can read it
-				if (serie.options.legendType === 'point') {
-					redrawLegend = true;
-				}
-			}
-		});
-
-		// handle added or removed series
-		if (redrawLegend && legend.options.enabled) { // series or pie points are added or removed
-			// draw legend graphics
-			legend.renderLegend();
-
-			chart.isDirtyLegend = false;
-		}
-
-
-		if (chart.hasCartesianSeries) {
-			if (!chart.isResizing) {
-
-				// reset maxTicks
-				chart.maxTicks = null;
-
-				// set axes scales
-				each(axes, function (axis) {
-					axis.setScale();
-				});
-			}
-			chart.adjustTickAmounts();
-			chart.getMargins();
-
-			// redraw axes
-			each(axes, function (axis) {
-				fireEvent(axis, 'afterSetExtremes', axis.getExtremes()); // #747, #751					
-				if (axis.isDirty) {					
-					axis.redraw();					
-				}
-			});
-
-
-		}
-
-		// the plot areas size has changed
-		if (isDirtyBox) {
-			chart.drawChartBox();
-
-			// move clip rect
-			if (clipRect) {
-				stop(clipRect);
-				clipRect.animate({ // for chart resize
-					width: chart.plotSizeX,
-					height: chart.plotSizeY + 1
-				});
-			}
-
-		}
-
-
-		// redraw affected series
-		each(series, function (serie) {
-			if (serie.isDirty && serie.visible &&
-					(!serie.isCartesian || serie.xAxis)) { // issue #153
-				serie.redraw();
-			}
-		});
-
-
-		// hide tooltip and hover states
-		if (tracker && tracker.resetTracker) {
-			tracker.resetTracker();
-		}
-
-		// redraw if canvas
-		chart.renderer.draw();
-
-		// fire the event
-		fireEvent(chart, 'redraw'); // jQuery breaks this when calling it from addEvent. Overwrites chart.redraw
-	},
-
-
-
-	/**
-	 * Dim the chart and show a loading text or symbol
-	 * @param {String} str An optional text to show in the loading label instead of the default one
-	 */
-	showLoading: function (str) {
-		var chart = this,
-			options = chart.options,
-			loadingDiv = chart.loadingDiv;
-
-		var loadingOptions = options.loading;
-
-		// create the layer at the first call
-		if (!loadingDiv) {
-			chart.loadingDiv = loadingDiv = createElement(DIV, {
-				className: PREFIX + 'loading'
-			}, extend(loadingOptions.style, {
-				left: chart.plotLeft + PX,
-				top: chart.plotTop + PX,
-				width: chart.plotWidth + PX,
-				height: chart.plotHeight + PX,
-				zIndex: 10,
-				display: NONE
-			}), chart.container);
-
-			chart.loadingSpan = createElement(
-				'span',
-				null,
-				loadingOptions.labelStyle,
-				loadingDiv
-			);
-
-		}
-
-		// update text
-		chart.loadingSpan.innerHTML = str || options.lang.loading;
-
-		// show it
-		if (!chart.loadingShown) {
-			css(loadingDiv, { opacity: 0, display: '' });
-			animate(loadingDiv, {
-				opacity: loadingOptions.style.opacity
-			}, {
-				duration: loadingOptions.showDuration || 0
-			});
-			chart.loadingShown = true;
-		}
-	},
-
-	/**
-	 * Hide the loading layer
-	 */
-	hideLoading: function () {
-		var options = this.options,
-			loadingDiv = this.loadingDiv;
-
-		if (loadingDiv) {
-			animate(loadingDiv, {
-				opacity: 0
-			}, {
-				duration: options.loading.hideDuration || 100,
-				complete: function () {
-					css(loadingDiv, { display: NONE });
-				}
-			});
-		}
-		this.loadingShown = false;
-	},
-
-	/**
-	 * Get an axis, series or point object by id.
-	 * @param id {String} The id as given in the configuration options
-	 */
-	get: function (id) {
-		var chart = this,
-			axes = chart.axes,
-			series = chart.series;
-
-		var i,
-			j,
-			points;
-
-		// search axes
-		for (i = 0; i < axes.length; i++) {
-			if (axes[i].options.id === id) {
-				return axes[i];
-			}
-		}
-
-		// search series
-		for (i = 0; i < series.length; i++) {
-			if (series[i].options.id === id) {
-				return series[i];
-			}
-		}
-
-		// search points
-		for (i = 0; i < series.length; i++) {
-			points = series[i].points || [];
-			for (j = 0; j < points.length; j++) {
-				if (points[j].id === id) {
-					return points[j];
-				}
-			}
-		}
-		return null;
-	},
-
-	/**
-	 * Create the Axis instances based on the config options
-	 */
-	getAxes: function () {
-		var chart = this,
-			options = this.options;
-
-		var xAxisOptions = options.xAxis || {},
-			yAxisOptions = options.yAxis || {},
-			optionsArray,
-			axis;
-
-		// make sure the options are arrays and add some members
-		xAxisOptions = splat(xAxisOptions);
-		each(xAxisOptions, function (axis, i) {
-			axis.index = i;
-			axis.isX = true;
-		});
-
-		yAxisOptions = splat(yAxisOptions);
-		each(yAxisOptions, function (axis, i) {
-			axis.index = i;
-		});
-
-		// concatenate all axis options into one array
-		optionsArray = xAxisOptions.concat(yAxisOptions);
-
-		each(optionsArray, function (axisOptions) {
-			axis = new Axis(chart, axisOptions);
-		});
-
-		chart.adjustTickAmounts();
-	},
-
-
-	/**
-	 * Get the currently selected points from all series
-	 */
-	getSelectedPoints: function () {
-		var points = [];
-		each(this.series, function (serie) {
-			points = points.concat(grep(serie.points, function (point) {
-				return point.selected;
-			}));
-		});
-		return points;
-	},
-
-	/**
-	 * Get the currently selected series
-	 */
-	getSelectedSeries: function () {
-		return grep(this.series, function (serie) {
-			return serie.selected;
-		});
-	},
-
-	/**
-	 * Display the zoom button
-	 */
-	showResetZoom: function () {
-		var chart = this,
-			lang = defaultOptions.lang,
-			btnOptions = chart.options.chart.resetZoomButton,
-			theme = btnOptions.theme,
-			states = theme.states,
-			box = btnOptions.relativeTo === 'chart' ? null : {
-				x: chart.plotLeft,
-				y: chart.plotTop,
-				width: chart.plotWidth,
-				height: chart.plotHeight
-			};
-		this.resetZoomButton = chart.renderer.button(lang.resetZoom, null, null, function () { chart.zoomOut(); }, theme, states && states.hover)
-			.attr({
-				align: btnOptions.position.align,
-				title: lang.resetZoomTitle
-			})
-			.add()
-			.align(btnOptions.position, false, box);
-	},
-
-	/**
-	 * Zoom out to 1:1
-	 */
-	zoomOut: function () {
-		var chart = this,
-			resetZoomButton = chart.resetZoomButton;
-
-		fireEvent(chart, 'selection', { resetSelection: true }, function () { chart.zoom(); });
-		if (resetZoomButton) {
-			chart.resetZoomButton = resetZoomButton.destroy();
-		}
-	},
-
-	/**
-	 * Zoom into a given portion of the chart given by axis coordinates
-	 * @param {Object} event
-	 */
-	zoom: function (event) {
-		// add button to reset selection
-<<<<<<< HEAD
-		var chart = this,
-			animate = chart.pointCount < 100,
-			hasZoomed;
-=======
-		var hasZoomed;
->>>>>>> 01a3711f
-
-		if (chart.resetZoomEnabled !== false && !chart.resetZoomButton) { // hook for Stock charts etc.
-			chart.showResetZoom();
-		}
-
-		// if zoom is called with no arguments, reset the axes
-		if (!event || event.resetSelection) {
-			each(chart.axes, function (axis) {
-				if (axis.options.zoomEnabled !== false) {
-					axis.setExtremes(null, null, false);
-					hasZoomed = true;
-				}
-			});
-		} else { // else, zoom in on all axes
-			each(event.xAxis.concat(event.yAxis), function (axisData) {
-				var axis = axisData.axis;
-
-				// don't zoom more than minRange
-				if (chart.tracker[axis.isXAxis ? 'zoomX' : 'zoomY']) {
-					axis.setExtremes(axisData.min, axisData.max, false);
-					hasZoomed = true;
-				}
-			});
-		}
-
-		// Redraw
-		if (hasZoomed) {
-<<<<<<< HEAD
-			chart.redraw(true, animate);
-=======
-			redraw( 
-				pick(optionsChart.animation, chart.pointCount < 100) // animation
-			);
->>>>>>> 01a3711f
-		}
-	},
-
-	/**
-	 * Pan the chart by dragging the mouse across the pane. This function is called
-	 * on mouse move, and the distance to pan is computed from chartX compared to
-	 * the first chartX position in the dragging operation.
-	 */
-	pan: function (chartX) {
-		var chart = this;
-
-		var xAxis = chart.xAxis[0],
-			mouseDownX = chart.mouseDownX,
-			halfPointRange = xAxis.pointRange / 2,
-			extremes = xAxis.getExtremes(),
-			newMin = xAxis.translate(mouseDownX - chartX, true) + halfPointRange,
-			newMax = xAxis.translate(mouseDownX + chart.plotWidth - chartX, true) - halfPointRange,
-			hoverPoints = chart.hoverPoints;
-
-		// remove active points for shared tooltip
-		if (hoverPoints) {
-			each(hoverPoints, function (point) {
-				point.setState();
-			});
-		}
-
-		if (newMin > mathMin(extremes.dataMin, extremes.min) && newMax < mathMax(extremes.dataMax, extremes.max)) {
-			xAxis.setExtremes(newMin, newMax, true, false);
-		}
-
-		chart.mouseDownX = chartX; // set new reference for next run
-		css(chart.container, { cursor: 'move' });
-	},
-
-	/**
-	 * Show the title and subtitle of the chart
-	 *
-	 * @param titleOptions {Object} New title options
-	 * @param subtitleOptions {Object} New subtitle options
-	 *
-	 */
-	setTitle: function (titleOptions, subtitleOptions) {
-		var chart = this,
-			options = chart.options,
-			chartTitleOptions,
-			chartSubtitleOptions;
-
-		chart.chartTitleOptions = chartTitleOptions = merge(options.title, titleOptions);
-		chart.chartSubtitleOptions = chartSubtitleOptions = merge(options.subtitle, subtitleOptions);
-
-		// add title and subtitle
-		each([
-			['title', titleOptions, chartTitleOptions],
-			['subtitle', subtitleOptions, chartSubtitleOptions]
-		], function (arr) {
-			var name = arr[0],
-				title = chart[name],
-				titleOptions = arr[1],
-				chartTitleOptions = arr[2];
-
-			if (title && titleOptions) {
-				title = title.destroy(); // remove old
-			}
-			if (chartTitleOptions && chartTitleOptions.text && !title) {
-				chart[name] = chart.renderer.text(
-					chartTitleOptions.text,
-					0,
-					0,
-					chartTitleOptions.useHTML
-				)
-				.attr({
-					align: chartTitleOptions.align,
-					'class': PREFIX + name,
-					zIndex: 1
-				})
-				.css(chartTitleOptions.style)
-				.add()
-				.align(chartTitleOptions, false, chart.spacingBox);
-			}
-		});
-
-	},
-
-	/**
-	 * Get chart width and height according to options and container size
-	 */
-	getChartSize: function () {
-		var chart = this,
-			optionsChart = chart.options.chart,
-			renderTo = chart.renderTo,
-			renderToClone = chart.renderToClone;
-
-		chart.containerWidth = (renderToClone || renderTo).offsetWidth;
-		chart.containerHeight = (renderToClone || renderTo).offsetHeight;
-		chart.chartWidth = optionsChart.width || chart.containerWidth || 600;
-		chart.chartHeight = optionsChart.height ||
-			// the offsetHeight of an empty container is 0 in standard browsers, but 19 in IE7:
-			(chart.containerHeight > 19 ? chart.containerHeight : 400);
-	},
-
-	/**
-	 * Get the containing element, determine the size and create the inner container
-	 * div to hold the chart
-	 */
-	getContainer: function () {
-		var chart = this,
-			container,
-			optionsChart = chart.options.chart,
-			chartWidth,
-			chartHeight,
-			renderTo,
-			renderToClone,
-			containerId;
-
-		chart.renderTo = renderTo = optionsChart.renderTo;
-		containerId = PREFIX + idCounter++;
-
-		if (isString(renderTo)) {
-			chart.renderTo = renderTo = doc.getElementById(renderTo);
-		}
-		
-		// Display an error if the renderTo is wrong
-		if (!renderTo) {
-			error(13, true);
-		}
-
-		// remove previous chart
-		renderTo.innerHTML = '';
-
-		// If the container doesn't have an offsetWidth, it has or is a child of a node
-		// that has display:none. We need to temporarily move it out to a visible
-		// state to determine the size, else the legend and tooltips won't render
-		// properly
-		if (!renderTo.offsetWidth) {
-			chart.renderToClone = renderToClone = renderTo.cloneNode(0);
-			css(renderToClone, {
-				position: ABSOLUTE,
-				top: '-9999px',
-				display: ''
-			});
-			doc.body.appendChild(renderToClone);
-		}
-
-		// get the width and height
-		chart.getChartSize();
-		chartWidth = chart.chartWidth;
-		chartHeight = chart.chartHeight;
-
-		// create the inner container
-		chart.container = container = createElement(DIV, {
-				className: PREFIX + 'container' +
-					(optionsChart.className ? ' ' + optionsChart.className : ''),
-				id: containerId
-			}, extend({
-				position: RELATIVE,
-				overflow: HIDDEN, // needed for context menu (avoid scrollbars) and
-					// content overflow in IE
-				width: chartWidth + PX,
-				height: chartHeight + PX,
-				textAlign: 'left',
-				lineHeight: 'normal' // #427
-			}, optionsChart.style),
-			renderToClone || renderTo
-		);
-
-		chart.renderer =
-			optionsChart.forExport ? // force SVG, used for SVG export
-				new SVGRenderer(container, chartWidth, chartHeight, true) :
-				new Renderer(container, chartWidth, chartHeight);
-
-		if (useCanVG) {
-			// If we need canvg library, extend and configure the renderer
-			// to get the tracker for translating mouse events
-			chart.renderer.create(chart, container, chartWidth, chartHeight);
-		}
-
-		// Issue 110 workaround:
-		// In Firefox, if a div is positioned by percentage, its pixel position may land
-		// between pixels. The container itself doesn't display this, but an SVG element
-		// inside this container will be drawn at subpixel precision. In order to draw
-		// sharp lines, this must be compensated for. This doesn't seem to work inside
-		// iframes though (like in jsFiddle).
-		var subPixelFix, rect;
-		if (isFirefox && container.getBoundingClientRect) {
-			subPixelFix = function () {
-				css(container, { left: 0, top: 0 });
-				rect = container.getBoundingClientRect();
-				css(container, {
-					left: (-(rect.left - pInt(rect.left))) + PX,
-					top: (-(rect.top - pInt(rect.top))) + PX
-				});
-			};
-
-			// run the fix now
-			subPixelFix();
-
-			// run it on resize
-			addEvent(win, 'resize', subPixelFix);
-
-			// remove it on chart destroy
-			addEvent(chart, 'destroy', function () {
-				removeEvent(win, 'resize', subPixelFix);
-			});
-		}
-	},
-
-	/**
-	 * Calculate margins by rendering axis labels in a preliminary position. Title,
-	 * subtitle and legend have already been rendered at this stage, but will be
-	 * moved into their final positions
-	 */
-	getMargins: function () {
-		var chart = this,
-			optionsChart = chart.options.chart,
-			spacingTop = optionsChart.spacingTop,
-			spacingRight = optionsChart.spacingRight,
-			spacingBottom = optionsChart.spacingBottom,
-			spacingLeft = optionsChart.spacingLeft,
-			axisOffset,
-			legend = chart.legend,
-			optionsMarginTop = chart.optionsMarginTop,
-			optionsMarginLeft = chart.optionsMarginLeft,
-			optionsMarginRight = chart.optionsMarginRight,
-			optionsMarginBottom = chart.optionsMarginBottom,
-			chartTitleOptions = chart.chartTitleOptions,
-			chartSubtitleOptions = chart.chartSubtitleOptions;
-
-
-		var legendOptions = chart.options.legend,
-			legendMargin = pick(legendOptions.margin, 10),
-			legendX = legendOptions.x,
-			legendY = legendOptions.y,
-			align = legendOptions.align,
-			verticalAlign = legendOptions.verticalAlign,
-			titleOffset;
-
-		chart.resetMargins();
-		axisOffset = chart.axisOffset;
-
-		// adjust for title and subtitle
-		if ((chart.title || chart.subtitle) && !defined(chart.optionsMarginTop)) {
-			titleOffset = mathMax(
-				(chart.title && !chartTitleOptions.floating && !chartTitleOptions.verticalAlign && chartTitleOptions.y) || 0,
-				(chart.subtitle && !chartSubtitleOptions.floating && !chartSubtitleOptions.verticalAlign && chartSubtitleOptions.y) || 0
-			);
-			if (titleOffset) {
-				chart.plotTop = mathMax(chart.plotTop, titleOffset + pick(chartTitleOptions.margin, 15) + spacingTop);
-			}
-		}
-		// adjust for legend
-		if (legendOptions.enabled && !legendOptions.floating) {
-			if (align === 'right') { // horizontal alignment handled first
-				if (!defined(optionsMarginRight)) {
-					chart.marginRight = mathMax(
-						chart.marginRight,
-						legend.legendWidth - legendX + legendMargin + spacingRight
-					);
-				}
-			} else if (align === 'left') {
-				if (!defined(optionsMarginLeft)) {
-					chart.plotLeft = mathMax(
-						chart.plotLeft,
-						legend.legendWidth + legendX + legendMargin + spacingLeft
-					);
-				}
-
-			} else if (verticalAlign === 'top') {
-				if (!defined(optionsMarginTop)) {
-					chart.plotTop = mathMax(
-						chart.plotTop,
-						legend.legendHeight + legendY + legendMargin + spacingTop
-					);
-				}
-
-			} else if (verticalAlign === 'bottom') {
-				if (!defined(optionsMarginBottom)) {
-					chart.marginBottom = mathMax(
-						chart.marginBottom,
-						legend.legendHeight - legendY + legendMargin + spacingBottom
-					);
-				}
-			}
-		}
-
-		// adjust for scroller
-		if (chart.extraBottomMargin) {
-			chart.marginBottom += chart.extraBottomMargin;
-		}
-		if (chart.extraTopMargin) {
-			chart.plotTop += chart.extraTopMargin;
-		}
-
-		// pre-render axes to get labels offset width
-		if (chart.hasCartesianSeries) {
-			each(chart.axes, function (axis) {
-				axis.getOffset();
-			});
-		}
-		
-		if (!defined(optionsMarginLeft)) {
-			chart.plotLeft += axisOffset[3];
-		}
-		if (!defined(optionsMarginTop)) {
-			chart.plotTop += axisOffset[0];
-		}
-		if (!defined(optionsMarginBottom)) {
-			chart.marginBottom += axisOffset[2];
-		}
-		if (!defined(optionsMarginRight)) {
-			chart.marginRight += axisOffset[1];
-		}
-
-		chart.setChartSize();
-
-	},
-
-	/**
-	 * Add the event handlers necessary for auto resizing
-	 *
-	 */
-	initReflow: function () {
-		var chart = this,
-			optionsChart = chart.options.chart,
-			renderTo = chart.renderTo;
-
-		var reflowTimeout;
-		function reflow(e) {
-			var width = optionsChart.width || renderTo.offsetWidth,
-				height = optionsChart.height || renderTo.offsetHeight,
-				target = e.target;
-				
-			// Width and height checks for display:none. Target is doc in IE8 and Opera,
-			// win in Firefox, Chrome and IE9.
-			if (width && height && (target === win || target === doc)) {
-				
-				if (width !== chart.containerWidth || height !== chart.containerHeight) {
-					clearTimeout(reflowTimeout);
-					reflowTimeout = setTimeout(function () {
-						chart.resize(width, height, false);
-					}, 100);
-				}
-				chart.containerWidth = width;
-				chart.containerHeight = height;
-			}
-		}
-		addEvent(win, 'resize', reflow);
-		addEvent(chart, 'destroy', function () {
-			removeEvent(win, 'resize', reflow);
-		});
-	},
-
-	/**
-	 * Fires endResize event on chart instance.
-	 */
-	fireEndResize: function () {
-		var chart = this;
-
-		if (chart) {
-			fireEvent(chart, 'endResize', null, function () {
-				chart.isResizing -= 1;
-			});
-		}
-	},
-
-	/**
-	 * Resize the chart to a given width and height
-	 * @param {Number} width
-	 * @param {Number} height
-	 * @param {Object|Boolean} animation
-	 */
-	// TODO: This method is called setSize in the api
-	resize: function (width, height, animation) {
-		var chart = this,
-			chartWidth,
-			chartHeight,
-			spacingBox = chart.spacingBox;
-
-		var chartTitle = chart.title,
-			chartSubtitle = chart.subtitle;
-
-		chart.isResizing += 1;
-
-		// set the animation for the current process
-		setAnimation(animation, chart);
-
-		chart.oldChartHeight = chart.chartHeight;
-		chart.oldChartWidth = chart.chartWidth;
-		if (defined(width)) {
-			chart.chartWidth = chartWidth = mathRound(width);
-		}
-		if (defined(height)) {
-			chart.chartHeight = chartHeight = mathRound(height);
-		}
-
-		css(chart.container, {
-			width: chartWidth + PX,
-			height: chartHeight + PX
-		});
-		chart.renderer.setSize(chartWidth, chartHeight, animation);
-
-		// update axis lengths for more correct tick intervals:
-		chart.plotWidth = chartWidth - chart.plotLeft - chart.marginRight;
-		chart.plotHeight = chartHeight - chart.plotTop - chart.marginBottom;
-
-		// handle axes
-		chart.maxTicks = null;
-		each(chart.axes, function (axis) {
-			axis.isDirty = true;
-			axis.setScale();
-		});
-
-		// make sure non-cartesian series are also handled
-		each(chart.series, function (serie) {
-			serie.isDirty = true;
-		});
-
-		chart.isDirtyLegend = true; // force legend redraw
-		chart.isDirtyBox = true; // force redraw of plot and chart border
-
-		chart.getMargins();
-
-		// move titles
-		if (chartTitle) {
-			chartTitle.align(null, null, spacingBox);
-		}
-		if (chartSubtitle) {
-			chartSubtitle.align(null, null, spacingBox);
-		}
-
-		chart.redraw(animation);
-
-
-		chart.oldChartHeight = null;
-		fireEvent(chart, 'resize');
-
-		// fire endResize and set isResizing back
-		// If animation is disabled, fire without delay
-		if (globalAnimation === false) {
-			chart.fireEndResize();
-		} else { // else set a timeout with the animation duration
-			setTimeout(chart.fireEndResize, (globalAnimation && globalAnimation.duration) || 500);
-		}
-	},
-
-	/**
-	 * Set the public chart properties. This is done before and after the pre-render
-	 * to determine margin sizes
-	 */
-	setChartSize: function () {
-		var chart = this,
-			inverted = chart.inverted,
-			chartWidth = chart.chartWidth,
-			chartHeight = chart.chartHeight,
-			optionsChart = chart.options.chart,
-			spacingTop = optionsChart.spacingTop,
-			spacingRight = optionsChart.spacingRight,
-			spacingBottom = optionsChart.spacingBottom,
-			spacingLeft = optionsChart.spacingLeft;
-
-		chart.plotLeft = mathRound(chart.plotLeft);
-		chart.plotTop = mathRound(chart.plotTop);
-		chart.plotWidth = mathRound(chartWidth - chart.plotLeft - chart.marginRight);
-		chart.plotHeight = mathRound(chartHeight - chart.plotTop - chart.marginBottom);
-
-		chart.plotSizeX = inverted ? chart.plotHeight : chart.plotWidth;
-		chart.plotSizeY = inverted ? chart.plotWidth : chart.plotHeight;
-
-		chart.spacingBox = {
-			x: spacingLeft,
-			y: spacingTop,
-			width: chartWidth - spacingLeft - spacingRight,
-			height: chartHeight - spacingTop - spacingBottom
-		};
-
-		each(chart.axes, function (axis) {
-			axis.setAxisSize();
-			axis.setAxisTranslation();
-		});
-	},
-
-	/**
-	 * Initial margins before auto size margins are applied
-	 */
-	resetMargins: function () {
-		var chart = this,
-			optionsChart = chart.options.chart,
-			spacingTop = optionsChart.spacingTop,
-			spacingRight = optionsChart.spacingRight,
-			spacingBottom = optionsChart.spacingBottom,
-			spacingLeft = optionsChart.spacingLeft;
-
-		chart.plotTop = pick(chart.optionsMarginTop, spacingTop);
-		chart.marginRight = pick(chart.optionsMarginRight, spacingRight);
-		chart.marginBottom = pick(chart.optionsMarginBottom, spacingBottom);
-		chart.plotLeft = pick(chart.optionsMarginLeft, spacingLeft);
-		chart.axisOffset = [0, 0, 0, 0]; // top, right, bottom, left
-	},
-
-	/**
-	 * Draw the borders and backgrounds for chart and plot area
-	 */
-	drawChartBox: function () {
-		var chart = this,
-			optionsChart = chart.options.chart,
-			renderer = chart.renderer,
-			chartWidth = chart.chartWidth,
-			chartHeight = chart.chartHeight,
-			chartBackground = chart.chartBackground,
-			plotBackground = chart.plotBackground,
-			plotBorder = chart.plotBorder,
-			plotBGImage = chart.plotBGImage;
-
-		var chartBorderWidth = optionsChart.borderWidth || 0,
-			chartBackgroundColor = optionsChart.backgroundColor,
-			plotBackgroundColor = optionsChart.plotBackgroundColor,
-			plotBackgroundImage = optionsChart.plotBackgroundImage,
-			mgn,
-			plotSize = {
-				x: chart.plotLeft,
-				y: chart.plotTop,
-				width: chart.plotWidth,
-				height: chart.plotHeight
-			};
-
-		// Chart area
-		mgn = chartBorderWidth + (optionsChart.shadow ? 8 : 0);
-
-		if (chartBorderWidth || chartBackgroundColor) {
-			if (!chartBackground) {
-				chart.chartBackground = renderer.rect(mgn / 2, mgn / 2, chartWidth - mgn, chartHeight - mgn,
-						optionsChart.borderRadius, chartBorderWidth)
-					.attr({
-						stroke: optionsChart.borderColor,
-						'stroke-width': chartBorderWidth,
-						fill: chartBackgroundColor || NONE
-					})
-					.add()
-					.shadow(optionsChart.shadow);
-			} else { // resize
-				chartBackground.animate(
-					chartBackground.crisp(null, null, null, chartWidth - mgn, chartHeight - mgn)
-				);
-			}
-		}
-
-
-		// Plot background
-		if (plotBackgroundColor) {
-			if (!plotBackground) {
-				chart.plotBackground = renderer.rect(chart.plotLeft, chart.plotTop, chart.plotWidth, chart.plotHeight, 0)
-					.attr({
-						fill: plotBackgroundColor
-					})
-					.add()
-					.shadow(optionsChart.plotShadow);
-			} else {
-				plotBackground.animate(plotSize);
-			}
-		}
-		if (plotBackgroundImage) {
-			if (!plotBGImage) {
-				chart.plotBGImage = renderer.image(plotBackgroundImage, chart.plotLeft, chart.plotTop, chart.plotWidth, chart.plotHeight)
-					.add();
-			} else {
-				plotBGImage.animate(plotSize);
-			}
-		}
-
-		// Plot area border
-		if (optionsChart.plotBorderWidth) {
-			if (!plotBorder) {
-				chart.plotBorder = renderer.rect(chart.plotLeft, chart.plotTop, chart.plotWidth, chart.plotHeight, 0, optionsChart.plotBorderWidth)
-					.attr({
-						stroke: optionsChart.plotBorderColor,
-						'stroke-width': optionsChart.plotBorderWidth,
-						zIndex: 4
-					})
-					.add();
-			} else {
-				plotBorder.animate(
-					plotBorder.crisp(null, chart.plotLeft, chart.plotTop, chart.plotWidth, chart.plotHeight)
-				);
-			}
-		}
-
-		// reset
-		chart.isDirtyBox = false;
-	},
-
-	/**
-	 * Detect whether the chart is inverted, either by setting the chart.inverted option
-	 * or adding a bar series to the configuration options
-	 */
-	setInverted: function () {
-		var chart = this,
-			optionsChart = chart.options.chart;
-
-		var BAR = 'bar',
-			isInverted = (
-				chart.inverted || // it is set before
-				optionsChart.inverted ||
-				optionsChart.type === BAR || // default series type
-				optionsChart.defaultSeriesType === BAR // backwards compatible
-			),
-			seriesOptions = chart.options.series,
-			i = seriesOptions && seriesOptions.length;
-
-		// check if a bar series is present in the config options
-		while (!isInverted && i--) {
-			if (seriesOptions[i].type === BAR) {
-				isInverted = true;
-			}
-		}
-
-		// set the chart property
-		chart.inverted = isInverted;
-	},
-
-	/**
-	 * Render all graphics for the chart
-	 */
-	render: function () {
-		var chart = this,
-			axes = chart.axes,
-			renderer = chart.renderer,
-			options = chart.options;
-
-		var labels = options.labels,
-			credits = options.credits,
-			creditsHref;
-
-		// Title
-		chart.setTitle();
-
-
-		// Legend
-		chart.legend = new Legend(chart);
-
-		// Get margins by pre-rendering axes
-		// set axes scales
-		each(axes, function (axis) {
-			axis.setScale();
-		});
-		chart.getMargins();
-		each(axes, function (axis) {
-			axis.setTickPositions(true); // update to reflect the new margins
-		});
-		chart.adjustTickAmounts();
-		chart.getMargins(); // second pass to check for new labels
-
-
-		// Draw the borders and backgrounds
-		chart.drawChartBox();
-
-		
-
-
-		// The series
-		if (!chart.seriesGroup) {
-			chart.seriesGroup = renderer.g('series-group')
-				.attr({ zIndex: 3 })
-				.add();
-		}
-		each(chart.series, function (serie) {
-			serie.translate();
-			serie.setTooltipPoints();
-			serie.render();
-		});
-
-		// Axes
-		if (chart.hasCartesianSeries) {
-			each(axes, function (axis) {
-				axis.render();
-			});
-		}
-
-		// Labels
-		if (labels.items) {
-			each(labels.items, function () {
-				var style = extend(labels.style, this.style),
-					x = pInt(style.left) + chart.plotLeft,
-					y = pInt(style.top) + chart.plotTop + 12;
-
-				// delete to prevent rewriting in IE
-				delete style.left;
-				delete style.top;
-
-				renderer.text(
-					this.html,
-					x,
-					y
-				)
-				.attr({ zIndex: 2 })
-				.css(style)
-				.add();
-
-			});
-		}
-
-		// Credits
-		if (credits.enabled && !chart.credits) {
-			creditsHref = credits.href;
-			chart.credits = renderer.text(
-				credits.text,
-				0,
-				0
-			)
-			.on('click', function () {
-				if (creditsHref) {
-					location.href = creditsHref;
-				}
-			})
-			.attr({
-				align: credits.position.align,
-				zIndex: 8
-			})
-			.css(credits.style)
-			.add()
-			.align(credits.position);
-		}
-
-		// Set flag
-		chart.hasRendered = true;
-
-	},
-
-	/**
-	 * Clean up memory usage
-	 */
-	destroy: function () {
-		var chart = this,
-			axes = chart.axes,
-			series = chart.series,
-			container = chart.container;
-
-		var i,
-			parentNode = container && container.parentNode;
-
-		// If the chart is destroyed already, do nothing.
-		// This will happen if if a script invokes chart.destroy and
-		// then it will be called again on win.unload
-		if (chart === null) {
-			return;
-		}
-
-		// fire the chart.destoy event
-		fireEvent(chart, 'destroy');
-
-		// remove events
-		removeEvent(chart);
-
-		// ==== Destroy collections:
-		// Destroy axes
-		i = axes.length;
-		while (i--) {
-			axes[i] = axes[i].destroy();
-		}
-
-		// Destroy each series
-		i = series.length;
-		while (i--) {
-			series[i] = series[i].destroy();
-		}
-
-		// ==== Destroy chart properties:
-		each(['title', 'subtitle', 'chartBackground', 'plotBackground', 'plotBGImage', 'plotBorder', 'seriesGroup', 'clipRect', 'credits', 'tracker', 'scroller', 'rangeSelector', 'legend', 'resetZoomButton', 'tooltip', 'renderer'], function (name) {
-			var prop = chart[name];
-
-			if (prop) {
-				chart[name] = prop.destroy();
-			}
-		});
-
-		// remove container and all SVG
-		if (container) { // can break in IE when destroyed before finished loading
-			container.innerHTML = '';
-			removeEvent(container);
-			if (parentNode) {
-				discardElement(container);
-			}
-
-			// IE6 leak
-			container = null;
-		}
-
-		// clean it all up
-		for (i in chart) {
-			delete chart[i];
-		}
-
-		chart.options = null;
-		chart = null;
-	},
-
-	/**
-	 * Prepare for first rendering after all data are loaded
-	 */
-	firstRender: function () {
-		var chart = this,
-			options = chart.options,
-			callback = chart.callback;
-
-		// VML namespaces can't be added until after complete. Listening
-		// for Perini's doScroll hack is not enough.
-		var ONREADYSTATECHANGE = 'onreadystatechange',
-		COMPLETE = 'complete';
-		// Note: in spite of JSLint's complaints, win == win.top is required
-		/*jslint eqeq: true*/
-		if ((!hasSVG && (win == win.top && doc.readyState !== COMPLETE)) || (useCanVG && !win.canvg)) {
-		/*jslint eqeq: false*/
-			if (useCanVG) {
-				// Delay rendering until canvg library is downloaded and ready
-				CanVGController.push(chart.firstRender, options.global.canvasToolsURL);
-			} else {
-				doc.attachEvent(ONREADYSTATECHANGE, function () {
-					doc.detachEvent(ONREADYSTATECHANGE, chart.firstRender);
-					if (doc.readyState === COMPLETE) {
-						chart.firstRender();
-					}
-				});
-			}
-			return;
-		}
-
-		// create the container
-		chart.getContainer();
-
-		// Run an early event after the container and renderer are established
-		fireEvent(chart, 'init');
-
-		// Initialize range selector for stock charts
-		if (Highcharts.RangeSelector && options.rangeSelector.enabled) {
-			chart.rangeSelector = new Highcharts.RangeSelector(chart);
-		}
-
-		chart.resetMargins();
-		chart.setChartSize();
-
-		// Set the common inversion and transformation for inverted series after initSeries
-		chart.setInverted();
-
-		// get axes
-		chart.getAxes();
-
-		// Initialize the series
-		each(options.series || [], function (serieOptions) {
-			chart.initSeries(serieOptions);
-		});
-
-		// Run an event where series and axes can be added
-		//fireEvent(chart, 'beforeRender');
-
-		// Initialize scroller for stock charts
-		if (Highcharts.Scroller && (options.navigator.enabled || options.scrollbar.enabled)) {
-			chart.scroller = new Highcharts.Scroller(chart);
-		}
-
-		// depends on inverted and on margins being set
-		chart.tracker = new MouseTracker(chart, options);
-
-		chart.render();
-
-		// add canvas
-		chart.renderer.draw();
-		// run callbacks
-		if (callback) {
-			callback.apply(chart, [chart]);
-		}
-		each(chart.callbacks, function (fn) {
-			fn.apply(chart, [chart]);
-		});
-		
-		
-		// If the chart was rendered outside the top container, put it back in
-		if (chart.renderToClone) {
-			chart.renderTo.appendChild(chart.container);
-			discardElement(chart.renderToClone);
-		}
-
-		fireEvent(chart, 'load');
-
-	},
-
-	init: function (chartEvents) {
-		var chart = this,
-			optionsChart = chart.options.chart,
-			eventType;
-
-		// Run chart
-
-		// Set up auto resize
-		if (optionsChart.reflow !== false) {
-			addEvent(chart, 'load', chart.initReflow);
-		}
-
-		// Chart event handlers
-		if (chartEvents) {
-			for (eventType in chartEvents) {
-				addEvent(chart, eventType, chartEvents[eventType]);
-			}
-		}
-
-		chart.xAxis = [];
-		chart.yAxis = [];
-
-		// Expose methods and variables
-		chart.animation = useCanVG ? false : pick(optionsChart.animation, true);
-		chart.setSize = chart.resize;
-		chart.pointCount = 0;
-		chart.counters = new ChartCounters();
-		/*
-		if ($) $(function () {
-			$container = $('#container');
-			var origChartWidth,
-				origChartHeight;
-			if ($container) {
-				$('<button>+</button>')
-					.insertBefore($container)
-					.click(function () {
-						if (origChartWidth === UNDEFINED) {
-							origChartWidth = chartWidth;
-							origChartHeight = chartHeight;
-						}
-						chart.resize(chartWidth *= 1.1, chartHeight *= 1.1);
-					});
-				$('<button>-</button>')
-					.insertBefore($container)
-					.click(function () {
-						if (origChartWidth === UNDEFINED) {
-							origChartWidth = chartWidth;
-							origChartHeight = chartHeight;
-						}
-						chart.resize(chartWidth *= 0.9, chartHeight *= 0.9);
-					});
-				$('<button>1:1</button>')
-					.insertBefore($container)
-					.click(function () {
-						if (origChartWidth === UNDEFINED) {
-							origChartWidth = chartWidth;
-							origChartHeight = chartHeight;
-						}
-						chart.resize(origChartWidth, origChartHeight);
-					});
-			}
-		})
-		*/
-
-		chart.firstRender();
-	}
-}; // end Chart
-
-// Hook for exporting module
-Chart.prototype.callbacks = [];
+
+/**
+ * The chart class
+ * @param {Object} options
+ * @param {Function} callback Function to run when the chart has loaded
+ */
+function Chart(options, callback) {
+	// Handle regular options
+	var seriesOptions = options.series; // skip merging data points to increase performance
+	options.series = null;
+	options = merge(defaultOptions, options); // do the merge
+	options.series = seriesOptions; // set back the series data
+
+	var optionsChart = options.chart,
+		optionsMargin = optionsChart.margin,
+		margin = isObject(optionsMargin) ?
+			optionsMargin :
+			[optionsMargin, optionsMargin, optionsMargin, optionsMargin];
+
+	this.optionsMarginTop = pick(optionsChart.marginTop, margin[0]);
+	this.optionsMarginRight = pick(optionsChart.marginRight, margin[1]);
+	this.optionsMarginBottom = pick(optionsChart.marginBottom, margin[2]);
+	this.optionsMarginLeft = pick(optionsChart.marginLeft, margin[3]);
+
+	var chartEvents = optionsChart.events;
+
+	this.runChartClick = chartEvents && !!chartEvents.click;
+	this.callback = callback;
+	this.isResizing = 0;
+	this.options = options;
+	//chartTitleOptions = UNDEFINED;
+	//chartSubtitleOptions = UNDEFINED;
+
+	this.axes = [];
+	this.series = [];
+	this.hasCartesianSeries = optionsChart.showAxes;
+	//this.axisOffset = UNDEFINED;
+	//this.maxTicks = UNDEFINED; // handle the greatest amount of ticks on grouped axes
+	//this.inverted = UNDEFINED;
+	//this.loadingShown = UNDEFINED;
+	//this.container = UNDEFINED;
+	//this.chartWidth = UNDEFINED;
+	//this.chartHeight = UNDEFINED;
+	//this.marginRight = UNDEFINED;
+	//this.marginBottom = UNDEFINED;
+	//this.containerWidth = UNDEFINED;
+	//this.containerHeight = UNDEFINED;
+	//this.oldChartWidth = UNDEFINED;
+	//this.oldChartHeight = UNDEFINED;
+
+	//this.renderTo = UNDEFINED;
+	//this.renderToClone = UNDEFINED;
+	//this.tracker = UNDEFINED;
+
+	//this.spacingBox = UNDEFINED
+
+	//this.legend = UNDEFINED;
+
+	// Elements
+	//this.chartBackground = UNDEFINED;
+	//this.plotBackground = UNDEFINED;
+	//this.plotBGImage = UNDEFINED;
+	//this.plotBorder = UNDEFINED;
+	//this.loadingDiv = UNDEFINED;
+	//this.loadingSpan = UNDEFINED;
+
+	this.init(chartEvents);
+}
+
+Chart.prototype = {
+
+	/**
+	 * Initialize an individual series, called internally before render time
+	 */
+	initSeries: function (options) {
+		var chart = this,
+			inverted = chart.inverted,
+			optionsChart = chart.options.chart;
+
+		var type = options.type || optionsChart.type || optionsChart.defaultSeriesType,
+			typeClass = seriesTypes[type],
+			serie,
+			hasRendered = this.hasRendered;
+
+		// an inverted chart can't take a column series and vice versa
+		if (hasRendered) {
+			if (inverted && type === 'column') {
+				typeClass = seriesTypes.bar;
+			} else if (!inverted && type === 'bar') {
+				typeClass = seriesTypes.column;
+			}
+		}
+
+		serie = new typeClass();
+
+		serie.init(this, options);
+
+		// set internal chart properties
+		if (!hasRendered && serie.inverted) {
+			inverted = true;
+		}
+		if (serie.isCartesian) {
+			chart.hasCartesianSeries = serie.isCartesian;
+		}
+
+		chart.series.push(serie);
+
+		return serie;
+	},
+
+	/**
+	 * Add a series dynamically after  time
+	 *
+	 * @param {Object} options The config options
+	 * @param {Boolean} redraw Whether to redraw the chart after adding. Defaults to true.
+	 * @param {Boolean|Object} animation Whether to apply animation, and optionally animation
+	 *    configuration
+	 *
+	 * @return {Object} series The newly created series object
+	 */
+	addSeries: function (options, redraw, animation) {
+		var series,
+			chart = this;
+
+		if (options) {
+			setAnimation(animation, chart);
+			redraw = pick(redraw, true); // defaults to true
+
+			fireEvent(chart, 'addSeries', { options: options }, function () {
+				series = chart.initSeries(options);
+				series.isDirty = true;
+
+				chart.isDirtyLegend = true; // the series array is out of sync with the display
+				if (redraw) {
+					chart.redraw();
+				}
+			});
+		}
+
+		return series;
+	},
+
+	/**
+	 * Check whether a given point is within the plot area
+	 *
+	 * @param {Number} x Pixel x relative to the plot area
+	 * @param {Number} y Pixel y relative to the plot area
+	 */
+	isInsidePlot: function (x, y) {
+		return x >= 0 &&
+			x <= this.plotWidth &&
+			y >= 0 &&
+			y <= this.plotHeight;
+	},
+
+	/**
+	 * Adjust all axes tick amounts
+	 */
+	adjustTickAmounts: function () {
+		if (this.options.chart.alignTicks !== false) {
+			each(this.axes, function (axis) {
+				axis.adjustTickAmount();
+			});
+		}
+		this.maxTicks = null;
+	},
+
+	/**
+	 * Redraw legend, axes or series based on updated data
+	 *
+	 * @param {Boolean|Object} animation Whether to apply animation, and optionally animation
+	 *    configuration
+	 */
+	redraw: function (animation) {
+		var chart = this,
+			axes = chart.axes,
+			series = chart.series,
+			tracker = chart.tracker,
+			legend = chart.legend;
+
+		var redrawLegend = chart.isDirtyLegend,
+			hasStackedSeries,
+			isDirtyBox = chart.isDirtyBox, // todo: check if it has actually changed?
+			seriesLength = series.length,
+			i = seriesLength,
+			clipRect = chart.clipRect,
+			serie;
+
+		setAnimation(animation, chart);
+
+		// link stacked series
+		while (i--) {
+			serie = series[i];
+			if (serie.isDirty && serie.options.stacking) {
+				hasStackedSeries = true;
+				break;
+			}
+		}
+		if (hasStackedSeries) { // mark others as dirty
+			i = seriesLength;
+			while (i--) {
+				serie = series[i];
+				if (serie.options.stacking) {
+					serie.isDirty = true;
+				}
+			}
+		}
+
+		// handle updated data in the series
+		each(series, function (serie) {
+			if (serie.isDirty) { // prepare the data so axis can read it
+				if (serie.options.legendType === 'point') {
+					redrawLegend = true;
+				}
+			}
+		});
+
+		// handle added or removed series
+		if (redrawLegend && legend.options.enabled) { // series or pie points are added or removed
+			// draw legend graphics
+			legend.renderLegend();
+
+			chart.isDirtyLegend = false;
+		}
+
+
+		if (chart.hasCartesianSeries) {
+			if (!chart.isResizing) {
+
+				// reset maxTicks
+				chart.maxTicks = null;
+
+				// set axes scales
+				each(axes, function (axis) {
+					axis.setScale();
+				});
+			}
+			chart.adjustTickAmounts();
+			chart.getMargins();
+
+			// redraw axes
+			each(axes, function (axis) {
+				fireEvent(axis, 'afterSetExtremes', axis.getExtremes()); // #747, #751					
+				if (axis.isDirty) {					
+					axis.redraw();					
+				}
+			});
+
+
+		}
+
+		// the plot areas size has changed
+		if (isDirtyBox) {
+			chart.drawChartBox();
+
+			// move clip rect
+			if (clipRect) {
+				stop(clipRect);
+				clipRect.animate({ // for chart resize
+					width: chart.plotSizeX,
+					height: chart.plotSizeY + 1
+				});
+			}
+
+		}
+
+
+		// redraw affected series
+		each(series, function (serie) {
+			if (serie.isDirty && serie.visible &&
+					(!serie.isCartesian || serie.xAxis)) { // issue #153
+				serie.redraw();
+			}
+		});
+
+
+		// hide tooltip and hover states
+		if (tracker && tracker.resetTracker) {
+			tracker.resetTracker();
+		}
+
+		// redraw if canvas
+		chart.renderer.draw();
+
+		// fire the event
+		fireEvent(chart, 'redraw'); // jQuery breaks this when calling it from addEvent. Overwrites chart.redraw
+	},
+
+
+
+	/**
+	 * Dim the chart and show a loading text or symbol
+	 * @param {String} str An optional text to show in the loading label instead of the default one
+	 */
+	showLoading: function (str) {
+		var chart = this,
+			options = chart.options,
+			loadingDiv = chart.loadingDiv;
+
+		var loadingOptions = options.loading;
+
+		// create the layer at the first call
+		if (!loadingDiv) {
+			chart.loadingDiv = loadingDiv = createElement(DIV, {
+				className: PREFIX + 'loading'
+			}, extend(loadingOptions.style, {
+				left: chart.plotLeft + PX,
+				top: chart.plotTop + PX,
+				width: chart.plotWidth + PX,
+				height: chart.plotHeight + PX,
+				zIndex: 10,
+				display: NONE
+			}), chart.container);
+
+			chart.loadingSpan = createElement(
+				'span',
+				null,
+				loadingOptions.labelStyle,
+				loadingDiv
+			);
+
+		}
+
+		// update text
+		chart.loadingSpan.innerHTML = str || options.lang.loading;
+
+		// show it
+		if (!chart.loadingShown) {
+			css(loadingDiv, { opacity: 0, display: '' });
+			animate(loadingDiv, {
+				opacity: loadingOptions.style.opacity
+			}, {
+				duration: loadingOptions.showDuration || 0
+			});
+			chart.loadingShown = true;
+		}
+	},
+
+	/**
+	 * Hide the loading layer
+	 */
+	hideLoading: function () {
+		var options = this.options,
+			loadingDiv = this.loadingDiv;
+
+		if (loadingDiv) {
+			animate(loadingDiv, {
+				opacity: 0
+			}, {
+				duration: options.loading.hideDuration || 100,
+				complete: function () {
+					css(loadingDiv, { display: NONE });
+				}
+			});
+		}
+		this.loadingShown = false;
+	},
+
+	/**
+	 * Get an axis, series or point object by id.
+	 * @param id {String} The id as given in the configuration options
+	 */
+	get: function (id) {
+		var chart = this,
+			axes = chart.axes,
+			series = chart.series;
+
+		var i,
+			j,
+			points;
+
+		// search axes
+		for (i = 0; i < axes.length; i++) {
+			if (axes[i].options.id === id) {
+				return axes[i];
+			}
+		}
+
+		// search series
+		for (i = 0; i < series.length; i++) {
+			if (series[i].options.id === id) {
+				return series[i];
+			}
+		}
+
+		// search points
+		for (i = 0; i < series.length; i++) {
+			points = series[i].points || [];
+			for (j = 0; j < points.length; j++) {
+				if (points[j].id === id) {
+					return points[j];
+				}
+			}
+		}
+		return null;
+	},
+
+	/**
+	 * Create the Axis instances based on the config options
+	 */
+	getAxes: function () {
+		var chart = this,
+			options = this.options;
+
+		var xAxisOptions = options.xAxis || {},
+			yAxisOptions = options.yAxis || {},
+			optionsArray,
+			axis;
+
+		// make sure the options are arrays and add some members
+		xAxisOptions = splat(xAxisOptions);
+		each(xAxisOptions, function (axis, i) {
+			axis.index = i;
+			axis.isX = true;
+		});
+
+		yAxisOptions = splat(yAxisOptions);
+		each(yAxisOptions, function (axis, i) {
+			axis.index = i;
+		});
+
+		// concatenate all axis options into one array
+		optionsArray = xAxisOptions.concat(yAxisOptions);
+
+		each(optionsArray, function (axisOptions) {
+			axis = new Axis(chart, axisOptions);
+		});
+
+		chart.adjustTickAmounts();
+	},
+
+
+	/**
+	 * Get the currently selected points from all series
+	 */
+	getSelectedPoints: function () {
+		var points = [];
+		each(this.series, function (serie) {
+			points = points.concat(grep(serie.points, function (point) {
+				return point.selected;
+			}));
+		});
+		return points;
+	},
+
+	/**
+	 * Get the currently selected series
+	 */
+	getSelectedSeries: function () {
+		return grep(this.series, function (serie) {
+			return serie.selected;
+		});
+	},
+
+	/**
+	 * Display the zoom button
+	 */
+	showResetZoom: function () {
+		var chart = this,
+			lang = defaultOptions.lang,
+			btnOptions = chart.options.chart.resetZoomButton,
+			theme = btnOptions.theme,
+			states = theme.states,
+			box = btnOptions.relativeTo === 'chart' ? null : {
+				x: chart.plotLeft,
+				y: chart.plotTop,
+				width: chart.plotWidth,
+				height: chart.plotHeight
+			};
+		this.resetZoomButton = chart.renderer.button(lang.resetZoom, null, null, function () { chart.zoomOut(); }, theme, states && states.hover)
+			.attr({
+				align: btnOptions.position.align,
+				title: lang.resetZoomTitle
+			})
+			.add()
+			.align(btnOptions.position, false, box);
+	},
+
+	/**
+	 * Zoom out to 1:1
+	 */
+	zoomOut: function () {
+		var chart = this,
+			resetZoomButton = chart.resetZoomButton;
+
+		fireEvent(chart, 'selection', { resetSelection: true }, function () { chart.zoom(); });
+		if (resetZoomButton) {
+			chart.resetZoomButton = resetZoomButton.destroy();
+		}
+	},
+
+	/**
+	 * Zoom into a given portion of the chart given by axis coordinates
+	 * @param {Object} event
+	 */
+	zoom: function (event) {
+		// add button to reset selection
+		var hasZoomed;
+
+		if (chart.resetZoomEnabled !== false && !chart.resetZoomButton) { // hook for Stock charts etc.
+			chart.showResetZoom();
+		}
+
+		// if zoom is called with no arguments, reset the axes
+		if (!event || event.resetSelection) {
+			each(chart.axes, function (axis) {
+				if (axis.options.zoomEnabled !== false) {
+					axis.setExtremes(null, null, false);
+					hasZoomed = true;
+				}
+			});
+		} else { // else, zoom in on all axes
+			each(event.xAxis.concat(event.yAxis), function (axisData) {
+				var axis = axisData.axis;
+
+				// don't zoom more than minRange
+				if (chart.tracker[axis.isXAxis ? 'zoomX' : 'zoomY']) {
+					axis.setExtremes(axisData.min, axisData.max, false);
+					hasZoomed = true;
+				}
+			});
+		}
+
+		// Redraw
+		if (hasZoomed) {
+			redraw( 
+				pick(optionsChart.animation, chart.pointCount < 100) // animation
+			);
+		}
+	},
+
+	/**
+	 * Pan the chart by dragging the mouse across the pane. This function is called
+	 * on mouse move, and the distance to pan is computed from chartX compared to
+	 * the first chartX position in the dragging operation.
+	 */
+	pan: function (chartX) {
+		var chart = this;
+
+		var xAxis = chart.xAxis[0],
+			mouseDownX = chart.mouseDownX,
+			halfPointRange = xAxis.pointRange / 2,
+			extremes = xAxis.getExtremes(),
+			newMin = xAxis.translate(mouseDownX - chartX, true) + halfPointRange,
+			newMax = xAxis.translate(mouseDownX + chart.plotWidth - chartX, true) - halfPointRange,
+			hoverPoints = chart.hoverPoints;
+
+		// remove active points for shared tooltip
+		if (hoverPoints) {
+			each(hoverPoints, function (point) {
+				point.setState();
+			});
+		}
+
+		if (newMin > mathMin(extremes.dataMin, extremes.min) && newMax < mathMax(extremes.dataMax, extremes.max)) {
+			xAxis.setExtremes(newMin, newMax, true, false);
+		}
+
+		chart.mouseDownX = chartX; // set new reference for next run
+		css(chart.container, { cursor: 'move' });
+	},
+
+	/**
+	 * Show the title and subtitle of the chart
+	 *
+	 * @param titleOptions {Object} New title options
+	 * @param subtitleOptions {Object} New subtitle options
+	 *
+	 */
+	setTitle: function (titleOptions, subtitleOptions) {
+		var chart = this,
+			options = chart.options,
+			chartTitleOptions,
+			chartSubtitleOptions;
+
+		chart.chartTitleOptions = chartTitleOptions = merge(options.title, titleOptions);
+		chart.chartSubtitleOptions = chartSubtitleOptions = merge(options.subtitle, subtitleOptions);
+
+		// add title and subtitle
+		each([
+			['title', titleOptions, chartTitleOptions],
+			['subtitle', subtitleOptions, chartSubtitleOptions]
+		], function (arr) {
+			var name = arr[0],
+				title = chart[name],
+				titleOptions = arr[1],
+				chartTitleOptions = arr[2];
+
+			if (title && titleOptions) {
+				title = title.destroy(); // remove old
+			}
+			if (chartTitleOptions && chartTitleOptions.text && !title) {
+				chart[name] = chart.renderer.text(
+					chartTitleOptions.text,
+					0,
+					0,
+					chartTitleOptions.useHTML
+				)
+				.attr({
+					align: chartTitleOptions.align,
+					'class': PREFIX + name,
+					zIndex: 1
+				})
+				.css(chartTitleOptions.style)
+				.add()
+				.align(chartTitleOptions, false, chart.spacingBox);
+			}
+		});
+
+	},
+
+	/**
+	 * Get chart width and height according to options and container size
+	 */
+	getChartSize: function () {
+		var chart = this,
+			optionsChart = chart.options.chart,
+			renderTo = chart.renderTo,
+			renderToClone = chart.renderToClone;
+
+		chart.containerWidth = (renderToClone || renderTo).offsetWidth;
+		chart.containerHeight = (renderToClone || renderTo).offsetHeight;
+		chart.chartWidth = optionsChart.width || chart.containerWidth || 600;
+		chart.chartHeight = optionsChart.height ||
+			// the offsetHeight of an empty container is 0 in standard browsers, but 19 in IE7:
+			(chart.containerHeight > 19 ? chart.containerHeight : 400);
+	},
+
+	/**
+	 * Get the containing element, determine the size and create the inner container
+	 * div to hold the chart
+	 */
+	getContainer: function () {
+		var chart = this,
+			container,
+			optionsChart = chart.options.chart,
+			chartWidth,
+			chartHeight,
+			renderTo,
+			renderToClone,
+			containerId;
+
+		chart.renderTo = renderTo = optionsChart.renderTo;
+		containerId = PREFIX + idCounter++;
+
+		if (isString(renderTo)) {
+			chart.renderTo = renderTo = doc.getElementById(renderTo);
+		}
+		
+		// Display an error if the renderTo is wrong
+		if (!renderTo) {
+			error(13, true);
+		}
+
+		// remove previous chart
+		renderTo.innerHTML = '';
+
+		// If the container doesn't have an offsetWidth, it has or is a child of a node
+		// that has display:none. We need to temporarily move it out to a visible
+		// state to determine the size, else the legend and tooltips won't render
+		// properly
+		if (!renderTo.offsetWidth) {
+			chart.renderToClone = renderToClone = renderTo.cloneNode(0);
+			css(renderToClone, {
+				position: ABSOLUTE,
+				top: '-9999px',
+				display: ''
+			});
+			doc.body.appendChild(renderToClone);
+		}
+
+		// get the width and height
+		chart.getChartSize();
+		chartWidth = chart.chartWidth;
+		chartHeight = chart.chartHeight;
+
+		// create the inner container
+		chart.container = container = createElement(DIV, {
+				className: PREFIX + 'container' +
+					(optionsChart.className ? ' ' + optionsChart.className : ''),
+				id: containerId
+			}, extend({
+				position: RELATIVE,
+				overflow: HIDDEN, // needed for context menu (avoid scrollbars) and
+					// content overflow in IE
+				width: chartWidth + PX,
+				height: chartHeight + PX,
+				textAlign: 'left',
+				lineHeight: 'normal' // #427
+			}, optionsChart.style),
+			renderToClone || renderTo
+		);
+
+		chart.renderer =
+			optionsChart.forExport ? // force SVG, used for SVG export
+				new SVGRenderer(container, chartWidth, chartHeight, true) :
+				new Renderer(container, chartWidth, chartHeight);
+
+		if (useCanVG) {
+			// If we need canvg library, extend and configure the renderer
+			// to get the tracker for translating mouse events
+			chart.renderer.create(chart, container, chartWidth, chartHeight);
+		}
+
+		// Issue 110 workaround:
+		// In Firefox, if a div is positioned by percentage, its pixel position may land
+		// between pixels. The container itself doesn't display this, but an SVG element
+		// inside this container will be drawn at subpixel precision. In order to draw
+		// sharp lines, this must be compensated for. This doesn't seem to work inside
+		// iframes though (like in jsFiddle).
+		var subPixelFix, rect;
+		if (isFirefox && container.getBoundingClientRect) {
+			subPixelFix = function () {
+				css(container, { left: 0, top: 0 });
+				rect = container.getBoundingClientRect();
+				css(container, {
+					left: (-(rect.left - pInt(rect.left))) + PX,
+					top: (-(rect.top - pInt(rect.top))) + PX
+				});
+			};
+
+			// run the fix now
+			subPixelFix();
+
+			// run it on resize
+			addEvent(win, 'resize', subPixelFix);
+
+			// remove it on chart destroy
+			addEvent(chart, 'destroy', function () {
+				removeEvent(win, 'resize', subPixelFix);
+			});
+		}
+	},
+
+	/**
+	 * Calculate margins by rendering axis labels in a preliminary position. Title,
+	 * subtitle and legend have already been rendered at this stage, but will be
+	 * moved into their final positions
+	 */
+	getMargins: function () {
+		var chart = this,
+			optionsChart = chart.options.chart,
+			spacingTop = optionsChart.spacingTop,
+			spacingRight = optionsChart.spacingRight,
+			spacingBottom = optionsChart.spacingBottom,
+			spacingLeft = optionsChart.spacingLeft,
+			axisOffset,
+			legend = chart.legend,
+			optionsMarginTop = chart.optionsMarginTop,
+			optionsMarginLeft = chart.optionsMarginLeft,
+			optionsMarginRight = chart.optionsMarginRight,
+			optionsMarginBottom = chart.optionsMarginBottom,
+			chartTitleOptions = chart.chartTitleOptions,
+			chartSubtitleOptions = chart.chartSubtitleOptions;
+
+
+		var legendOptions = chart.options.legend,
+			legendMargin = pick(legendOptions.margin, 10),
+			legendX = legendOptions.x,
+			legendY = legendOptions.y,
+			align = legendOptions.align,
+			verticalAlign = legendOptions.verticalAlign,
+			titleOffset;
+
+		chart.resetMargins();
+		axisOffset = chart.axisOffset;
+
+		// adjust for title and subtitle
+		if ((chart.title || chart.subtitle) && !defined(chart.optionsMarginTop)) {
+			titleOffset = mathMax(
+				(chart.title && !chartTitleOptions.floating && !chartTitleOptions.verticalAlign && chartTitleOptions.y) || 0,
+				(chart.subtitle && !chartSubtitleOptions.floating && !chartSubtitleOptions.verticalAlign && chartSubtitleOptions.y) || 0
+			);
+			if (titleOffset) {
+				chart.plotTop = mathMax(chart.plotTop, titleOffset + pick(chartTitleOptions.margin, 15) + spacingTop);
+			}
+		}
+		// adjust for legend
+		if (legendOptions.enabled && !legendOptions.floating) {
+			if (align === 'right') { // horizontal alignment handled first
+				if (!defined(optionsMarginRight)) {
+					chart.marginRight = mathMax(
+						chart.marginRight,
+						legend.legendWidth - legendX + legendMargin + spacingRight
+					);
+				}
+			} else if (align === 'left') {
+				if (!defined(optionsMarginLeft)) {
+					chart.plotLeft = mathMax(
+						chart.plotLeft,
+						legend.legendWidth + legendX + legendMargin + spacingLeft
+					);
+				}
+
+			} else if (verticalAlign === 'top') {
+				if (!defined(optionsMarginTop)) {
+					chart.plotTop = mathMax(
+						chart.plotTop,
+						legend.legendHeight + legendY + legendMargin + spacingTop
+					);
+				}
+
+			} else if (verticalAlign === 'bottom') {
+				if (!defined(optionsMarginBottom)) {
+					chart.marginBottom = mathMax(
+						chart.marginBottom,
+						legend.legendHeight - legendY + legendMargin + spacingBottom
+					);
+				}
+			}
+		}
+
+		// adjust for scroller
+		if (chart.extraBottomMargin) {
+			chart.marginBottom += chart.extraBottomMargin;
+		}
+		if (chart.extraTopMargin) {
+			chart.plotTop += chart.extraTopMargin;
+		}
+
+		// pre-render axes to get labels offset width
+		if (chart.hasCartesianSeries) {
+			each(chart.axes, function (axis) {
+				axis.getOffset();
+			});
+		}
+		
+		if (!defined(optionsMarginLeft)) {
+			chart.plotLeft += axisOffset[3];
+		}
+		if (!defined(optionsMarginTop)) {
+			chart.plotTop += axisOffset[0];
+		}
+		if (!defined(optionsMarginBottom)) {
+			chart.marginBottom += axisOffset[2];
+		}
+		if (!defined(optionsMarginRight)) {
+			chart.marginRight += axisOffset[1];
+		}
+
+		chart.setChartSize();
+
+	},
+
+	/**
+	 * Add the event handlers necessary for auto resizing
+	 *
+	 */
+	initReflow: function () {
+		var chart = this,
+			optionsChart = chart.options.chart,
+			renderTo = chart.renderTo;
+
+		var reflowTimeout;
+		function reflow(e) {
+			var width = optionsChart.width || renderTo.offsetWidth,
+				height = optionsChart.height || renderTo.offsetHeight,
+				target = e.target;
+				
+			// Width and height checks for display:none. Target is doc in IE8 and Opera,
+			// win in Firefox, Chrome and IE9.
+			if (width && height && (target === win || target === doc)) {
+				
+				if (width !== chart.containerWidth || height !== chart.containerHeight) {
+					clearTimeout(reflowTimeout);
+					reflowTimeout = setTimeout(function () {
+						chart.resize(width, height, false);
+					}, 100);
+				}
+				chart.containerWidth = width;
+				chart.containerHeight = height;
+			}
+		}
+		addEvent(win, 'resize', reflow);
+		addEvent(chart, 'destroy', function () {
+			removeEvent(win, 'resize', reflow);
+		});
+	},
+
+	/**
+	 * Fires endResize event on chart instance.
+	 */
+	fireEndResize: function () {
+		var chart = this;
+
+		if (chart) {
+			fireEvent(chart, 'endResize', null, function () {
+				chart.isResizing -= 1;
+			});
+		}
+	},
+
+	/**
+	 * Resize the chart to a given width and height
+	 * @param {Number} width
+	 * @param {Number} height
+	 * @param {Object|Boolean} animation
+	 */
+	// TODO: This method is called setSize in the api
+	resize: function (width, height, animation) {
+		var chart = this,
+			chartWidth,
+			chartHeight,
+			spacingBox = chart.spacingBox;
+
+		var chartTitle = chart.title,
+			chartSubtitle = chart.subtitle;
+
+		chart.isResizing += 1;
+
+		// set the animation for the current process
+		setAnimation(animation, chart);
+
+		chart.oldChartHeight = chart.chartHeight;
+		chart.oldChartWidth = chart.chartWidth;
+		if (defined(width)) {
+			chart.chartWidth = chartWidth = mathRound(width);
+		}
+		if (defined(height)) {
+			chart.chartHeight = chartHeight = mathRound(height);
+		}
+
+		css(chart.container, {
+			width: chartWidth + PX,
+			height: chartHeight + PX
+		});
+		chart.renderer.setSize(chartWidth, chartHeight, animation);
+
+		// update axis lengths for more correct tick intervals:
+		chart.plotWidth = chartWidth - chart.plotLeft - chart.marginRight;
+		chart.plotHeight = chartHeight - chart.plotTop - chart.marginBottom;
+
+		// handle axes
+		chart.maxTicks = null;
+		each(chart.axes, function (axis) {
+			axis.isDirty = true;
+			axis.setScale();
+		});
+
+		// make sure non-cartesian series are also handled
+		each(chart.series, function (serie) {
+			serie.isDirty = true;
+		});
+
+		chart.isDirtyLegend = true; // force legend redraw
+		chart.isDirtyBox = true; // force redraw of plot and chart border
+
+		chart.getMargins();
+
+		// move titles
+		if (chartTitle) {
+			chartTitle.align(null, null, spacingBox);
+		}
+		if (chartSubtitle) {
+			chartSubtitle.align(null, null, spacingBox);
+		}
+
+		chart.redraw(animation);
+
+
+		chart.oldChartHeight = null;
+		fireEvent(chart, 'resize');
+
+		// fire endResize and set isResizing back
+		// If animation is disabled, fire without delay
+		if (globalAnimation === false) {
+			chart.fireEndResize();
+		} else { // else set a timeout with the animation duration
+			setTimeout(chart.fireEndResize, (globalAnimation && globalAnimation.duration) || 500);
+		}
+	},
+
+	/**
+	 * Set the public chart properties. This is done before and after the pre-render
+	 * to determine margin sizes
+	 */
+	setChartSize: function () {
+		var chart = this,
+			inverted = chart.inverted,
+			chartWidth = chart.chartWidth,
+			chartHeight = chart.chartHeight,
+			optionsChart = chart.options.chart,
+			spacingTop = optionsChart.spacingTop,
+			spacingRight = optionsChart.spacingRight,
+			spacingBottom = optionsChart.spacingBottom,
+			spacingLeft = optionsChart.spacingLeft;
+
+		chart.plotLeft = mathRound(chart.plotLeft);
+		chart.plotTop = mathRound(chart.plotTop);
+		chart.plotWidth = mathRound(chartWidth - chart.plotLeft - chart.marginRight);
+		chart.plotHeight = mathRound(chartHeight - chart.plotTop - chart.marginBottom);
+
+		chart.plotSizeX = inverted ? chart.plotHeight : chart.plotWidth;
+		chart.plotSizeY = inverted ? chart.plotWidth : chart.plotHeight;
+
+		chart.spacingBox = {
+			x: spacingLeft,
+			y: spacingTop,
+			width: chartWidth - spacingLeft - spacingRight,
+			height: chartHeight - spacingTop - spacingBottom
+		};
+
+		each(chart.axes, function (axis) {
+			axis.setAxisSize();
+			axis.setAxisTranslation();
+		});
+	},
+
+	/**
+	 * Initial margins before auto size margins are applied
+	 */
+	resetMargins: function () {
+		var chart = this,
+			optionsChart = chart.options.chart,
+			spacingTop = optionsChart.spacingTop,
+			spacingRight = optionsChart.spacingRight,
+			spacingBottom = optionsChart.spacingBottom,
+			spacingLeft = optionsChart.spacingLeft;
+
+		chart.plotTop = pick(chart.optionsMarginTop, spacingTop);
+		chart.marginRight = pick(chart.optionsMarginRight, spacingRight);
+		chart.marginBottom = pick(chart.optionsMarginBottom, spacingBottom);
+		chart.plotLeft = pick(chart.optionsMarginLeft, spacingLeft);
+		chart.axisOffset = [0, 0, 0, 0]; // top, right, bottom, left
+	},
+
+	/**
+	 * Draw the borders and backgrounds for chart and plot area
+	 */
+	drawChartBox: function () {
+		var chart = this,
+			optionsChart = chart.options.chart,
+			renderer = chart.renderer,
+			chartWidth = chart.chartWidth,
+			chartHeight = chart.chartHeight,
+			chartBackground = chart.chartBackground,
+			plotBackground = chart.plotBackground,
+			plotBorder = chart.plotBorder,
+			plotBGImage = chart.plotBGImage;
+
+		var chartBorderWidth = optionsChart.borderWidth || 0,
+			chartBackgroundColor = optionsChart.backgroundColor,
+			plotBackgroundColor = optionsChart.plotBackgroundColor,
+			plotBackgroundImage = optionsChart.plotBackgroundImage,
+			mgn,
+			plotSize = {
+				x: chart.plotLeft,
+				y: chart.plotTop,
+				width: chart.plotWidth,
+				height: chart.plotHeight
+			};
+
+		// Chart area
+		mgn = chartBorderWidth + (optionsChart.shadow ? 8 : 0);
+
+		if (chartBorderWidth || chartBackgroundColor) {
+			if (!chartBackground) {
+				chart.chartBackground = renderer.rect(mgn / 2, mgn / 2, chartWidth - mgn, chartHeight - mgn,
+						optionsChart.borderRadius, chartBorderWidth)
+					.attr({
+						stroke: optionsChart.borderColor,
+						'stroke-width': chartBorderWidth,
+						fill: chartBackgroundColor || NONE
+					})
+					.add()
+					.shadow(optionsChart.shadow);
+			} else { // resize
+				chartBackground.animate(
+					chartBackground.crisp(null, null, null, chartWidth - mgn, chartHeight - mgn)
+				);
+			}
+		}
+
+
+		// Plot background
+		if (plotBackgroundColor) {
+			if (!plotBackground) {
+				chart.plotBackground = renderer.rect(chart.plotLeft, chart.plotTop, chart.plotWidth, chart.plotHeight, 0)
+					.attr({
+						fill: plotBackgroundColor
+					})
+					.add()
+					.shadow(optionsChart.plotShadow);
+			} else {
+				plotBackground.animate(plotSize);
+			}
+		}
+		if (plotBackgroundImage) {
+			if (!plotBGImage) {
+				chart.plotBGImage = renderer.image(plotBackgroundImage, chart.plotLeft, chart.plotTop, chart.plotWidth, chart.plotHeight)
+					.add();
+			} else {
+				plotBGImage.animate(plotSize);
+			}
+		}
+
+		// Plot area border
+		if (optionsChart.plotBorderWidth) {
+			if (!plotBorder) {
+				chart.plotBorder = renderer.rect(chart.plotLeft, chart.plotTop, chart.plotWidth, chart.plotHeight, 0, optionsChart.plotBorderWidth)
+					.attr({
+						stroke: optionsChart.plotBorderColor,
+						'stroke-width': optionsChart.plotBorderWidth,
+						zIndex: 4
+					})
+					.add();
+			} else {
+				plotBorder.animate(
+					plotBorder.crisp(null, chart.plotLeft, chart.plotTop, chart.plotWidth, chart.plotHeight)
+				);
+			}
+		}
+
+		// reset
+		chart.isDirtyBox = false;
+	},
+
+	/**
+	 * Detect whether the chart is inverted, either by setting the chart.inverted option
+	 * or adding a bar series to the configuration options
+	 */
+	setInverted: function () {
+		var chart = this,
+			optionsChart = chart.options.chart;
+
+		var BAR = 'bar',
+			isInverted = (
+				chart.inverted || // it is set before
+				optionsChart.inverted ||
+				optionsChart.type === BAR || // default series type
+				optionsChart.defaultSeriesType === BAR // backwards compatible
+			),
+			seriesOptions = chart.options.series,
+			i = seriesOptions && seriesOptions.length;
+
+		// check if a bar series is present in the config options
+		while (!isInverted && i--) {
+			if (seriesOptions[i].type === BAR) {
+				isInverted = true;
+			}
+		}
+
+		// set the chart property
+		chart.inverted = isInverted;
+	},
+
+	/**
+	 * Render all graphics for the chart
+	 */
+	render: function () {
+		var chart = this,
+			axes = chart.axes,
+			renderer = chart.renderer,
+			options = chart.options;
+
+		var labels = options.labels,
+			credits = options.credits,
+			creditsHref;
+
+		// Title
+		chart.setTitle();
+
+
+		// Legend
+		chart.legend = new Legend(chart);
+
+		// Get margins by pre-rendering axes
+		// set axes scales
+		each(axes, function (axis) {
+			axis.setScale();
+		});
+		chart.getMargins();
+		each(axes, function (axis) {
+			axis.setTickPositions(true); // update to reflect the new margins
+		});
+		chart.adjustTickAmounts();
+		chart.getMargins(); // second pass to check for new labels
+
+
+		// Draw the borders and backgrounds
+		chart.drawChartBox();
+
+		
+
+
+		// The series
+		if (!chart.seriesGroup) {
+			chart.seriesGroup = renderer.g('series-group')
+				.attr({ zIndex: 3 })
+				.add();
+		}
+		each(chart.series, function (serie) {
+			serie.translate();
+			serie.setTooltipPoints();
+			serie.render();
+		});
+
+		// Axes
+		if (chart.hasCartesianSeries) {
+			each(axes, function (axis) {
+				axis.render();
+			});
+		}
+
+		// Labels
+		if (labels.items) {
+			each(labels.items, function () {
+				var style = extend(labels.style, this.style),
+					x = pInt(style.left) + chart.plotLeft,
+					y = pInt(style.top) + chart.plotTop + 12;
+
+				// delete to prevent rewriting in IE
+				delete style.left;
+				delete style.top;
+
+				renderer.text(
+					this.html,
+					x,
+					y
+				)
+				.attr({ zIndex: 2 })
+				.css(style)
+				.add();
+
+			});
+		}
+
+		// Credits
+		if (credits.enabled && !chart.credits) {
+			creditsHref = credits.href;
+			chart.credits = renderer.text(
+				credits.text,
+				0,
+				0
+			)
+			.on('click', function () {
+				if (creditsHref) {
+					location.href = creditsHref;
+				}
+			})
+			.attr({
+				align: credits.position.align,
+				zIndex: 8
+			})
+			.css(credits.style)
+			.add()
+			.align(credits.position);
+		}
+
+		// Set flag
+		chart.hasRendered = true;
+
+	},
+
+	/**
+	 * Clean up memory usage
+	 */
+	destroy: function () {
+		var chart = this,
+			axes = chart.axes,
+			series = chart.series,
+			container = chart.container;
+
+		var i,
+			parentNode = container && container.parentNode;
+
+		// If the chart is destroyed already, do nothing.
+		// This will happen if if a script invokes chart.destroy and
+		// then it will be called again on win.unload
+		if (chart === null) {
+			return;
+		}
+
+		// fire the chart.destoy event
+		fireEvent(chart, 'destroy');
+
+		// remove events
+		removeEvent(chart);
+
+		// ==== Destroy collections:
+		// Destroy axes
+		i = axes.length;
+		while (i--) {
+			axes[i] = axes[i].destroy();
+		}
+
+		// Destroy each series
+		i = series.length;
+		while (i--) {
+			series[i] = series[i].destroy();
+		}
+
+		// ==== Destroy chart properties:
+		each(['title', 'subtitle', 'chartBackground', 'plotBackground', 'plotBGImage', 'plotBorder', 'seriesGroup', 'clipRect', 'credits', 'tracker', 'scroller', 'rangeSelector', 'legend', 'resetZoomButton', 'tooltip', 'renderer'], function (name) {
+			var prop = chart[name];
+
+			if (prop) {
+				chart[name] = prop.destroy();
+			}
+		});
+
+		// remove container and all SVG
+		if (container) { // can break in IE when destroyed before finished loading
+			container.innerHTML = '';
+			removeEvent(container);
+			if (parentNode) {
+				discardElement(container);
+			}
+
+			// IE6 leak
+			container = null;
+		}
+
+		// clean it all up
+		for (i in chart) {
+			delete chart[i];
+		}
+
+		chart.options = null;
+		chart = null;
+	},
+
+	/**
+	 * Prepare for first rendering after all data are loaded
+	 */
+	firstRender: function () {
+		var chart = this,
+			options = chart.options,
+			callback = chart.callback;
+
+		// VML namespaces can't be added until after complete. Listening
+		// for Perini's doScroll hack is not enough.
+		var ONREADYSTATECHANGE = 'onreadystatechange',
+		COMPLETE = 'complete';
+		// Note: in spite of JSLint's complaints, win == win.top is required
+		/*jslint eqeq: true*/
+		if ((!hasSVG && (win == win.top && doc.readyState !== COMPLETE)) || (useCanVG && !win.canvg)) {
+		/*jslint eqeq: false*/
+			if (useCanVG) {
+				// Delay rendering until canvg library is downloaded and ready
+				CanVGController.push(chart.firstRender, options.global.canvasToolsURL);
+			} else {
+				doc.attachEvent(ONREADYSTATECHANGE, function () {
+					doc.detachEvent(ONREADYSTATECHANGE, chart.firstRender);
+					if (doc.readyState === COMPLETE) {
+						chart.firstRender();
+					}
+				});
+			}
+			return;
+		}
+
+		// create the container
+		chart.getContainer();
+
+		// Run an early event after the container and renderer are established
+		fireEvent(chart, 'init');
+
+		// Initialize range selector for stock charts
+		if (Highcharts.RangeSelector && options.rangeSelector.enabled) {
+			chart.rangeSelector = new Highcharts.RangeSelector(chart);
+		}
+
+		chart.resetMargins();
+		chart.setChartSize();
+
+		// Set the common inversion and transformation for inverted series after initSeries
+		chart.setInverted();
+
+		// get axes
+		chart.getAxes();
+
+		// Initialize the series
+		each(options.series || [], function (serieOptions) {
+			chart.initSeries(serieOptions);
+		});
+
+		// Run an event where series and axes can be added
+		//fireEvent(chart, 'beforeRender');
+
+		// Initialize scroller for stock charts
+		if (Highcharts.Scroller && (options.navigator.enabled || options.scrollbar.enabled)) {
+			chart.scroller = new Highcharts.Scroller(chart);
+		}
+
+		// depends on inverted and on margins being set
+		chart.tracker = new MouseTracker(chart, options);
+
+		chart.render();
+
+		// add canvas
+		chart.renderer.draw();
+		// run callbacks
+		if (callback) {
+			callback.apply(chart, [chart]);
+		}
+		each(chart.callbacks, function (fn) {
+			fn.apply(chart, [chart]);
+		});
+		
+		
+		// If the chart was rendered outside the top container, put it back in
+		if (chart.renderToClone) {
+			chart.renderTo.appendChild(chart.container);
+			discardElement(chart.renderToClone);
+		}
+
+		fireEvent(chart, 'load');
+
+	},
+
+	init: function (chartEvents) {
+		var chart = this,
+			optionsChart = chart.options.chart,
+			eventType;
+
+		// Run chart
+
+		// Set up auto resize
+		if (optionsChart.reflow !== false) {
+			addEvent(chart, 'load', chart.initReflow);
+		}
+
+		// Chart event handlers
+		if (chartEvents) {
+			for (eventType in chartEvents) {
+				addEvent(chart, eventType, chartEvents[eventType]);
+			}
+		}
+
+		chart.xAxis = [];
+		chart.yAxis = [];
+
+		// Expose methods and variables
+		chart.animation = useCanVG ? false : pick(optionsChart.animation, true);
+		chart.setSize = chart.resize;
+		chart.pointCount = 0;
+		chart.counters = new ChartCounters();
+		/*
+		if ($) $(function () {
+			$container = $('#container');
+			var origChartWidth,
+				origChartHeight;
+			if ($container) {
+				$('<button>+</button>')
+					.insertBefore($container)
+					.click(function () {
+						if (origChartWidth === UNDEFINED) {
+							origChartWidth = chartWidth;
+							origChartHeight = chartHeight;
+						}
+						chart.resize(chartWidth *= 1.1, chartHeight *= 1.1);
+					});
+				$('<button>-</button>')
+					.insertBefore($container)
+					.click(function () {
+						if (origChartWidth === UNDEFINED) {
+							origChartWidth = chartWidth;
+							origChartHeight = chartHeight;
+						}
+						chart.resize(chartWidth *= 0.9, chartHeight *= 0.9);
+					});
+				$('<button>1:1</button>')
+					.insertBefore($container)
+					.click(function () {
+						if (origChartWidth === UNDEFINED) {
+							origChartWidth = chartWidth;
+							origChartHeight = chartHeight;
+						}
+						chart.resize(origChartWidth, origChartHeight);
+					});
+			}
+		})
+		*/
+
+		chart.firstRender();
+	}
+}; // end Chart
+
+// Hook for exporting module
+Chart.prototype.callbacks = [];