--- conflicted
+++ resolved
@@ -16,7 +16,6 @@
 	extend = H.extend,
 	grep = H.grep,
 	hasTouch = H.hasTouch,
-	isArray = H.isArray,
 	isNumber = H.isNumber,
 	isObject = H.isObject,
 	isTouchDevice = H.isTouchDevice,
@@ -193,13 +192,8 @@
 		}
 
 		// Place it
-<<<<<<< HEAD
-		handles[index][scroller.rendered ? 'animate' : 'attr']({
-			translateX: scroller.scrollerLeft + scroller.scrollbar.size + parseInt(x, 10),
-=======
 		handles[index][scroller.rendered && !scroller.hasDragged ? 'animate' : 'attr']({
 			translateX: scroller.scrollerLeft + scroller.scrollbarHeight + parseInt(x, 10),
->>>>>>> 56e52807
 			translateY: scroller.top + scroller.height / 2 - 8
 		});
 	},
@@ -227,7 +221,6 @@
 			height = scroller.height,
 			top = scroller.top,
 			navigatorEnabled = scroller.navigatorEnabled,
-			outlineWidth,
 			halfOutline,
 			zoomedMin,
 			zoomedMax,
@@ -267,13 +260,8 @@
 		scroller.zoomedMax = Math.min(Math.max(pxMin, pxMax, 0), navigatorWidth);
 		scroller.zoomedMin = Math.min(Math.max(scroller.fixedWidth ? scroller.zoomedMax - scroller.fixedWidth : Math.min(pxMin, pxMax), 0), navigatorWidth);
 		scroller.range = scroller.zoomedMax - scroller.zoomedMin;
-<<<<<<< HEAD
 		zoomedMax = Math.round(scroller.zoomedMax);
 		zoomedMin = Math.round(scroller.zoomedMin);
-=======
-		zoomedMax = mathRound(scroller.zoomedMax);
-		zoomedMin = mathRound(scroller.zoomedMin);
->>>>>>> 56e52807
 
 		if (!rendered) {
 
@@ -321,14 +309,7 @@
 		}
 
 		// place elements
-<<<<<<< HEAD
-		verb = rendered ? 'animate' : 'attr';
-		outlineWidth = scroller.outline.strokeWidth();
-		halfOutline = outlineWidth / 2;
-		outlineTop = top + halfOutline;
-=======
 		verb = rendered && !scroller.hasDragged ? 'animate' : 'attr';
->>>>>>> 56e52807
 		if (navigatorEnabled) {
 			scroller.leftShade[verb](navigatorOptions.maskInside ? {
 				x: navigatorLeft + zoomedMin,
@@ -434,19 +415,10 @@
 		addEvent(chart, 'redraw', function () {
 			// Move the scrollbar after redraw, like after data updata even if axes don't redraw
 			var scroller = this.scroller,
-<<<<<<< HEAD
-				xAxis;
-			if (scroller && scroller.baseSeries) {
-				xAxis = scroller.baseSeries[0].xAxis;
-				if (xAxis) {
-					scroller.render(xAxis.min, xAxis.max);
-				}
-=======
 				xAxis = scroller && scroller.baseSeries && scroller.baseSeries.xAxis;
 			
 			if (xAxis) {
 				scroller.render(xAxis.min, xAxis.max);
->>>>>>> 56e52807
 			}
 		});
 	},
@@ -458,17 +430,12 @@
 		each(this._events, function (args) {
 			removeEvent.apply(null, args);
 		});
-<<<<<<< HEAD
 		this._events = undefined;
-		if (this.navigatorEnabled && this.baseSeries) {
-=======
-		this._events = UNDEFINED;
 		this.removeBaseSeriesEvents();
 	},
 
 	removeBaseSeriesEvents: function () {
 		if (this.navigatorEnabled && this.baseSeries && this.baseSeries.xAxis && this.navigatorOptions.adaptToUpdatedData !== false) {
->>>>>>> 56e52807
 			removeEvent(this.baseSeries, 'updatedData', this.updatedDataHandler);
 			removeEvent(this.baseSeries.xAxis, 'foundExtremes', this.modifyBaseAxisExtremes);
 		}
@@ -505,7 +472,6 @@
 
 		var scroller = this,
 			xAxis,
-			yAxis,
 			top = scroller.top,
 			dragOffset,
 			baseSeries = scroller.baseSeries;
@@ -715,7 +681,7 @@
 				zoomEnabled: false
 			}));
 
-			scroller.yAxis = yAxis = new Axis(chart, merge(navigatorOptions.yAxis, {
+			scroller.yAxis = new Axis(chart, merge(navigatorOptions.yAxis, {
 				id: 'navigator-y-axis',
 				alignTicks: false,
 				height: height,
@@ -763,38 +729,6 @@
 
 
 		// Initialize the scrollbar
-<<<<<<< HEAD
-		scroller.scrollbar = chart.scrollbar = new Scrollbar(
-			chart.renderer,
-			merge(chart.options.scrollbar, { margin: scroller.navigatorEnabled ? 0 : 10 }),
-			chart
-		);
-		addEvent(scroller.scrollbar, 'changed', function (e) {
-			var range = scroller.navigatorWidth,
-				to = range * this.to,
-				from = range * this.from;
-
-			scroller.render(0, 0, from, to);
-			scroller.hasDragged = true;
-			scroller.mouseUpHandler(e);
-		});
-
-		// Respond to updated data in the base series.
-		// Abort if lazy-loading data from the server.
-		if (baseSeries && baseSeries[0].xAxis && this.navigatorOptions.adaptToUpdatedData !== false) {
-			addEvent(baseSeries, 'updatedData', this.updatedDataHandler);
-
-			addEvent(baseSeries[0].xAxis, 'foundExtremes', function () {
-				if (baseSeries[0].xAxis) {
-					this.chart.scroller.modifyBaseAxisExtremes();
-				}
-			});
-
-			// Survive Series.update()
-			each(baseSeries, function (series) {
-				series.userOptions.events = extend(series.userOptions.event, { updatedData: this.updatedDataHandler });
-			});
-=======
 		if (chart.options.scrollbar.enabled) {
 			scroller.scrollbar = new Scrollbar(
 				chart.renderer,
@@ -815,7 +749,6 @@
 					});
 				}
 			});
->>>>>>> 56e52807
 		}
 
 		// Add data events
@@ -903,14 +836,8 @@
 
 		// If we're resetting, remove the existing series
 		if (this.series) {
-<<<<<<< HEAD
-			each(this.series, function (series) {
-				series.remove();
-			});
-=======
 			this.removeBaseSeriesEvents();
 			this.series.remove();
->>>>>>> 56e52807
 		}
 
 		// Iterate through series and add the ones that should be shown in navigator
@@ -957,7 +884,6 @@
 				baseNavigatorOptions = baseOptions.navigatorOptions || {};
 				mergedNavSeriesOptions = merge(baseOptions, navSeriesMixin, chartNavigatorOptions, baseNavigatorOptions);
 
-<<<<<<< HEAD
 				// Merge data separately. Do a slice to avoid mutating the navigator options from base series (#4923).
 				var navigatorSeriesData = baseNavigatorOptions.data || chartNavigatorOptions.data;
 				navigator.hasNavigatorData = navigator.hasNavigatorData || !!navigatorSeriesData;
@@ -973,10 +899,9 @@
 			navigator.hasNavigatorData = !!mergedNavSeriesOptions.data;
 			navigatorSeries.push(chart.initSeries(mergedNavSeriesOptions));
 		}
-=======
+
 		this.addBaseSeriesEvents();
 
->>>>>>> 56e52807
 	},
 	addBaseSeriesEvents: function () {
 		var baseSeries = this.baseSeries;
@@ -1013,17 +938,12 @@
 	 * Hook to modify the base axis extremes with information from the Navigator
 	 */
 	modifyBaseAxisExtremes: function () {
-<<<<<<< HEAD
-		var baseSeries = this.baseSeries,
-			baseXAxis = baseSeries[0].xAxis,
-=======
 		if (!this.chart.scroller.baseSeries || !this.chart.scroller.baseSeries.xAxis) {
 			return;
 		}
 		
 		var baseXAxis = this,
 			scroller = baseXAxis.chart.scroller,
->>>>>>> 56e52807
 			baseExtremes = baseXAxis.getExtremes(),
 			baseMin = baseExtremes.min,
 			baseMax = baseExtremes.max,
@@ -1041,14 +961,6 @@
 			// The range selector buttons will handle the extremes. (#5489)
 			unmutable = baseXAxis.eventArgs && baseXAxis.eventArgs.trigger === 'rangeSelectorButton';
 
-<<<<<<< HEAD
-		// If the zoomed range is already at the max, move it to the right as new data
-		// comes in
-		if (stickToMax) {
-			newMax = baseDataMax;
-			if (!stickToMin) { // if stickToMin is true, the new min value is set above
-				newMin = Math.ax(newMax - range, navigatorSeries ? navigatorSeries.xData[0] : -Number.MAX_VALUE);
-=======
 		if (!unmutable) {
 		
 			// If the zoomed range is already at the min, move it to the right as new data
@@ -1056,7 +968,6 @@
 			if (stickToMin) {
 				newMin = baseDataMin;
 				newMax = newMin + range;
->>>>>>> 56e52807
 			}
 
 			// If the zoomed range is already at the max, move it to the right as new data
@@ -1064,7 +975,7 @@
 			if (stickToMax) {
 				newMax = baseDataMax;
 				if (!stickToMin) { // if stickToMin is true, the new min value is set above
-					newMin = mathMax(newMax - range, navigatorSeries && navigatorSeries.xData ? navigatorSeries.xData[0] : -Number.MAX_VALUE);
+					newMin = Math.max(newMax - range, navigatorSeries && navigatorSeries.xData ? navigatorSeries.xData[0] : -Number.MAX_VALUE);
 				}
 			}
 
@@ -1093,41 +1004,16 @@
 
 		// Detect whether the zoomed area should stick to the minimum or maximum. If the current
 		// axis minimum falls outside the new updated dataset, we must adjust.
-<<<<<<< HEAD
-		scroller.stickToMin = baseSeries.xAxis.min <= baseSeries.xData[0];
-		// If the scrollbar is scrolled all the way to the right, keep right as new data
-=======
 		scroller.stickToMin = isNumber(baseSeries.xAxis.min) && (baseSeries.xAxis.min <= baseSeries.xData[0]);
 		// If the scrollbar is scrolled all the way to the right, keep right as new data 
->>>>>>> 56e52807
 		// comes in.
 		scroller.stickToMax = Math.round(scroller.zoomedMax) >= Math.round(scroller.navigatorWidth);
 
 		// Set the navigator series data to the new data of the base series
 		if (navigatorSeries && !scroller.hasNavigatorData) {
 			navigatorSeries.options.pointStart = baseSeries.xData[0];
-<<<<<<< HEAD
-			navigatorSeries.setData(baseSeries.options.data, false);
-
-			// When adding points, shift it. A more fail-safe and lean procedure may be to extend the three
-			// cases of updating data (addPoint, update, removePoint) directly so that this operation
-			// on the base series reflects directly on the navigator series.
-			if (navigatorSeries.graph && baseSeries.graph) {
-				navigatorSeries.graph.shift = baseSeries.graph.shift;
-			}
-=======
 			navigatorSeries.setData(baseSeries.options.data, false, null, false); // #5414
->>>>>>> 56e52807
-		}
-	},
-
-	/**
-	 * Dynamic update
-	 */
-	update: function (options) {
-		merge(true, this.chart.options.navigator, options);
-		this.destroy();
-		this.init(this.chart);
+		}
 	},
 
 	/**
