--- conflicted
+++ resolved
@@ -229,15 +229,6 @@
         return true;
     }
 
-<<<<<<< HEAD
-    H.fireEvent(this, 'beforeDrawDataLabels');
-
-    if (options.enabled || series._hasPointLabels) {
-
-        // Process default alignment of data labels for columns
-        if (series.dlProcessOptions) {
-            series.dlProcessOptions(options);
-=======
     /*
      * Merge two objects that can be arrays. If one of them is an array, the
      * other is merged into each element. If both are arrays, each element is
@@ -261,7 +252,6 @@
             while (i--) {
                 res[i] = merge(one[i], two[i]);
             }
->>>>>>> f2ad85d7
         }
         return res;
     }
