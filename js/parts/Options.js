/**
 * (c) 2010-2017 Torstein Honsi
 *
 * License: www.highcharts.com/license
 */
'use strict';
import H from './Globals.js';
import './Color.js';
import './Utilities.js';
import './Time.js';

var color = H.color,
	isTouchDevice = H.isTouchDevice,
	merge = H.merge,
	svg = H.svg;
		
/* ****************************************************************************
 * Handle the options                                                         *
 *****************************************************************************/
/** 	 
 * @optionparent
 */
H.defaultOptions = {
	/*= if (build.classic) { =*/

	/**
	 * An array containing the default colors for the chart's series. When
	 * all colors are used, new colors are pulled from the start again.
	 * 
	 * Default colors can also be set on a series or series.type basis,
	 * see [column.colors](#plotOptions.column.colors), [pie.colors](#plotOptions.
	 * pie.colors).
	 * 
	 * In styled mode, the colors option doesn't exist. Instead, colors
	 * are defined in CSS and applied either through series or point class
	 * names, or through the [chart.colorCount](#chart.colorCount) option.
	 * 
	 * 
	 * ### Legacy
	 * 
	 * In Highcharts 3.x, the default colors were:
	 * 
	 * <pre>colors: ['#2f7ed8', '#0d233a', '#8bbc21', '#910000', '#1aadce', 
	 *     '#492970', '#f28f43', '#77a1e5', '#c42525', '#a6c96a']</pre> 
	 * 
	 * In Highcharts 2.x, the default colors were:
	 * 
	 * <pre>colors: ['#4572A7', '#AA4643', '#89A54E', '#80699B', '#3D96AE', 
	 *    '#DB843D', '#92A8CD', '#A47D7C', '#B5CA92']</pre>
	 * 
	 * @type {Array<Color>}
	 * @sample {highcharts} highcharts/chart/colors/ Assign a global color theme
	 * @default ["#7cb5ec", "#434348", "#90ed7d", "#f7a35c", "#8085e9",
	 *          "#f15c80", "#e4d354", "#2b908f", "#f45b5b", "#91e8e1"]
	 */
	colors: '${palette.colors}'.split(' '),
	/*= } =*/

	
	/**
	 * Styled mode only. Configuration object for adding SVG definitions for
	 * reusable elements. See [gradients, shadows and patterns](http://www.
	 * highcharts.com/docs/chart-design-and-style/gradients-shadows-and-
	 * patterns) for more information and code examples.
	 * 
	 * @type {Object}
	 * @since 5.0.0
	 * @apioption defs
	 */

	/**
	 * @ignore
	 */
	symbols: ['circle', 'diamond', 'square', 'triangle', 'triangle-down'],
	lang: {

		/**
		 * The loading text that appears when the chart is set into the loading
		 * state following a call to `chart.showLoading`.
		 * 
		 * @type {String}
		 * @default Loading...
		 */
		loading: 'Loading...',

		/**
		 * An array containing the months names. Corresponds to the `%B` format
		 * in `Highcharts.dateFormat()`.
		 * 
		 * @type {Array<String>}
		 * @default [ "January" , "February" , "March" , "April" , "May" ,
		 *          "June" , "July" , "August" , "September" , "October" ,
		 *          "November" , "December"]
		 */
		months: [
			'January', 'February', 'March', 'April', 'May', 'June', 'July',
			'August', 'September', 'October', 'November', 'December'
		],

		/**
		 * An array containing the months names in abbreviated form. Corresponds
		 * to the `%b` format in `Highcharts.dateFormat()`.
		 * 
		 * @type {Array<String>}
		 * @default [ "Jan" , "Feb" , "Mar" , "Apr" , "May" , "Jun" ,
		 *          "Jul" , "Aug" , "Sep" , "Oct" , "Nov" , "Dec"]
		 */
		shortMonths: [
			'Jan', 'Feb', 'Mar', 'Apr', 'May', 'Jun', 'Jul',
			'Aug', 'Sep', 'Oct', 'Nov', 'Dec'
		],

		/**
		 * An array containing the weekday names.
		 * 
		 * @type {Array<String>}
		 * @default ["Sunday", "Monday", "Tuesday", "Wednesday", "Thursday",
		 *          "Friday", "Saturday"]
		 */
		weekdays: [
			'Sunday', 'Monday', 'Tuesday', 'Wednesday',
			'Thursday', 'Friday', 'Saturday'
		],

		/**
		 * Short week days, starting Sunday. If not specified, Highcharts uses
		 * the first three letters of the `lang.weekdays` option.
		 * 
		 * @type {Array<String>}
		 * @sample highcharts/lang/shortweekdays/
		 *         Finnish two-letter abbreviations
		 * @since 4.2.4
		 * @apioption lang.shortWeekdays
		 */
		
		/**
		 * What to show in a date field for invalid dates. Defaults to an empty
		 * string.
		 * 
		 * @type {String}
		 * @since 4.1.8
		 * @product highcharts highstock
		 * @apioption lang.invalidDate
		 */

		/**
		 * The default decimal point used in the `Highcharts.numberFormat`
		 * method unless otherwise specified in the function arguments.
		 * 
		 * @type {String}
		 * @default .
		 * @since 1.2.2
		 */
		decimalPoint: '.',

		/**
		 * [Metric prefixes](http://en.wikipedia.org/wiki/Metric_prefix) used
		 * to shorten high numbers in axis labels. Replacing any of the positions
		 * with `null` causes the full number to be written. Setting `numericSymbols`
		 * to `null` disables shortening altogether.
		 * 
		 * @type {Array<String>}
		 * @sample {highcharts} highcharts/lang/numericsymbols/
		 *         Replacing the symbols with text
		 * @sample {highstock} highcharts/lang/numericsymbols/
		 *         Replacing the symbols with text
		 * @default [ "k" , "M" , "G" , "T" , "P" , "E"]
		 * @since 2.3.0
		 */
		numericSymbols: ['k', 'M', 'G', 'T', 'P', 'E'],

		/**
		 * The magnitude of [numericSymbols](#lang.numericSymbol) replacements.
		 * Use 10000 for Japanese, Korean and various Chinese locales, which
		 * use symbols for 10^4, 10^8 and 10^12.
		 * 
		 * @type {Number}
		 * @sample highcharts/lang/numericsymbolmagnitude/
		 *         10000 magnitude for Japanese
		 * @default 1000
		 * @since 5.0.3
		 * @apioption lang.numericSymbolMagnitude
		 */

		/**
		 * The text for the label appearing when a chart is zoomed.
		 * 
		 * @type {String}
		 * @default Reset zoom
		 * @since 1.2.4
		 */
		resetZoom: 'Reset zoom',

		/**
		 * The tooltip title for the label appearing when a chart is zoomed.
		 * 
		 * @type {String}
		 * @default Reset zoom level 1:1
		 * @since 1.2.4
		 */
		resetZoomTitle: 'Reset zoom level 1:1',

		/**
		 * The default thousands separator used in the `Highcharts.numberFormat`
		 * method unless otherwise specified in the function arguments. Since
		 * Highcharts 4.1 it defaults to a single space character, which is
		 * compatible with ISO and works across Anglo-American and continental
		 * European languages.
		 * 
		 * The default is a single space.
		 * 
		 * @type {String}
		 * @default  
		 * @since 1.2.2
		 */
		thousandsSep: ' '
	},

	/**
	 * Global options that don't apply to each chart. These options, like
	 * the `lang` options, must be set using the `Highcharts.setOptions`
	 * method.
	 * 
	 * <pre>Highcharts.setOptions({
	 *     global: {
	 *         useUTC: false
	 *     }
	 * });</pre>
	 *
	 */
	global: {

		/**
		 * _Canvg rendering for Android 2.x is removed as of Highcharts 5.0\.
		 * Use the [libURL](#exporting.libURL) option to configure exporting._
		 * 
		 * The URL to the additional file to lazy load for Android 2.x devices.
		 * These devices don't support SVG, so we download a helper file that
		 * contains [canvg](http://code.google.com/p/canvg/), its dependency
		 * rbcolor, and our own CanVG Renderer class. To avoid hotlinking to
		 * our site, you can install canvas-tools.js on your own server and
		 * change this option accordingly.
		 * 
		 * @type {String}
		 * @deprecated
		 * @default http://code.highcharts.com/{version}/modules/canvas-tools.js
		 * @product highcharts highmaps
		 * @apioption global.canvasToolsURL
		 */

		/**
		 * This option is deprecated since v6.0.5. Instead, use
		 * [time.useUTC](#time.useUTC) that supports individual time settings
		 * per chart.
		 * 
		 * @deprecated
		 * @apioption global.useUTC
		 */

		/**
		 * This option is deprecated since v6.0.5. Instead, use
		 * [time.Date](#time.Date) that supports individual time settings
		 * per chart.
		 * 
		 * @deprecated
		 * @product highcharts highstock
		 * @apioption global.Date
		 */

		/**
		 * This option is deprecated since v6.0.5. Instead, use
		 * [time.getTimezoneOffset](#time.getTimezoneOffset) that supports
		 * individual time settings per chart.
		 * 
		 * @deprecated
		 * @product highcharts highstock
		 * @apioption global.getTimezoneOffset
		 */

		/**
		 * This option is deprecated since v6.0.5. Instead, use
		 * [time.timezone](#time.timezone) that supports individual time
		 * settings per chart.
		 * 
		 * @deprecated
		 * @product highcharts highstock
		 * @apioption global.timezone
		 */

		/**
		 * This option is deprecated since v6.0.5. Instead, use
		 * [time.timezoneOffset](#time.timezoneOffset) that supports individual
		 * time settings per chart.
		 * 
		 * @deprecated
		 * @product highcharts highstock
		 * @apioption global.timezoneOffset
		 */
	},
<<<<<<< HEAD
	
	/**
	 * Options regarding the chart area and plot area as well as general
	 * chart options.
	 */
=======


	time: H.Time.prototype.defaultOptions,
>>>>>>> 128d988c
	chart: {

		/**
		 * When using multiple axis, the ticks of two or more opposite axes
		 * will automatically be aligned by adding ticks to the axis or axes
		 * with the least ticks, as if `tickAmount` were specified.
		 * 
		 * This can be prevented by setting `alignTicks` to false. If the grid
		 * lines look messy, it's a good idea to hide them for the secondary
		 * axis by setting `gridLineWidth` to 0.
		 * 
		 * @type {Boolean}
		 * @sample {highcharts} highcharts/chart/alignticks-true/ True by default
		 * @sample {highcharts} highcharts/chart/alignticks-false/ False
		 * @sample {highstock} stock/chart/alignticks-true/
		 *         True by default
		 * @sample {highstock} stock/chart/alignticks-false/
		 *         False
		 * @default true
		 * @product highcharts highstock
		 * @apioption chart.alignTicks
		 */
		

		/**
		 * Set the overall animation for all chart updating. Animation can be
		 * disabled throughout the chart by setting it to false here. It can
		 * be overridden for each individual API method as a function parameter.
		 * The only animation not affected by this option is the initial series
		 * animation, see [plotOptions.series.animation](#plotOptions.series.
		 * animation).
		 * 
		 * The animation can either be set as a boolean or a configuration
		 * object. If `true`, it will use the 'swing' jQuery easing and a
		 * duration of 500 ms. If used as a configuration object, the following
		 * properties are supported:
		 * 
		 * <dl>
		 * 
		 * <dt>duration</dt>
		 * 
		 * <dd>The duration of the animation in milliseconds.</dd>
		 * 
		 * <dt>easing</dt>
		 * 
		 * <dd>A string reference to an easing function set on the `Math` object.
		 * See [the easing demo](http://jsfiddle.net/gh/get/library/pure/
		 * highcharts/highcharts/tree/master/samples/highcharts/plotoptions/
		 * series-animation-easing/).</dd>
		 * 
		 * </dl>
		 * 
		 * @type {Boolean|Object}
		 * @sample {highcharts} highcharts/chart/animation-none/
		 *         Updating with no animation
		 * @sample {highcharts} highcharts/chart/animation-duration/
		 *         With a longer duration
		 * @sample {highcharts} highcharts/chart/animation-easing/
		 *         With a jQuery UI easing
		 * @sample {highmaps} maps/chart/animation-none/
		 *         Updating with no animation
		 * @sample {highmaps} maps/chart/animation-duration/
		 *         With a longer duration
		 * @default true
		 * @apioption chart.animation
		 */
		
		/**
		 * A CSS class name to apply to the charts container `div`, allowing
		 * unique CSS styling for each chart.
		 * 
		 * @type {String}
		 * @apioption chart.className
		 */
		
		/**
		 * Event listeners for the chart.
		 * 
		 * @apioption chart.events
		 */
		
		/**
		 * Fires when a series is added to the chart after load time, using
		 * the `addSeries` method. One parameter, `event`, is passed to the
		 * function, containing common event information.
		 * Through `event.options` you can access the series options that was
		 * passed to the `addSeries` method. Returning false prevents the series
		 * from being added.
		 * 
		 * @type {Function}
		 * @context Chart
		 * @sample {highcharts} highcharts/chart/events-addseries/ Alert on add series
		 * @sample {highstock} stock/chart/events-addseries/ Alert on add series
		 * @since 1.2.0
		 * @apioption chart.events.addSeries
		 */

		/**
		 * Fires when clicking on the plot background. One parameter, `event`,
		 * is passed to the function, containing common event information.
		 * 
		 * Information on the clicked spot can be found through `event.xAxis`
		 * and `event.yAxis`, which are arrays containing the axes of each dimension
		 * and each axis' value at the clicked spot. The primary axes are `event.
		 * xAxis[0]` and `event.yAxis[0]`. Remember the unit of a datetime axis
		 * is milliseconds since 1970-01-01 00:00:00.
		 * 
		 * <pre>click: function(e) {
		 *     console.log(
		 *         Highcharts.dateFormat('%Y-%m-%d %H:%M:%S', e.xAxis[0].value),
		 *         e.yAxis[0].value
		 *     )
		 * }</pre>
		 * 
		 * @type {Function}
		 * @context Chart
		 * @sample {highcharts} highcharts/chart/events-click/
		 *         Alert coordinates on click
		 * @sample {highcharts} highcharts/chart/events-container/
		 *         Alternatively, attach event to container
		 * @sample {highstock} stock/chart/events-click/
		 *         Alert coordinates on click
		 * @sample {highstock} highcharts/chart/events-container/
		 *         Alternatively, attach event to container
		 * @sample {highmaps} maps/chart/events-click/
		 *         Record coordinates on click
		 * @sample {highmaps} highcharts/chart/events-container/
		 *         Alternatively, attach event to container
		 * @since 1.2.0
		 * @apioption chart.events.click
		 */


		/**
		 * Fires when the chart is finished loading. Since v4.2.2, it also waits
		 * for images to be loaded, for example from point markers. One parameter,
		 * `event`, is passed to the function, containing common event information.
		 * 
		 * There is also a second parameter to the chart constructor where a
		 * callback function can be passed to be executed on chart.load.
		 * 
		 * @type {Function}
		 * @context Chart
		 * @sample {highcharts} highcharts/chart/events-load/
		 *         Alert on chart load
		 * @sample {highstock} stock/chart/events-load/
		 *         Alert on chart load
		 * @sample {highmaps} maps/chart/events-load/
		 *         Add series on chart load
		 * @apioption chart.events.load
		 */

		/**
		 * Fires when the chart is redrawn, either after a call to chart.redraw()
		 * or after an axis, series or point is modified with the `redraw` option
		 * set to true. One parameter, `event`, is passed to the function, containing common event information.
		 * 
		 * @type {Function}
		 * @context Chart
		 * @sample {highcharts} highcharts/chart/events-redraw/
		 *         Alert on chart redraw
		 * @sample {highstock} stock/chart/events-redraw/
		 *         Alert on chart redraw when adding a series or moving the
		 *         zoomed range
		 * @sample {highmaps} maps/chart/events-redraw/
		 *         Set subtitle on chart redraw
		 * @since 1.2.0
		 * @apioption chart.events.redraw
		 */

		/**
		 * Fires after initial load of the chart (directly after the `load`
		 * event), and after each redraw (directly after the `redraw` event).
		 * 
		 * @type {Function}
		 * @context Chart
		 * @since 5.0.7
		 * @apioption chart.events.render
		 */

		/**
		 * Fires when an area of the chart has been selected. Selection is enabled
		 * by setting the chart's zoomType. One parameter, `event`, is passed
		 * to the function, containing common event information. The default action for the selection event is to
		 * zoom the chart to the selected area. It can be prevented by calling
		 * `event.preventDefault()`.
		 * 
		 * Information on the selected area can be found through `event.xAxis`
		 * and `event.yAxis`, which are arrays containing the axes of each dimension
		 * and each axis' min and max values. The primary axes are `event.xAxis[0]`
		 * and `event.yAxis[0]`. Remember the unit of a datetime axis is milliseconds
		 * since 1970-01-01 00:00:00.
		 * 
		 * <pre>selection: function(event) {
		 *     // log the min and max of the primary, datetime x-axis
		 *     console.log(
		 *         Highcharts.dateFormat('%Y-%m-%d %H:%M:%S', event.xAxis[0].min),
		 *         Highcharts.dateFormat('%Y-%m-%d %H:%M:%S', event.xAxis[0].max)
		 *     );
		 *     // log the min and max of the y axis
		 *     console.log(event.yAxis[0].min, event.yAxis[0].max);
		 * }</pre>
		 * 
		 * @type {Function}
		 * @sample {highcharts} highcharts/chart/events-selection/
		 *         Report on selection and reset
		 * @sample {highcharts} highcharts/chart/events-selection-points/
		 *         Select a range of points through a drag selection
		 * @sample {highstock} stock/chart/events-selection/
		 *         Report on selection and reset
		 * @sample {highstock} highcharts/chart/events-selection-points/
		 *         Select a range of points through a drag selection (Highcharts)
		 * @apioption chart.events.selection
		 */
		
		/**
		 * The margin between the outer edge of the chart and the plot area.
		 * The numbers in the array designate top, right, bottom and left
		 * respectively. Use the options `marginTop`, `marginRight`,
		 * `marginBottom` and `marginLeft` for shorthand setting of one option.
		 * 
		 * By default there is no margin. The actual space is dynamically calculated
		 * from the offset of axis labels, axis title, title, subtitle and legend
		 * in addition to the `spacingTop`, `spacingRight`, `spacingBottom`
		 * and `spacingLeft` options.
		 * 
		 * @type {Array}
		 * @sample {highcharts} highcharts/chart/margins-zero/
		 *         Zero margins
		 * @sample {highstock} stock/chart/margin-zero/
		 *         Zero margins
		 *
		 * @defaults {all} null
		 * @apioption chart.margin
		 */

		/**
		 * The margin between the bottom outer edge of the chart and the plot
		 * area. Use this to set a fixed pixel value for the margin as opposed
		 * to the default dynamic margin. See also `spacingBottom`.
		 * 
		 * @type {Number}
		 * @sample {highcharts} highcharts/chart/marginbottom/
		 *         100px bottom margin
		 * @sample {highstock} stock/chart/marginbottom/
		 *         100px bottom margin
		 * @sample {highmaps} maps/chart/margin/
		 *         100px margins
		 * @since 2.0
		 * @apioption chart.marginBottom
		 */

		/**
		 * The margin between the left outer edge of the chart and the plot
		 * area. Use this to set a fixed pixel value for the margin as opposed
		 * to the default dynamic margin. See also `spacingLeft`.
		 * 
		 * @type {Number}
		 * @sample {highcharts} highcharts/chart/marginleft/
		 *         150px left margin
		 * @sample {highstock} stock/chart/marginleft/
		 *         150px left margin
		 * @sample {highmaps} maps/chart/margin/
		 *         100px margins
		 * @default null
		 * @since 2.0
		 * @apioption chart.marginLeft
		 */

		/**
		 * The margin between the right outer edge of the chart and the plot
		 * area. Use this to set a fixed pixel value for the margin as opposed
		 * to the default dynamic margin. See also `spacingRight`.
		 * 
		 * @type {Number}
		 * @sample {highcharts} highcharts/chart/marginright/
		 *         100px right margin
		 * @sample {highstock} stock/chart/marginright/
		 *         100px right margin
		 * @sample {highmaps} maps/chart/margin/
		 *         100px margins
		 * @default null
		 * @since 2.0
		 * @apioption chart.marginRight
		 */

		/**
		 * The margin between the top outer edge of the chart and the plot area.
		 * Use this to set a fixed pixel value for the margin as opposed to
		 * the default dynamic margin. See also `spacingTop`.
		 * 
		 * @type {Number}
		 * @sample {highcharts} highcharts/chart/margintop/ 100px top margin
		 * @sample {highstock} stock/chart/margintop/
		 *         100px top margin
		 * @sample {highmaps} maps/chart/margin/
		 *         100px margins
		 * @default null
		 * @since 2.0
		 * @apioption chart.marginTop
		 */
		
		/**
		 * Allows setting a key to switch between zooming and panning. Can be
		 * one of `alt`, `ctrl`, `meta` (the command key on Mac and Windows
		 * key on Windows) or `shift`. The keys are mapped directly to the key
		 * properties of the click event argument (`event.altKey`, `event.ctrlKey`,
		 * `event.metaKey` and `event.shiftKey`).
		 * 
		 * @validvalue [null, "alt", "ctrl", "meta", "shift"]
		 * @type {String}
		 * @since 4.0.3
		 * @product highcharts
		 * @apioption chart.panKey
		 */

		/**
		 * Allow panning in a chart. Best used with [panKey](#chart.panKey)
		 * to combine zooming and panning.
		 * 
		 * On touch devices, when the [tooltip.followTouchMove](#tooltip.followTouchMove)
		 * option is `true` (default), panning requires two fingers. To allow
		 * panning with one finger, set `followTouchMove` to `false`.
		 * 
		 * @type {Boolean}
		 * @sample {highcharts} highcharts/chart/pankey/ Zooming and panning
		 * @default {highcharts} false
		 * @default {highstock} true
		 * @since 4.0.3
		 * @product highcharts highstock
		 * @apioption chart.panning
		 */
		

		/**
		 * Equivalent to [zoomType](#chart.zoomType), but for multitouch gestures
		 * only. By default, the `pinchType` is the same as the `zoomType` setting.
		 * However, pinching can be enabled separately in some cases, for example
		 * in stock charts where a mouse drag pans the chart, while pinching
		 * is enabled. When [tooltip.followTouchMove](#tooltip.followTouchMove)
		 * is true, pinchType only applies to two-finger touches.
		 * 
		 * @validvalue ["x", "y", "xy"]
		 * @type {String}
		 * @default {highcharts} null
		 * @default {highstock} x
		 * @since 3.0
		 * @product highcharts highstock
		 * @apioption chart.pinchType
		 */

		/**
		 * The corner radius of the outer chart border.
		 * 
		 * @type {Number}
		 * @sample {highcharts} highcharts/chart/borderradius/ 20px radius
		 * @sample {highstock} stock/chart/border/ 10px radius
		 * @sample {highmaps} maps/chart/border/ Border options
		 * @default 0
		 */
		borderRadius: 0,
		/*= if (!build.classic) { =*/

		/**
		 * In styled mode, this sets how many colors the class names
		 * should rotate between. With ten colors, series (or points) are
		 * given class names like `highcharts-color-0`, `highcharts-color-
		 * 0` [...] `highcharts-color-9`. The equivalent in non-styled mode
		 * is to set colors using the [colors](#colors) setting.
		 * 
		 * @type {Number}
		 * @default 10
		 * @since 5.0.0
		 */
		colorCount: 10,
		/*= } =*/

		/**
		 * Alias of `type`.
		 * 
		 * @validvalue ["line", "spline", "column", "area", "areaspline", "pie"]
		 * @type {String}
		 * @deprecated
		 * @sample {highcharts} highcharts/chart/defaultseriestype/ Bar
		 * @default line
		 * @product highcharts
		 */
		defaultSeriesType: 'line',

		/**
		 * If true, the axes will scale to the remaining visible series once
		 * one series is hidden. If false, hiding and showing a series will
		 * not affect the axes or the other series. For stacks, once one series
		 * within the stack is hidden, the rest of the stack will close in
		 * around it even if the axis is not affected.
		 * 
		 * @type {Boolean}
		 * @sample {highcharts} highcharts/chart/ignorehiddenseries-true/
		 *         True by default
		 * @sample {highcharts} highcharts/chart/ignorehiddenseries-false/
		 *         False
		 * @sample {highcharts} highcharts/chart/ignorehiddenseries-true-stacked/
		 *         True with stack
		 * @sample {highstock} stock/chart/ignorehiddenseries-true/
		 *         True by default
		 * @sample {highstock} stock/chart/ignorehiddenseries-false/
		 *         False
		 * @default true
		 * @since 1.2.0
		 * @product highcharts highstock
		 */
		ignoreHiddenSeries: true,
		

		/**
		 * Whether to invert the axes so that the x axis is vertical and y axis
		 * is horizontal. When `true`, the x axis is [reversed](#xAxis.reversed)
		 * by default.
		 *
		 * @productdesc {highcharts}
		 * If a bar series is present in the chart, it will be inverted
		 * automatically. Inverting the chart doesn't have an effect if there
		 * are no cartesian series in the chart, or if the chart is
		 * [polar](#chart.polar).
		 * 
		 * @type {Boolean}
		 * @sample {highcharts} highcharts/chart/inverted/
		 *         Inverted line
		 * @sample {highstock} stock/navigator/inverted/
		 *         Inverted stock chart
		 * @default false
		 * @product highcharts highstock
		 * @apioption chart.inverted
		 */

		/**
		 * The distance between the outer edge of the chart and the content,
		 * like title or legend, or axis title and labels if present. The
		 * numbers in the array designate top, right, bottom and left respectively.
		 * Use the options spacingTop, spacingRight, spacingBottom and spacingLeft
		 * options for shorthand setting of one option.
		 * 
		 * @type {Array<Number>}
		 * @see [chart.margin](#chart.margin)
		 * @default [10, 10, 15, 10]
		 * @since 3.0.6
		 */
		spacing: [10, 10, 15, 10],

		/**
		 * The button that appears after a selection zoom, allowing the user
		 * to reset zoom.
		 *
		 */
		resetZoomButton: {

			/**
			 * A collection of attributes for the button. The object takes SVG
			 * attributes like `fill`, `stroke`, `stroke-width` or `r`, the border
			 * radius. The theme also supports `style`, a collection of CSS properties
			 * for the text. Equivalent attributes for the hover state are given
			 * in `theme.states.hover`.
			 * 
			 * @type {Object}
			 * @sample {highcharts} highcharts/chart/resetzoombutton-theme/
			 *         Theming the button
			 * @sample {highstock} highcharts/chart/resetzoombutton-theme/
			 *         Theming the button
			 * @since 2.2
			 */
			theme: {

				/**
				 * The Z index for the reset zoom button. The default value 
				 * places it below the tooltip that has Z index 7.
				 */
				zIndex: 6
			},

			/**
			 * The position of the button.
			 * 
			 * @type {Object}
			 * @sample {highcharts} highcharts/chart/resetzoombutton-position/
			 *         Above the plot area
			 * @sample {highstock} highcharts/chart/resetzoombutton-position/
			 *         Above the plot area
			 * @sample {highmaps} highcharts/chart/resetzoombutton-position/
			 *         Above the plot area
			 * @since 2.2
			 */
			position: {

				/**
				 * The horizontal alignment of the button.
				 * 
				 * @type {String}
				 */
				align: 'right',

				/**
				 * The horizontal offset of the button.
				 * 
				 * @type {Number}
				 */
				x: -10,

				/**
				 * The vertical alignment of the button.
				 * 
				 * @validvalue ["top", "middle", "bottom"]
				 * @type {String}
				 * @default top
				 * @apioption chart.resetZoomButton.position.verticalAlign
				 */

				/**
				 * The vertical offset of the button.
				 * 
				 * @type {Number}
				 */
				y: 10
			}
			
			/**
			 * What frame the button should be placed related to. Can be either
			 * `plot` or `chart`
			 * 
			 * @validvalue ["plot", "chart"]
			 * @type {String}
			 * @sample {highcharts} highcharts/chart/resetzoombutton-relativeto/
			 *         Relative to the chart
			 * @sample {highstock} highcharts/chart/resetzoombutton-relativeto/
			 *         Relative to the chart
			 * @default plot
			 * @since 2.2
			 * @apioption chart.resetZoomButton.relativeTo
			 */
		},

		/**
		 * An explicit width for the chart. By default (when `null`) the width
		 * is calculated from the offset width of the containing element.
		 * 
		 * @type {Number}
		 * @sample {highcharts} highcharts/chart/width/ 800px wide
		 * @sample {highstock} stock/chart/width/ 800px wide
		 * @sample {highmaps} maps/chart/size/ Chart with explicit size
		 * @default null
		 */
		width: null,

		/**
		 * An explicit height for the chart. If a _number_, the height is
		 * given in pixels. If given a _percentage string_ (for example `'56%'`),
		 * the height is given as the percentage of the actual chart width.
		 * This allows for preserving the aspect ratio across responsive
		 * sizes.
		 * 
		 * By default (when `null`) the height is calculated from the offset
		 * height of the containing element, or 400 pixels if the containing
		 * element's height is 0.
		 * 
		 * @type {Number|String}
		 * @sample {highcharts} highcharts/chart/height/
		 *         500px height
		 * @sample {highstock} stock/chart/height/
		 *         300px height
		 * @sample {highmaps} maps/chart/size/
		 *         Chart with explicit size
		 * @sample highcharts/chart/height-percent/
		 *         Highcharts with percentage height
		 * @default null
		 */
		height: null,
		
		/*= if (build.classic) { =*/

		/**
		 * The color of the outer chart border.
		 * 
		 * @type {Color}
		 * @see In styled mode, the stroke is set with the `.highcharts-background`
		 * class.
		 * @sample {highcharts} highcharts/chart/bordercolor/ Brown border
		 * @sample {highstock} stock/chart/border/ Brown border
		 * @sample {highmaps} maps/chart/border/ Border options
		 * @default #335cad
		 */
		borderColor: '${palette.highlightColor80}',
		
		/**
		 * The pixel width of the outer chart border.
		 * 
		 * @type {Number}
		 * @see In styled mode, the stroke is set with the `.highcharts-background`
		 * class.
		 * @sample {highcharts} highcharts/chart/borderwidth/ 5px border
		 * @sample {highstock} stock/chart/border/
		 *         2px border
		 * @sample {highmaps} maps/chart/border/
		 *         Border options
		 * @default 0
		 * @apioption chart.borderWidth
		 */

		/**
		 * The background color or gradient for the outer chart area.
		 * 
		 * @type {Color}
		 * @see In styled mode, the background is set with the `.highcharts-background` class.
		 * @sample {highcharts} highcharts/chart/backgroundcolor-color/ Color
		 * @sample {highcharts} highcharts/chart/backgroundcolor-gradient/ Gradient
		 * @sample {highstock} stock/chart/backgroundcolor-color/
		 *         Color
		 * @sample {highstock} stock/chart/backgroundcolor-gradient/
		 *         Gradient
		 * @sample {highmaps} maps/chart/backgroundcolor-color/
		 *         Color
		 * @sample {highmaps} maps/chart/backgroundcolor-gradient/
		 *         Gradient
		 * @default #FFFFFF
		 */
		backgroundColor: '${palette.backgroundColor}',
		
		/**
		 * The background color or gradient for the plot area.
		 * 
		 * @type {Color}
		 * @see In styled mode, the plot background is set with the `.highcharts-plot-background` class.
		 * @sample {highcharts} highcharts/chart/plotbackgroundcolor-color/
		 *         Color
		 * @sample {highcharts} highcharts/chart/plotbackgroundcolor-gradient/
		 *         Gradient
		 * @sample {highstock} stock/chart/plotbackgroundcolor-color/
		 *         Color
		 * @sample {highstock} stock/chart/plotbackgroundcolor-gradient/
		 *         Gradient
		 * @sample {highmaps} maps/chart/plotbackgroundcolor-color/
		 *         Color
		 * @sample {highmaps} maps/chart/plotbackgroundcolor-gradient/
		 *         Gradient
		 * @default null
		 * @apioption chart.plotBackgroundColor
		 */
				

		/**
		 * The URL for an image to use as the plot background. To set an image
		 * as the background for the entire chart, set a CSS background image
		 * to the container element. Note that for the image to be applied to
		 * exported charts, its URL needs to be accessible by the export server.
		 * 
		 * @type {String}
		 * @see In styled mode, a plot background image can be set with the
		 * `.highcharts-plot-background` class and a [custom pattern](http://www.
		 * highcharts.com/docs/chart-design-and-style/gradients-shadows-and-
		 * patterns).
		 * @sample {highcharts} highcharts/chart/plotbackgroundimage/ Skies
		 * @sample {highstock} stock/chart/plotbackgroundimage/ Skies
		 * @default null
		 * @apioption chart.plotBackgroundImage
		 */

		/**
		 * The color of the inner chart or plot area border.
		 * 
		 * @type {Color}
		 * @see In styled mode, a plot border stroke can be set with the `.
		 * highcharts-plot-border` class.
		 * @sample {highcharts} highcharts/chart/plotbordercolor/ Blue border
		 * @sample {highstock} stock/chart/plotborder/ Blue border
		 * @sample {highmaps} maps/chart/plotborder/ Plot border options
		 * @default #cccccc
		 */
		plotBorderColor: '${palette.neutralColor20}'
		

		/**
		 * The pixel width of the plot area border.
		 * 
		 * @type {Number}
		 * @sample {highcharts} highcharts/chart/plotborderwidth/ 1px border
		 * @sample {highstock} stock/chart/plotborder/
		 *         2px border
		 * @sample {highmaps} maps/chart/plotborder/
		 *         Plot border options
		 * @default 0
		 * @apioption chart.plotBorderWidth
		 */

		/**
		 * Whether to apply a drop shadow to the plot area. Requires that
		 * plotBackgroundColor be set. The shadow can be an object configuration
		 * containing `color`, `offsetX`, `offsetY`, `opacity` and `width`.
		 * 
		 * @type {Boolean|Object}
		 * @sample {highcharts} highcharts/chart/plotshadow/ Plot shadow
		 * @sample {highstock} stock/chart/plotshadow/
		 *         Plot shadow
		 * @sample {highmaps} maps/chart/plotborder/
		 *         Plot border options
		 * @default false
		 * @apioption chart.plotShadow
		 */

		/**
		 * When true, cartesian charts like line, spline, area and column are
		 * transformed into the polar coordinate system. Requires `highcharts-
		 * more.js`.
		 * 
		 * @type {Boolean}
		 * @default false
		 * @since 2.3.0
		 * @product highcharts
		 * @apioption chart.polar
		 */

		/**
		 * Whether to reflow the chart to fit the width of the container div
		 * on resizing the window.
		 * 
		 * @type {Boolean}
		 * @sample {highcharts} highcharts/chart/reflow-true/ True by default
		 * @sample {highcharts} highcharts/chart/reflow-false/ False
		 * @sample {highstock} stock/chart/reflow-true/
		 *         True by default
		 * @sample {highstock} stock/chart/reflow-false/
		 *         False
		 * @sample {highmaps} maps/chart/reflow-true/
		 *         True by default
		 * @sample {highmaps} maps/chart/reflow-false/
		 *         False
		 * @default true
		 * @since 2.1
		 * @apioption chart.reflow
		 */
		/*= } =*/



		/**
		 * The HTML element where the chart will be rendered. If it is a string,
		 * the element by that id is used. The HTML element can also be passed
		 * by direct reference, or as the first argument of the chart constructor,
		 *  in which case the option is not needed.
		 * 
		 * @type {String|Object}
		 * @sample {highcharts} highcharts/chart/reflow-true/
		 *         String
		 * @sample {highcharts} highcharts/chart/renderto-object/
		 *         Object reference
		 * @sample {highcharts} highcharts/chart/renderto-jquery/
		 *         Object reference through jQuery
		 * @sample {highstock} stock/chart/renderto-string/
		 *         String
		 * @sample {highstock} stock/chart/renderto-object/
		 *         Object reference
		 * @sample {highstock} stock/chart/renderto-jquery/
		 *         Object reference through jQuery
		 * @apioption chart.renderTo
		 */

		/**
		 * The background color of the marker square when selecting (zooming
		 * in on) an area of the chart.
		 * 
		 * @type {Color}
		 * @see In styled mode, the selection marker fill is set with the
		 * `.highcharts-selection-marker` class.
		 * @default rgba(51,92,173,0.25)
		 * @since 2.1.7
		 * @apioption chart.selectionMarkerFill
		 */

		/**
		 * Whether to apply a drop shadow to the outer chart area. Requires
		 * that backgroundColor be set. The shadow can be an object configuration
		 * containing `color`, `offsetX`, `offsetY`, `opacity` and `width`.
		 * 
		 * @type {Boolean|Object}
		 * @sample {highcharts} highcharts/chart/shadow/ Shadow
		 * @sample {highstock} stock/chart/shadow/
		 *         Shadow
		 * @sample {highmaps} maps/chart/border/
		 *         Chart border and shadow
		 * @default false
		 * @apioption chart.shadow
		 */

		/**
		 * Whether to show the axes initially. This only applies to empty charts
		 * where series are added dynamically, as axes are automatically added
		 * to cartesian series.
		 * 
		 * @type {Boolean}
		 * @sample {highcharts} highcharts/chart/showaxes-false/ False by default
		 * @sample {highcharts} highcharts/chart/showaxes-true/ True
		 * @since 1.2.5
		 * @product highcharts
		 * @apioption chart.showAxes
		 */

		/**
		 * The space between the bottom edge of the chart and the content (plot
		 * area, axis title and labels, title, subtitle or legend in top position).
		 * 
		 * @type {Number}
		 * @sample {highcharts} highcharts/chart/spacingbottom/
		 *         Spacing bottom set to 100
		 * @sample {highstock} stock/chart/spacingbottom/
		 *         Spacing bottom set to 100
		 * @sample {highmaps} maps/chart/spacing/
		 *         Spacing 100 all around
		 * @default 15
		 * @since 2.1
		 * @apioption chart.spacingBottom
		 */

		/**
		 * The space between the left edge of the chart and the content (plot
		 * area, axis title and labels, title, subtitle or legend in top position).
		 * 
		 * @type {Number}
		 * @sample {highcharts} highcharts/chart/spacingleft/
		 *         Spacing left set to 100
		 * @sample {highstock} stock/chart/spacingleft/
		 *         Spacing left set to 100
		 * @sample {highmaps} maps/chart/spacing/
		 *         Spacing 100 all around
		 * @default 10
		 * @since 2.1
		 * @apioption chart.spacingLeft
		 */

		/**
		 * The space between the right edge of the chart and the content (plot
		 * area, axis title and labels, title, subtitle or legend in top
		 * position).
		 * 
		 * @type {Number}
		 * @sample {highcharts} highcharts/chart/spacingright-100/
		 *         Spacing set to 100
		 * @sample {highcharts} highcharts/chart/spacingright-legend/
		 *         Legend in right position with default spacing
		 * @sample {highstock} stock/chart/spacingright/
		 *         Spacing set to 100
		 * @sample {highmaps} maps/chart/spacing/
		 *         Spacing 100 all around
		 * @default 10
		 * @since 2.1
		 * @apioption chart.spacingRight
		 */

		/**
		 * The space between the top edge of the chart and the content (plot
		 * area, axis title and labels, title, subtitle or legend in top
		 * position).
		 * 
		 * @type {Number}
		 * @sample {highcharts} highcharts/chart/spacingtop-100/
		 *         A top spacing of 100
		 * @sample {highcharts} highcharts/chart/spacingtop-10/
		 *         Floating chart title makes the plot area align to the default
		 *         spacingTop of 10.
		 * @sample {highstock} stock/chart/spacingtop/
		 *         A top spacing of 100
		 * @sample {highmaps} maps/chart/spacing/
		 *         Spacing 100 all around
		 * @default 10
		 * @since 2.1
		 * @apioption chart.spacingTop
		 */

		/**
		 * Additional CSS styles to apply inline to the container `div`. Note
		 * that since the default font styles are applied in the renderer, it
		 * is ignorant of the individual chart options and must be set globally.
		 * 
		 * @type {CSSObject}
		 * @see In styled mode, general chart styles can be set with the `.highcharts-root` class.
		 * @sample {highcharts} highcharts/chart/style-serif-font/
		 *         Using a serif type font
		 * @sample {highcharts} highcharts/css/em/
		 *         Styled mode with relative font sizes
		 * @sample {highstock} stock/chart/style/
		 *         Using a serif type font
		 * @sample {highmaps} maps/chart/style-serif-font/
		 *         Using a serif type font
		 * @default {"fontFamily":"\"Lucida Grande\", \"Lucida Sans Unicode\", Verdana, Arial, Helvetica, sans-serif","fontSize":"12px"}
		 * @apioption chart.style
		 */

		/**
		 * The default series type for the chart. Can be any of the chart types
		 * listed under [plotOptions](#plotOptions).
		 * 
		 * @validvalue ["line", "spline", "column", "bar", "area", "areaspline", "pie", "arearange", "areasplinerange", "boxplot", "bubble", "columnrange", "errorbar", "funnel", "gauge", "heatmap", "polygon", "pyramid", "scatter", "solidgauge", "treemap", "waterfall"]
		 * @type {String}
		 * @sample {highcharts} highcharts/chart/type-bar/ Bar
		 * @sample {highstock} stock/chart/type/
		 *         Areaspline
		 * @sample {highmaps} maps/chart/type-mapline/
		 *         Mapline
		 * @default {highcharts} line
		 * @default {highstock} line
		 * @default {highmaps} map
		 * @since 2.1.0
		 * @apioption chart.type
		 */
		
		/**
		 * Decides in what dimensions the user can zoom by dragging the mouse.
		 * Can be one of `x`, `y` or `xy`.
		 * 
		 * @validvalue [null, "x", "y", "xy"]
		 * @type {String}
		 * @see [panKey](#chart.panKey)
		 * @sample {highcharts} highcharts/chart/zoomtype-none/ None by default
		 * @sample {highcharts} highcharts/chart/zoomtype-x/ X
		 * @sample {highcharts} highcharts/chart/zoomtype-y/ Y
		 * @sample {highcharts} highcharts/chart/zoomtype-xy/ Xy
		 * @sample {highstock} stock/demo/basic-line/ None by default
		 * @sample {highstock} stock/chart/zoomtype-x/ X
		 * @sample {highstock} stock/chart/zoomtype-y/ Y
		 * @sample {highstock} stock/chart/zoomtype-xy/ Xy
		 * @product highcharts highstock
		 * @apioption chart.zoomType
		 */
	},

	/**
	 * The chart's main title.
	 * 
	 * @sample {highmaps} maps/title/title/ Title options demonstrated
	 */
	title: {

		/**
		 * The title of the chart. To disable the title, set the `text` to
		 * `null`.
		 * 
		 * @type {String}
		 * @sample {highcharts} highcharts/title/text/ Custom title
		 * @sample {highstock} stock/chart/title-text/ Custom title
		 * @default {highcharts|highmaps} Chart title
		 * @default {highstock} null
		 */
		text: 'Chart title',

		/**
		 * The horizontal alignment of the title. Can be one of "left", "center"
		 * and "right".
		 * 
		 * @validvalue ["left", "center", "right"]
		 * @type {String}
		 * @sample {highcharts} highcharts/title/align/ Aligned to the plot area (x = 70px     = margin left - spacing left)
		 * @sample {highstock} stock/chart/title-align/ Aligned to the plot area (x = 50px     = margin left - spacing left)
		 * @default center
		 * @since 2.0
		 */
		align: 'center',

		/**
		 * The margin between the title and the plot area, or if a subtitle
		 * is present, the margin between the subtitle and the plot area.
		 * 
		 * @type {Number}
		 * @sample {highcharts} highcharts/title/margin-50/ A chart title margin of 50
		 * @sample {highcharts} highcharts/title/margin-subtitle/ The same margin applied with a subtitle
		 * @sample {highstock} stock/chart/title-margin/ A chart title margin of 50
		 * @default 15
		 * @since 2.1
		 */
		margin: 15,

		/**
		 * Adjustment made to the title width, normally to reserve space for
		 * the exporting burger menu.
		 * 
		 * @type {Number}
		 * @sample {highcharts} highcharts/title/widthadjust/ Wider menu, greater padding
		 * @sample {highstock} highcharts/title/widthadjust/ Wider menu, greater padding
		 * @sample {highmaps} highcharts/title/widthadjust/ Wider menu, greater padding
		 * @default -44
		 * @since 4.2.5
		 */
		widthAdjust: -44

		/**
		 * When the title is floating, the plot area will not move to make space
		 * for it.
		 * 
		 * @type {Boolean}
		 * @sample {highcharts} highcharts/chart/zoomtype-none/ False by default
		 * @sample {highcharts} highcharts/title/floating/
		 *         True - title on top of the plot area
		 * @sample {highstock} stock/chart/title-floating/
		 *         True - title on top of the plot area
		 * @default false
		 * @since 2.1
		 * @apioption title.floating
		 */

		/**
		 * CSS styles for the title. Use this for font styling, but use `align`,
		 * `x` and `y` for text alignment.
		 * 
		 * In styled mode, the title style is given in the `.highcharts-title` class.
		 * 
		 * @type {CSSObject}
		 * @sample {highcharts} highcharts/title/style/ Custom color and weight
		 * @sample {highstock} stock/chart/title-style/ Custom color and weight
		 * @sample highcharts/css/titles/ Styled mode
		 * @default {highcharts|highmaps} { "color": "#333333", "fontSize": "18px" }
		 * @default {highstock} { "color": "#333333", "fontSize": "16px" }
		 * @apioption title.style
		 */

		/**
		 * Whether to [use HTML](http://www.highcharts.com/docs/chart-concepts/labels-
		 * and-string-formatting#html) to render the text.
		 * 
		 * @type {Boolean}
		 * @default false
		 * @apioption title.useHTML
		 */

		/**
		 * The vertical alignment of the title. Can be one of `"top"`, `"middle"`
		 * and `"bottom"`. When a value is given, the title behaves as if [floating](#title.
		 * floating) were `true`.
		 * 
		 * @validvalue ["top", "middle", "bottom"]
		 * @type {String}
		 * @sample {highcharts} highcharts/title/verticalalign/
		 *         Chart title in bottom right corner
		 * @sample {highstock} stock/chart/title-verticalalign/
		 *         Chart title in bottom right corner
		 * @since 2.1
		 * @apioption title.verticalAlign
		 */

		/**
		 * The x position of the title relative to the alignment within chart.
		 * spacingLeft and chart.spacingRight.
		 * 
		 * @type {Number}
		 * @sample {highcharts} highcharts/title/align/
		 *         Aligned to the plot area (x = 70px = margin left - spacing left)
		 * @sample {highstock} stock/chart/title-align/
		 *         Aligned to the plot area (x = 50px = margin left - spacing left)
		 * @default 0
		 * @since 2.0
		 * @apioption title.x
		 */

		/**
		 * The y position of the title relative to the alignment within [chart.
		 * spacingTop](#chart.spacingTop) and [chart.spacingBottom](#chart.spacingBottom).
		 *  By default it depends on the font size.
		 * 
		 * @type {Number}
		 * @sample {highcharts} highcharts/title/y/
		 *         Title inside the plot area
		 * @sample {highstock} stock/chart/title-verticalalign/
		 *         Chart title in bottom right corner
		 * @since 2.0
		 * @apioption title.y
		 */

	},

	/**
	 * The chart's subtitle. This can be used both to display a subtitle below
	 * the main title, and to display random text anywhere in the chart. The
	 * subtitle can be updated after chart initialization through the 
	 * `Chart.setTitle` method.
	 * 
	 * @sample {highmaps} maps/title/subtitle/ Subtitle options demonstrated
	 */
	subtitle: {

		/**
		 * The subtitle of the chart.
		 * 
		 * @type {String}
		 * @sample {highcharts} highcharts/subtitle/text/ Custom subtitle
		 * @sample {highcharts} highcharts/subtitle/text-formatted/ Formatted and linked text.
		 * @sample {highstock} stock/chart/subtitle-text Custom subtitle
		 * @sample {highstock} stock/chart/subtitle-text-formatted Formatted and linked text.
		 */
		text: '',

		/**
		 * The horizontal alignment of the subtitle. Can be one of "left",
		 *  "center" and "right".
		 * 
		 * @validvalue ["left", "center", "right"]
		 * @type {String}
		 * @sample {highcharts} highcharts/subtitle/align/ Footnote at right of plot area
		 * @sample {highstock} stock/chart/subtitle-footnote Footnote at bottom right of plot area
		 * @default center
		 * @since 2.0
		 */
		align: 'center',

		/**
		 * Adjustment made to the subtitle width, normally to reserve space
		 * for the exporting burger menu.
		 * 
		 * @type {Number}
		 * @see [title.widthAdjust](#title.widthAdjust)
		 * @sample {highcharts} highcharts/title/widthadjust/ Wider menu, greater padding
		 * @sample {highstock} highcharts/title/widthadjust/ Wider menu, greater padding
		 * @sample {highmaps} highcharts/title/widthadjust/ Wider menu, greater padding
		 * @default -44
		 * @since 4.2.5
		 */
		widthAdjust: -44

		/**
		 * When the subtitle is floating, the plot area will not move to make
		 * space for it.
		 * 
		 * @type {Boolean}
		 * @sample {highcharts} highcharts/subtitle/floating/
		 *         Floating title and subtitle
		 * @sample {highstock} stock/chart/subtitle-footnote
		 *         Footnote floating at bottom right of plot area
		 * @default false
		 * @since 2.1
		 * @apioption subtitle.floating
		 */

		/**
		 * CSS styles for the title.
		 * 
		 * In styled mode, the subtitle style is given in the `.highcharts-subtitle` class.
		 * 
		 * @type {CSSObject}
		 * @sample {highcharts} highcharts/subtitle/style/
		 *         Custom color and weight
		 * @sample {highcharts} highcharts/css/titles/
		 *         Styled mode
		 * @sample {highstock} stock/chart/subtitle-style
		 *         Custom color and weight
		 * @sample {highstock} highcharts/css/titles/
		 *         Styled mode
		 * @sample {highmaps} highcharts/css/titles/
		 *         Styled mode
		 * @default { "color": "#666666" }
		 * @apioption subtitle.style
		 */

		/**
		 * Whether to [use HTML](http://www.highcharts.com/docs/chart-concepts/labels-
		 * and-string-formatting#html) to render the text.
		 * 
		 * @type {Boolean}
		 * @default false
		 * @apioption subtitle.useHTML
		 */

		/**
		 * The vertical alignment of the title. Can be one of "top", "middle"
		 * and "bottom". When a value is given, the title behaves as floating.
		 * 
		 * @validvalue ["top", "middle", "bottom"]
		 * @type {String}
		 * @sample {highcharts} highcharts/subtitle/verticalalign/
		 *         Footnote at the bottom right of plot area
		 * @sample {highstock} stock/chart/subtitle-footnote
		 *         Footnote at the bottom right of plot area
		 * @default  
		 * @since 2.1
		 * @apioption subtitle.verticalAlign
		 */

		/**
		 * The x position of the subtitle relative to the alignment within chart.
		 * spacingLeft and chart.spacingRight.
		 * 
		 * @type {Number}
		 * @sample {highcharts} highcharts/subtitle/align/
		 *         Footnote at right of plot area
		 * @sample {highstock} stock/chart/subtitle-footnote
		 *         Footnote at the bottom right of plot area
		 * @default 0
		 * @since 2.0
		 * @apioption subtitle.x
		 */

		/**
		 * The y position of the subtitle relative to the alignment within chart.
		 * spacingTop and chart.spacingBottom. By default the subtitle is laid
		 * out below the title unless the title is floating.
		 * 
		 * @type {Number}
		 * @sample {highcharts} highcharts/subtitle/verticalalign/
		 *         Footnote at the bottom right of plot area
		 * @sample {highstock} stock/chart/subtitle-footnote
		 *         Footnote at the bottom right of plot area
		 * @default {highcharts}  null
		 * @default {highstock}  null
		 * @default {highmaps}  
		 * @since 2.0
		 * @apioption subtitle.y
		 */
	},

	/**
	 * The plotOptions is a wrapper object for config objects for each series
	 * type. The config objects for each series can also be overridden for
	 * each series item as given in the series array.
	 * 
	 * Configuration options for the series are given in three levels. Options
	 * for all series in a chart are given in the [plotOptions.series](#plotOptions.
	 * series) object. Then options for all series of a specific type are
	 * given in the plotOptions of that type, for example plotOptions.line.
	 * Next, options for one single series are given in [the series array](#series).
	 *
	 */
	plotOptions: {},

	/**
	 * HTML labels that can be positioned anywhere in the chart area.
	 *
	 */
	labels: {

		/**
		 * A HTML label that can be positioned anywhere in the chart area.
		 * 
		 * @type {Array<Object>}
		 * @apioption labels.items
		 */
		
		/**
		 * Inner HTML or text for the label.
		 * 
		 * @type {String}
		 * @apioption labels.items.html
		 */
		
		/**
		 * CSS styles for each label. To position the label, use left and top
		 * like this:
		 * 
		 * <pre>style: {
		 *     left: '100px',
		 *     top: '100px'
		 * }</pre>
		 * 
		 * @type {CSSObject}
		 * @apioption labels.items.style
		 */

		/**
		 * Shared CSS styles for all labels.
		 * 
		 * @type {CSSObject}
		 * @default { "color": "#333333" }
		 */
		style: {
			position: 'absolute',
			color: '${palette.neutralColor80}'
		}
	},

	/**
	 * The legend is a box containing a symbol and name for each series
	 * item or point item in the chart. Each series (or points in case
	 * of pie charts) is represented by a symbol and its name in the legend.
	 *  
	 * It is possible to override the symbol creator function and
	 * create [custom legend symbols](http://jsfiddle.net/gh/get/library/pure/highcharts/highcharts/tree/master/samples/highcharts/studies/legend-
	 * custom-symbol/).
	 * 
	 * @productdesc {highmaps}
	 * A Highmaps legend by default contains one legend item per series, but if
	 * a `colorAxis` is defined, the axis will be displayed in the legend.
	 * Either as a gradient, or as multiple legend items for `dataClasses`.
	 */
	legend: {

		/**
		 * The background color of the legend.
		 * 
		 * @type {Color}
		 * @see In styled mode, the legend background fill can be applied with
		 * the `.highcharts-legend-box` class.
		 * @sample {highcharts} highcharts/legend/backgroundcolor/ Yellowish background
		 * @sample {highstock} stock/legend/align/ Various legend options
		 * @sample {highmaps} maps/legend/border-background/ Border and background options
		 * @apioption legend.backgroundColor
		 */

		/**
		 * The width of the drawn border around the legend.
		 * 
		 * @type {Number}
		 * @see In styled mode, the legend border stroke width can be applied
		 * with the `.highcharts-legend-box` class.
		 * @sample {highcharts} highcharts/legend/borderwidth/ 2px border width
		 * @sample {highstock} stock/legend/align/ Various legend options
		 * @sample {highmaps} maps/legend/border-background/ Border and background options
		 * @default 0
		 * @apioption legend.borderWidth
		 */
		
		/**
		 * Enable or disable the legend.
		 * 
		 * @type {Boolean}
		 * @sample {highcharts} highcharts/legend/enabled-false/ Legend disabled
		 * @sample {highstock} stock/legend/align/ Various legend options
		 * @sample {highmaps} maps/legend/enabled-false/ Legend disabled
		 * @default {highstock} false
		 * @default {highmaps} true
		 */
		enabled: true,

		/**
		 * The horizontal alignment of the legend box within the chart area.
		 * Valid values are `left`, `center` and `right`.
		 * 
		 * In the case that the legend is aligned in a corner position, the
		 * `layout` option will determine whether to place it above/below
		 * or on the side of the plot area.
		 * 
		 * @validvalue ["left", "center", "right"]
		 * @type {String}
		 * @sample {highcharts} highcharts/legend/align/
		 *         Legend at the right of the chart
		 * @sample {highstock} stock/legend/align/
		 *         Various legend options
		 * @sample {highmaps} maps/legend/alignment/
		 *         Legend alignment
		 * @since 2.0
		 */
		align: 'center',
		
		/**
		 * When the legend is floating, the plot area ignores it and is allowed
		 * to be placed below it.
		 * 
		 * @type {Boolean}
		 * @sample {highcharts} highcharts/legend/floating-false/ False by default
		 * @sample {highcharts} highcharts/legend/floating-true/ True
		 * @sample {highmaps} maps/legend/alignment/ Floating legend
		 * @default false
		 * @since 2.1
		 * @apioption legend.floating
		 */

		/**
		 * The layout of the legend items. Can be one of "horizontal" or "vertical".
		 * 
		 * @validvalue ["horizontal", "vertical"]
		 * @type {String}
		 * @sample {highcharts} highcharts/legend/layout-horizontal/ Horizontal by default
		 * @sample {highcharts} highcharts/legend/layout-vertical/ Vertical
		 * @sample {highstock} stock/legend/layout-horizontal/ Horizontal by default
		 * @sample {highmaps} maps/legend/padding-itemmargin/ Vertical with data classes
		 * @sample {highmaps} maps/legend/layout-vertical/ Vertical with color axis gradient
		 * @default horizontal
		 */
		layout: 'horizontal',

		/**
		 * In a legend with horizontal layout, the itemDistance defines the
		 * pixel distance between each item.
		 * 
		 * @type {Number}
		 * @sample {highcharts} highcharts/legend/layout-horizontal/ 50px item distance
		 * @sample {highstock} highcharts/legend/layout-horizontal/ 50px item distance
		 * @default {highcharts} 20
		 * @default {highstock} 20
		 * @default {highmaps} 8
		 * @since 3.0.3
		 * @apioption legend.itemDistance
		 */

		/**
		 * The pixel bottom margin for each legend item.
		 * 
		 * @type {Number}
		 * @sample {highcharts} highcharts/legend/padding-itemmargin/ Padding and item margins demonstrated
		 * @sample {highstock} highcharts/legend/padding-itemmargin/ Padding and item margins demonstrated
		 * @sample {highmaps} maps/legend/padding-itemmargin/ Padding and item margins demonstrated
		 * @default 0
		 * @since 2.2.0
		 * @apioption legend.itemMarginBottom
		 */

		/**
		 * The pixel top margin for each legend item.
		 * 
		 * @type {Number}
		 * @sample {highcharts} highcharts/legend/padding-itemmargin/ Padding and item margins demonstrated
		 * @sample {highstock} highcharts/legend/padding-itemmargin/ Padding and item margins demonstrated
		 * @sample {highmaps} maps/legend/padding-itemmargin/ Padding and item margins demonstrated
		 * @default 0
		 * @since 2.2.0
		 * @apioption legend.itemMarginTop
		 */

		/**
		 * The width for each legend item. This is useful in a horizontal layout
		 * with many items when you want the items to align vertically. .
		 * 
		 * @type {Number}
		 * @sample {highcharts} highcharts/legend/itemwidth-default/ Null by default
		 * @sample {highcharts} highcharts/legend/itemwidth-80/ 80 for aligned legend items
		 * @default null
		 * @since 2.0
		 * @apioption legend.itemWidth
		 */

		/**
		 * A [format string](http://www.highcharts.com/docs/chart-concepts/labels-
		 * and-string-formatting) for each legend label. Available variables
		 * relates to properties on the series, or the point in case of pies.
		 * 
		 * @type {String}
		 * @default {name}
		 * @since 1.3
		 * @apioption legend.labelFormat
		 */
		
		/**
		 * Callback function to format each of the series' labels. The `this`
		 * keyword refers to the series object, or the point object in case
		 * of pie charts. By default the series or point name is printed.
		 *
		 * @productdesc {highmaps}
		 *              In Highmaps the context can also be a data class in case
		 *              of a `colorAxis`.
		 * 
		 * @type {Function}
		 * @sample {highcharts} highcharts/legend/labelformatter/ Add text
		 * @sample {highmaps} maps/legend/labelformatter/ Data classes with label formatter
		 * @context {Series|Point}
		 */
		labelFormatter: function () {
			return this.name;
		},

		/**
		 * Line height for the legend items. Deprecated as of 2.1\. Instead,
		 * the line height for each item can be set using itemStyle.lineHeight,
		 * and the padding between items using itemMarginTop and itemMarginBottom.
		 * 
		 * @type {Number}
		 * @sample {highcharts} highcharts/legend/lineheight/ Setting padding
		 * @default 16
		 * @since 2.0
		 * @product highcharts
		 * @apioption legend.lineHeight
		 */

		/**
		 * If the plot area sized is calculated automatically and the legend
		 * is not floating, the legend margin is the space between the legend
		 * and the axis labels or plot area.
		 * 
		 * @type {Number}
		 * @sample {highcharts} highcharts/legend/margin-default/ 12 pixels by default
		 * @sample {highcharts} highcharts/legend/margin-30/ 30 pixels
		 * @default 12
		 * @since 2.1
		 * @apioption legend.margin
		 */

		/**
		 * Maximum pixel height for the legend. When the maximum height is extended,
		 *  navigation will show.
		 * 
		 * @type {Number}
		 * @default undefined
		 * @since 2.3.0
		 * @apioption legend.maxHeight
		 */

		/**
		 * The color of the drawn border around the legend.
		 * 
		 * @type {Color}
		 * @see In styled mode, the legend border stroke can be applied with
		 * the `.highcharts-legend-box` class.
		 * @sample {highcharts} highcharts/legend/bordercolor/ Brown border
		 * @sample {highstock} stock/legend/align/ Various legend options
		 * @sample {highmaps} maps/legend/border-background/ Border and background options
		 * @default #999999
		 */
		borderColor: '${palette.neutralColor40}',

		/**
		 * The border corner radius of the legend.
		 * 
		 * @type {Number}
		 * @sample {highcharts} highcharts/legend/borderradius-default/ Square by default
		 * @sample {highcharts} highcharts/legend/borderradius-round/ 5px rounded
		 * @sample {highmaps} maps/legend/border-background/ Border and background options
		 * @default 0
		 */
		borderRadius: 0,

		/**
		 * Options for the paging or navigation appearing when the legend
		 * is overflown. Navigation works well on screen, but not in static
		 * exported images. One way of working around that is to [increase
		 * the chart height in export](http://jsfiddle.net/gh/get/library/pure/highcharts/highcharts/tree/master/samples/highcharts/legend/navigation-
		 * enabled-false/).
		 *
		 */
		navigation: {
			/*= if (build.classic) { =*/

			/**
			 * The color for the active up or down arrow in the legend page navigation.
			 * 
			 * @type {Color}
			 * @see In styled mode, the active arrow be styled with the `.highcharts-legend-nav-active` class.
			 * @sample {highcharts} highcharts/legend/navigation/ Legend page navigation demonstrated
			 * @sample {highstock} highcharts/legend/navigation/ Legend page navigation demonstrated
			 * @default #003399
			 * @since 2.2.4
			 */
			activeColor: '${palette.highlightColor100}',

			/**
			 * The color of the inactive up or down arrow in the legend page
			 * navigation. .
			 * 
			 * @type {Color}
			 * @see In styled mode, the inactive arrow be styled with the
			 *      `.highcharts-legend-nav-inactive` class.
			 * @sample {highcharts} highcharts/legend/navigation/
			 *         Legend page navigation demonstrated
			 * @sample {highstock} highcharts/legend/navigation/
			 *         Legend page navigation demonstrated
			 * @default {highcharts} #cccccc
			 * @default {highstock} #cccccc
			 * @default {highmaps} ##cccccc
			 * @since 2.2.4
			 */
			inactiveColor: '${palette.neutralColor20}'
			/*= } =*/

			/**
			 * How to animate the pages when navigating up or down. A value of `true`
			 * applies the default navigation given in the chart.animation option.
			 * Additional options can be given as an object containing values for
			 * easing and duration.
			 * 
			 * @type {Boolean|Object}
			 * @sample {highcharts} highcharts/legend/navigation/
			 *         Legend page navigation demonstrated
			 * @sample {highstock} highcharts/legend/navigation/
			 *         Legend page navigation demonstrated
			 * @default true
			 * @since 2.2.4
			 * @apioption legend.navigation.animation
			 */

			/**
			 * The pixel size of the up and down arrows in the legend paging
			 * navigation.
			 * 
			 * @type {Number}
			 * @sample {highcharts} highcharts/legend/navigation/
			 *         Legend page navigation demonstrated
			 * @sample {highstock} highcharts/legend/navigation/
			 *         Legend page navigation demonstrated
			 * @default 12
			 * @since 2.2.4
			 * @apioption legend.navigation.arrowSize
			 */

			/**
			 * Whether to enable the legend navigation. In most cases, disabling
			 * the navigation results in an unwanted overflow.
			 * 
			 * See also the [adapt chart to legend](http://www.highcharts.com/plugin-
			 * registry/single/8/Adapt-Chart-To-Legend) plugin for a solution to
			 * extend the chart height to make room for the legend, optionally in
			 * exported charts only.
			 * 
			 * @type {Boolean}
			 * @default true
			 * @since 4.2.4
			 * @apioption legend.navigation.enabled
			 */

			/**
			 * Text styles for the legend page navigation.
			 * 
			 * @type {CSSObject}
			 * @see In styled mode, the navigation items are styled with the
			 * `.highcharts-legend-navigation` class.
			 * @sample {highcharts} highcharts/legend/navigation/
			 *         Legend page navigation demonstrated
			 * @sample {highstock} highcharts/legend/navigation/
			 *         Legend page navigation demonstrated
			 * @since 2.2.4
			 * @apioption legend.navigation.style
			 */
		},
		
		/**
		 * The inner padding of the legend box.
		 * 
		 * @type {Number}
		 * @sample {highcharts} highcharts/legend/padding-itemmargin/
		 *         Padding and item margins demonstrated
		 * @sample {highstock} highcharts/legend/padding-itemmargin/
		 *         Padding and item margins demonstrated
		 * @sample {highmaps} maps/legend/padding-itemmargin/
		 *         Padding and item margins demonstrated
		 * @default 8
		 * @since 2.2.0
		 * @apioption legend.padding
		 */

		/**
		 * Whether to reverse the order of the legend items compared to the
		 * order of the series or points as defined in the configuration object.
		 * 
		 * @type {Boolean}
		 * @see [yAxis.reversedStacks](#yAxis.reversedStacks),
		 *      [series.legendIndex](#series.legendIndex)
		 * @sample {highcharts} highcharts/legend/reversed/
		 *         Stacked bar with reversed legend
		 * @default false
		 * @since 1.2.5
		 * @apioption legend.reversed
		 */

		/**
		 * Whether to show the symbol on the right side of the text rather than
		 * the left side. This is common in Arabic and Hebraic.
		 * 
		 * @type {Boolean}
		 * @sample {highcharts} highcharts/legend/rtl/ Symbol to the right
		 * @default false
		 * @since 2.2
		 * @apioption legend.rtl
		 */

		/**
		 * CSS styles for the legend area. In the 1.x versions the position
		 * of the legend area was determined by CSS. In 2.x, the position is
		 * determined by properties like `align`, `verticalAlign`, `x` and `y`,
		 *  but the styles are still parsed for backwards compatibility.
		 * 
		 * @type {CSSObject}
		 * @deprecated
		 * @product highcharts highstock
		 * @apioption legend.style
		 */

		/*= if (build.classic) { =*/

		/**
		 * CSS styles for each legend item. Only a subset of CSS is supported,
		 * notably those options related to text. The default `textOverflow`
		 * property makes long texts truncate. Set it to `null` to wrap text
		 * instead. A `width` property can be added to control the text width.
		 * 
		 * @type {CSSObject}
		 * @see In styled mode, the legend items can be styled with the `.
		 * highcharts-legend-item` class.
		 * @sample {highcharts} highcharts/legend/itemstyle/ Bold black text
		 * @sample {highmaps} maps/legend/itemstyle/ Item text styles
		 * @default { "color": "#333333", "cursor": "pointer", "fontSize": "12px", "fontWeight": "bold", "textOverflow": "ellipsis" }
		 */
		itemStyle: {
			color: '${palette.neutralColor80}',
			fontSize: '12px',
			fontWeight: 'bold',
			textOverflow: 'ellipsis'
		},

		/**
		 * CSS styles for each legend item in hover mode. Only a subset of
		 * CSS is supported, notably those options related to text. Properties
		 * are inherited from `style` unless overridden here.
		 * 
		 * @type {CSSObject}
		 * @see In styled mode, the hovered legend items can be styled with
		 * the `.highcharts-legend-item:hover` pesudo-class.
		 * @sample {highcharts} highcharts/legend/itemhoverstyle/ Red on hover
		 * @sample {highmaps} maps/legend/itemstyle/ Item text styles
		 * @default { "color": "#000000" }
		 */
		itemHoverStyle: {
			color: '${palette.neutralColor100}'
		},

		/**
		 * CSS styles for each legend item when the corresponding series or
		 * point is hidden. Only a subset of CSS is supported, notably those
		 * options related to text. Properties are inherited from `style`
		 * unless overridden here.
		 * 
		 * @type {CSSObject}
		 * @see In styled mode, the hidden legend items can be styled with
		 * the `.highcharts-legend-item-hidden` class.
		 * @sample {highcharts} highcharts/legend/itemhiddenstyle/ Darker gray color
		 * @default { "color": "#cccccc" }
		 */
		itemHiddenStyle: {
			color: '${palette.neutralColor20}'
		},

		/**
		 * Whether to apply a drop shadow to the legend. A `backgroundColor`
		 * also needs to be applied for this to take effect. The shadow can be
		 * an object configuration containing `color`, `offsetX`, `offsetY`,
		 * `opacity` and `width`.
		 * 
		 * @type {Boolean|Object}
		 * @sample {highcharts} highcharts/legend/shadow/
		 *         White background and drop shadow
		 * @sample {highstock} stock/legend/align/
		 *         Various legend options
		 * @sample {highmaps} maps/legend/border-background/
		 *         Border and background options
		 * @default false
		 */
		shadow: false,
		/*= } =*/

		/**
		 * Default styling for the checkbox next to a legend item when
		 * `showCheckbox` is true.
		 */
		itemCheckboxStyle: {
			position: 'absolute',
			width: '13px', // for IE precision
			height: '13px'
		},
		// itemWidth: undefined,

		/**
		 * When this is true, the legend symbol width will be the same as
		 * the symbol height, which in turn defaults to the font size of the
		 * legend items.
		 * 
		 * @type {Boolean}
		 * @default true
		 * @since 5.0.0
		 */
		squareSymbol: true,

		/**
		 * The pixel height of the symbol for series types that use a rectangle
		 * in the legend. Defaults to the font size of legend items.
		 *
		 * @productdesc {highmaps}
		 * In Highmaps, when the symbol is the gradient of a vertical color
		 * axis, the height defaults to 200.
		 * 
		 * @type {Number}
		 * @sample {highmaps} maps/legend/layout-vertical-sized/
		 *         Sized vertical gradient
		 * @sample {highmaps} maps/legend/padding-itemmargin/
		 *         No distance between data classes
		 * @since 3.0.8
		 * @apioption legend.symbolHeight
		 */

		/**
		 * The border radius of the symbol for series types that use a rectangle
		 * in the legend. Defaults to half the `symbolHeight`.
		 * 
		 * @type {Number}
		 * @sample {highcharts} highcharts/legend/symbolradius/ Round symbols
		 * @sample {highstock} highcharts/legend/symbolradius/ Round symbols
		 * @sample {highmaps} highcharts/legend/symbolradius/ Round symbols
		 * @since 3.0.8
		 * @apioption legend.symbolRadius
		 */

		/**
		 * The pixel width of the legend item symbol. When the `squareSymbol`
		 * option is set, this defaults to the `symbolHeight`, otherwise 16.
		 * 
		 * @productdesc {highmaps}
		 * In Highmaps, when the symbol is the gradient of a horizontal color
		 * axis, the width defaults to 200.
		 * 
		 * @type {Number}
		 * @sample {highcharts} highcharts/legend/symbolwidth/
		 *         Greater symbol width and padding
		 * @sample {highmaps} maps/legend/padding-itemmargin/
		 *         Padding and item margins demonstrated
		 * @sample {highmaps} maps/legend/layout-vertical-sized/
		 *         Sized vertical gradient
		 * @apioption legend.symbolWidth
		 */

		/**
		 * Whether to [use HTML](http://www.highcharts.com/docs/chart-concepts/labels-
		 * and-string-formatting#html) to render the legend item texts. Prior
		 * to 4.1.7, when using HTML, [legend.navigation](#legend.navigation)
		 * was disabled.
		 * 
		 * @type {Boolean}
		 * @default false
		 * @apioption legend.useHTML
		 */

		/**
		 * The width of the legend box.
		 * 
		 * @type {Number}
		 * @sample {highcharts} highcharts/legend/width/ Aligned to the plot area
		 * @default null
		 * @since 2.0
		 * @apioption legend.width
		 */

		/**
		 * The pixel padding between the legend item symbol and the legend
		 * item text.
		 * 
		 * @type {Number}
		 * @sample {highcharts} highcharts/legend/symbolpadding/ Greater symbol width and padding
		 * @default 5
		 */
		symbolPadding: 5,

		/**
		 * The vertical alignment of the legend box. Can be one of `top`,
		 * `middle` or `bottom`. Vertical position can be further determined
		 * by the `y` option.
		 * 
		 * In the case that the legend is aligned in a corner position, the
		 * `layout` option will determine whether to place it above/below
		 * or on the side of the plot area.
		 * 
		 * @validvalue ["top", "middle", "bottom"]
		 * @type {String}
		 * @sample {highcharts} highcharts/legend/verticalalign/ Legend 100px from the top of the chart
		 * @sample {highstock} stock/legend/align/ Various legend options
		 * @sample {highmaps} maps/legend/alignment/ Legend alignment
		 * @default bottom
		 * @since 2.0
		 */
		verticalAlign: 'bottom',
		// width: undefined,

		/**
		 * The x offset of the legend relative to its horizontal alignment
		 * `align` within chart.spacingLeft and chart.spacingRight. Negative
		 * x moves it to the left, positive x moves it to the right.
		 * 
		 * @type {Number}
		 * @sample {highcharts} highcharts/legend/width/ Aligned to the plot area
		 * @default 0
		 * @since 2.0
		 */
		x: 0,

		/**
		 * The vertical offset of the legend relative to it's vertical alignment
		 * `verticalAlign` within chart.spacingTop and chart.spacingBottom.
		 *  Negative y moves it up, positive y moves it down.
		 * 
		 * @type {Number}
		 * @sample {highcharts} highcharts/legend/verticalalign/ Legend 100px from the top of the chart
		 * @sample {highstock} stock/legend/align/ Various legend options
		 * @sample {highmaps} maps/legend/alignment/ Legend alignment
		 * @default 0
		 * @since 2.0
		 */
		y: 0,

		/**
		 * A title to be added on top of the legend.
		 * 
		 * @sample {highcharts} highcharts/legend/title/ Legend title
		 * @sample {highmaps} maps/legend/alignment/ Legend with title
		 * @since 3.0
		 */
		title: {
			/**
			 * A text or HTML string for the title.
			 * 
			 * @type {String}
			 * @default null
			 * @since 3.0
			 * @apioption legend.title.text
			 */
			
			/*= if (build.classic) { =*/

			/**
			 * Generic CSS styles for the legend title.
			 * 
			 * @type {CSSObject}
			 * @see In styled mode, the legend title is styled with the
			 * `.highcharts-legend-title` class.
			 * @default {"fontWeight":"bold"}
			 * @since 3.0
			 */
			style: {
				fontWeight: 'bold'
			}
			/*= } =*/
		}			
	},


	/**
	 * The loading options control the appearance of the loading screen
	 * that covers the plot area on chart operations. This screen only
	 * appears after an explicit call to `chart.showLoading()`. It is a
	 * utility for developers to communicate to the end user that something
	 * is going on, for example while retrieving new data via an XHR connection.
	 * The "Loading..." text itself is not part of this configuration
	 * object, but part of the `lang` object.
	 *
	 */
	loading: {

		/**
		 * The duration in milliseconds of the fade out effect.
		 * 
		 * @type {Number}
		 * @sample highcharts/loading/hideduration/ Fade in and out over a second
		 * @default 100
		 * @since 1.2.0
		 * @apioption loading.hideDuration
		 */

		/**
		 * The duration in milliseconds of the fade in effect.
		 * 
		 * @type {Number}
		 * @sample highcharts/loading/hideduration/ Fade in and out over a second
		 * @default 100
		 * @since 1.2.0
		 * @apioption loading.showDuration
		 */
		/*= if (build.classic) { =*/

		/**
		 * CSS styles for the loading label `span`.
		 * 
		 * @type {CSSObject}
		 * @see In styled mode, the loading label is styled with the
		 * `.highcharts-legend-loading-inner` class.
		 * @sample {highcharts|highmaps} highcharts/loading/labelstyle/ Vertically centered
		 * @sample {highstock} stock/loading/general/ Label styles
		 * @default { "fontWeight": "bold", "position": "relative", "top": "45%" }
		 * @since 1.2.0
		 */
		labelStyle: {
			fontWeight: 'bold',
			position: 'relative',
			top: '45%'
		},

		/**
		 * CSS styles for the loading screen that covers the plot area.
		 * 
		 * @type {CSSObject}
		 * @see In styled mode, the loading label is styled with the `.highcharts-legend-loading` class.
		 * @sample {highcharts|highmaps} highcharts/loading/style/ Gray plot area, white text
		 * @sample {highstock} stock/loading/general/ Gray plot area, white text
		 * @default { "position": "absolute", "backgroundColor": "#ffffff", "opacity": 0.5, "textAlign": "center" }
		 * @since 1.2.0
		 */
		style: {
			position: 'absolute',
			backgroundColor: '${palette.backgroundColor}',
			opacity: 0.5,
			textAlign: 'center'
		}
		/*= } =*/
	},


	/**
	 * Options for the tooltip that appears when the user hovers over a
	 * series or point.
	 *
	 */
	tooltip: {

		/**
		 * Enable or disable the tooltip.
		 * 
		 * @type {Boolean}
		 * @sample {highcharts} highcharts/tooltip/enabled/ Disabled
		 * @sample {highcharts} highcharts/plotoptions/series-point-events-mouseover/ Disable tooltip and show values on chart instead
		 * @default true
		 */
		enabled: true,

		/**
		 * Enable or disable animation of the tooltip. In slow legacy IE browsers
		 * the animation is disabled by default.
		 * 
		 * @type {Boolean}
		 * @default true
		 * @since 2.3.0
		 */
		animation: svg,

		/**
		 * The radius of the rounded border corners.
		 * 
		 * @type {Number}
		 * @sample {highcharts} highcharts/tooltip/bordercolor-default/ 5px by default
		 * @sample {highcharts} highcharts/tooltip/borderradius-0/ Square borders
		 * @sample {highmaps} maps/tooltip/background-border/ Background and border demo
		 * @default 3
		 */
		borderRadius: 3,

		/**
		 * For series on a datetime axes, the date format in the tooltip's
		 * header will by default be guessed based on the closest data points.
		 * This member gives the default string representations used for
		 * each unit. For an overview of the replacement codes, see [dateFormat](#Highcharts.
		 * dateFormat).
		 * 
		 * Defaults to:
		 * 
		 * <pre>{
		 *     millisecond:"%A, %b %e, %H:%M:%S.%L",
		 *     second:"%A, %b %e, %H:%M:%S",
		 *     minute:"%A, %b %e, %H:%M",
		 *     hour:"%A, %b %e, %H:%M",
		 *     day:"%A, %b %e, %Y",
		 *     week:"Week from %A, %b %e, %Y",
		 *     month:"%B %Y",
		 *     year:"%Y"
		 * }</pre>
		 * 
		 * @type {Object}
		 * @see [xAxis.dateTimeLabelFormats](#xAxis.dateTimeLabelFormats)
		 * @product highcharts highstock
		 */
		dateTimeLabelFormats: {
			millisecond: '%A, %b %e, %H:%M:%S.%L',
			second: '%A, %b %e, %H:%M:%S',
			minute: '%A, %b %e, %H:%M',
			hour: '%A, %b %e, %H:%M',
			day: '%A, %b %e, %Y',
			week: 'Week from %A, %b %e, %Y',
			month: '%B %Y',
			year: '%Y'
		},

		/**
		 * A string to append to the tooltip format.
		 * 
		 * @sample {highcharts} highcharts/tooltip/footerformat/ A table for value alignment
		 * @sample {highmaps} maps/tooltip/format/ Format demo
		 * @since 2.2
		 */
		footerFormat: '',
		
		/**
		 * Padding inside the tooltip, in pixels.
		 * 
		 * @type {Number}
		 * @default 8
		 * @since 5.0.0
		 */
		padding: 8,

		/**
		 * Proximity snap for graphs or single points. It defaults to 10 for
		 * mouse-powered devices and 25 for touch devices.
		 * 
		 * Note that in most cases the whole plot area captures the mouse
		 * movement, and in these cases `tooltip.snap` doesn't make sense.
		 * This applies when [stickyTracking](#plotOptions.series.stickyTracking)
		 * is `true` (default) and when the tooltip is [shared](#tooltip.shared)
		 * or [split](#tooltip.split).
		 * 
		 * @type {Number}
		 * @sample {highcharts} highcharts/tooltip/bordercolor-default/ 10 px by default
		 * @sample {highcharts} highcharts/tooltip/snap-50/ 50 px on graph
		 * @default 10/25
		 * @since 1.2.0
		 * @product highcharts highstock
		 */
		snap: isTouchDevice ? 25 : 10,
		/*= if (!build.classic) { =*/
		headerFormat: '<span class="highcharts-header">{point.key}</span><br/>',
		pointFormat: '<span class="highcharts-color-{point.colorIndex}">' +
			'\u25CF</span> {series.name}: <span class="highcharts-strong">' +
			'{point.y}</span><br/>',
		/*= } else { =*/

		/**
		 * The background color or gradient for the tooltip.
		 * 
		 * In styled mode, the stroke width is set in the `.highcharts-tooltip-box` class.
		 * 
		 * @type {Color}
		 * @sample {highcharts} highcharts/tooltip/backgroundcolor-solid/ Yellowish background
		 * @sample {highcharts} highcharts/tooltip/backgroundcolor-gradient/ Gradient
		 * @sample {highcharts} highcharts/css/tooltip-border-background/ Tooltip in styled mode
		 * @sample {highstock} stock/tooltip/general/ Custom tooltip
		 * @sample {highstock} highcharts/css/tooltip-border-background/ Tooltip in styled mode
		 * @sample {highmaps} maps/tooltip/background-border/ Background and border demo
		 * @sample {highmaps} highcharts/css/tooltip-border-background/ Tooltip in styled mode
		 * @default rgba(247,247,247,0.85)
		 */
		backgroundColor: color('${palette.neutralColor3}').setOpacity(0.85).get(),

		/**
		 * The pixel width of the tooltip border.
		 * 
		 * In styled mode, the stroke width is set in the `.highcharts-tooltip-box` class.
		 * 
		 * @type {Number}
		 * @sample {highcharts} highcharts/tooltip/bordercolor-default/ 2px by default
		 * @sample {highcharts} highcharts/tooltip/borderwidth/ No border (shadow only)
		 * @sample {highcharts} highcharts/css/tooltip-border-background/ Tooltip in styled mode
		 * @sample {highstock} stock/tooltip/general/ Custom tooltip
		 * @sample {highstock} highcharts/css/tooltip-border-background/ Tooltip in styled mode
		 * @sample {highmaps} maps/tooltip/background-border/ Background and border demo
		 * @sample {highmaps} highcharts/css/tooltip-border-background/ Tooltip in styled mode
		 * @default 1
		 */
		borderWidth: 1,

		/**
		 * The HTML of the tooltip header line. Variables are enclosed by
		 * curly brackets. Available variables are `point.key`, `series.name`,
		 * `series.color` and other members from the `point` and `series`
		 * objects. The `point.key` variable contains the category name, x
		 * value or datetime string depending on the type of axis. For datetime
		 * axes, the `point.key` date format can be set using tooltip.xDateFormat.
		 * 
		 * @type {String}
		 * @sample {highcharts} highcharts/tooltip/footerformat/
		 *         A HTML table in the tooltip
		 * @sample {highstock} highcharts/tooltip/footerformat/
		 *         A HTML table in the tooltip
		 * @sample {highmaps} maps/tooltip/format/ Format demo
		 */
		headerFormat: '<span style="font-size: 10px">{point.key}</span><br/>',

		/**
		 * The HTML of the point's line in the tooltip. Variables are enclosed
		 * by curly brackets. Available variables are point.x, point.y, series.
		 * name and series.color and other properties on the same form. Furthermore,
		 * point.y can be extended by the `tooltip.valuePrefix` and `tooltip.
		 * valueSuffix` variables. This can also be overridden for each series,
		 * which makes it a good hook for displaying units.
		 * 
		 * In styled mode, the dot is colored by a class name rather
		 * than the point color.
		 * 
		 * @type {String}
		 * @sample {highcharts} highcharts/tooltip/pointformat/ A different point format with value suffix
		 * @sample {highmaps} maps/tooltip/format/ Format demo
		 * @default <span style="color:{point.color}">\u25CF</span> {series.name}: <b>{point.y}</b><br/>
		 * @since 2.2
		 */
		pointFormat: '<span style="color:{point.color}">\u25CF</span> {series.name}: <b>{point.y}</b><br/>',

		/**
		 * Whether to apply a drop shadow to the tooltip.
		 * 
		 * @type {Boolean}
		 * @sample {highcharts} highcharts/tooltip/bordercolor-default/ True by default
		 * @sample {highcharts} highcharts/tooltip/shadow/ False
		 * @sample {highmaps} maps/tooltip/positioner/ Fixed tooltip position, border and shadow disabled
		 * @default true
		 */
		shadow: true,

		/**
		 * CSS styles for the tooltip. The tooltip can also be styled through
		 * the CSS class `.highcharts-tooltip`.
		 * 
		 * @type {CSSObject}
		 * @sample {highcharts} highcharts/tooltip/style/ Greater padding, bold text
		 * @default { "color": "#333333", "cursor": "default", "fontSize": "12px", "pointerEvents": "none", "whiteSpace": "nowrap" }
		 */
		style: {
			color: '${palette.neutralColor80}',
			cursor: 'default',
			fontSize: '12px',
			pointerEvents: 'none', // #1686 http://caniuse.com/#feat=pointer-events
			whiteSpace: 'nowrap'
		}
		/*= } =*/
		

		/**
		 * The color of the tooltip border. When `null`, the border takes the
		 * color of the corresponding series or point.
		 * 
		 * @type {Color}
		 * @sample {highcharts} highcharts/tooltip/bordercolor-default/
		 *         Follow series by default
		 * @sample {highcharts} highcharts/tooltip/bordercolor-black/
		 *         Black border
		 * @sample {highstock} stock/tooltip/general/
		 *         Styled tooltip
		 * @sample {highmaps} maps/tooltip/background-border/
		 *         Background and border demo
		 * @default null
		 * @apioption tooltip.borderColor
		 */

		/**
		 * Since 4.1, the crosshair definitions are moved to the Axis object
		 * in order for a better separation from the tooltip. See [xAxis.crosshair](#xAxis.
		 * crosshair)<a>.</a>
		 * 
		 * @type {Mixed}
		 * @deprecated
		 * @sample {highcharts} highcharts/tooltip/crosshairs-x/
		 *         Enable a crosshair for the x value
		 * @default true
		 * @apioption tooltip.crosshairs
		 */

		/**
		 * Whether the tooltip should follow the mouse as it moves across columns,
		 * pie slices and other point types with an extent. By default it behaves
		 * this way for scatter, bubble and pie series by override in the `plotOptions`
		 * for those series types.
		 * 
		 * For touch moves to behave the same way, [followTouchMove](#tooltip.
		 * followTouchMove) must be `true` also.
		 * 
		 * @type {Boolean}
		 * @default {highcharts} false
		 * @default {highstock} false
		 * @default {highmaps} true
		 * @since 3.0
		 * @apioption tooltip.followPointer
		 */

		/**
		 * Whether the tooltip should follow the finger as it moves on a touch
		 * device. If this is `true` and [chart.panning](#chart.panning) is
		 * set,`followTouchMove` will take over one-finger touches, so the user
		 * needs to use two fingers for zooming and panning.
		 * 
		 * @type {Boolean}
		 * @default {highcharts} true
		 * @default {highstock} true
		 * @default {highmaps} false
		 * @since 3.0.1
		 * @apioption tooltip.followTouchMove
		 */

		/**
		 * Callback function to format the text of the tooltip from scratch. Return
		 * `false` to disable tooltip for a specific point on series.
		 * 
		 * A subset of HTML is supported. Unless `useHTML` is true, the HTML of the
		 * tooltip is parsed and converted to SVG, therefore this isn't a complete HTML
		 * renderer. The following tags are supported: `<b>`, `<strong>`, `<i>`, `<em>`,
		 * `<br/>`, `<span>`. Spans can be styled with a `style` attribute,
		 * but only text-related CSS that is shared with SVG is handled.
		 * 
		 * Since version 2.1 the tooltip can be shared between multiple series
		 * through the `shared` option. The available data in the formatter
		 * differ a bit depending on whether the tooltip is shared or not. In
		 * a shared tooltip, all properties except `x`, which is common for
		 * all points, are kept in an array, `this.points`.
		 * 
		 * Available data are:
		 * 
		 * <dl>
		 * 
		 * <dt>this.percentage (not shared) / this.points[i].percentage (shared)</dt>
		 * 
		 * <dd>Stacked series and pies only. The point's percentage of the total.
		 * </dd>
		 * 
		 * <dt>this.point (not shared) / this.points[i].point (shared)</dt>
		 * 
		 * <dd>The point object. The point name, if defined, is available through
		 * `this.point.name`.</dd>
		 * 
		 * <dt>this.points</dt>
		 * 
		 * <dd>In a shared tooltip, this is an array containing all other properties
		 * for each point.</dd>
		 * 
		 * <dt>this.series (not shared) / this.points[i].series (shared)</dt>
		 * 
		 * <dd>The series object. The series name is available through
		 * `this.series.name`.</dd>
		 * 
		 * <dt>this.total (not shared) / this.points[i].total (shared)</dt>
		 * 
		 * <dd>Stacked series only. The total value at this point's x value.
		 * </dd>
		 * 
		 * <dt>this.x</dt>
		 * 
		 * <dd>The x value. This property is the same regardless of the tooltip
		 * being shared or not.</dd>
		 * 
		 * <dt>this.y (not shared) / this.points[i].y (shared)</dt>
		 * 
		 * <dd>The y value.</dd>
		 * 
		 * </dl>
		 * 
		 * @type {Function}
		 * @sample {highcharts} highcharts/tooltip/formatter-simple/
		 *         Simple string formatting
		 * @sample {highcharts} highcharts/tooltip/formatter-shared/
		 *         Formatting with shared tooltip
		 * @sample {highstock} stock/tooltip/formatter/
		 *         Formatting with shared tooltip
		 * @sample {highmaps} maps/tooltip/formatter/
		 *         String formatting
		 * @apioption tooltip.formatter
		 */

		/**
		 * The number of milliseconds to wait until the tooltip is hidden when
		 * mouse out from a point or chart.
		 * 
		 * @type {Number}
		 * @default 500
		 * @since 3.0
		 * @apioption tooltip.hideDelay
		 */

		/**
		 * A callback function for formatting the HTML output for a single point
		 * in the tooltip. Like the `pointFormat` string, but with more flexibility.
		 * 
		 * @type {Function}
		 * @context Point
		 * @since 4.1.0
		 * @apioption tooltip.pointFormatter
		 */

		/**
		 * A callback function to place the tooltip in a default position. The
		 * callback receives three parameters: `labelWidth`, `labelHeight` and
		 * `point`, where point contains values for `plotX` and `plotY` telling
		 * where the reference point is in the plot area. Add `chart.plotLeft`
		 * and `chart.plotTop` to get the full coordinates.
		 * 
		 * The return should be an object containing x and y values, for example
		 * `{ x: 100, y: 100 }`.
		 * 
		 * @type {Function}
		 * @sample {highcharts} highcharts/tooltip/positioner/ A fixed tooltip position
		 * @sample {highstock} stock/tooltip/positioner/ A fixed tooltip position on top of the chart
		 * @sample {highmaps} maps/tooltip/positioner/ A fixed tooltip position
		 * @since 2.2.4
		 * @apioption tooltip.positioner
		 */

		/**
		 * The name of a symbol to use for the border around the tooltip.
		 * 
		 * @type {String}
		 * @default callout
		 * @validvalue ["callout", "square"]
		 * @since 4.0
		 * @apioption tooltip.shape
		 */

		/**
		 * When the tooltip is shared, the entire plot area will capture mouse
		 * movement or touch events. Tooltip texts for series types with ordered
		 * data (not pie, scatter, flags etc) will be shown in a single bubble.
		 * This is recommended for single series charts and for tablet/mobile
		 * optimized charts.
		 * 
		 * See also [tooltip.split](#tooltip.split), that is better suited for
		 * charts with many series, especially line-type series.
		 * 
		 * @type {Boolean}
		 * @sample {highcharts} highcharts/tooltip/shared-false/ False by default
		 * @sample {highcharts} highcharts/tooltip/shared-true/ True
		 * @sample {highcharts} highcharts/tooltip/shared-x-crosshair/ True with x axis crosshair
		 * @sample {highcharts} highcharts/tooltip/shared-true-mixed-types/ True with mixed series types
		 * @default false
		 * @since 2.1
		 * @product highcharts highstock
		 * @apioption tooltip.shared
		 */

		/**
		 * Split the tooltip into one label per series, with the header close
		 * to the axis. This is recommended over [shared](#tooltip.shared) tooltips
		 * for charts with multiple line series, generally making them easier
		 * to read.
		 *
		 * @productdesc {highstock} In Highstock, tooltips are split by default
		 * since v6.0.0. Stock charts typically contain multi-dimension points
		 * and multiple panes, making split tooltips the preferred layout over
		 * the previous `shared` tooltip.
		 * 
		 * @type {Boolean}
		 * @sample {highcharts} highcharts/tooltip/split/ Split tooltip
		 * @sample {highstock} highcharts/tooltip/split/ Split tooltip
		 * @sample {highmaps} highcharts/tooltip/split/ Split tooltip
		 * @default {highcharts} false
		 * @default {highstock} true
		 * @product highcharts highstock
		 * @since 5.0.0
		 * @apioption tooltip.split
		 */

		/**
		 * Use HTML to render the contents of the tooltip instead of SVG. Using
		 * HTML allows advanced formatting like tables and images in the tooltip.
		 * It is also recommended for rtl languages as it works around rtl
		 * bugs in early Firefox.
		 * 
		 * @type {Boolean}
		 * @sample {highcharts} highcharts/tooltip/footerformat/ A table for value alignment
		 * @sample {highcharts} highcharts/tooltip/fullhtml/ Full HTML tooltip
		 * @sample {highstock} highcharts/tooltip/footerformat/ A table for value alignment
		 * @sample {highstock} highcharts/tooltip/fullhtml/ Full HTML tooltip
		 * @sample {highmaps} maps/tooltip/usehtml/ Pure HTML tooltip
		 * @default false
		 * @since 2.2
		 * @apioption tooltip.useHTML
		 */

		/**
		 * How many decimals to show in each series' y value. This is overridable
		 * in each series' tooltip options object. The default is to preserve
		 * all decimals.
		 * 
		 * @type {Number}
		 * @sample {highcharts} highcharts/tooltip/valuedecimals/ Set decimals, prefix and suffix for the value
		 * @sample {highstock} highcharts/tooltip/valuedecimals/ Set decimals, prefix and suffix for the value
		 * @sample {highmaps} maps/tooltip/valuedecimals/ Set decimals, prefix and suffix for the value
		 * @since 2.2
		 * @apioption tooltip.valueDecimals
		 */

		/**
		 * A string to prepend to each series' y value. Overridable in each
		 * series' tooltip options object.
		 * 
		 * @type {String}
		 * @sample {highcharts} highcharts/tooltip/valuedecimals/ Set decimals, prefix and suffix for the value
		 * @sample {highstock} highcharts/tooltip/valuedecimals/ Set decimals, prefix and suffix for the value
		 * @sample {highmaps} maps/tooltip/valuedecimals/ Set decimals, prefix and suffix for the value
		 * @since 2.2
		 * @apioption tooltip.valuePrefix
		 */

		/**
		 * A string to append to each series' y value. Overridable in each series'
		 * tooltip options object.
		 * 
		 * @type {String}
		 * @sample {highcharts} highcharts/tooltip/valuedecimals/ Set decimals, prefix and suffix for the value
		 * @sample {highstock} highcharts/tooltip/valuedecimals/ Set decimals, prefix and suffix for the value
		 * @sample {highmaps} maps/tooltip/valuedecimals/ Set decimals, prefix and suffix for the value
		 * @since 2.2
		 * @apioption tooltip.valueSuffix
		 */

		/**
		 * The format for the date in the tooltip header if the X axis is a
		 * datetime axis. The default is a best guess based on the smallest
		 * distance between points in the chart.
		 * 
		 * @type {String}
		 * @sample {highcharts} highcharts/tooltip/xdateformat/ A different format
		 * @product highcharts highstock
		 * @apioption tooltip.xDateFormat
		 */
	},


	/**
	 * Highchart by default puts a credits label in the lower right corner
	 * of the chart. This can be changed using these options.
	 */
	credits: {

		/**
		 * Whether to show the credits text.
		 * 
		 * @type {Boolean}
		 * @sample {highcharts} highcharts/credits/enabled-false/ Credits disabled
		 * @sample {highstock} stock/credits/enabled/ Credits disabled
		 * @sample {highmaps} maps/credits/enabled-false/ Credits disabled
		 * @default true
		 */
		enabled: true,

		/**
		 * The URL for the credits label.
		 * 
		 * @type {String}
		 * @sample {highcharts} highcharts/credits/href/ Custom URL and text
		 * @sample {highmaps} maps/credits/customized/ Custom URL and text
		 * @default {highcharts} http://www.highcharts.com
		 * @default {highstock} "http://www.highcharts.com"
		 * @default {highmaps} http://www.highcharts.com
		 */
		href: 'http://www.highcharts.com',

		/**
		 * Position configuration for the credits label.
		 * 
		 * @type {Object}
		 * @sample {highcharts} highcharts/credits/position-left/ Left aligned
		 * @sample {highcharts} highcharts/credits/position-left/ Left aligned
		 * @sample {highmaps} maps/credits/customized/ Left aligned
		 * @sample {highmaps} maps/credits/customized/ Left aligned
		 * @since 2.1
		 */
		position: {

			/**
			 * Horizontal alignment of the credits.
			 * 
			 * @validvalue ["left", "center", "right"]
			 * @type {String}
			 * @default right
			 */
			align: 'right',

			/**
			 * Horizontal pixel offset of the credits.
			 * 
			 * @type {Number}
			 * @default -10
			 */
			x: -10,

			/**
			 * Vertical alignment of the credits.
			 * 
			 * @validvalue ["top", "middle", "bottom"]
			 * @type {String}
			 * @default bottom
			 */
			verticalAlign: 'bottom',

			/**
			 * Vertical pixel offset of the credits.
			 * 
			 * @type {Number}
			 * @default -5
			 */
			y: -5
		},
		/*= if (build.classic) { =*/

		/**
		 * CSS styles for the credits label.
		 * 
		 * @type {CSSObject}
		 * @see In styled mode, credits styles can be set with the
		 * `.highcharts-credits` class.
		 * @default { "cursor": "pointer", "color": "#999999", "fontSize": "10px" }
		 */
		style: {

			cursor: 'pointer',
			color: '${palette.neutralColor40}',
			fontSize: '9px'
		},
		/*= } =*/

		/**
		 * The text for the credits label.
		 *
		 * @productdesc {highmaps}
		 * If a map is loaded as GeoJSON, the text defaults to `Highcharts @
		 * {map-credits}`. Otherwise, it defaults to `Highcharts.com`.
		 * 
		 * @type {String}
		 * @sample {highcharts} highcharts/credits/href/ Custom URL and text
		 * @sample {highmaps} maps/credits/customized/ Custom URL and text
		 * @default {highcharts|highstock} Highcharts.com
		 */
		text: 'Highcharts.com'
	}
};

/**
 * Merge the default options with custom options and return the new options
 * structure. Commonly used for defining reusable templates.
 *
 * @function #setOptions
 * @memberOf  Highcharts
 * @sample highcharts/global/useutc-false Setting a global option
 * @sample highcharts/members/setoptions Applying a global theme
 * @param {Object} options The new custom chart options.
 * @returns {Object} Updated options.
 */
H.setOptions = function (options) {
	
	// Copy in the default options
	H.defaultOptions = merge(true, H.defaultOptions, options);
	
	// Re-initiate time
	H.time.init();

	return H.defaultOptions;
};

/**
 * Get the updated default options. Until 3.0.7, merely exposing defaultOptions for outside modules
 * wasn't enough because the setOptions method created a new object.
 */
H.getOptions = function () {
	return H.defaultOptions;
};


// Series defaults
H.defaultPlotOptions = H.defaultOptions.plotOptions;


// Time utilities
H.time = new H.Time();

/**
 * Formats a JavaScript date timestamp (milliseconds since Jan 1st 1970) into a
 * human readable date string. The format is a subset of the formats for PHP's
 * [strftime]{@link
 * http://www.php.net/manual/en/function.strftime.php} function. Additional
 * formats can be given in the {@link Highcharts.dateFormats} hook.
 *
 * Since v6.0.5, all internal dates are formatted through the
 * [Chart.time](Chart#time) instance to respect chart-level time settings. The
 * `Highcharts.dateFormat` function only reflects global time settings set with
 * `setOptions`.
 *
 * @function #dateFormat
 * @memberOf Highcharts
 * @param {String} format - The desired format where various time
 *        representations are prefixed with %.
 * @param {Number} timestamp - The JavaScript timestamp.
 * @param {Boolean} [capitalize=false] - Upper case first letter in the return.
 * @returns {String} The formatted date.
 */
H.dateFormat = function (format, timestamp, capitalize) {
	return H.time.dateFormat(format, timestamp, capitalize);
};<|MERGE_RESOLUTION|>--- conflicted
+++ resolved
@@ -297,17 +297,9 @@
 		 * @apioption global.timezoneOffset
 		 */
 	},
-<<<<<<< HEAD
-	
-	/**
-	 * Options regarding the chart area and plot area as well as general
-	 * chart options.
-	 */
-=======
 
 
 	time: H.Time.prototype.defaultOptions,
->>>>>>> 128d988c
 	chart: {
 
 		/**
