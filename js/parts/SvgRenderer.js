--- conflicted
+++ resolved
@@ -1743,11 +1743,7 @@
             // Delete all properties
             delete wrapper[key];
         });
-<<<<<<< HEAD
         return undefined;
-=======
-        return;
->>>>>>> dda24878
     },
     /**
      * Add a shadow to the element. Must be called after the element is added to
