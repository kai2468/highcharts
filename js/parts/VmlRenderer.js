--- conflicted
+++ resolved
@@ -524,11 +524,7 @@
 		renderer.box = box;
 		renderer.boxWrapper = boxWrapper;
 		renderer.gradients = {};
-<<<<<<< HEAD
-		renderer.cache = {};
-=======
 		renderer.cache = {}; // Cache for numerical bounding boxes
->>>>>>> 5bcfbb06
 		renderer.cacheKeys = [];
 
 
