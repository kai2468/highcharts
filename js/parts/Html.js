--- conflicted
+++ resolved
@@ -6,7 +6,7 @@
 		each = H.each,
 		extend = H.extend,
 		isFirefox = H.isFirefox,
-		isIE = H.isIE,
+		isMS = H.isMS,
 		isWebKit = H.isWebKit,
 		pick = H.pick,
 		pInt = H.pInt,
@@ -164,11 +164,7 @@
 	 */
 	setSpanRotation: function (rotation, alignCorrection, baseline) {
 		var rotationStyle = {},
-<<<<<<< HEAD
-			cssTransformKey = isIE ? '-ms-transform' : isWebKit ? '-webkit-transform' : isFirefox ? 'MozTransform' : window.opera ? '-o-transform' : '';
-=======
-			cssTransformKey = isMS ? '-ms-transform' : isWebKit ? '-webkit-transform' : isFirefox ? 'MozTransform' : isOpera ? '-o-transform' : '';
->>>>>>> 3830de43
+			cssTransformKey = isMS ? '-ms-transform' : isWebKit ? '-webkit-transform' : isFirefox ? 'MozTransform' : window.opera ? '-o-transform' : '';
 
 		rotationStyle[cssTransformKey] = rotationStyle.transform = 'rotate(' + rotation + 'deg)';
 		rotationStyle[cssTransformKey + (isFirefox ? 'Origin' : '-origin')] = rotationStyle.transformOrigin = (alignCorrection * 100) + '% ' + baseline + 'px';
