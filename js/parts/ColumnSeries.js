--- conflicted
+++ resolved
@@ -577,13 +577,9 @@
         Series.prototype.translate.apply(series);
         // Record the new values
         series.points.forEach(function (point) {
-<<<<<<< HEAD
-            var yBottom = pick(point.yBottom, translatedThreshold, 0 // Handle the situation when the plot area is not
+            var  = pick(point.yBottom, translatedThreshold, 0 // Handle the situation when the plot area is not
             // visible because of multiple legends.
-            ), safeDistance = 999 + Math.abs(yBottom), pointWidth = seriesPointWidth, 
-=======
-            var yBottom = pick(point.yBottom, translatedThreshold), safeDistance = 999 + Math.abs(yBottom), pointWidth = seriesPointWidth, plotX = point.plotX, 
->>>>>>> 4cc06a75
+            ), safeDistance = 999 + Math.abs(yBottom), pointWidth = seriesPointWidth, plotX = point.plotX, 
             // Don't draw too far outside plot area (#1303, #2241,
             // #4264)
             plotY = clamp(point.plotY, -safeDistance, yAxis.len + safeDistance), barX = point.plotX + seriesXOffset, barW = seriesBarW, barY = Math.min(plotY, yBottom), up, barH = Math.max(plotY, yBottom) - barY;
