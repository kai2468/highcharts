/**
 * Set the default options for column
 */
defaultPlotOptions.column = merge(defaultSeriesOptions, {
	borderColor: '#FFFFFF',
	//borderWidth: 1,
	borderRadius: 0,
	//colorByPoint: undefined,
	groupPadding: 0.2,
	//grouping: true,
	marker: null, // point options are specified in the base options
	pointPadding: 0.1,
	//pointWidth: null,
	minPointLength: 0,
	cropThreshold: 50, // when there are more points, they will not animate out of the chart on xAxis.setExtremes
	pointRange: null, // null means auto, meaning 1 in a categorized axis and least distance between points if not categories
	states: {
		hover: {
			brightness: 0.1,
			shadow: false,
			halo: false
		},
		select: {
			color: '#C0C0C0',
			borderColor: '#000000',
			shadow: false
		}
	},
	dataLabels: {
		align: null, // auto
		verticalAlign: null, // auto
		y: null
	},
	softThreshold: false,
	startFromThreshold: true, // false doesn't work well: http://jsfiddle.net/highcharts/hz8fopan/14/
	stickyTracking: false,
	tooltip: {
		distance: 6
	},
	threshold: 0
});

/**
 * ColumnSeries object
 */
var ColumnSeries = extendClass(Series, {
	type: 'column',
	pointAttrToOptions: { // mapping between SVG attributes and the corresponding options
		stroke: 'borderColor',
		fill: 'color',
		r: 'borderRadius'
	},
	cropShoulder: 0,
	directTouch: true, // When tooltip is not shared, this series (and derivatives) requires direct touch/hover. KD-tree does not apply.
	trackerGroups: ['group', 'dataLabelsGroup'],
	negStacks: true, // use separate negative stacks, unlike area stacks where a negative
		// point is substracted from previous (#1910)

	/**
	 * Initialize the series
	 */
	init: function () {
		Series.prototype.init.apply(this, arguments);

		var series = this,
			chart = series.chart;

		// if the series is added dynamically, force redraw of other
		// series affected by a new column
		if (chart.hasRendered) {
			each(chart.series, function (otherSeries) {
				if (otherSeries.type === series.type) {
					otherSeries.isDirty = true;
				}
			});
		}
	},

	/**
	 * Return the width and x offset of the columns adjusted for grouping, groupPadding, pointPadding,
	 * pointWidth etc.
	 */
	getColumnMetrics: function () {

		var series = this,
			options = series.options,
			chart = series.chart,
			xAxis = series.xAxis,
			yAxis = series.yAxis,
			reversedXAxis = xAxis.reversed,
			stackKey,
			stackGroups = {},
			columnCount = 0;

		// Get the total number of column type series.
		// This is called on every series. Consider moving this logic to a
		// chart.orderStacks() function and call it on init, addSeries and removeSeries
		if (options.grouping === false) {
			columnCount = 1;
		} else {
			each(chart.series, function (otherSeries) {
				var otherOptions = otherSeries.options,
					otherYAxis = otherSeries.yAxis,
					columnIndex;
				if (otherSeries.type === series.type && (otherSeries.visible || !chart.options.chart.ignoreHiddenSeries) &&
						yAxis.len === otherYAxis.len && yAxis.pos === otherYAxis.pos) {  // #642, #2086
					if (otherOptions.stacking) {
						stackKey = otherSeries.stackKey;
						if (stackGroups[stackKey] === UNDEFINED) {
							stackGroups[stackKey] = columnCount++;
						}
						columnIndex = stackGroups[stackKey];
					} else if (otherOptions.grouping !== false) { // #1162
						columnIndex = columnCount++;
					}
					otherSeries.columnIndex = columnIndex;
				}
			});
		}

		var categoryWidth = mathMin(
				mathAbs(xAxis.transA) * (xAxis.ordinalSlope || options.pointRange || xAxis.closestPointRange || xAxis.tickInterval || 1), // #2610
				xAxis.len // #1535
			),
			groupPadding = categoryWidth * options.groupPadding,
			groupWidth = categoryWidth - 2 * groupPadding,
			pointOffsetWidth = groupWidth / columnCount,
			pointWidth = mathMin(
				options.maxPointWidth || xAxis.len,
				pick(options.pointWidth, pointOffsetWidth * (1 - 2 * options.pointPadding))
			),
			pointPadding = (pointOffsetWidth - pointWidth) / 2,
			colIndex = (series.columnIndex || 0) + (reversedXAxis ? 1 : 0), // #1251, #3737
			pointXOffset = pointPadding + (groupPadding + colIndex *
				pointOffsetWidth - (categoryWidth / 2)) *
				(reversedXAxis ? -1 : 1);

		// Save it for reading in linked series (Error bars particularly)
		series.columnMetrics = {
			width: pointWidth,
			offset: pointXOffset
		};
		return series.columnMetrics;

	},

	/**
	 * Make the columns crisp. The edges are rounded to the nearest full pixel.
	 */
	crispCol: function (x, y, w, h) {
		var chart = this.chart,
			borderWidth = this.borderWidth,
			xCrisp = -(borderWidth % 2 ? 0.5 : 0),
			yCrisp = borderWidth % 2 ? 0.5 : 1,
			right,
			bottom,
			fromTop;

		if (chart.inverted && chart.renderer.isVML) {
			yCrisp += 1;
		}

		// Horizontal. We need to first compute the exact right edge, then round it
		// and compute the width from there.
		right = Math.round(x + w) + xCrisp;
		x = Math.round(x) + xCrisp;
		w = right - x;

		// Vertical
		bottom = Math.round(y + h) + yCrisp;
		fromTop = mathAbs(y) <= 0.5 && bottom > 0.5; // #4504, #4656
		y = Math.round(y) + yCrisp;
		h = bottom - y;

		// Top edges are exceptions
		if (fromTop && h) { // #5146
			y -= 1;
			h += 1;
		}

		return {
			x: x,
			y: y,
			width: w,
			height: h
		};
	},

	/**
	 * Translate each point to the plot area coordinate system and find shape positions
	 */
	translate: function () {
		var series = this,
			chart = series.chart,
			options = series.options,
			borderWidth = series.borderWidth = pick(
				options.borderWidth,
				series.closestPointRange * series.xAxis.transA < 2 ? 0 : 1 // #3635
			),
			yAxis = series.yAxis,
			threshold = options.threshold,
			translatedThreshold = series.translatedThreshold = yAxis.getThreshold(threshold),
			minPointLength = pick(options.minPointLength, 5),
			metrics = series.getColumnMetrics(),
			pointWidth = metrics.width,
			seriesBarW = series.barW = mathMax(pointWidth, 1 + 2 * borderWidth), // postprocessed for border width
			pointXOffset = series.pointXOffset = metrics.offset;

		if (chart.inverted) {
			translatedThreshold -= 0.5; // #3355
		}

		// When the pointPadding is 0, we want the columns to be packed tightly, so we allow individual
		// columns to have individual sizes. When pointPadding is greater, we strive for equal-width
		// columns (#2694).
		if (options.pointPadding) {
			seriesBarW = mathCeil(seriesBarW);
		}

		Series.prototype.translate.apply(series);

		// Record the new values
		each(series.points, function (point) {
			var yBottom = mathMin(pick(point.yBottom, translatedThreshold), 9e4), // #3575
				safeDistance = 999 + mathAbs(yBottom),
				plotY = mathMin(mathMax(-safeDistance, point.plotY), yAxis.len + safeDistance), // Don't draw too far outside plot area (#1303, #2241, #4264)
				barX = point.plotX + pointXOffset,
				barW = seriesBarW,
				barY = mathMin(plotY, yBottom),
				up,
				barH = mathMax(plotY, yBottom) - barY;

			// Handle options.minPointLength
			if (mathAbs(barH) < minPointLength) {
				if (minPointLength) {
					barH = minPointLength;
					up = (!yAxis.reversed && !point.negative) || (yAxis.reversed && point.negative);
					barY = mathAbs(barY - translatedThreshold) > minPointLength ? // stacked
							yBottom - minPointLength : // keep position
							translatedThreshold - (up ? minPointLength : 0); // #1485, #4051
				}
			}

			// Cache for access in polar
			point.barX = barX;
			point.pointWidth = pointWidth;

			// Fix the tooltip on center of grouped columns (#1216, #424, #3648)
			point.tooltipPos = chart.inverted ?
				[yAxis.len + yAxis.pos - chart.plotLeft - plotY, series.xAxis.len - barX - barW / 2, barH] :
				[barX + barW / 2, plotY + yAxis.pos - chart.plotTop, barH];

			// Register shape type and arguments to be used in drawPoints
			point.shapeType = 'rect';
			point.shapeArgs = series.crispCol(barX, barY, barW, barH);
		});

	},

	getSymbol: noop,

	/**
	 * Use a solid rectangle like the area series types
	 */
	drawLegendSymbol: LegendSymbolMixin.drawRectangle,


	/**
	 * Columns have no graph
	 */
	drawGraph: noop,

	/**
	 * Draw the columns. For bars, the series.group is rotated, so the same coordinates
	 * apply for columns and bars. This method is inherited by scatter series.
	 *
	 */
	drawPoints: function () {
		var series = this,
			chart = this.chart,
			options = series.options,
			renderer = chart.renderer,
			animationLimit = options.animationLimit || 250,
			shapeArgs,
			pointAttr;

		// draw the columns
		each(series.points, function (point) {
			var plotY = point.plotY,
				graphic = point.graphic,
				borderAttr;

			if (isNumber(plotY) && point.y !== null) {
				shapeArgs = point.shapeArgs;

				borderAttr = defined(series.borderWidth) ? {
					'stroke-width': series.borderWidth
				} : {};

				pointAttr = point.pointAttr[point.selected ? SELECT_STATE : NORMAL_STATE] || series.pointAttr[NORMAL_STATE];

				if (graphic) { // update
					stop(graphic);
					graphic.attr(borderAttr).attr(pointAttr)[chart.pointCount < animationLimit ? 'animate' : 'attr'](merge(shapeArgs)); // #4267

				} else {
					point.graphic = graphic = renderer[point.shapeType](shapeArgs)
						.attr(borderAttr)
						.attr(pointAttr)
						.add(point.group || series.group)
						.shadow(options.shadow, null, options.stacking && !options.borderRadius);
				}

			} else if (graphic) {
				point.graphic = graphic.destroy(); // #1269
			}
		});
	},

	/**
	 * Animate the column heights one by one from zero
	 * @param {Boolean} init Whether to initialize the animation or run it
	 */
	animate: function (init) {
		var series = this,
			yAxis = this.yAxis,
			options = series.options,
			inverted = this.chart.inverted,
			attr = {},
			translatedThreshold;

		if (hasSVG) { // VML is too slow anyway
			if (init) {
				attr.scaleY = 0.001;
				translatedThreshold = mathMin(yAxis.pos + yAxis.len, mathMax(yAxis.pos, yAxis.toPixels(options.threshold)));
				if (inverted) {
					attr.translateX = translatedThreshold - yAxis.len;
				} else {
					attr.translateY = translatedThreshold;
				}
				series.group.attr(attr);

			} else { // run the animation

				attr[inverted ? 'translateX' : 'translateY'] = yAxis.pos;
				series.group.animate(attr, extend(animObject(series.options.animation), {
					// Do the scale synchronously to ensure smooth updating (#5030)
					step: function (val, fx) {
						series.group.attr({
<<<<<<< HEAD
							scaleY: mathMax(0.001, fx.pos) //#5250
=======
							scaleY: mathMax(0.001, fx.pos) // #5250
>>>>>>> 62f9d0db
						});
					}
				}));

				// delete this function to allow it only once
				series.animate = null;
			}
		}
	},

	/**
	 * Remove this series from the chart
	 */
	remove: function () {
		var series = this,
			chart = series.chart;

		// column and bar series affects other series of the same type
		// as they are either stacked or grouped
		if (chart.hasRendered) {
			each(chart.series, function (otherSeries) {
				if (otherSeries.type === series.type) {
					otherSeries.isDirty = true;
				}
			});
		}

		Series.prototype.remove.apply(series, arguments);
	}
});
seriesTypes.column = ColumnSeries;<|MERGE_RESOLUTION|>--- conflicted
+++ resolved
@@ -346,12 +346,7 @@
 				series.group.animate(attr, extend(animObject(series.options.animation), {
 					// Do the scale synchronously to ensure smooth updating (#5030)
 					step: function (val, fx) {
-						series.group.attr({
-<<<<<<< HEAD
-							scaleY: mathMax(0.001, fx.pos) //#5250
-=======
 							scaleY: mathMax(0.001, fx.pos) // #5250
->>>>>>> 62f9d0db
 						});
 					}
 				}));
