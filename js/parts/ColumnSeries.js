--- conflicted
+++ resolved
@@ -184,12 +184,8 @@
 		w = right - x;
 
 		// Vertical
-<<<<<<< HEAD
-		fromTop = Math.abs(y) <= 0.5; // #4504
-=======
->>>>>>> 806e78df
 		bottom = Math.round(y + h) + yCrisp;
-		fromTop = mathAbs(y) <= 0.5 && bottom > 0.5; // #4504, #4656
+		fromTop = Math.abs(y) <= 0.5 && bottom > 0.5; // #4504, #4656
 		y = Math.round(y) + yCrisp;
 		h = bottom - y;
 
@@ -216,13 +212,8 @@
 			options = series.options,
 			dense = series.closestPointRange * series.xAxis.transA < 2,
 			borderWidth = series.borderWidth = pick(
-<<<<<<< HEAD
 				options.borderWidth, 
 				dense ? 0 : 1  // #3635
-=======
-				options.borderWidth,
-				series.closestPointRange * series.xAxis.transA < 2 ? 0 : 1 // #3635
->>>>>>> 806e78df
 			),
 			yAxis = series.yAxis,
 			threshold = options.threshold,
@@ -368,15 +359,6 @@
 			if (plotY !== undefined && !isNaN(plotY) && point.y !== null) {
 				shapeArgs = point.shapeArgs;
 
-<<<<<<< HEAD
-=======
-				borderAttr = defined(series.borderWidth) ? {
-					'stroke-width': series.borderWidth
-				} : {};
-
-				pointAttr = point.pointAttr[point.selected ? SELECT_STATE : NORMAL_STATE] || series.pointAttr[NORMAL_STATE];
-
->>>>>>> 806e78df
 				if (graphic) { // update
 					stop(graphic);
 					graphic[chart.pointCount < animationLimit ? 'animate' : 'attr'](
