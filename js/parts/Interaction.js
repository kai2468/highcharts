(function (H) {
	var addEvent = H.addEvent,
		Chart = H.Chart,
		Color = H.Color,
		createElement = H.createElement,
		css = H.css,
		defaultOptions = H.defaultOptions,
		defaultPlotOptions = H.defaultPlotOptions,
		each = H.each,
		extend = H.extend,
		fireEvent = H.fireEvent,
		hasTouch = H.hasTouch,
		inArray = H.inArray,
		isObject = H.isObject,
		Legend = H.Legend,
		merge = H.merge,
		pick = H.pick,
		Point = H.Point,
		Series = H.Series,
		seriesTypes = H.seriesTypes,
		svg = H.svg,
		TrackerMixin;
/**
 * TrackerMixin for points and graphs
 */
TrackerMixin = H.TrackerMixin = {

	drawTrackerPoint: function () {
		var series = this,
			chart = series.chart,
			pointer = chart.pointer,
			cursor = series.options.cursor,
			css = cursor && { cursor: cursor },
			onMouseOver = function (e) {
				var target = e.target,
				point;

				while (target && !point) {
					point = target.point;
					target = target.parentNode;
				}

				if (point !== undefined && point !== chart.hoverPoint) { // undefined on graph in scatterchart
					point.onMouseOver(e);
				}
			};

		// Add reference to the point
		each(series.points, function (point) {
			if (point.graphic) {
				point.graphic.element.point = point;
			}
			if (point.dataLabel) {
				point.dataLabel.element.point = point;
			}
		});

		// Add the event listeners, we need to do this only once
		if (!series._hasTracking) {
			each(series.trackerGroups, function (key) {
				if (series[key]) { // we don't always have dataLabelsGroup
					series[key]
						.addClass('highcharts-tracker')
						.on('mouseover', onMouseOver)
						.on('mouseout', function (e) { pointer.onTrackerMouseOut(e); })
						.css(css);
					if (hasTouch) {
						series[key].on('touchstart', onMouseOver);
					}
				}
			});
			series._hasTracking = true;
		}
	},

	/**
	 * Draw the tracker object that sits above all data labels and markers to
	 * track mouse events on the graph or points. For the line type charts
	 * the tracker uses the same graphPath, but with a greater stroke width
	 * for better control.
	 */
	drawTrackerGraph: function () {
		var series = this,
			options = series.options,
			trackByArea = options.trackByArea,
			trackerPath = [].concat(trackByArea ? series.areaPath : series.graphPath),
			trackerPathLength = trackerPath.length,
			chart = series.chart,
			pointer = chart.pointer,
			renderer = chart.renderer,
			snap = chart.options.tooltip.snap,
			tracker = series.tracker,
			cursor = options.cursor,
			css = cursor && { cursor: cursor },
			singlePoints = series.singlePoints,
			singlePoint,
			i,
			onMouseOver = function () {
				if (chart.hoverSeries !== series) {
					series.onMouseOver();
				}
			},
			/*
			 * Empirical lowest possible opacities for TRACKER_FILL for an element to stay invisible but clickable
			 * IE6: 0.002
			 * IE7: 0.002
			 * IE8: 0.002
			 * IE9: 0.00000000001 (unlimited)
			 * IE10: 0.0001 (exporting only)
			 * FF: 0.00000000001 (unlimited)
			 * Chrome: 0.000001
			 * Safari: 0.000001
			 * Opera: 0.00000000001 (unlimited)
			 */
			TRACKER_FILL = 'rgba(192,192,192,' + (svg ? 0.0001 : 0.002) + ')';

		// Extend end points. A better way would be to use round linecaps,
		// but those are not clickable in VML.
		if (trackerPathLength && !trackByArea) {
			i = trackerPathLength + 1;
			while (i--) {
				if (trackerPath[i] === 'M') { // extend left side
					trackerPath.splice(i + 1, 0, trackerPath[i + 1] - snap, trackerPath[i + 2], 'L');
				}
				if ((i && trackerPath[i] === 'M') || i === trackerPathLength) { // extend right side
					trackerPath.splice(i, 0, 'L', trackerPath[i - 2] + snap, trackerPath[i - 1]);
				}
			}
		}

		// handle single points
		for (i = 0; i < singlePoints.length; i++) {
			singlePoint = singlePoints[i];
			trackerPath.push('M', singlePoint.plotX - snap, singlePoint.plotY,
			'L', singlePoint.plotX + snap, singlePoint.plotY);
		}

		// draw the tracker
		if (tracker) {
			tracker.attr({ d: trackerPath });
		} else { // create

			series.tracker = renderer.path(trackerPath)
			.attr({
				'stroke-linejoin': 'round', // #1225
				visibility: series.visible ? 'visible' : 'hidden',
				stroke: TRACKER_FILL,
				fill: trackByArea ? TRACKER_FILL : 'none',
				'stroke-width' : options.lineWidth + (trackByArea ? 0 : 2 * snap),
				zIndex: 2
			})
			.add(series.group);

			// The tracker is added to the series group, which is clipped, but is covered
			// by the marker group. So the marker group also needs to capture events.
			each([series.tracker, series.markerGroup], function (tracker) {
				tracker.addClass('highcharts-tracker')
					.on('mouseover', onMouseOver)
					.on('mouseout', function (e) { pointer.onTrackerMouseOut(e); })
					.css(css);

				if (hasTouch) {
					tracker.on('touchstart', onMouseOver);
				}
			});
		}
	}
};
/* End TrackerMixin */


/**
 * Add tracking event listener to the series group, so the point graphics
 * themselves act as trackers
 */ 

if (seriesTypes.column) {
	seriesTypes.column.prototype.drawTracker = TrackerMixin.drawTrackerPoint;	
}

if (seriesTypes.pie) {
	seriesTypes.pie.prototype.drawTracker = TrackerMixin.drawTrackerPoint;
}

if (seriesTypes.scatter) {
	seriesTypes.scatter.prototype.drawTracker = TrackerMixin.drawTrackerPoint;
}

/* 
 * Extend Legend for item events 
 */ 
extend(Legend.prototype, {

	setItemEvents: function (item, legendItem, useHTML, itemStyle, itemHiddenStyle) {
<<<<<<< HEAD
	var legend = this;
	// Set the events on the item group, or in case of useHTML, the item itself (#1249)
	(useHTML ? legendItem : item.legendGroup).on('mouseover', function () {
			item.setState('hover');
=======
		var legend = this;
		// Set the events on the item group, or in case of useHTML, the item itself (#1249)
		(useHTML ? legendItem : item.legendGroup).on('mouseover', function () {
			item.setState(HOVER_STATE);
			/* presentational
>>>>>>> 93ffcb91
			legendItem.css(legend.options.itemHoverStyle);
			*/

		})
		.on('mouseout', function () {
			/* presentational
			legendItem.css(item.visible ? itemStyle : itemHiddenStyle);
			*/
			item.setState();
		})
		.on('click', function (event) {
			var strLegendItemClick = 'legendItemClick',
				fnLegendItemClick = function () {
					item.setVisible();
				};
				
			// Pass over the click/touch event. #4.
			event = {
				browserEvent: event
			};

			// click the name or symbol
			if (item.firePointEvent) { // point
				item.firePointEvent(strLegendItemClick, event, fnLegendItemClick);
			} else {
				fireEvent(item, strLegendItemClick, event, fnLegendItemClick);
			}
		});
	},

	createCheckboxForItem: function (item) {
		var legend = this;

		item.checkbox = createElement('input', {
			type: 'checkbox',
			checked: item.selected,
			defaultChecked: item.selected // required by IE7
		}, legend.options.itemCheckboxStyle, legend.chart.container);

		addEvent(item.checkbox, 'click', function (event) {
			var target = event.target;
			fireEvent(item.series || item, 'checkboxClick', { // #3712
					checked: target.checked,
					item: item
				},
				function () {
					item.select();
				}
			);
		});
	}	
});

/* 
 * Add pointer cursor to legend itemstyle in defaultOptions
 */
/* presentational
defaultOptions.legend.itemStyle.cursor = 'pointer';
*/


/* 
 * Extend the Chart object with interaction
 */

extend(Chart.prototype, {
	/**
	 * Display the zoom button
	 */
	showResetZoom: function () {
		var chart = this,
			lang = defaultOptions.lang,
			btnOptions = chart.options.chart.resetZoomButton,
			theme = btnOptions.theme,
			states = theme.states,
			alignTo = btnOptions.relativeTo === 'chart' ? null : 'plotBox';
			
		this.resetZoomButton = chart.renderer.button(lang.resetZoom, null, null, function () { chart.zoomOut(); }, theme, states && states.hover)
			.attr({
				align: btnOptions.position.align,
				title: lang.resetZoomTitle
			})
			.add()
			.align(btnOptions.position, false, alignTo);
			
	},

	/**
	 * Zoom out to 1:1
	 */
	zoomOut: function () {
		var chart = this;
		fireEvent(chart, 'selection', { resetSelection: true }, function () { 
			chart.zoom();
		});
	},

	/**
	 * Zoom into a given portion of the chart given by axis coordinates
	 * @param {Object} event
	 */
	zoom: function (event) {
		var chart = this,
			hasZoomed,
			pointer = chart.pointer,
			displayButton = false,
			resetZoomButton;

		// If zoom is called with no arguments, reset the axes
		if (!event || event.resetSelection) {
			each(chart.axes, function (axis) {
				hasZoomed = axis.zoom();
			});
		} else { // else, zoom in on all axes
			each(event.xAxis.concat(event.yAxis), function (axisData) {
				var axis = axisData.axis,
					isXAxis = axis.isXAxis;

				// don't zoom more than minRange
				if (pointer[isXAxis ? 'zoomX' : 'zoomY'] || pointer[isXAxis ? 'pinchX' : 'pinchY']) {
					hasZoomed = axis.zoom(axisData.min, axisData.max);
					if (axis.displayBtn) {
						displayButton = true;
					}
				}
			});
		}
		
		// Show or hide the Reset zoom button
		resetZoomButton = chart.resetZoomButton;
		if (displayButton && !resetZoomButton) {
			chart.showResetZoom();
		} else if (!displayButton && isObject(resetZoomButton)) {
			chart.resetZoomButton = resetZoomButton.destroy();
		}
		

		// Redraw
		if (hasZoomed) {
			chart.redraw(
				pick(chart.options.chart.animation, event && event.animation, chart.pointCount < 100) // animation
			);
		}
	},

	/**
	 * Pan the chart by dragging the mouse across the pane. This function is called
	 * on mouse move, and the distance to pan is computed from chartX compared to
	 * the first chartX position in the dragging operation.
	 */
	pan: function (e, panning) {

		var chart = this,
			hoverPoints = chart.hoverPoints,
			doRedraw;

		// remove active points for shared tooltip
		if (hoverPoints) {
			each(hoverPoints, function (point) {
				point.setState();
			});
		}

		each(panning === 'xy' ? [1, 0] : [1], function (isX) { // xy is used in maps
			var mousePos = e[isX ? 'chartX' : 'chartY'],
				axis = chart[isX ? 'xAxis' : 'yAxis'][0],
				startPos = chart[isX ? 'mouseDownX' : 'mouseDownY'],
				halfPointRange = (axis.pointRange || 0) / 2,
				extremes = axis.getExtremes(),
				newMin = axis.toValue(startPos - mousePos, true) + halfPointRange,
				newMax = axis.toValue(startPos + chart[isX ? 'plotWidth' : 'plotHeight'] - mousePos, true) - halfPointRange,
				goingLeft = startPos > mousePos; // #3613

			if (axis.series.length && 
					(goingLeft || newMin > Math.min(extremes.dataMin, extremes.min)) && 
					(!goingLeft || newMax < Math.max(extremes.dataMax, extremes.max))) {
				axis.setExtremes(newMin, newMax, false, false, { trigger: 'pan' });
				doRedraw = true;
			}

			chart[isX ? 'mouseDownX' : 'mouseDownY'] = mousePos; // set new reference for next run
		});

		if (doRedraw) {
			chart.redraw(false);
		}
		css(chart.container, { cursor: 'move' });
	}
});

/*
 * Extend the Point object with interaction
 */
extend(Point.prototype, {
	/**
	 * Toggle the selection status of a point
	 * @param {Boolean} selected Whether to select or unselect the point.
	 * @param {Boolean} accumulate Whether to add to the previous selection. By default,
	 *		 this happens if the control key (Cmd on Mac) was pressed during clicking.
	 */
	select: function (selected, accumulate) {
		var point = this,
			series = point.series,
			chart = series.chart;

		selected = pick(selected, !point.selected);

		// fire the event with the defalut handler
		point.firePointEvent(selected ? 'select' : 'unselect', { accumulate: accumulate }, function () {
			point.selected = point.options.selected = selected;
			series.options.data[inArray(point, series.data)] = point.options;

			point.setState(selected && 'select');

			// unselect all other points unless Ctrl or Cmd + click
			if (!accumulate) {
				each(chart.getSelectedPoints(), function (loopPoint) {
					if (loopPoint.selected && loopPoint !== point) {
						loopPoint.selected = loopPoint.options.selected = false;
						series.options.data[inArray(loopPoint, series.data)] = loopPoint.options;
						loopPoint.setState('');
							loopPoint.firePointEvent('unselect');
					}
				});
			}
		});
	},

	/**
	 * Runs on mouse over the point
	 *
	 * @param {Object} e The event arguments
	 * @param {Boolean} byProximity Falsy for kd points that are closest to the mouse, or to 
	 *        actually hovered points. True for other points in shared tooltip.
	 */
	onMouseOver: function (e, byProximity) {
		var point = this,
			series = point.series,
			chart = series.chart,
			tooltip = chart.tooltip,
			hoverPoint = chart.hoverPoint;

		if (chart.hoverSeries !== series) {
			series.onMouseOver();
		}		

		// set normal state to previous series
		if (hoverPoint && hoverPoint !== point) {
			hoverPoint.onMouseOut();
		}

		if (point.series) { // It may have been destroyed, #4130

			// trigger the event
			point.firePointEvent('mouseOver');

			// update the tooltip
			if (tooltip && (!tooltip.shared || series.noSharedTooltip)) {
				tooltip.refresh(point, e);
			}

			// hover this
			point.setState('hover');
			if (!byProximity) {
				chart.hoverPoint = point;
			}
		}
	},

	/**
	 * Runs on mouse out from the point
	 */
	onMouseOut: function () {
		var chart = this.series.chart,
			hoverPoints = chart.hoverPoints;

		this.firePointEvent('mouseOut');

		if (!hoverPoints || inArray(this, hoverPoints) === -1) { // #887, #2240
			this.setState();
			chart.hoverPoint = null;
		}
	},

	/**
	 * Import events from the series' and point's options. Only do it on
	 * demand, to save processing time on hovering.
	 */
	importEvents: function () {
		if (!this.hasImportedEvents) {
			var point = this,
				options = merge(point.series.options.point, point.options),
				events = options.events,
				eventType;

			point.events = events;

			for (eventType in events) {
				addEvent(point, eventType, events[eventType]);
			}
			this.hasImportedEvents = true;

		}
	},

	/**
	 * Set the point's state
	 * @param {String} state
	 */
	setState: function (state, move) {
		var point = this,
			plotX = point.plotX,
			plotY = point.plotY,
			series = point.series,
			stateOptions = series.options.states,
			markerOptions = defaultPlotOptions[series.type].marker && series.options.marker,
			normalDisabled = markerOptions && !markerOptions.enabled,
			markerStateOptions = markerOptions && markerOptions.states[state],
			stateDisabled = markerStateOptions && markerStateOptions.enabled === false,
			stateMarkerGraphic = series.stateMarkerGraphic,
			pointMarker = point.marker || {},
			chart = series.chart,
			radius,
			halo = series.halo,
			haloOptions,
			newSymbol,
			pointAttr;

		state = state || ''; // empty string
		pointAttr = point.pointAttr[state] || series.pointAttr[state];

		if (
				// already has this state
				(state === point.state && !move) ||
				// selected points don't respond to hover
				(point.selected && state !== 'select') ||
				// series' state options is disabled
				(stateOptions[state] && stateOptions[state].enabled === false) ||
				// general point marker's state options is disabled
				(state && (stateDisabled || (normalDisabled && markerStateOptions.enabled === false))) ||
				// individual point marker's state options is disabled
				(state && pointMarker.states && pointMarker.states[state] && pointMarker.states[state].enabled === false) // #1610

			) {
			return;
		}

		// apply hover styles to the existing point
		if (point.graphic) {
			radius = markerOptions && point.graphic.symbolName && pointAttr.r;
			point.graphic.attr(merge(
				pointAttr,
				radius ? { // new symbol attributes (#507, #612)
					x: plotX - radius,
					y: plotY - radius,
					width: 2 * radius,
					height: 2 * radius
				} : {}
			));

			// Zooming in from a range with no markers to a range with markers
			if (stateMarkerGraphic) {
				stateMarkerGraphic.hide();
			}
		} else {
			// if a graphic is not applied to each point in the normal state, create a shared
			// graphic for the hover state
			if (state && markerStateOptions) {
				radius = markerStateOptions.radius;
				newSymbol = pointMarker.symbol || series.symbol;

				// If the point has another symbol than the previous one, throw away the
				// state marker graphic and force a new one (#1459)
				if (stateMarkerGraphic && stateMarkerGraphic.currentSymbol !== newSymbol) {
					stateMarkerGraphic = stateMarkerGraphic.destroy();
				}

				// Add a new state marker graphic
				if (!stateMarkerGraphic) {
					if (newSymbol) {
						series.stateMarkerGraphic = stateMarkerGraphic = chart.renderer.symbol(
							newSymbol,
							plotX - radius,
							plotY - radius,
							2 * radius,
							2 * radius
						)
						.attr(pointAttr)
						.add(series.markerGroup);
						stateMarkerGraphic.currentSymbol = newSymbol;
					}

				// Move the existing graphic
				} else {
					stateMarkerGraphic[move ? 'animate' : 'attr']({ // #1054
						x: plotX - radius,
						y: plotY - radius
					});
				}
			}

			if (stateMarkerGraphic) {
				stateMarkerGraphic[state && chart.isInsidePlot(plotX, plotY, chart.inverted) ? 'show' : 'hide'](); // #2450
				stateMarkerGraphic.element.point = point; // #4310
			}
		}

		// Show me your halo
		haloOptions = stateOptions[state] && stateOptions[state].halo;
		if (haloOptions && haloOptions.size) {
			if (!halo) {
				series.halo = halo = chart.renderer.path()
					.add(chart.seriesGroup);
			}
			halo.attr(extend({
				fill: Color(point.color || series.color).setOpacity(haloOptions.opacity).get()
			}, haloOptions.attributes))[move ? 'animate' : 'attr']({
				d: point.haloPath(haloOptions.size)
			});
		} else if (halo) {
			halo.attr({ d: [] });
		}

		point.state = state;
	},

	haloPath: function (size) {
		var series = this.series,
			chart = series.chart,
			plotBox = series.getPlotBox(),
			inverted = chart.inverted;

		return chart.renderer.symbols.circle(
			plotBox.translateX + (inverted ? series.yAxis.len - this.plotY : this.plotX) - size, 
			plotBox.translateY + (inverted ? series.xAxis.len - this.plotX : this.plotY) - size, 
			size * 2, 
			size * 2
		);
	}
});

/*
 * Extend the Series object with interaction
 */

extend(Series.prototype, {
	/**
	 * Series mouse over handler
	 */
	onMouseOver: function () {
		var series = this,
			chart = series.chart,
			hoverSeries = chart.hoverSeries;

		// set normal state to previous series
		if (hoverSeries && hoverSeries !== series) {
			hoverSeries.onMouseOut();
		}

		// trigger the event, but to save processing time,
		// only if defined
		if (series.options.events.mouseOver) {
			fireEvent(series, 'mouseOver');
		}

		// hover this
		series.setState('hover');
		chart.hoverSeries = series;
	},

	/**
	 * Series mouse out handler
	 */
	onMouseOut: function () {
		// trigger the event only if listeners exist
		var series = this,
			options = series.options,
			chart = series.chart,
			tooltip = chart.tooltip,
			hoverPoint = chart.hoverPoint;

		chart.hoverSeries = null; // #182, set to null before the mouseOut event fires

		// trigger mouse out on the point, which must be in this series
		if (hoverPoint) {
			hoverPoint.onMouseOut();
		}

		// fire the mouse out event
		if (series && options.events.mouseOut) {
			fireEvent(series, 'mouseOut');
		}


		// hide the tooltip
		if (tooltip && !options.stickyTracking && (!tooltip.shared || series.noSharedTooltip)) {
			tooltip.hide();
		}

		// set normal state
		series.setState();
	},

	/**
	 * Set the state of the graph
	 */
	setState: function (state) {
		var series = this,
			options = series.options,
			graph = series.graph,
			stateOptions = options.states,
			lineWidth = options.lineWidth,
			attribs,
			i = 0;

		state = state || '';

		if (series.state !== state) {

			series.group
				.removeClass('highcharts-state-' + (series.state || 'normal'))
				.addClass('highcharts-state-' + (state || 'normal'));


			series.state = state;

			/* presentational

			if (stateOptions[state] && stateOptions[state].enabled === false) {
				return;
			}

			if (state) {
				lineWidth = stateOptions[state].lineWidth || lineWidth + (stateOptions[state].lineWidthPlus || 0); // #4035
			}

			if (graph && !graph.dashstyle) { // hover is turned off for dashed lines in VML
				attribs = {
					'stroke-width': lineWidth
				};
				// use attr because animate will cause any other animation on the graph to stop
				graph.attr(attribs);
				while (series['zoneGraph' + i]) {
					series['zoneGraph' + i].attr(attribs);
					i = i + 1;
				}
			}
			*/
		}
	},

	/**
	 * Set the visibility of the graph
	 *
	 * @param vis {Boolean} True to show the series, false to hide. If undefined,
	 *				the visibility is toggled.
	 */
	setVisible: function (vis, redraw) {
		var series = this,
			chart = series.chart,
			legendItem = series.legendItem,
			showOrHide,
			ignoreHiddenSeries = chart.options.chart.ignoreHiddenSeries,
			oldVisibility = series.visible;

		// if called without an argument, toggle visibility
		series.visible = vis = series.userOptions.visible = vis === undefined ? !oldVisibility : vis;
		showOrHide = vis ? 'show' : 'hide';

		// show or hide elements
		each(['group', 'dataLabelsGroup', 'markerGroup', 'tracker'], function (key) {
			if (series[key]) {
				series[key][showOrHide]();
			}
		});


		// hide tooltip (#1361)
		if (chart.hoverSeries === series || (chart.hoverPoint && chart.hoverPoint.series) === series) {
			series.onMouseOut();
		}


		if (legendItem) {
			chart.legend.colorizeItem(series, vis);
		}


		// rescale or adapt to resized chart
		series.isDirty = true;
		// in a stack, all other series are affected
		if (series.options.stacking) {
			each(chart.series, function (otherSeries) {
				if (otherSeries.options.stacking && otherSeries.visible) {
					otherSeries.isDirty = true;
				}
			});
		}

		// show or hide linked series
		each(series.linkedSeries, function (otherSeries) {
			otherSeries.setVisible(vis, false);
		});

		if (ignoreHiddenSeries) {
			chart.isDirtyBox = true;
		}
		if (redraw !== false) {
			chart.redraw();
		}

		fireEvent(series, showOrHide);
	},

	/**
	 * Show the graph
	 */
	show: function () {
		this.setVisible(true);
	},

	/**
	 * Hide the graph
	 */
	hide: function () {
		this.setVisible(false);
	},


	/**
	 * Set the selected state of the graph
	 *
	 * @param selected {Boolean} True to select the series, false to unselect. If
	 *				undefined, the selection state is toggled.
	 */
	select: function (selected) {
		var series = this;
		// if called without an argument, toggle
		series.selected = selected = (selected === undefined) ? !series.selected : selected;

		if (series.checkbox) {
			series.checkbox.checked = selected;
		}

		fireEvent(series, selected ? 'select' : 'unselect');
	},

	drawTracker: TrackerMixin.drawTrackerGraph
});

	return H;
}(Highcharts));<|MERGE_RESOLUTION|>--- conflicted
+++ resolved
@@ -192,18 +192,11 @@
 extend(Legend.prototype, {
 
 	setItemEvents: function (item, legendItem, useHTML, itemStyle, itemHiddenStyle) {
-<<<<<<< HEAD
-	var legend = this;
-	// Set the events on the item group, or in case of useHTML, the item itself (#1249)
-	(useHTML ? legendItem : item.legendGroup).on('mouseover', function () {
-			item.setState('hover');
-=======
 		var legend = this;
 		// Set the events on the item group, or in case of useHTML, the item itself (#1249)
 		(useHTML ? legendItem : item.legendGroup).on('mouseover', function () {
-			item.setState(HOVER_STATE);
+			item.setState('hover');
 			/* presentational
->>>>>>> 93ffcb91
 			legendItem.css(legend.options.itemHoverStyle);
 			*/
 
