/* *
 *
 *  (c) 2010-2020 Torstein Honsi
 *
 *  License: www.highcharts.com/license
 *
 *  !!!!!!! SOURCE GETS TRANSPILED BY TYPESCRIPT. EDIT TS FILE ONLY. !!!!!!!
 *
 * */
'use strict';
import H from './Globals.js';
/**
 * @interface Highcharts.PointEventsOptionsObject
 */ /**
* Fires when the point is selected either programmatically or following a click
* on the point. One parameter, `event`, is passed to the function. Returning
* `false` cancels the operation.
* @name Highcharts.PointEventsOptionsObject#select
* @type {Highcharts.PointSelectCallbackFunction|undefined}
*/ /**
* Fires when the point is unselected either programmatically or following a
* click on the point. One parameter, `event`, is passed to the function.
* Returning `false` cancels the operation.
* @name Highcharts.PointEventsOptionsObject#unselect
* @type {Highcharts.PointUnselectCallbackFunction|undefined}
*/
/**
 * Information about the select/unselect event.
 *
 * @interface Highcharts.PointInteractionEventObject
 * @extends global.Event
 */ /**
* @name Highcharts.PointInteractionEventObject#accumulate
* @type {boolean}
*/
/**
 * Gets fired when the point is selected either programmatically or following a
 * click on the point.
 *
 * @callback Highcharts.PointSelectCallbackFunction
 *
 * @param {Highcharts.Point} this
 *        Point where the event occured.
 *
 * @param {Highcharts.PointInteractionEventObject} event
 *        Event that occured.
 */
/**
 * Fires when the point is unselected either programmatically or following a
 * click on the point.
 *
 * @callback Highcharts.PointUnselectCallbackFunction
 *
 * @param {Highcharts.Point} this
 *        Point where the event occured.
 *
 * @param {Highcharts.PointInteractionEventObject} event
 *        Event that occured.
 */
import Legend from './Legend.js';
import Point from './Point.js';
import U from './Utilities.js';
var addEvent = U.addEvent, createElement = U.createElement, css = U.css, defined = U.defined, extend = U.extend, fireEvent = U.fireEvent, isArray = U.isArray, isFunction = U.isFunction, isNumber = U.isNumber, isObject = U.isObject, merge = U.merge, objectEach = U.objectEach, pick = U.pick;
import './Chart.js';
import './Options.js';
import './Series.js';
var Chart = H.Chart, defaultOptions = H.defaultOptions, defaultPlotOptions = H.defaultPlotOptions, hasTouch = H.hasTouch, Series = H.Series, seriesTypes = H.seriesTypes, svg = H.svg, TrackerMixin;
/* eslint-disable valid-jsdoc */
/**
 * TrackerMixin for points and graphs.
 *
 * @private
 * @mixin Highcharts.TrackerMixin
 */
TrackerMixin = H.TrackerMixin = {
    /**
     * Draw the tracker for a point.
     *
     * @private
     * @function Highcharts.TrackerMixin.drawTrackerPoint
     * @param {Highcharts.Series} this
     * @fires Highcharts.Series#event:afterDrawTracker
     */
    drawTrackerPoint: function () {
        var series = this, chart = series.chart, pointer = chart.pointer, onMouseOver = function (e) {
            var point = pointer.getPointFromEvent(e);
            // undefined on graph in scatterchart
            if (typeof point !== 'undefined') {
                pointer.isDirectTouch = true;
                point.onMouseOver(e);
            }
        }, dataLabels;
        // Add reference to the point
        series.points.forEach(function (point) {
            dataLabels = (isArray(point.dataLabels) ?
                point.dataLabels :
                (point.dataLabel ? [point.dataLabel] : []));
            if (point.graphic) {
                point.graphic.element.point = point;
            }
            dataLabels.forEach(function (dataLabel) {
                if (dataLabel.div) {
                    dataLabel.div.point = point;
                }
                else {
                    dataLabel.element.point = point;
                }
            });
        });
        // Add the event listeners, we need to do this only once
        if (!series._hasTracking) {
            series.trackerGroups.forEach(function (key) {
                if (series[key]) {
                    // we don't always have dataLabelsGroup
                    series[key]
                        .addClass('highcharts-tracker')
                        .on('mouseover', onMouseOver)
                        .on('mouseout', function (e) {
                        pointer.onTrackerMouseOut(e);
                    });
                    if (hasTouch) {
                        series[key].on('touchstart', onMouseOver);
                    }
                    if (!chart.styledMode && series.options.cursor) {
                        series[key]
                            .css(css)
                            .css({ cursor: series.options.cursor });
                    }
                }
            });
            series._hasTracking = true;
        }
        fireEvent(this, 'afterDrawTracker');
    },
    /**
     * Draw the tracker object that sits above all data labels and markers to
     * track mouse events on the graph or points. For the line type charts
     * the tracker uses the same graphPath, but with a greater stroke width
     * for better control.
     *
     * @private
     * @function Highcharts.TrackerMixin.drawTrackerGraph
     * @param {Highcharts.Series} this
     * @fires Highcharts.Series#event:afterDrawTracker
     */
    drawTrackerGraph: function () {
        var series = this, options = series.options, trackByArea = options.trackByArea, trackerPath = [].concat(trackByArea ?
            series.areaPath :
<<<<<<< HEAD
            series.graphPath), 
        // trackerPathLength = trackerPath.length,
        chart = series.chart, pointer = chart.pointer, renderer = chart.renderer, snap = chart.options.tooltip.snap, tracker = series.tracker, i, onMouseOver = function (e) {
            pointer.normalize(e);
            if (chart.hoverSeries !== series &&
                !pointer.isStickyTooltip(e)) {
=======
            series.graphPath), trackerPathLength = trackerPath.length, chart = series.chart, pointer = chart.pointer, renderer = chart.renderer, snap = chart.options.tooltip.snap, tracker = series.tracker, i, onMouseOver = function (e) {
            if (chart.hoverSeries !== series) {
>>>>>>> 1d960da1
                series.onMouseOver();
            }
        }, 
        /*
         * Empirical lowest possible opacities for TRACKER_FILL for an
         * element to stay invisible but clickable
         * IE6: 0.002
         * IE7: 0.002
         * IE8: 0.002
         * IE9: 0.00000000001 (unlimited)
         * IE10: 0.0001 (exporting only)
         * FF: 0.00000000001 (unlimited)
         * Chrome: 0.000001
         * Safari: 0.000001
         * Opera: 0.00000000001 (unlimited)
         */
        TRACKER_FILL = 'rgba(192,192,192,' + (svg ? 0.0001 : 0.002) + ')';
        // Draw the tracker
        if (tracker) {
            tracker.attr({ d: trackerPath });
        }
        else if (series.graph) { // create
            series.tracker = renderer.path(trackerPath)
                .attr({
                visibility: series.visible ? 'visible' : 'hidden',
                zIndex: 2
            })
                .addClass(trackByArea ?
                'highcharts-tracker-area' :
                'highcharts-tracker-line')
                .add(series.group);
            if (!chart.styledMode) {
                series.tracker.attr({
                    'stroke-linecap': 'round',
                    'stroke-linejoin': 'round',
                    stroke: TRACKER_FILL,
                    fill: trackByArea ? TRACKER_FILL : 'none',
                    'stroke-width': series.graph.strokeWidth() +
                        (trackByArea ? 0 : 2 * snap)
                });
            }
            // The tracker is added to the series group, which is clipped, but
            // is covered by the marker group. So the marker group also needs to
            // capture events.
            [series.tracker, series.markerGroup].forEach(function (tracker) {
                tracker.addClass('highcharts-tracker')
                    .on('mouseover', onMouseOver)
                    .on('mouseout', function (e) {
                    pointer.onTrackerMouseOut(e);
                });
                if (options.cursor && !chart.styledMode) {
                    tracker.css({ cursor: options.cursor });
                }
                if (hasTouch) {
                    tracker.on('touchstart', onMouseOver);
                }
            });
        }
        fireEvent(this, 'afterDrawTracker');
    }
};
/* End TrackerMixin */
// Add tracking event listener to the series group, so the point graphics
// themselves act as trackers
if (seriesTypes.column) {
    /**
     * @private
     * @borrows Highcharts.TrackerMixin.drawTrackerPoint as Highcharts.seriesTypes.column#drawTracker
     */
    seriesTypes.column.prototype.drawTracker = TrackerMixin.drawTrackerPoint;
}
if (seriesTypes.pie) {
    /**
     * @private
     * @borrows Highcharts.TrackerMixin.drawTrackerPoint as Highcharts.seriesTypes.pie#drawTracker
     */
    seriesTypes.pie.prototype.drawTracker = TrackerMixin.drawTrackerPoint;
}
if (seriesTypes.scatter) {
    /**
     * @private
     * @borrows Highcharts.TrackerMixin.drawTrackerPoint as Highcharts.seriesTypes.scatter#drawTracker
     */
    seriesTypes.scatter.prototype.drawTracker = TrackerMixin.drawTrackerPoint;
}
// Extend Legend for item events.
extend(Legend.prototype, {
    /**
     * @private
     * @function Highcharts.Legend#setItemEvents
     * @param {Highcharts.BubbleLegend|Highcharts.Point|Highcharts.Series} item
     * @param {Highcharts.SVGElement} legendItem
     * @param {boolean} [useHTML=false]
     * @fires Highcharts.Point#event:legendItemClick
     * @fires Highcharts.Series#event:legendItemClick
     */
    setItemEvents: function (item, legendItem, useHTML) {
        var legend = this, boxWrapper = legend.chart.renderer.boxWrapper, isPoint = item instanceof Point, activeClass = 'highcharts-legend-' +
            (isPoint ? 'point' : 'series') + '-active', styledMode = legend.chart.styledMode, 
        // When `useHTML`, the symbol is rendered in other group, so
        // we need to apply events listeners to both places
        legendItems = useHTML ?
            [legendItem, item.legendSymbol] :
            [item.legendGroup];
        // Set the events on the item group, or in case of useHTML, the item
        // itself (#1249)
        legendItems.forEach(function (element) {
            if (element) {
                element
                    .on('mouseover', function () {
                    if (item.visible) {
                        legend.allItems.forEach(function (inactiveItem) {
                            if (item !== inactiveItem) {
                                inactiveItem.setState('inactive', !isPoint);
                            }
                        });
                    }
                    item.setState('hover');
                    // A CSS class to dim or hide other than the hovered
                    // series.
                    // Works only if hovered series is visible (#10071).
                    if (item.visible) {
                        boxWrapper.addClass(activeClass);
                    }
                    if (!styledMode) {
                        legendItem.css(legend.options.itemHoverStyle);
                    }
                })
                    .on('mouseout', function () {
                    if (!legend.chart.styledMode) {
                        legendItem.css(merge(item.visible ?
                            legend.itemStyle :
                            legend.itemHiddenStyle));
                    }
                    legend.allItems.forEach(function (inactiveItem) {
                        if (item !== inactiveItem) {
                            inactiveItem.setState('', !isPoint);
                        }
                    });
                    // A CSS class to dim or hide other than the hovered
                    // series.
                    boxWrapper.removeClass(activeClass);
                    item.setState();
                })
                    .on('click', function (event) {
                    var strLegendItemClick = 'legendItemClick', fnLegendItemClick = function () {
                        if (item.setVisible) {
                            item.setVisible();
                        }
                        // Reset inactive state
                        legend.allItems.forEach(function (inactiveItem) {
                            if (item !== inactiveItem) {
                                inactiveItem.setState(item.visible ? 'inactive' : '', !isPoint);
                            }
                        });
                    };
                    // A CSS class to dim or hide other than the hovered
                    // series. Event handling in iOS causes the activeClass
                    // to be added prior to click in some cases (#7418).
                    boxWrapper.removeClass(activeClass);
                    // Pass over the click/touch event. #4.
                    event = {
                        browserEvent: event
                    };
                    // click the name or symbol
                    if (item.firePointEvent) { // point
                        item.firePointEvent(strLegendItemClick, event, fnLegendItemClick);
                    }
                    else {
                        fireEvent(item, strLegendItemClick, event, fnLegendItemClick);
                    }
                });
            }
        });
    },
    /**
     * @private
     * @function Highcharts.Legend#createCheckboxForItem
     * @param {Highcharts.BubbleLegend|Highcharts.Point|Highcharts.Series} item
     * @fires Highcharts.Series#event:checkboxClick
     */
    createCheckboxForItem: function (item) {
        var legend = this;
        item.checkbox = createElement('input', {
            type: 'checkbox',
            className: 'highcharts-legend-checkbox',
            checked: item.selected,
            defaultChecked: item.selected // required by IE7
        }, legend.options.itemCheckboxStyle, legend.chart.container);
        addEvent(item.checkbox, 'click', function (event) {
            var target = event.target;
            fireEvent(item.series || item, 'checkboxClick', {
                checked: target.checked,
                item: item
            }, function () {
                item.select();
            });
        });
    }
});
// Extend the Chart object with interaction
extend(Chart.prototype, /** @lends Chart.prototype */ {
    /**
     * Display the zoom button, so users can reset zoom to the default view
     * settings.
     *
     * @function Highcharts.Chart#showResetZoom
     *
     * @fires Highcharts.Chart#event:afterShowResetZoom
     * @fires Highcharts.Chart#event:beforeShowResetZoom
     */
    showResetZoom: function () {
        var chart = this, lang = defaultOptions.lang, btnOptions = chart.options.chart.resetZoomButton, theme = btnOptions.theme, states = theme.states, alignTo = (btnOptions.relativeTo === 'chart' ||
            btnOptions.relativeTo === 'spaceBox' ?
            null :
            'plotBox');
        /**
         * @private
         */
        function zoomOut() {
            chart.zoomOut();
        }
        fireEvent(this, 'beforeShowResetZoom', null, function () {
            chart.resetZoomButton = chart.renderer
                .button(lang.resetZoom, null, null, zoomOut, theme, states && states.hover)
                .attr({
                align: btnOptions.position.align,
                title: lang.resetZoomTitle
            })
                .addClass('highcharts-reset-zoom')
                .add()
                .align(btnOptions.position, false, alignTo);
        });
        fireEvent(this, 'afterShowResetZoom');
    },
    /**
     * Zoom the chart out after a user has zoomed in. See also
     * [Axis.setExtremes](/class-reference/Highcharts.Axis#setExtremes).
     *
     * @function Highcharts.Chart#zoomOut
     *
     * @fires Highcharts.Chart#event:selection
     */
    zoomOut: function () {
        fireEvent(this, 'selection', { resetSelection: true }, this.zoom);
    },
    /**
     * Zoom into a given portion of the chart given by axis coordinates.
     *
     * @private
     * @function Highcharts.Chart#zoom
     * @param {Highcharts.SelectEventObject} event
     */
    zoom: function (event) {
        var chart = this, hasZoomed, pointer = chart.pointer, displayButton = false, mouseDownPos = chart.inverted ? pointer.mouseDownX : pointer.mouseDownY, resetZoomButton;
        // If zoom is called with no arguments, reset the axes
        if (!event || event.resetSelection) {
            chart.axes.forEach(function (axis) {
                hasZoomed = axis.zoom();
            });
            pointer.initiated = false; // #6804
        }
        else { // else, zoom in on all axes
            event.xAxis.concat(event.yAxis).forEach(function (axisData) {
                var axis = axisData.axis, axisStartPos = chart.inverted ? axis.left : axis.top, axisEndPos = chart.inverted ?
                    axisStartPos + axis.width : axisStartPos + axis.height, isXAxis = axis.isXAxis, isWithinPane = false;
                // Check if zoomed area is within the pane (#1289).
                // In case of multiple panes only one pane should be zoomed.
                if ((!isXAxis &&
                    mouseDownPos >= axisStartPos &&
                    mouseDownPos <= axisEndPos) ||
                    isXAxis ||
                    !defined(mouseDownPos)) {
                    isWithinPane = true;
                }
                // don't zoom more than minRange
                if (pointer[isXAxis ? 'zoomX' : 'zoomY'] && isWithinPane) {
                    hasZoomed = axis.zoom(axisData.min, axisData.max);
                    if (axis.displayBtn) {
                        displayButton = true;
                    }
                }
            });
        }
        // Show or hide the Reset zoom button
        resetZoomButton = chart.resetZoomButton;
        if (displayButton && !resetZoomButton) {
            chart.showResetZoom();
        }
        else if (!displayButton && isObject(resetZoomButton)) {
            chart.resetZoomButton = resetZoomButton.destroy();
        }
        // Redraw
        if (hasZoomed) {
            chart.redraw(pick(chart.options.chart.animation, event && event.animation, chart.pointCount < 100));
        }
    },
    /**
     * Pan the chart by dragging the mouse across the pane. This function is
     * called on mouse move, and the distance to pan is computed from chartX
     * compared to the first chartX position in the dragging operation.
     *
     * @private
     * @function Highcharts.Chart#pan
     * @param {Highcharts.PointerEventObject} e
     * @param {string} panning
     */
    pan: function (e, panning) {
        var chart = this, hoverPoints = chart.hoverPoints, panningOptions, chartOptions = chart.options.chart, hasMapNavigation = chart.options.mapNavigation &&
            chart.options.mapNavigation.enabled, doRedraw, type;
        if (typeof panning === 'object') {
            panningOptions = panning;
        }
        else {
            panningOptions = {
                enabled: panning,
                type: 'x'
            };
        }
        if (chartOptions && chartOptions.panning) {
            chartOptions.panning = panningOptions;
        }
        type = panningOptions.type;
        fireEvent(this, 'pan', { originalEvent: e }, function () {
            // remove active points for shared tooltip
            if (hoverPoints) {
                hoverPoints.forEach(function (point) {
                    point.setState();
                });
            }
            // panning axis mapping
            var xy = [1]; // x
            if (type === 'xy') {
                xy = [1, 0];
            }
            else if (type === 'y') {
                xy = [0];
            }
            xy.forEach(function (isX) {
                var axis = chart[isX ? 'xAxis' : 'yAxis'][0], axisOpt = axis.options, horiz = axis.horiz, mousePos = e[horiz ? 'chartX' : 'chartY'], mouseDown = horiz ? 'mouseDownX' : 'mouseDownY', startPos = chart[mouseDown], halfPointRange = (axis.pointRange || 0) / 2, pointRangeDirection = (axis.reversed && !chart.inverted) ||
                    (!axis.reversed && chart.inverted) ?
                    -1 :
                    1, extremes = axis.getExtremes(), panMin = axis.toValue(startPos - mousePos, true) +
                    halfPointRange * pointRangeDirection, panMax = axis.toValue(startPos + axis.len - mousePos, true) -
                    halfPointRange * pointRangeDirection, flipped = panMax < panMin, newMin = flipped ? panMax : panMin, newMax = flipped ? panMin : panMax, hasVerticalPanning = axis.hasVerticalPanning(), paddedMin, paddedMax, spill, panningState = axis.panningState;
                // General calculations of panning state.
                // This is related to using vertical panning. (#11315).
                axis.series.forEach(function (series) {
                    if (hasVerticalPanning &&
                        !isX && (!panningState || panningState.isDirty)) {
                        var processedData = series.getProcessedData(true), dataExtremes = series.getExtremes(processedData.yData, true);
                        if (!panningState) {
                            panningState = {
                                startMin: Number.MAX_VALUE,
                                startMax: -Number.MAX_VALUE
                            };
                        }
                        if (isNumber(dataExtremes.dataMin) &&
                            isNumber(dataExtremes.dataMax)) {
                            panningState.startMin = Math.min(dataExtremes.dataMin, panningState.startMin);
                            panningState.startMax = Math.max(dataExtremes.dataMax, panningState.startMax);
                        }
                    }
                });
                paddedMin = Math.min(H.pick(panningState === null || panningState === void 0 ? void 0 : panningState.startMin, extremes.dataMin), halfPointRange ?
                    extremes.min :
                    axis.toValue(axis.toPixels(extremes.min) -
                        axis.minPixelPadding));
                paddedMax = Math.max(H.pick(panningState === null || panningState === void 0 ? void 0 : panningState.startMax, extremes.dataMax), halfPointRange ?
                    extremes.max :
                    axis.toValue(axis.toPixels(extremes.max) +
                        axis.minPixelPadding));
                axis.panningState = panningState;
                // It is not necessary to calculate extremes on ordinal axis,
                // because the are already calculated, so we don't want to
                // override them.
                if (!axisOpt.ordinal) {
                    // If the new range spills over, either to the min or max,
                    // adjust the new range.
                    spill = paddedMin - newMin;
                    if (spill > 0) {
                        newMax += spill;
                        newMin = paddedMin;
                    }
                    spill = newMax - paddedMax;
                    if (spill > 0) {
                        newMax = paddedMax;
                        newMin -= spill;
                    }
                    // Set new extremes if they are actually new
                    if (axis.series.length &&
                        newMin !== extremes.min &&
                        newMax !== extremes.max &&
                        isX ? true : (panningState &&
                        newMin >= paddedMin &&
                        newMax <= paddedMax)) {
                        axis.setExtremes(newMin, newMax, false, false, { trigger: 'pan' });
                        if (!chart.resetZoomButton &&
                            !hasMapNavigation &&
                            type.match('y')) {
                            chart.showResetZoom();
                            axis.displayBtn = false;
                        }
                        doRedraw = true;
                    }
                    // set new reference for next run:
                    chart[mouseDown] = mousePos;
                }
            });
            if (doRedraw) {
                chart.redraw(false);
            }
            css(chart.container, { cursor: 'move' });
        });
    }
});
// Extend the Point object with interaction
extend(Point.prototype, /** @lends Highcharts.Point.prototype */ {
    /**
     * Toggle the selection status of a point.
     *
     * @see Highcharts.Chart#getSelectedPoints
     *
     * @sample highcharts/members/point-select/
     *         Select a point from a button
     * @sample highcharts/chart/events-selection-points/
     *         Select a range of points through a drag selection
     * @sample maps/series/data-id/
     *         Select a point in Highmaps
     *
     * @function Highcharts.Point#select
     *
     * @param {boolean} [selected]
     * When `true`, the point is selected. When `false`, the point is
     * unselected. When `null` or `undefined`, the selection state is toggled.
     *
     * @param {boolean} [accumulate=false]
     * When `true`, the selection is added to other selected points.
     * When `false`, other selected points are deselected. Internally in
     * Highcharts, when
     * [allowPointSelect](https://api.highcharts.com/highcharts/plotOptions.series.allowPointSelect)
     * is `true`, selected points are accumulated on Control, Shift or Cmd
     * clicking the point.
     *
     * @fires Highcharts.Point#event:select
     * @fires Highcharts.Point#event:unselect
     */
    select: function (selected, accumulate) {
        var point = this, series = point.series, chart = series.chart;
        selected = pick(selected, !point.selected);
        this.selectedStaging = selected;
        // fire the event with the default handler
        point.firePointEvent(selected ? 'select' : 'unselect', { accumulate: accumulate }, function () {
            /**
             * Whether the point is selected or not.
             *
             * @see Point#select
             * @see Chart#getSelectedPoints
             *
             * @name Highcharts.Point#selected
             * @type {boolean}
             */
            point.selected = point.options.selected = selected;
            series.options.data[series.data.indexOf(point)] =
                point.options;
            point.setState(selected && 'select');
            // unselect all other points unless Ctrl or Cmd + click
            if (!accumulate) {
                chart.getSelectedPoints().forEach(function (loopPoint) {
                    var loopSeries = loopPoint.series;
                    if (loopPoint.selected && loopPoint !== point) {
                        loopPoint.selected = loopPoint.options.selected =
                            false;
                        loopSeries.options.data[loopSeries.data.indexOf(loopPoint)] = loopPoint.options;
                        // Programatically selecting a point should restore
                        // normal state, but when click happened on other
                        // point, set inactive state to match other points
                        loopPoint.setState(chart.hoverPoints &&
                            loopSeries.options.inactiveOtherPoints ?
                            'inactive' : '');
                        loopPoint.firePointEvent('unselect');
                    }
                });
            }
        });
        delete this.selectedStaging;
    },
    /**
     * Runs on mouse over the point. Called internally from mouse and touch
     * events.
     *
     * @function Highcharts.Point#onMouseOver
     *
     * @param {Highcharts.PointerEventObject} [e]
     *        The event arguments.
     */
    onMouseOver: function (e) {
        var point = this, series = point.series, chart = series.chart, pointer = chart.pointer;
        e = e ?
            pointer.normalize(e) :
            // In cases where onMouseOver is called directly without an event
            pointer.getChartCoordinatesFromPoint(point, chart.inverted);
        pointer.runPointActions(e, point);
    },
    /**
     * Runs on mouse out from the point. Called internally from mouse and touch
     * events.
     *
     * @function Highcharts.Point#onMouseOut
     * @fires Highcharts.Point#event:mouseOut
     */
    onMouseOut: function () {
        var point = this, chart = point.series.chart;
        point.firePointEvent('mouseOut');
        if (!point.series.options.inactiveOtherPoints) {
            (chart.hoverPoints || []).forEach(function (p) {
                p.setState();
            });
        }
        chart.hoverPoints = chart.hoverPoint = null;
    },
    /**
     * Import events from the series' and point's options. Only do it on
     * demand, to save processing time on hovering.
     *
     * @private
     * @function Highcharts.Point#importEvents
     */
    importEvents: function () {
        if (!this.hasImportedEvents) {
            var point = this, options = merge(point.series.options.point, point.options), events = options.events;
            point.events = events;
            objectEach(events, function (event, eventType) {
                if (isFunction(event)) {
                    addEvent(point, eventType, event);
                }
            });
            this.hasImportedEvents = true;
        }
    },
    /**
     * Set the point's state.
     *
     * @function Highcharts.Point#setState
     *
     * @param {Highcharts.PointStateValue|""} [state]
     *        The new state, can be one of `'hover'`, `'select'`, `'inactive'`,
     *        or `''` (an empty string), `'normal'` or `undefined` to set to
     *        normal state.
     * @param {boolean} [move]
     *        State for animation.
     *
     * @fires Highcharts.Point#event:afterSetState
     */
    setState: function (state, move) {
        var point = this, series = point.series, previousState = point.state, stateOptions = (series.options.states[state || 'normal'] ||
            {}), markerOptions = (defaultPlotOptions[series.type].marker &&
            series.options.marker), normalDisabled = (markerOptions && markerOptions.enabled === false), markerStateOptions = ((markerOptions &&
            markerOptions.states &&
            markerOptions.states[state || 'normal']) || {}), stateDisabled = markerStateOptions.enabled === false, stateMarkerGraphic = series.stateMarkerGraphic, pointMarker = point.marker || {}, chart = series.chart, halo = series.halo, haloOptions, markerAttribs, pointAttribs, pointAttribsAnimation, hasMarkers = (markerOptions && series.markerAttribs), newSymbol;
        state = state || ''; // empty string
        if (
        // already has this state
        (state === point.state && !move) ||
            // selected points don't respond to hover
            (point.selected && state !== 'select') ||
            // series' state options is disabled
            (stateOptions.enabled === false) ||
            // general point marker's state options is disabled
            (state && (stateDisabled ||
                (normalDisabled &&
                    markerStateOptions.enabled === false))) ||
            // individual point marker's state options is disabled
            (state &&
                pointMarker.states &&
                pointMarker.states[state] &&
                pointMarker.states[state].enabled === false) // #1610
        ) {
            return;
        }
        point.state = state;
        if (hasMarkers) {
            markerAttribs = series.markerAttribs(point, state);
        }
        // Apply hover styles to the existing point
        if (point.graphic) {
            if (previousState) {
                point.graphic.removeClass('highcharts-point-' + previousState);
            }
            if (state) {
                point.graphic.addClass('highcharts-point-' + state);
            }
            if (!chart.styledMode) {
                pointAttribs = series.pointAttribs(point, state);
                pointAttribsAnimation = pick(chart.options.chart.animation, stateOptions.animation);
                // Some inactive points (e.g. slices in pie) should apply
                // oppacity also for it's labels
                if (series.options.inactiveOtherPoints) {
                    (point.dataLabels || []).forEach(function (label) {
                        if (label) {
                            label.animate({
                                opacity: pointAttribs.opacity
                            }, pointAttribsAnimation);
                        }
                    });
                    if (point.connector) {
                        point.connector.animate({
                            opacity: pointAttribs.opacity
                        }, pointAttribsAnimation);
                    }
                }
                point.graphic.animate(pointAttribs, pointAttribsAnimation);
            }
            if (markerAttribs) {
                point.graphic.animate(markerAttribs, pick(
                // Turn off globally:
                chart.options.chart.animation, markerStateOptions.animation, markerOptions.animation));
            }
            // Zooming in from a range with no markers to a range with markers
            if (stateMarkerGraphic) {
                stateMarkerGraphic.hide();
            }
        }
        else {
            // if a graphic is not applied to each point in the normal state,
            // create a shared graphic for the hover state
            if (state && markerStateOptions) {
                newSymbol = pointMarker.symbol || series.symbol;
                // If the point has another symbol than the previous one, throw
                // away the state marker graphic and force a new one (#1459)
                if (stateMarkerGraphic &&
                    stateMarkerGraphic.currentSymbol !== newSymbol) {
                    stateMarkerGraphic = stateMarkerGraphic.destroy();
                }
                // Add a new state marker graphic
                if (markerAttribs) {
                    if (!stateMarkerGraphic) {
                        if (newSymbol) {
                            series.stateMarkerGraphic = stateMarkerGraphic =
                                chart.renderer
                                    .symbol(newSymbol, markerAttribs.x, markerAttribs.y, markerAttribs.width, markerAttribs.height)
                                    .add(series.markerGroup);
                            stateMarkerGraphic.currentSymbol = newSymbol;
                        }
                        // Move the existing graphic
                    }
                    else {
                        stateMarkerGraphic[move ? 'animate' : 'attr']({
                            x: markerAttribs.x,
                            y: markerAttribs.y
                        });
                    }
                }
                if (!chart.styledMode && stateMarkerGraphic) {
                    stateMarkerGraphic.attr(series.pointAttribs(point, state));
                }
            }
            if (stateMarkerGraphic) {
                stateMarkerGraphic[state && point.isInside ? 'show' : 'hide'](); // #2450
                stateMarkerGraphic.element.point = point; // #4310
            }
        }
        // Show me your halo
        haloOptions = stateOptions.halo;
        var markerGraphic = (point.graphic || stateMarkerGraphic);
        var markerVisibility = (markerGraphic && markerGraphic.visibility || 'inherit');
        if (haloOptions &&
            haloOptions.size &&
            markerGraphic &&
            markerVisibility !== 'hidden' &&
            !point.isCluster) {
            if (!halo) {
                series.halo = halo = chart.renderer.path()
                    // #5818, #5903, #6705
                    .add(markerGraphic.parentGroup);
            }
            halo.show()[move ? 'animate' : 'attr']({
                d: point.haloPath(haloOptions.size)
            });
            halo.attr({
                'class': 'highcharts-halo highcharts-color-' +
                    pick(point.colorIndex, series.colorIndex) +
                    (point.className ? ' ' + point.className : ''),
                'visibility': markerVisibility,
                'zIndex': -1 // #4929, #8276
            });
            halo.point = point; // #6055
            if (!chart.styledMode) {
                halo.attr(extend({
                    'fill': point.color || series.color,
                    'fill-opacity': haloOptions.opacity
                }, haloOptions.attributes));
            }
        }
        else if (halo && halo.point && halo.point.haloPath) {
            // Animate back to 0 on the current halo point (#6055)
            halo.animate({ d: halo.point.haloPath(0) }, null, 
            // Hide after unhovering. The `complete` callback runs in the
            // halo's context (#7681).
            halo.hide);
        }
        fireEvent(point, 'afterSetState');
    },
    /**
     * Get the path definition for the halo, which is usually a shadow-like
     * circle around the currently hovered point.
     *
     * @function Highcharts.Point#haloPath
     *
     * @param {number} size
     *        The radius of the circular halo.
     *
     * @return {Highcharts.SVGPathArray}
     *         The path definition.
     */
    haloPath: function (size) {
        var series = this.series, chart = series.chart;
        return chart.renderer.symbols.circle(Math.floor(this.plotX) - size, this.plotY - size, size * 2, size * 2);
    }
});
// Extend the Series object with interaction
extend(Series.prototype, /** @lends Highcharts.Series.prototype */ {
    /**
     * Runs on mouse over the series graphical items.
     *
     * @function Highcharts.Series#onMouseOver
     * @fires Highcharts.Series#event:mouseOver
     */
    onMouseOver: function () {
        var series = this, chart = series.chart, hoverSeries = chart.hoverSeries, pointer = chart.pointer;
        pointer.setHoverChartIndex();
        // set normal state to previous series
        if (hoverSeries && hoverSeries !== series) {
            hoverSeries.onMouseOut();
        }
        // trigger the event, but to save processing time,
        // only if defined
        if (series.options.events.mouseOver) {
            fireEvent(series, 'mouseOver');
        }
        // hover this
        series.setState('hover');
        /**
         * Contains the original hovered series.
         *
         * @name Highcharts.Chart#hoverSeries
         * @type {Highcharts.Series|null}
         */
        chart.hoverSeries = series;
    },
    /**
     * Runs on mouse out of the series graphical items.
     *
     * @function Highcharts.Series#onMouseOut
     *
     * @fires Highcharts.Series#event:mouseOut
     */
    onMouseOut: function () {
        // trigger the event only if listeners exist
        var series = this, options = series.options, chart = series.chart, tooltip = chart.tooltip, hoverPoint = chart.hoverPoint;
        // #182, set to null before the mouseOut event fires
        chart.hoverSeries = null;
        // trigger mouse out on the point, which must be in this series
        if (hoverPoint) {
            hoverPoint.onMouseOut();
        }
        // fire the mouse out event
        if (series && options.events.mouseOut) {
            fireEvent(series, 'mouseOut');
        }
        // hide the tooltip
        if (tooltip &&
            !series.stickyTracking &&
            (!tooltip.shared || series.noSharedTooltip)) {
            tooltip.hide();
        }
        // Reset all inactive states
        chart.series.forEach(function (s) {
            s.setState('', true);
        });
    },
    /**
     * Set the state of the series. Called internally on mouse interaction
     * operations, but it can also be called directly to visually
     * highlight a series.
     *
     * @function Highcharts.Series#setState
     *
     * @param {Highcharts.SeriesStateValue|""} [state]
     *        The new state, can be either `'hover'`, `'inactive'`, `'select'`,
     *        or `''` (an empty string), `'normal'` or `undefined` to set to
     *        normal state.
     * @param {boolean} [inherit]
     *        Determines if state should be inherited by points too.
     */
    setState: function (state, inherit) {
        var series = this, options = series.options, graph = series.graph, inactiveOtherPoints = options.inactiveOtherPoints, stateOptions = options.states, lineWidth = options.lineWidth, opacity = options.opacity, 
        // By default a quick animation to hover/inactive,
        // slower to un-hover
        stateAnimation = pick((stateOptions[state || 'normal'] &&
            stateOptions[state || 'normal'].animation), series.chart.options.chart.animation), attribs, i = 0;
        state = state || '';
        if (series.state !== state) {
            // Toggle class names
            [
                series.group,
                series.markerGroup,
                series.dataLabelsGroup
            ].forEach(function (group) {
                if (group) {
                    // Old state
                    if (series.state) {
                        group.removeClass('highcharts-series-' + series.state);
                    }
                    // New state
                    if (state) {
                        group.addClass('highcharts-series-' + state);
                    }
                }
            });
            series.state = state;
            if (!series.chart.styledMode) {
                if (stateOptions[state] &&
                    stateOptions[state].enabled === false) {
                    return;
                }
                if (state) {
                    lineWidth = (stateOptions[state].lineWidth ||
                        lineWidth + (stateOptions[state].lineWidthPlus || 0)); // #4035
                    opacity = pick(stateOptions[state].opacity, opacity);
                }
                if (graph && !graph.dashstyle) {
                    attribs = {
                        'stroke-width': lineWidth
                    };
                    // Animate the graph stroke-width.
                    graph.animate(attribs, stateAnimation);
                    while (series['zone-graph-' + i]) {
                        series['zone-graph-' + i].attr(attribs);
                        i = i + 1;
                    }
                }
                // For some types (pie, networkgraph, sankey) opacity is
                // resolved on a point level
                if (!inactiveOtherPoints) {
                    [
                        series.group,
                        series.markerGroup,
                        series.dataLabelsGroup,
                        series.labelBySeries
                    ].forEach(function (group) {
                        if (group) {
                            group.animate({
                                opacity: opacity
                            }, stateAnimation);
                        }
                    });
                }
            }
        }
        // Don't loop over points on a series that doesn't apply inactive state
        // to siblings markers (e.g. line, column)
        if (inherit && inactiveOtherPoints && series.points) {
            series.setAllPointsToState(state);
        }
    },
    /**
     * Set the state for all points in the series.
     *
     * @function Highcharts.Series#setAllPointsToState
     *
     * @private
     *
     * @param {string} [state]
     *        Can be either `hover` or undefined to set to normal state.
     */
    setAllPointsToState: function (state) {
        this.points.forEach(function (point) {
            if (point.setState) {
                point.setState(state);
            }
        });
    },
    /**
     * Show or hide the series.
     *
     * @function Highcharts.Series#setVisible
     *
     * @param {boolean} [visible]
     * True to show the series, false to hide. If undefined, the visibility is
     * toggled.
     *
     * @param {boolean} [redraw=true]
     * Whether to redraw the chart after the series is altered. If doing more
     * operations on the chart, it is a good idea to set redraw to false and
     * call {@link Chart#redraw|chart.redraw()} after.
     *
     * @fires Highcharts.Series#event:hide
     * @fires Highcharts.Series#event:show
     */
    setVisible: function (vis, redraw) {
        var series = this, chart = series.chart, legendItem = series.legendItem, showOrHide, ignoreHiddenSeries = chart.options.chart.ignoreHiddenSeries, oldVisibility = series.visible;
        // if called without an argument, toggle visibility
        series.visible =
            vis =
                series.options.visible =
                    series.userOptions.visible =
                        typeof vis === 'undefined' ? !oldVisibility : vis; // #5618
        showOrHide = vis ? 'show' : 'hide';
        // show or hide elements
        [
            'group',
            'dataLabelsGroup',
            'markerGroup',
            'tracker',
            'tt'
        ].forEach(function (key) {
            if (series[key]) {
                series[key][showOrHide]();
            }
        });
        // hide tooltip (#1361)
        if (chart.hoverSeries === series ||
            (chart.hoverPoint && chart.hoverPoint.series) === series) {
            series.onMouseOut();
        }
        if (legendItem) {
            chart.legend.colorizeItem(series, vis);
        }
        // rescale or adapt to resized chart
        series.isDirty = true;
        // in a stack, all other series are affected
        if (series.options.stacking) {
            chart.series.forEach(function (otherSeries) {
                if (otherSeries.options.stacking && otherSeries.visible) {
                    otherSeries.isDirty = true;
                }
            });
        }
        // show or hide linked series
        series.linkedSeries.forEach(function (otherSeries) {
            otherSeries.setVisible(vis, false);
        });
        if (ignoreHiddenSeries) {
            chart.isDirtyBox = true;
        }
        fireEvent(series, showOrHide);
        if (redraw !== false) {
            chart.redraw();
        }
    },
    /**
     * Show the series if hidden.
     *
     * @sample highcharts/members/series-hide/
     *         Toggle visibility from a button
     *
     * @function Highcharts.Series#show
     * @fires Highcharts.Series#event:show
     */
    show: function () {
        this.setVisible(true);
    },
    /**
     * Hide the series if visible. If the
     * [chart.ignoreHiddenSeries](https://api.highcharts.com/highcharts/chart.ignoreHiddenSeries)
     * option is true, the chart is redrawn without this series.
     *
     * @sample highcharts/members/series-hide/
     *         Toggle visibility from a button
     *
     * @function Highcharts.Series#hide
     * @fires Highcharts.Series#event:hide
     */
    hide: function () {
        this.setVisible(false);
    },
    /**
     * Select or unselect the series. This means its
     * {@link Highcharts.Series.selected|selected}
     * property is set, the checkbox in the legend is toggled and when selected,
     * the series is returned by the {@link Highcharts.Chart#getSelectedSeries}
     * function.
     *
     * @sample highcharts/members/series-select/
     *         Select a series from a button
     *
     * @function Highcharts.Series#select
     *
     * @param {boolean} [selected]
     * True to select the series, false to unselect. If undefined, the selection
     * state is toggled.
     *
     * @fires Highcharts.Series#event:select
     * @fires Highcharts.Series#event:unselect
     */
    select: function (selected) {
        var series = this;
        series.selected =
            selected =
                this.options.selected = (typeof selected === 'undefined' ?
                    !series.selected :
                    selected);
        if (series.checkbox) {
            series.checkbox.checked = selected;
        }
        fireEvent(series, selected ? 'select' : 'unselect');
    },
    /**
     * @private
     * @borrows Highcharts.TrackerMixin.drawTrackerGraph as Highcharts.Series#drawTracker
     */
    drawTracker: TrackerMixin.drawTrackerGraph
});<|MERGE_RESOLUTION|>--- conflicted
+++ resolved
@@ -146,17 +146,10 @@
     drawTrackerGraph: function () {
         var series = this, options = series.options, trackByArea = options.trackByArea, trackerPath = [].concat(trackByArea ?
             series.areaPath :
-<<<<<<< HEAD
             series.graphPath), 
         // trackerPathLength = trackerPath.length,
         chart = series.chart, pointer = chart.pointer, renderer = chart.renderer, snap = chart.options.tooltip.snap, tracker = series.tracker, i, onMouseOver = function (e) {
-            pointer.normalize(e);
-            if (chart.hoverSeries !== series &&
-                !pointer.isStickyTooltip(e)) {
-=======
-            series.graphPath), trackerPathLength = trackerPath.length, chart = series.chart, pointer = chart.pointer, renderer = chart.renderer, snap = chart.options.tooltip.snap, tracker = series.tracker, i, onMouseOver = function (e) {
             if (chart.hoverSeries !== series) {
->>>>>>> 1d960da1
                 series.onMouseOver();
             }
         }, 
