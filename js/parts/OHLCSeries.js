/**
 * (c) 2010-2017 Torstein Honsi
 *
 * License: www.highcharts.com/license
 */
'use strict';
import H from './Globals.js';
import './Utilities.js';
import './Point.js';
var each = H.each,
	Point = H.Point,
	seriesType = H.seriesType,
	seriesTypes = H.seriesTypes,
	defaultOptions = H.defaultOptions;

H.extend(defaultOptions.lang, {
	ohlcLabels: ['Open', 'High', 'Low', 'Close'] // docs
});

/**
 * The ohlc series type.
 *
 * @constructor seriesTypes.ohlc
 * @augments seriesTypes.column
 */
/**
 * An OHLC chart is a style of financial chart used to describe price
 * movements over time. It displays open, high, low and close values per data
 * point.
 *
 * @sample stock/demo/ohlc/ OHLC chart
 * @extends {plotOptions.column}
 * @excluding borderColor,borderRadius,borderWidth
 * @product highstock
 * @optionparent plotOptions.ohlc
 */
seriesType('ohlc', 'column', {

	/**
	 * The approximate pixel width of each group. If for example a series
	 * with 30 points is displayed over a 600 pixel wide plot area, no grouping
	 * is performed. If however the series contains so many points that
	 * the spacing is less than the groupPixelWidth, Highcharts will try
	 * to group it into appropriate groups so that each is more or less
	 * two pixels wide. Defaults to `5`.
	 * 
	 * @type {Number}
	 * @default 5
	 * @product highstock
	 * @apioption plotOptions.ohlc.dataGrouping.groupPixelWidth
	 */

	/**
	 * The pixel width of the line/border. Defaults to `1`.
	 * 
	 * @type {Number}
	 * @sample {highstock} stock/plotoptions/ohlc-linewidth/
	 *         A greater line width
	 * @default 1
	 * @product highstock
	 */
	lineWidth: 1,

	tooltip: {
<<<<<<< HEAD
		/**
		 */
		pointFormatter: function () {
			var spanTag,
				point = this,
				labels = point.series.chart.options.lang.ohlcLabels;
			/*= if (!build.classic) { =*/
			spanTag = '<span class="highcharts-color-' + point.colorIndex;
			/*= } else { =*/
			spanTag = '<span style="color:' + point.color;
			/*= } =*/
			return spanTag + '">\u25CF</span> <b> ' + point.series.name + 
				'</b><br/>' +
				H.map(['open', 'high', 'low', 'close'], function (key, i) {
					return labels[i] + ': ' + point[key];
				}).join('<br/>');
		}
=======
		/*= if (!build.classic) { =*/
		pointFormat: '<span class="highcharts-color-{point.colorIndex}">\u25CF</span> <b> {series.name}</b><br/>' + // eslint-disable-line max-len
			'Open: {point.open}<br/>' +
			'High: {point.high}<br/>' +
			'Low: {point.low}<br/>' +
			'Close: {point.close}<br/>',
		/*= } else { =*/

		pointFormat: '<span style="color:{point.color}">\u25CF</span> <b> {series.name}</b><br/>' + // eslint-disable-line max-len
			'Open: {point.open}<br/>' +
			'High: {point.high}<br/>' +
			'Low: {point.low}<br/>' +
			'Close: {point.close}<br/>'
		/*= } =*/
>>>>>>> 1a97fbe1
	},

	threshold: null,
	/*= if (build.classic) { =*/

	states: {

		/**
		 * @extends plotOptions.column.states.hover
		 * @product highstock
		 */
		hover: {

			/**
			 * The pixel width of the line representing the OHLC point.
			 * 
			 * @type {Number}
			 * @default 3
			 * @product highstock
			 */
			lineWidth: 3
		}
	},

	
	/**
	 * Line color for up points.
	 * 
	 * @type {Color}
	 * @product highstock
	 * @apioption plotOptions.ohlc.upColor
	 */
	
	/*= } =*/

	stickyTracking: true

}, /** @lends seriesTypes.ohlc */ {
	directTouch: false,
	pointArrayMap: ['open', 'high', 'low', 'close'],
	toYData: function (point) { // return a plain array for speedy calculation
		return [point.open, point.high, point.low, point.close];
	},
	pointValKey: 'close',

	/*= if (build.classic) { =*/
	pointAttrToOptions: {
		'stroke': 'color',
		'stroke-width': 'lineWidth'
	},

	/**
	 * Postprocess mapping between options and SVG attributes
	 */
	pointAttribs: function (point, state) {
		var attribs = seriesTypes.column.prototype.pointAttribs.call(
				this,
				point,
				state
			),
			options = this.options;

		delete attribs.fill;

		if (
			!point.options.color &&
			options.upColor &&
			point.open < point.close
		) {
			attribs.stroke = options.upColor;
		}

		return attribs;
	},
	/*= } =*/

	/**
	 * Translate data points from raw values x and y to plotX and plotY
	 */
	translate: function () {
		var series = this,
			yAxis = series.yAxis,
			hasModifyValue = !!series.modifyValue,
			translated = [
				'plotOpen',
				'plotHigh',
				'plotLow',
				'plotClose',
				'yBottom'
			]; // translate OHLC for

		seriesTypes.column.prototype.translate.apply(series);

		// Do the translation
		each(series.points, function (point) {
			each(
				[point.open, point.high, point.low, point.close, point.low],
				function (value, i) {
					if (value !== null) {
						if (hasModifyValue) {
							value = series.modifyValue(value);
						}
						point[translated[i]] = yAxis.toPixels(value, true);
					}
				}
			);

			// Align the tooltip to the high value to avoid covering the point
			point.tooltipPos[1] =
				point.plotHigh + yAxis.pos - series.chart.plotTop;
		});
	},

	/**
	 * Draw the data points
	 */
	drawPoints: function () {
		var series = this,
			points = series.points,
			chart = series.chart;


		each(points, function (point) {
			var plotOpen,
				plotClose,
				crispCorr,
				halfWidth,
				path,
				graphic = point.graphic,
				crispX,
				isNew = !graphic;

			if (point.plotY !== undefined) {

				// Create and/or update the graphic
				if (!graphic) {
					point.graphic = graphic = chart.renderer.path()
						.add(series.group);
				}

				/*= if (build.classic) { =*/
				graphic.attr(
					series.pointAttribs(point, point.selected && 'select')
				); // #3897
				/*= } =*/

				// crisp vector coordinates
				crispCorr = (graphic.strokeWidth() % 2) / 2;
				crispX = Math.round(point.plotX) - crispCorr;  // #2596
				halfWidth = Math.round(point.shapeArgs.width / 2);

				// the vertical stem
				path = [
					'M',
					crispX, Math.round(point.yBottom),
					'L',
					crispX, Math.round(point.plotHigh)
				];

				// open
				if (point.open !== null) {
					plotOpen = Math.round(point.plotOpen) + crispCorr;
					path.push(
						'M',
						crispX,
						plotOpen,
						'L',
						crispX - halfWidth,
						plotOpen
					);
				}

				// close
				if (point.close !== null) {
					plotClose = Math.round(point.plotClose) + crispCorr;
					path.push(
						'M',
						crispX,
						plotClose,
						'L',
						crispX + halfWidth,
						plotClose
					);
				}

				graphic[isNew ? 'attr' : 'animate']({ d: path })
					.addClass(point.getClassName(), true);

			}


		});

	},

	animate: null // Disable animation

/**
 * @constructor seriesTypes.ohlc.prototype.pointClass
 * @extends {Point}
 */
}, /** @lends seriesTypes.ohlc.prototype.pointClass.prototype */ {
	/**
 	 * Extend the parent method by adding up or down to the class name.
 	 */
	getClassName: function () {
		return Point.prototype.getClassName.call(this) +
			(
				this.open < this.close ?
					' highcharts-point-up' :
					' highcharts-point-down'
			);
	}
});

/**
 * A `ohlc` series. If the [type](#series.ohlc.type) option is not
 * specified, it is inherited from [chart.type](#chart.type).
 * 
 * For options that apply to multiple series, it is recommended to add
 * them to the [plotOptions.series](#plotOptions.series) options structure.
 * To apply to all series of this specific type, apply it to [plotOptions.
 * ohlc](#plotOptions.ohlc).
 * 
 * @type {Object}
 * @extends series,plotOptions.ohlc
 * @excluding dataParser,dataURL
 * @product highstock
 * @apioption series.ohlc
 */

/**
 * An array of data points for the series. For the `ohlc` series type,
 * points can be given in the following ways:
 * 
 * 1.  An array of arrays with 5 or 4 values. In this case, the values
 * correspond to `x,open,high,low,close`. If the first value is a string,
 * it is applied as the name of the point, and the `x` value is inferred.
 * The `x` value can also be omitted, in which case the inner arrays
 * should be of length 4\. Then the `x` value is automatically calculated,
 * either starting at 0 and incremented by 1, or from `pointStart`
 * and `pointInterval` given in the series options.
 * 
 *  ```js
 *     data: [
 *         [0, 6, 5, 6, 7],
 *         [1, 9, 4, 8, 2],
 *         [2, 6, 3, 4, 10]
 *     ]
 *  ```
 * 
 * 2.  An array of objects with named values. The objects are point
 * configuration objects as seen below. If the total number of data
 * points exceeds the series' [turboThreshold](#series.ohlc.turboThreshold),
 * this option is not available.
 * 
 *  ```js
 *     data: [{
 *         x: 1,
 *         open: 3,
 *         high: 4,
 *         low: 5,
 *         close: 2,
 *         name: "Point2",
 *         color: "#00FF00"
 *     }, {
 *         x: 1,
 *         open: 4,
 *         high: 3,
 *         low: 6,
 *         close: 7,
 *         name: "Point1",
 *         color: "#FF00FF"
 *     }]
 *  ```
 * 
 * @type {Array<Object|Array>}
 * @extends series.arearange.data
 * @excluding y,marker
 * @product highstock
 * @apioption series.ohlc.data
 */

/**
 * The closing value of each data point.
 * 
 * @type {Number}
 * @product highstock
 * @apioption series.ohlc.data.close
 */

/**
 * The opening value of each data point.
 * 
 * @type {Number}
 * @product highstock
 * @apioption series.ohlc.data.open
 */<|MERGE_RESOLUTION|>--- conflicted
+++ resolved
@@ -62,7 +62,6 @@
 	lineWidth: 1,
 
 	tooltip: {
-<<<<<<< HEAD
 		/**
 		 */
 		pointFormatter: function () {
@@ -80,22 +79,6 @@
 					return labels[i] + ': ' + point[key];
 				}).join('<br/>');
 		}
-=======
-		/*= if (!build.classic) { =*/
-		pointFormat: '<span class="highcharts-color-{point.colorIndex}">\u25CF</span> <b> {series.name}</b><br/>' + // eslint-disable-line max-len
-			'Open: {point.open}<br/>' +
-			'High: {point.high}<br/>' +
-			'Low: {point.low}<br/>' +
-			'Close: {point.close}<br/>',
-		/*= } else { =*/
-
-		pointFormat: '<span style="color:{point.color}">\u25CF</span> <b> {series.name}</b><br/>' + // eslint-disable-line max-len
-			'Open: {point.open}<br/>' +
-			'High: {point.high}<br/>' +
-			'Low: {point.low}<br/>' +
-			'Close: {point.close}<br/>'
-		/*= } =*/
->>>>>>> 1a97fbe1
 	},
 
 	threshold: null,
