/**
 * (c) 2010-2019 Torstein Honsi
 *
 * License: www.highcharts.com/license
 */

/**
 * Define the time span for the button
 *
 * @typedef {"all"|"day"|"hour"|"millisecond"|"minute"|"month"|"second"|"week"|"year"|"ytd"} Highcharts.RangeSelectorButtonTypeValue
 */

/**
 * Callback function to react on button clicks.
 *
 * @callback Highcharts.RangeSelectorClickCallbackFunction
 *
 * @param {global.Event} e
 *        Event arguments.
 *
 * @param {boolean|undefined}
 *        Return false to cancel the default button event.
 */

/**
 * Callback function to parse values entered in the input boxes and return a
 * valid JavaScript time as milliseconds since 1970.
 *
 * @callback Highcharts.RangeSelectorParseCallbackFunction
 *
 * @param {string} value
 *        Input value to parse.
 *
 * @return {number}
 *         Parsed JavaScript time value.
 */

'use strict';

import H from './Globals.js';
import './Axis.js';
import './Chart.js';

var addEvent = H.addEvent,
    Axis = H.Axis,
    Chart = H.Chart,
    css = H.css,
    createElement = H.createElement,
    defaultOptions = H.defaultOptions,
    defined = H.defined,
    destroyObjectProperties = H.destroyObjectProperties,
    discardElement = H.discardElement,
    extend = H.extend,
    fireEvent = H.fireEvent,
    isNumber = H.isNumber,
    merge = H.merge,
    pick = H.pick,
    pInt = H.pInt,
    splat = H.splat;

/* ****************************************************************************
 * Start Range Selector code                                                  *
 *****************************************************************************/
extend(defaultOptions, {

    /**
     * The range selector is a tool for selecting ranges to display within
     * the chart. It provides buttons to select preconfigured ranges in
     * the chart, like 1 day, 1 week, 1 month etc. It also provides input
     * boxes where min and max dates can be manually input.
     *
     * @product      highstock gantt
     * @optionparent rangeSelector
     */
    rangeSelector: {

        /**
         * Whether to enable all buttons from the start. By default buttons are
         * only enabled if the corresponding time range exists on the X axis,
         * but enabling all buttons allows for dynamically loading different
         * time ranges.
         *
         * @sample {highstock} stock/rangeselector/allbuttonsenabled-true/
         *         All buttons enabled
         *
         * @type      {boolean}
         * @default   false
         * @since     2.0.3
         * @apioption rangeSelector.allButtonsEnabled
         */

        /**
         * An array of configuration objects for the buttons.
         *
         * Defaults to
         *
         * <pre>buttons: [{
         *     type: 'month',
         *     count: 1,
         *     text: '1m'
         * }, {
         *     type: 'month',
         *     count: 3,
         *     text: '3m'
         * }, {
         *     type: 'month',
         *     count: 6,
         *     text: '6m'
         * }, {
         *     type: 'ytd',
         *     text: 'YTD'
         * }, {
         *     type: 'year',
         *     count: 1,
         *     text: '1y'
         * }, {
         *     type: 'all',
         *     text: 'All'
         * }]</pre>
         *
         * @sample {highstock} stock/rangeselector/datagrouping/
         *         Data grouping by buttons
         *
         * @type      {Array<*>}
         * @apioption rangeSelector.buttons
         */

        /**
         * How many units of the defined type the button should span. If `type`
         * is "month" and `count` is 3, the button spans three months.
         *
         * @type      {number}
         * @default   1
         * @apioption rangeSelector.buttons.count
         */

        /**
         * Fires when clicking on the rangeSelector button. One parameter,
         * event, is passed to the function, containing common event
         * information.
         *
         * <pre>
         * click: function(e) {
         *   console.log(this);
         * }
         * </pre>
         *
         * Return false to stop default button's click action.
         *
         * @sample {highstock} stock/rangeselector/button-click/
         *         Click event on the button
         *
         * @type      {Highcharts.RangeSelectorClickCallbackFunction}
         * @apioption rangeSelector.buttons.events.click
         */

        /**
         * Additional range (in milliseconds) added to the end of the calculated
         * time span.
         *
         * @sample {highstock} stock/rangeselector/min-max-offsets/
         *         Button offsets
         *
         * @type      {number}
         * @default   0
         * @since     6.0.0
         * @apioption rangeSelector.buttons.offsetMax
         */

        /**
         * Additional range (in milliseconds) added to the start of the
         * calculated time span.
         *
         * @sample {highstock} stock/rangeselector/min-max-offsets/
         *         Button offsets
         *
         * @type      {number}
         * @default   0
         * @since     6.0.0
         * @apioption rangeSelector.buttons.offsetMin
         */

        /**
         * When buttons apply dataGrouping on a series, by default zooming
         * in/out will deselect buttons and unset dataGrouping. Enable this
         * option to keep buttons selected when extremes change.
         *
         * @sample {highstock} stock/rangeselector/preserve-datagrouping/
         *         Different preserveDataGrouping settings
         *
         * @type      {boolean}
         * @default   false
         * @since     6.1.2
         * @apioption rangeSelector.buttons.preserveDataGrouping
         */

        /**
         * A custom data grouping object for each button.
         *
         * @see [series.dataGrouping](#plotOptions.series.dataGrouping)
         *
         * @sample {highstock} stock/rangeselector/datagrouping/
         *         Data grouping by range selector buttons
         *
         * @type      {*}
         * @extends   plotOptions.series.dataGrouping
         * @apioption rangeSelector.buttons.dataGrouping
         */

        /**
         * The text for the button itself.
         *
         * @type      {string}
         * @apioption rangeSelector.buttons.text
         */

        /**
         * Defined the time span for the button. Can be one of `millisecond`,
         * `second`, `minute`, `hour`, `day`, `week`, `month`, `year`, `ytd`,
         * and `all`.
         *
         * @type       {Highcharts.RangeSelectorButtonTypeValue}
         * @apioption  rangeSelector.buttons.type
         */

        /**
         * The space in pixels between the buttons in the range selector.
         *
         * @type      {number}
         * @default   0
         * @apioption rangeSelector.buttonSpacing
         */

        /**
         * Enable or disable the range selector.
         *
         * @sample {highstock} stock/rangeselector/enabled/
         *         Disable the range selector
         *
         * @type      {boolean}
         * @default   true
         * @apioption rangeSelector.enabled
         */

        /**
         * The vertical alignment of the rangeselector box. Allowed properties
         * are `top`, `middle`, `bottom`.
         *
         * @sample {highstock} stock/rangeselector/vertical-align-middle/
         *         Middle
         * @sample {highstock} stock/rangeselector/vertical-align-bottom/
         *         Bottom
         *
         * @type  {Highcharts.VerticalAlignValue}
         * @since 6.0.0
         */
        verticalAlign: 'top',

        /**
         * A collection of attributes for the buttons. The object takes SVG
         * attributes like `fill`, `stroke`, `stroke-width`, as well as `style`,
         * a collection of CSS properties for the text.
         *
         * The object can also be extended with states, so you can set
         * presentational options for `hover`, `select` or `disabled` button
         * states.
         *
         * CSS styles for the text label.
         *
         * In styled mode, the buttons are styled by the
         * `.highcharts-range-selector-buttons .highcharts-button` rule with its
         * different states.
         *
         * @sample {highstock} stock/rangeselector/styling/
         *         Styling the buttons and inputs
         *
         * @type {Highcharts.SVGAttributes}
         */
        buttonTheme: {
            /** @ignore */
            width: 28,
            /** @ignore */
            height: 18,
            /** @ignore */
            padding: 2,
            /** @ignore */
            zIndex: 7 // #484, #852
        },

        /**
         * When the rangeselector is floating, the plot area does not reserve
         * space for it. This opens for positioning anywhere on the chart.
         *
         * @sample {highstock} stock/rangeselector/floating/
         *         Placing the range selector between the plot area and the
         *         navigator
         *
         * @since 6.0.0
         */
        floating: false,

        /**
         * The x offset of the range selector relative to its horizontal
         * alignment within `chart.spacingLeft` and `chart.spacingRight`.
         *
         * @since 6.0.0
         */
        x: 0,

        /**
         * The y offset of the range selector relative to its horizontal
         * alignment within `chart.spacingLeft` and `chart.spacingRight`.
         *
         * @since 6.0.0
         */
        y: 0,

        /**
         * Deprecated. The height of the range selector. Currently it is
         * calculated dynamically.
         *
         * @deprecated
         * @type  {number|undefined}
         * @since 2.1.9
         */
        height: undefined, // reserved space for buttons and input

        /**
         * The border color of the date input boxes.
         *
         * @sample {highstock} stock/rangeselector/styling/
         *         Styling the buttons and inputs
         *
         * @type      {Highcharts.ColorString}
         * @default   #cccccc
         * @since     1.3.7
         * @apioption rangeSelector.inputBoxBorderColor
         */

        /**
         * The pixel height of the date input boxes.
         *
         * @sample {highstock} stock/rangeselector/styling/
         *         Styling the buttons and inputs
         *
         * @type      {number}
         * @default   17
         * @since     1.3.7
         * @apioption rangeSelector.inputBoxHeight
         */

        /**
         * CSS for the container DIV holding the input boxes. Deprecated as
         * of 1.2.5\. Use [inputPosition](#rangeSelector.inputPosition) instead.
         *
         * @sample {highstock} stock/rangeselector/styling/
         *         Styling the buttons and inputs
         *
         * @deprecated
         * @type      {Highcharts.CSSObject}
         * @apioption rangeSelector.inputBoxStyle
         */

        /**
         * The pixel width of the date input boxes.
         *
         * @sample {highstock} stock/rangeselector/styling/
         *         Styling the buttons and inputs
         *
         * @type      {number}
         * @default   90
         * @since     1.3.7
         * @apioption rangeSelector.inputBoxWidth
         */

        /**
         * The date format in the input boxes when not selected for editing.
         * Defaults to `%b %e, %Y`.
         *
         * @sample {highstock} stock/rangeselector/input-format/
         *         Milliseconds in the range selector
         *
         * @type      {string}
         * @default   %b %e, %Y
         * @apioption rangeSelector.inputDateFormat
         */

        /**
         * A custom callback function to parse values entered in the input boxes
         * and return a valid JavaScript time as milliseconds since 1970.
         *
         * @sample {highstock} stock/rangeselector/input-format/
         *         Milliseconds in the range selector
         *
         * @type      {Highcharts.RangeSelectorParseCallbackFunction}
         * @since     1.3.3
         * @apioption rangeSelector.inputDateParser
         */

        /**
         * The date format in the input boxes when they are selected for
         * editing. This must be a format that is recognized by JavaScript
         * Date.parse.
         *
         * @sample {highstock} stock/rangeselector/input-format/
         *         Milliseconds in the range selector
         *
         * @type      {string}
         * @default   %Y-%m-%d
         * @apioption rangeSelector.inputEditDateFormat
         */

        /**
         * Enable or disable the date input boxes. Defaults to enabled when
         * there is enough space, disabled if not (typically mobile).
         *
         * @sample {highstock} stock/rangeselector/input-datepicker/
         *         Extending the input with a jQuery UI datepicker
         *
         * @type      {boolean}
         * @default   true
         * @apioption rangeSelector.inputEnabled
         */

        /**
         * Positioning for the input boxes. Allowed properties are `align`,
         *  `x` and `y`.
         *
         * @since 1.2.4
         */
        inputPosition: {

            /**
             * The alignment of the input box. Allowed properties are `left`,
             * `center`, `right`.
             *
             * @sample {highstock} stock/rangeselector/input-button-position/
             *         Alignment
             *
             * @type  {Highcharts.AlignValue}
             * @since 6.0.0
             */
            align: 'right',

            /**
             * X offset of the input row.
             */
            x: 0,

            /**
             * Y offset of the input row.
             */
            y: 0
        },

        /**
         * The index of the button to appear pre-selected.
         *
         * @type      {number}
         * @apioption rangeSelector.selected
         */

        /**
         * Positioning for the button row.
         *
         * @since 1.2.4
         */
        buttonPosition: {

            /**
             * The alignment of the input box. Allowed properties are `left`,
             * `center`, `right`.
             *
             * @sample {highstock} stock/rangeselector/input-button-position/
             *         Alignment
             *
             * @type  {Highcharts.AlignValue}
             * @since 6.0.0
             */
            align: 'left',

            /**
             * X offset of the button row.
             */
            x: 0,

            /**
             * Y offset of the button row.
             */
            y: 0
        },

        /**
         * CSS for the HTML inputs in the range selector.
         *
         * In styled mode, the inputs are styled by the
         * `.highcharts-range-input text` rule in SVG mode, and
         * `input.highcharts-range-selector` when active.
         *
         * @sample {highstock} stock/rangeselector/styling/
         *         Styling the buttons and inputs
         *
         * @type      {Highcharts.CSSObject}
         * @apioption rangeSelector.inputStyle
         */

        /**
         * CSS styles for the labels - the Zoom, From and To texts.
         *
         * In styled mode, the labels are styled by the
         * `.highcharts-range-label` class.
         *
         * @sample {highstock} stock/rangeselector/styling/
         *         Styling the buttons and inputs
         *
         * @type {Highcharts.CSSObject}
         */
        labelStyle: {
            /** @ignore */
            color: '${palette.neutralColor60}'
        }
    }
});

defaultOptions.lang = merge(

    defaultOptions.lang,

    /**
     * Language object. The language object is global and it can't be set
     * on each chart initialization. Instead, use `Highcharts.setOptions` to
     * set it before any chart is initialized.
     *
     * <pre>Highcharts.setOptions({
     *     lang: {
     *         months: [
     *             'Janvier', 'Février', 'Mars', 'Avril',
     *             'Mai', 'Juin', 'Juillet', 'Août',
     *             'Septembre', 'Octobre', 'Novembre', 'Décembre'
     *         ],
     *         weekdays: [
     *             'Dimanche', 'Lundi', 'Mardi', 'Mercredi',
     *             'Jeudi', 'Vendredi', 'Samedi'
     *         ]
     *     }
     * });</pre>
     *
     * @optionparent lang
     */
    {

        /**
         * The text for the label for the range selector buttons.
         *
         * @product highstock gantt
         */
        rangeSelectorZoom: 'Zoom',

        /**
         * The text for the label for the "from" input box in the range
         * selector.
         *
         * @product highstock gantt
         */
        rangeSelectorFrom: 'From',

        /**
         * The text for the label for the "to" input box in the range selector.
         *
         * @product highstock gantt
         */
        rangeSelectorTo: 'To'
    }
);

/**
 * The range selector.
 *
 * @private
 * @class
 * @name Highcharts.RangeSelector
 *
 * @param {Highcharts.Chart} chart
 */
function RangeSelector(chart) {

    // Run RangeSelector
    this.init(chart);
}

RangeSelector.prototype = {
    /**
     * The method to run when one of the buttons in the range selectors is
     * clicked
     *
     * @private
     * @function Highcharts.RangeSelector#clickButton
     *
     * @param {number} i
     *        The index of the button
     *
     * @param {boolean} redraw
     */
    clickButton: function (i, redraw) {
        var rangeSelector = this,
            chart = rangeSelector.chart,
            rangeOptions = rangeSelector.buttonOptions[i],
            baseAxis = chart.xAxis[0],
            unionExtremes = (
                chart.scroller && chart.scroller.getUnionExtremes()
            ) || baseAxis || {},
            dataMin = unionExtremes.dataMin,
            dataMax = unionExtremes.dataMax,
            newMin,
            newMax = baseAxis && Math.round(
                Math.min(baseAxis.max, pick(dataMax, baseAxis.max))
            ), // #1568
            type = rangeOptions.type,
            baseXAxisOptions,
            range = rangeOptions._range,
            rangeMin,
            minSetting,
            rangeSetting,
            ctx,
            ytdExtremes,
            dataGrouping = rangeOptions.dataGrouping;

        // chart has no data, base series is removed
        if (dataMin === null || dataMax === null) {
            return;
        }

        // Set the fixed range before range is altered
        chart.fixedRange = range;

        // Apply dataGrouping associated to button
        if (dataGrouping) {
            this.forcedDataGrouping = true;
            Axis.prototype.setDataGrouping.call(
                baseAxis || { chart: this.chart },
                dataGrouping,
                false
            );

            this.frozenStates = rangeOptions.preserveDataGrouping;
        }

        // Apply range
        if (type === 'month' || type === 'year') {
            if (!baseAxis) {
                // This is set to the user options and picked up later when the
                // axis is instantiated so that we know the min and max.
                range = rangeOptions;
            } else {
                ctx = {
                    range: rangeOptions,
                    max: newMax,
                    chart: chart,
                    dataMin: dataMin,
                    dataMax: dataMax
                };
                newMin = baseAxis.minFromRange.call(ctx);
                if (isNumber(ctx.newMax)) {
                    newMax = ctx.newMax;
                }
            }

        // Fixed times like minutes, hours, days
        } else if (range) {
            newMin = Math.max(newMax - range, dataMin);
            newMax = Math.min(newMin + range, dataMax);

        } else if (type === 'ytd') {

            // On user clicks on the buttons, or a delayed action running from
            // the beforeRender event (below), the baseAxis is defined.
            if (baseAxis) {
                // When "ytd" is the pre-selected button for the initial view,
                // its calculation is delayed and rerun in the beforeRender
                // event (below). When the series are initialized, but before
                // the chart is rendered, we have access to the xData array
                // (#942).
                if (dataMax === undefined) {
                    dataMin = Number.MAX_VALUE;
                    dataMax = Number.MIN_VALUE;
                    chart.series.forEach(function (series) {
                        // reassign it to the last item
                        var xData = series.xData;

                        dataMin = Math.min(xData[0], dataMin);
                        dataMax = Math.max(xData[xData.length - 1], dataMax);
                    });
                    redraw = false;
                }
                ytdExtremes = rangeSelector.getYTDExtremes(
                    dataMax,
                    dataMin,
                    chart.time.useUTC
                );
                newMin = rangeMin = ytdExtremes.min;
                newMax = ytdExtremes.max;

            // "ytd" is pre-selected. We don't yet have access to processed
            // point and extremes data (things like pointStart and pointInterval
            // are missing), so we delay the process (#942)
            } else {
                rangeSelector.deferredYTDClick = i;
                return;
            }
        } else if (type === 'all' && baseAxis) {
            newMin = dataMin;
            newMax = dataMax;
        }

        newMin += rangeOptions._offsetMin;
        newMax += rangeOptions._offsetMax;

        rangeSelector.setSelected(i);

        // Update the chart
        if (!baseAxis) {
            // Axis not yet instanciated. Temporarily set min and range
            // options and remove them on chart load (#4317).
            baseXAxisOptions = splat(chart.options.xAxis)[0];
            rangeSetting = baseXAxisOptions.range;
            baseXAxisOptions.range = range;
            minSetting = baseXAxisOptions.min;
            baseXAxisOptions.min = rangeMin;
            addEvent(chart, 'load', function resetMinAndRange() {
                baseXAxisOptions.range = rangeSetting;
                baseXAxisOptions.min = minSetting;
            });
        } else {
            // Existing axis object. Set extremes after render time.
            baseAxis.setExtremes(
                newMin,
                newMax,
                pick(redraw, 1),
                null, // auto animation
                {
                    trigger: 'rangeSelectorButton',
                    rangeSelectorButton: rangeOptions
                }
            );
        }
    },

    /**
     * Set the selected option. This method only sets the internal flag, it
     * doesn't update the buttons or the actual zoomed range.
     *
     * @private
     * @function Highcharts.RangeSelector#setSelected
     *
     * @param {boolean} selected
     */
    setSelected: function (selected) {
        this.selected = this.options.selected = selected;
    },

    /**
     * The default buttons for pre-selecting time frames
     */
    defaultButtons: [{
        type: 'month',
        count: 1,
        text: '1m'
    }, {
        type: 'month',
        count: 3,
        text: '3m'
    }, {
        type: 'month',
        count: 6,
        text: '6m'
    }, {
        type: 'ytd',
        text: 'YTD'
    }, {
        type: 'year',
        count: 1,
        text: '1y'
    }, {
        type: 'all',
        text: 'All'
    }],

    /**
     * Initialize the range selector
     *
     * @private
     * @function Highcharts.RangeSelector#init
     *
     * @param {Highcharts.Chart} chart
     */
    init: function (chart) {
        var rangeSelector = this,
            options = chart.options.rangeSelector,
            buttonOptions = options.buttons ||
                [].concat(rangeSelector.defaultButtons),
            selectedOption = options.selected,
            blurInputs = function () {
                var minInput = rangeSelector.minInput,
                    maxInput = rangeSelector.maxInput;

                // #3274 in some case blur is not defined
                if (minInput && minInput.blur) {
                    fireEvent(minInput, 'blur');
                }
                if (maxInput && maxInput.blur) {
                    fireEvent(maxInput, 'blur');
                }
            };

        rangeSelector.chart = chart;
        rangeSelector.options = options;
        rangeSelector.buttons = [];

        rangeSelector.buttonOptions = buttonOptions;

        this.unMouseDown = addEvent(chart.container, 'mousedown', blurInputs);
        this.unResize = addEvent(chart, 'resize', blurInputs);

        // Extend the buttonOptions with actual range
        buttonOptions.forEach(rangeSelector.computeButtonRange);

        // zoomed range based on a pre-selected button index
        if (selectedOption !== undefined && buttonOptions[selectedOption]) {
            this.clickButton(selectedOption, false);
        }


        addEvent(chart, 'load', function () {
            // If a data grouping is applied to the current button, release it
            // when extremes change
            if (chart.xAxis && chart.xAxis[0]) {
                addEvent(chart.xAxis[0], 'setExtremes', function (e) {
                    if (
                        this.max - this.min !== chart.fixedRange &&
                        e.trigger !== 'rangeSelectorButton' &&
                        e.trigger !== 'updatedData' &&
                        rangeSelector.forcedDataGrouping &&
                        !rangeSelector.frozenStates
                    ) {
                        this.setDataGrouping(false, false);
                    }
                });
            }
        });
    },

    /**
     * Dynamically update the range selector buttons after a new range has been
     * set
     *
     * @private
     * @function Highcharts.RangeSelector#updateButtonStates
     */
    updateButtonStates: function () {
        var rangeSelector = this,
            chart = this.chart,
            baseAxis = chart.xAxis[0],
            actualRange = Math.round(baseAxis.max - baseAxis.min),
            hasNoData = !baseAxis.hasVisibleSeries,
            day = 24 * 36e5, // A single day in milliseconds
            unionExtremes = (
                chart.scroller &&
                chart.scroller.getUnionExtremes()
            ) || baseAxis,
            dataMin = unionExtremes.dataMin,
            dataMax = unionExtremes.dataMax,
            ytdExtremes = rangeSelector.getYTDExtremes(
                dataMax,
                dataMin,
                chart.time.useUTC
            ),
            ytdMin = ytdExtremes.min,
            ytdMax = ytdExtremes.max,
            selected = rangeSelector.selected,
            selectedExists = isNumber(selected),
            allButtonsEnabled = rangeSelector.options.allButtonsEnabled,
            buttons = rangeSelector.buttons;

        rangeSelector.buttonOptions.forEach(function (rangeOptions, i) {
            var range = rangeOptions._range,
                type = rangeOptions.type,
                count = rangeOptions.count || 1,
                button = buttons[i],
                state = 0,
                disable,
                select,
                offsetRange = rangeOptions._offsetMax - rangeOptions._offsetMin,
                isSelected = i === selected,
                // Disable buttons where the range exceeds what is allowed in
                // the current view
                isTooGreatRange = range > dataMax - dataMin,
                // Disable buttons where the range is smaller than the minimum
                // range
                isTooSmallRange = range < baseAxis.minRange,
                // Do not select the YTD button if not explicitly told so
                isYTDButNotSelected = false,
                // Disable the All button if we're already showing all
                isAllButAlreadyShowingAll = false,
                isSameRange = range === actualRange;

            // Months and years have a variable range so we check the extremes
            if (
                (type === 'month' || type === 'year') &&
                (
                    actualRange + 36e5 >=
                    { month: 28, year: 365 }[type] * day * count - offsetRange
                ) &&
                (
                    actualRange - 36e5 <=
                    { month: 31, year: 366 }[type] * day * count + offsetRange
                )
            ) {
                isSameRange = true;
            } else if (type === 'ytd') {
                isSameRange = (ytdMax - ytdMin + offsetRange) === actualRange;
                isYTDButNotSelected = !isSelected;
            } else if (type === 'all') {
                isSameRange = baseAxis.max - baseAxis.min >= dataMax - dataMin;
                isAllButAlreadyShowingAll = (
                    !isSelected &&
                    selectedExists &&
                    isSameRange
                );
            }

            // The new zoom area happens to match the range for a button - mark
            // it selected. This happens when scrolling across an ordinal gap.
            // It can be seen in the intraday demos when selecting 1h and scroll
            // across the night gap.
            disable = (
                !allButtonsEnabled &&
                (
                    isTooGreatRange ||
                    isTooSmallRange ||
                    isAllButAlreadyShowingAll ||
                    hasNoData
                )
            );
            select = (
                (isSelected && isSameRange) ||
                (isSameRange && !selectedExists && !isYTDButNotSelected) ||
                (isSelected && rangeSelector.frozenStates)
            );

            if (disable) {
                state = 3;
            } else if (select) {
                selectedExists = true; // Only one button can be selected
                state = 2;
            }

            // If state has changed, update the button
            if (button.state !== state) {
                button.setState(state);

                // Reset (#9209)
                if (state === 0 && selected === i) {
                    rangeSelector.setSelected(null);
                }
            }
        });
    },

    /**
     * Compute and cache the range for an individual button
     *
     * @private
     * @function Highcharts.RangeSelector#computeButtonRange
     *
     * @param {Highcharts.RangeSelectorOptions} rangeOptions
     */
    computeButtonRange: function (rangeOptions) {
        var type = rangeOptions.type,
            count = rangeOptions.count || 1,

            // these time intervals have a fixed number of milliseconds, as
            // opposed to month, ytd and year
            fixedTimes = {
                millisecond: 1,
                second: 1000,
                minute: 60 * 1000,
                hour: 3600 * 1000,
                day: 24 * 3600 * 1000,
                week: 7 * 24 * 3600 * 1000
            };

        // Store the range on the button object
        if (fixedTimes[type]) {
            rangeOptions._range = fixedTimes[type] * count;
        } else if (type === 'month' || type === 'year') {
            rangeOptions._range =
                { month: 30, year: 365 }[type] * 24 * 36e5 * count;
        }

        rangeOptions._offsetMin = pick(rangeOptions.offsetMin, 0);
        rangeOptions._offsetMax = pick(rangeOptions.offsetMax, 0);
        rangeOptions._range +=
            rangeOptions._offsetMax - rangeOptions._offsetMin;
    },

    /**
     * Set the internal and displayed value of a HTML input for the dates
     *
     * @private
     * @function Highcharts.RangeSelector#setInputValue
     *
     * @param {string} name
     *
     * @param {number} inputTime
     */
    setInputValue: function (name, inputTime) {
        var options = this.chart.options.rangeSelector,
            time = this.chart.time,
            input = this[name + 'Input'];

        if (defined(inputTime)) {
            input.previousValue = input.HCTime;
            input.HCTime = inputTime;
        }

        input.value = time.dateFormat(
            options.inputEditDateFormat || '%Y-%m-%d',
            input.HCTime
        );
        this[name + 'DateBox'].attr({
            text: time.dateFormat(
                options.inputDateFormat || '%b %e, %Y',
                input.HCTime
            )
        });
    },

    /**
     * @private
     * @function Highcharts.RangeSelector#showInput
     *
     * @param {string} name
     */
    showInput: function (name) {
        var inputGroup = this.inputGroup,
            dateBox = this[name + 'DateBox'];

        css(this[name + 'Input'], {
            left: (inputGroup.translateX + dateBox.x) + 'px',
            top: inputGroup.translateY + 'px',
            width: (dateBox.width - 2) + 'px',
            height: (dateBox.height - 2) + 'px',
            border: '2px solid silver'
        });
    },

    /**
     * @private
     * @function Highcharts.RangeSelector#hideInput
     *
     * @param {string} name
     */
    hideInput: function (name) {
        css(this[name + 'Input'], {
            border: 0,
            width: '1px',
            height: '1px'
        });
        this.setInputValue(name);
    },

    /**
     * Draw either the 'from' or the 'to' HTML input box of the range selector
     *
     * @private
     * @function Highcharts.RangeSelector#drawInput
     *
     * @param {string} name
     */
    drawInput: function (name) {
        var rangeSelector = this,
            chart = rangeSelector.chart,
            chartStyle = chart.renderer.style || {},
            renderer = chart.renderer,
            options = chart.options.rangeSelector,
            lang = defaultOptions.lang,
            div = rangeSelector.div,
            isMin = name === 'min',
            input,
            label,
            dateBox,
            inputGroup = this.inputGroup;

        function updateExtremes() {
            var inputValue = input.value,
                value = (options.inputDateParser || Date.parse)(inputValue),
                chartAxis = chart.xAxis[0],
                dataAxis = chart.scroller && chart.scroller.xAxis ?
                    chart.scroller.xAxis :
                    chartAxis,
                dataMin = dataAxis.dataMin,
                dataMax = dataAxis.dataMax;

            if (value !== input.previousValue) {
                input.previousValue = value;
                // If the value isn't parsed directly to a value by the
                // browser's Date.parse method, like YYYY-MM-DD in IE, try
                // parsing it a different way
                if (!isNumber(value)) {
                    value = inputValue.split('-');
                    value = Date.UTC(
                        pInt(value[0]),
                        pInt(value[1]) - 1,
                        pInt(value[2])
                    );
                }

                if (isNumber(value)) {

                    // Correct for timezone offset (#433)
                    if (!chart.time.useUTC) {
                        value =
                            value + new Date().getTimezoneOffset() * 60 * 1000;
                    }

                    // Validate the extremes. If it goes beyound the data min or
                    // max, use the actual data extreme (#2438).
                    if (isMin) {
                        if (value > rangeSelector.maxInput.HCTime) {
                            value = undefined;
                        } else if (value < dataMin) {
                            value = dataMin;
                        }
                    } else {
                        if (value < rangeSelector.minInput.HCTime) {
                            value = undefined;
                        } else if (value > dataMax) {
                            value = dataMax;
                        }
                    }

                    // Set the extremes
                    if (value !== undefined) {
                        chartAxis.setExtremes(
                            isMin ? value : chartAxis.min,
                            isMin ? chartAxis.max : value,
                            undefined,
                            undefined,
                            { trigger: 'rangeSelectorInput' }
                        );
                    }
                }
            }
        }

        // Create the text label
        this[name + 'Label'] = label = renderer.label(
            lang[isMin ? 'rangeSelectorFrom' : 'rangeSelectorTo'],
            this.inputGroup.offset
        )
            .addClass('highcharts-range-label')
            .attr({
                padding: 2
            })
            .add(inputGroup);
        inputGroup.offset += label.width + 5;

        // Create an SVG label that shows updated date ranges and and records
        // click events that bring in the HTML input.
        this[name + 'DateBox'] = dateBox = renderer.label('', inputGroup.offset)
            .addClass('highcharts-range-input')
            .attr({
                padding: 2,
                width: options.inputBoxWidth || 90,
                height: options.inputBoxHeight || 17,
                'text-align': 'center'
            })
            .on('click', function () {
                // If it is already focused, the onfocus event doesn't fire
                // (#3713)
                rangeSelector.showInput(name);
                rangeSelector[name + 'Input'].focus();
            });

        if (!chart.styledMode) {
            dateBox.attr({
                stroke:
                    options.inputBoxBorderColor || '${palette.neutralColor20}',
                'stroke-width': 1
            });
        }

        dateBox.add(inputGroup);

        inputGroup.offset += dateBox.width + (isMin ? 10 : 0);


        // Create the HTML input element. This is rendered as 1x1 pixel then set
        // to the right size when focused.
        this[name + 'Input'] = input = createElement('input', {
            name: name,
            className: 'highcharts-range-selector',
            type: 'text'
        }, {
            top: chart.plotTop + 'px' // prevent jump on focus in Firefox
        }, div);

        if (!chart.styledMode) {
            // Styles
            label.css(merge(chartStyle, options.labelStyle));

            dateBox.css(merge({
                color: '${palette.neutralColor80}'
            }, chartStyle, options.inputStyle));

            css(input, extend({
                position: 'absolute',
                border: 0,
                width: '1px', // Chrome needs a pixel to see it
                height: '1px',
                padding: 0,
                textAlign: 'center',
                fontSize: chartStyle.fontSize,
                fontFamily: chartStyle.fontFamily,
                top: '-9999em' // #4798
            }, options.inputStyle));
        }

        // Blow up the input box
        input.onfocus = function () {
            rangeSelector.showInput(name);
        };
        // Hide away the input box
        input.onblur = function () {
            if (input === H.doc.activeElement) { // Only when focused
                // Update also when no `change` event is triggered, like when
                // clicking inside the SVG (#4710)
                updateExtremes();
                rangeSelector.hideInput(name);
                input.blur(); // #4606
            }
        };

        // handle changes in the input boxes
        input.onchange = updateExtremes;

        input.onkeypress = function (event) {
            // IE does not fire onchange on enter
            if (event.keyCode === 13) {
                updateExtremes();
            }
        };
    },

    /**
     * Get the position of the range selector buttons and inputs. This can be
     * overridden from outside for custom positioning.
     *
     * @private
     * @function Highcharts.RangeSelector#getPosition
     *
     * @return {Highcharts.Dictionary<number>}
     */
    getPosition: function () {
        var chart = this.chart,
            options = chart.options.rangeSelector,
            top = options.verticalAlign === 'top' ?
                chart.plotTop - chart.axisOffset[0] :
                0; // set offset only for varticalAlign top

        return {
            buttonTop: top + options.buttonPosition.y,
            inputTop: top + options.inputPosition.y - 10
        };
    },
    /**
     * Get the extremes of YTD. Will choose dataMax if its value is lower than
     * the current timestamp. Will choose dataMin if its value is higher than
     * the timestamp for the start of current year.
     *
     * @private
     * @function Highcharts.RangeSelector#getYTDExtremes
     *
     * @param {number} dataMax
     *
     * @param {number} dataMin
     *
     * @return {*}
     *         Returns min and max for the YTD
     */
    getYTDExtremes: function (dataMax, dataMin, useUTC) {
        var time = this.chart.time,
            min,
            now = new time.Date(dataMax),
            year = time.get('FullYear', now),
            startOfYear = useUTC ?
                time.Date.UTC(year, 0, 1) : // eslint-disable-line new-cap
                +new time.Date(year, 0, 1);

        min = Math.max(dataMin || 0, startOfYear);
        now = now.getTime();
        return {
            max: Math.min(dataMax || now, now),
            min: min
        };
    },

    /**
     * Render the range selector including the buttons and the inputs. The first
     * time render is called, the elements are created and positioned. On
     * subsequent calls, they are moved and updated.
     *
     * @private
     * @function Highcharts.RangeSelector#render
     *
     * @param {number} min
     *        X axis minimum
     *
     * @param {number} max
     *        X axis maximum
     */
    render: function (min, max) {

        var rangeSelector = this,
            chart = rangeSelector.chart,
            renderer = chart.renderer,
            container = chart.container,
            chartOptions = chart.options,
            navButtonOptions = (
                chartOptions.exporting &&
                chartOptions.exporting.enabled !== false &&
                chartOptions.navigation &&
                chartOptions.navigation.buttonOptions
            ),
            lang = defaultOptions.lang,
            div = rangeSelector.div,
            options = chartOptions.rangeSelector,
            // Place inputs above the container
            inputsZIndex = pick(
                chartOptions.chart.style &&
                chartOptions.chart.style.zIndex,
                0
            ) + 1,
            floating = options.floating,
            buttons = rangeSelector.buttons,
            inputGroup = rangeSelector.inputGroup,
            buttonTheme = options.buttonTheme,
            buttonPosition = options.buttonPosition,
            inputPosition = options.inputPosition,
            inputEnabled = options.inputEnabled,
            states = buttonTheme && buttonTheme.states,
            plotLeft = chart.plotLeft,
            buttonLeft,
            buttonGroup = rangeSelector.buttonGroup,
            group,
            groupHeight,
            rendered = rangeSelector.rendered,
            verticalAlign = rangeSelector.options.verticalAlign,
            legend = chart.legend,
            legendOptions = legend && legend.options,
            buttonPositionY = buttonPosition.y,
            inputPositionY = inputPosition.y,
            animate = rendered || false,
            verb = animate ? 'animate' : 'attr',
            exportingX = 0,
            alignTranslateY,
            legendHeight,
            minPosition,
            translateY = 0,
            translateX;

        if (options.enabled === false) {
            return;
        }

        // create the elements
        if (!rendered) {

            rangeSelector.group = group = renderer.g('range-selector-group')
                .attr({
                    zIndex: 7
                })
                .add();

            rangeSelector.buttonGroup = buttonGroup =
                renderer.g('range-selector-buttons').add(group);

            rangeSelector.zoomText = renderer.text(
                lang.rangeSelectorZoom,
                0,
                15
            )
                .add(buttonGroup);

            if (!chart.styledMode) {

                rangeSelector.zoomText.css(options.labelStyle);

                buttonTheme['stroke-width'] =
                    pick(buttonTheme['stroke-width'], 0);
            }

            rangeSelector.buttonOptions.forEach(function (rangeOptions, i) {

                buttons[i] = renderer.button(
                    rangeOptions.text,
                    0,
                    0,
                    function (e) {

                        // extract events from button object and call
                        var buttonEvents = (
                                rangeOptions.events &&
                                    rangeOptions.events.click
                            ),
                            callDefaultEvent;

                        if (buttonEvents) {
                            callDefaultEvent =
                                    buttonEvents.call(rangeOptions, e);
                        }

                        if (callDefaultEvent !== false) {
                            rangeSelector.clickButton(i);
                        }

                        rangeSelector.isActive = true;
                    },
                    buttonTheme,
                    states && states.hover,
                    states && states.select,
                    states && states.disabled
                )
                    .attr({
                        'text-align': 'center'
                    })
                    .add(buttonGroup);
            });

            // first create a wrapper outside the container in order to make
            // the inputs work and make export correct
            if (inputEnabled !== false) {
                rangeSelector.div = div = createElement('div', null, {
                    position: 'relative',
                    height: 0,
                    zIndex: inputsZIndex
                });

                container.parentNode.insertBefore(div, container);

                // Create the group to keep the inputs
                rangeSelector.inputGroup = inputGroup =
                    renderer.g('input-group').add(group);
                inputGroup.offset = 0;

                rangeSelector.drawInput('min');
                rangeSelector.drawInput('max');
            }
        }

        // #8769, allow dynamically updating margins
        rangeSelector.zoomText[verb]({
            x: pick(plotLeft + buttonPosition.x, plotLeft)
        });
        // button start position
        buttonLeft = pick(plotLeft + buttonPosition.x, plotLeft) +
            rangeSelector.zoomText.getBBox().width + 5;
        rangeSelector.buttonOptions.forEach(function (rangeOptions, i) {

            buttons[i][verb]({ x: buttonLeft });

            // increase button position for the next button
            buttonLeft += buttons[i].width + pick(options.buttonSpacing, 5);
        });


        plotLeft = chart.plotLeft - chart.spacing[3];
        rangeSelector.updateButtonStates();

        // detect collisiton with exporting
        if
        (
            navButtonOptions &&
                this.titleCollision(chart) &&
                verticalAlign === 'top' &&
                buttonPosition.align === 'right' &&
                (
                    (buttonPosition.y + buttonGroup.getBBox().height - 12) <
                    ((navButtonOptions.y || 0) + navButtonOptions.height)
                )
        ) {
            exportingX = -40;
        }

        if (buttonPosition.align === 'left') {
            translateX = buttonPosition.x - chart.spacing[3];
        } else if (buttonPosition.align === 'right') {
            translateX = buttonPosition.x + exportingX - chart.spacing[1];
        }

        // align button group
        buttonGroup.align({
            y: buttonPosition.y,
            width: buttonGroup.getBBox().width,
            align: buttonPosition.align,
            x: translateX
        }, true, chart.spacingBox);

        // skip animation
        rangeSelector.group.placed = animate;
        rangeSelector.buttonGroup.placed = animate;

        if (inputEnabled !== false) {

            var inputGroupX,
                inputGroupWidth,
                buttonGroupX,
                buttonGroupWidth;

            // detect collision with exporting
            if
            (
                navButtonOptions &&
                    this.titleCollision(chart) &&
                    verticalAlign === 'top' &&
                    inputPosition.align === 'right' &&
                    (
                        (inputPosition.y - inputGroup.getBBox().height - 12) <
                        (
                            (navButtonOptions.y || 0) +
                            navButtonOptions.height +
                            chart.spacing[0]
                        )
                    )
            ) {
                exportingX = -40;
            } else {
                exportingX = 0;
            }

            if (inputPosition.align === 'left') {
                translateX = plotLeft;
            } else if (inputPosition.align === 'right') {
                translateX = -Math.max(chart.axisOffset[1], -exportingX);
            }

            // Update the alignment to the updated spacing box
            inputGroup.align({
                y: inputPosition.y,
                width: inputGroup.getBBox().width,
                align: inputPosition.align,
                // fix wrong getBBox() value on right align
                x: inputPosition.x + translateX - 2
            }, true, chart.spacingBox);

            // detect collision
            inputGroupX = (
                inputGroup.alignAttr.translateX +
                inputGroup.alignOptions.x -
                exportingX +
                // getBBox for detecing left margin
                inputGroup.getBBox().x +
                // 2px padding to not overlap input and label
                2
            );

            inputGroupWidth = inputGroup.alignOptions.width;

            buttonGroupX = buttonGroup.alignAttr.translateX +
                buttonGroup.getBBox().x;
            // 20 is minimal spacing between elements
            buttonGroupWidth = buttonGroup.getBBox().width + 20;

            if (
                (inputPosition.align === buttonPosition.align) ||
                    (
                        (buttonGroupX + buttonGroupWidth > inputGroupX) &&
                        (inputGroupX + inputGroupWidth > buttonGroupX) &&
                        (
                            buttonPositionY <
                            (inputPositionY + inputGroup.getBBox().height)
                        )
                    )
            ) {

                inputGroup.attr({
                    translateX: inputGroup.alignAttr.translateX +
                        (chart.axisOffset[1] >= -exportingX ? 0 : -exportingX),
                    translateY: inputGroup.alignAttr.translateY +
                        buttonGroup.getBBox().height + 10
                });

            }

            // Set or reset the input values
            rangeSelector.setInputValue('min', min);
            rangeSelector.setInputValue('max', max);

            // skip animation
            rangeSelector.inputGroup.placed = animate;
        }

        // vertical align
        rangeSelector.group.align({
            verticalAlign: verticalAlign
        }, true, chart.spacingBox);

        // set position
        groupHeight = rangeSelector.group.getBBox().height + 20; // # 20 padding
        alignTranslateY = rangeSelector.group.alignAttr.translateY;

        // calculate bottom position
        if (verticalAlign === 'bottom') {
            legendHeight = (
                legendOptions &&
                legendOptions.verticalAlign === 'bottom' &&
                legendOptions.enabled &&
                !legendOptions.floating ?
                    legend.legendHeight + pick(legendOptions.margin, 10) :
                    0
            );

            groupHeight = groupHeight + legendHeight - 20;
            translateY = (
                alignTranslateY -
                groupHeight -
                (floating ? 0 : options.y) -
                10 // 10 spacing
            );

        }

        if (verticalAlign === 'top') {
            if (floating) {
                translateY = 0;
            }

            if (chart.titleOffset) {
                translateY = chart.titleOffset + chart.options.title.margin;
            }

            translateY += ((chart.margin[0] - chart.spacing[0]) || 0);

        } else if (verticalAlign === 'middle') {
            if (inputPositionY === buttonPositionY) {
                if (inputPositionY < 0) {
                    translateY = alignTranslateY + minPosition;
                } else {
                    translateY = alignTranslateY;
                }
            } else if (inputPositionY || buttonPositionY) {
                if (inputPositionY < 0 || buttonPositionY < 0) {
                    translateY -= Math.min(inputPositionY, buttonPositionY);
                } else {
                    translateY = alignTranslateY - groupHeight + minPosition;
                }
            }
        }

        rangeSelector.group.translate(
            options.x,
            options.y + Math.floor(translateY)
        );

        // translate HTML inputs
        if (inputEnabled !== false) {
            rangeSelector.minInput.style.marginTop =
                rangeSelector.group.translateY + 'px';
            rangeSelector.maxInput.style.marginTop =
                rangeSelector.group.translateY + 'px';
        }

        rangeSelector.rendered = true;
    },

    /**
     * Extracts height of range selector
     *
     * @private
     * @function Highcharts.RangeSelector#getHeight
     *
     * @return {number}
     *         Returns rangeSelector height
     */
    getHeight: function () {
        var rangeSelector = this,
            options = rangeSelector.options,
            rangeSelectorGroup = rangeSelector.group,
            inputPosition = options.inputPosition,
            buttonPosition = options.buttonPosition,
            yPosition = options.y,
            buttonPositionY = buttonPosition.y,
            inputPositionY = inputPosition.y,
            rangeSelectorHeight = 0,
            minPosition;

        if (options.height) {
            return options.height;
        }

        rangeSelectorHeight = rangeSelectorGroup ?
            // 13px to keep back compatibility
            (rangeSelectorGroup.getBBox(true).height) + 13 + yPosition :
            0;

        minPosition = Math.min(inputPositionY, buttonPositionY);

        if (
            (inputPositionY < 0 && buttonPositionY < 0) ||
            (inputPositionY > 0 && buttonPositionY > 0)
        ) {
            rangeSelectorHeight += Math.abs(minPosition);
        }

        return rangeSelectorHeight;
    },

    /**
     * Detect collision with title or subtitle
     *
     * @private
     * @function Highcharts.RangeSelector#titleCollision
     *
     * @param {Highcharts.Chart} chart
     *
     * @return {boolean}
     *         Returns collision status
     */
    titleCollision: function (chart) {
        return !(chart.options.title.text || chart.options.subtitle.text);
    },

    /**
     * Update the range selector with new options
     *
     * @private
     * @function Highcharts.RangeSelector#update
     *
     * @param {Highcharts.RangeSelectorOptions} options
     */
    update: function (options) {
        var chart = this.chart;
        merge(true, chart.options.rangeSelector, options);

        this.destroy();
        this.init(chart);

        chart.rangeSelector.render();
    },

    /**
     * Destroys allocated elements.
     *
     * @private
     * @function Highcharts.RangeSelector#destroy
     */
    destroy: function () {
        var rSelector = this,
            minInput = rSelector.minInput,
            maxInput = rSelector.maxInput;

        rSelector.unMouseDown();
        rSelector.unResize();

        // Destroy elements in collections
        destroyObjectProperties(rSelector.buttons);

        // Clear input element events
        if (minInput) {
            minInput.onfocus = minInput.onblur = minInput.onchange = null;
        }
        if (maxInput) {
            maxInput.onfocus = maxInput.onblur = maxInput.onchange = null;
        }

        // Destroy HTML and SVG elements
        H.objectEach(rSelector, function (val, key) {
            if (val && key !== 'chart') {
                if (val.destroy) { // SVGElement
                    val.destroy();
                } else if (val.nodeType) { // HTML element
                    discardElement(this[key]);
                }
            }
            if (val !== RangeSelector.prototype[key]) {
                rSelector[key] = null;
            }
        }, this);
    }
};

/**
 * Get the axis min value based on the range option and the current max. For
 * stock charts this is extended via the {@link RangeSelector} so that if the
 * selected range is a multiple of months or years, it is compensated for
 * various month lengths.
 *
 * @private
 * @function Highcharts.Axis#minFromRange
 *
 * @return {number}
 *         The new minimum value.
 */
Axis.prototype.minFromRange = function () {
    var rangeOptions = this.range,
        type = rangeOptions.type,
        timeName = { month: 'Month', year: 'FullYear' }[type],
        min,
        max = this.max,
        dataMin,
        range,
        // Get the true range from a start date
        getTrueRange = function (base, count) {
            var date = new Date(base),
                basePeriod = date['get' + timeName]();

            date['set' + timeName](basePeriod + count);

            if (basePeriod === date['get' + timeName]()) {
                date.setDate(0); // #6537
            }

            return date.getTime() - base;
        };

    if (isNumber(rangeOptions)) {
        min = max - rangeOptions;
        range = rangeOptions;
    } else {
        min = max + getTrueRange(max, -rangeOptions.count);

        // Let the fixedRange reflect initial settings (#5930)
        if (this.chart) {
            this.chart.fixedRange = max - min;
        }
    }

    dataMin = pick(this.dataMin, Number.MIN_VALUE);
    if (!isNumber(min)) {
        min = dataMin;
    }
    if (min <= dataMin) {
        min = dataMin;
        if (range === undefined) { // #4501
            range = getTrueRange(min, rangeOptions.count);
        }
        this.newMax = Math.min(min + range, this.dataMax);
    }
    if (!isNumber(max)) {
        min = undefined;
    }
    return min;

};

if (!H.RangeSelector) {
    // Initialize rangeselector for stock charts
    addEvent(Chart, 'afterGetContainer', function () {
        if (this.options.rangeSelector.enabled) {
            this.rangeSelector = new RangeSelector(this);
        }
    });

    addEvent(Chart, 'beforeRender', function () {

        var chart = this,
            axes = chart.axes,
            rangeSelector = chart.rangeSelector,
            verticalAlign;

        if (rangeSelector) {

            if (isNumber(rangeSelector.deferredYTDClick)) {
                rangeSelector.clickButton(rangeSelector.deferredYTDClick);
                delete rangeSelector.deferredYTDClick;
            }

            axes.forEach(function (axis) {
                axis.updateNames();
                axis.setScale();
            });

            chart.getAxisMargins();

            rangeSelector.render();
            verticalAlign = rangeSelector.options.verticalAlign;

            if (!rangeSelector.options.floating) {
                if (verticalAlign === 'bottom') {
                    this.extraBottomMargin = true;
                } else if (verticalAlign !== 'middle') {
                    this.extraTopMargin = true;
                }
            }
        }

    });

    addEvent(Chart, 'update', function (e) {

<<<<<<< HEAD
        var chart = this,
            options = e.options,
            optionsRangeSelector = options.rangeSelector,
            rangeSelector = chart.rangeSelector,
            verticalAlign,
            extraBottomMarginWas = this.extraBottomMargin,
            extraTopMarginWas = this.extraTopMargin;

        if (
            optionsRangeSelector &&
            optionsRangeSelector.enabled &&
            !defined(rangeSelector)
        ) {
            this.options.rangeSelector.enabled = true;
            this.rangeSelector = new RangeSelector(this);
        }
=======
    this.extraBottomMargin = false;
    this.extraTopMargin = false;
>>>>>>> 95542b50


        this.extraBottomMargin = false;
        this.extraTopMargin = false;

        if (rangeSelector) {

            rangeSelector.render();

            verticalAlign = (
                optionsRangeSelector &&
                optionsRangeSelector.verticalAlign
            ) || (
                rangeSelector.options && rangeSelector.options.verticalAlign
            );

            if (!rangeSelector.options.floating) {
                if (verticalAlign === 'bottom') {
                    this.extraBottomMargin = true;
                } else if (verticalAlign !== 'middle') {
                    this.extraTopMargin = true;
                }
            }

            if (
                this.extraBottomMargin !== extraBottomMarginWas ||
                this.extraTopMargin !== extraTopMarginWas
            ) {
                this.isDirtyBox = true;
            }

        }

    });

    addEvent(Chart, 'render', function () {
        var chart = this,
            rangeSelector = chart.rangeSelector,
            verticalAlign;

        if (rangeSelector && !rangeSelector.options.floating) {

            rangeSelector.render();
            verticalAlign = rangeSelector.options.verticalAlign;

            if (verticalAlign === 'bottom') {
                this.extraBottomMargin = true;
            } else if (verticalAlign !== 'middle') {
                this.extraTopMargin = true;
            }
        }
    });

    addEvent(Chart, 'getMargins', function () {
        var rangeSelector = this.rangeSelector,
            rangeSelectorHeight;

<<<<<<< HEAD
        if (rangeSelector) {
            rangeSelectorHeight = rangeSelector.getHeight();

            if (this.extraTopMargin) {
                this.plotTop += rangeSelectorHeight;
            }
=======
    if (rangeSelector) {
        rangeSelectorHeight = rangeSelector.getHeight();
        if (this.extraTopMargin) {
            this.plotTop += rangeSelectorHeight;
        }
>>>>>>> 95542b50

            if (this.extraBottomMargin) {
                this.marginBottom += rangeSelectorHeight;
            }
        }
    });

    Chart.prototype.callbacks.push(function (chart) {
        var extremes,
            rangeSelector = chart.rangeSelector,
            unbindRender,
            unbindSetExtremes;

        function renderRangeSelector() {
            extremes = chart.xAxis[0].getExtremes();
            if (isNumber(extremes.min)) {
                rangeSelector.render(extremes.min, extremes.max);
            }
        }

        if (rangeSelector) {
            // redraw the scroller on setExtremes
            unbindSetExtremes = addEvent(
                chart.xAxis[0],
                'afterSetExtremes',
                function (e) {
                    rangeSelector.render(e.min, e.max);
                }
            );

            // redraw the scroller chart resize
            unbindRender = addEvent(chart, 'redraw', renderRangeSelector);

            // do it now
            renderRangeSelector();
        }

        // Remove resize/afterSetExtremes at chart destroy
        addEvent(chart, 'destroy', function destroyEvents() {
            if (rangeSelector) {
                unbindRender();
                unbindSetExtremes();
            }
        });
    });


    H.RangeSelector = RangeSelector;
}<|MERGE_RESOLUTION|>--- conflicted
+++ resolved
@@ -1898,7 +1898,6 @@
 
     addEvent(Chart, 'update', function (e) {
 
-<<<<<<< HEAD
         var chart = this,
             options = e.options,
             optionsRangeSelector = options.rangeSelector,
@@ -1915,11 +1914,6 @@
             this.options.rangeSelector.enabled = true;
             this.rangeSelector = new RangeSelector(this);
         }
-=======
-    this.extraBottomMargin = false;
-    this.extraTopMargin = false;
->>>>>>> 95542b50
-
 
         this.extraBottomMargin = false;
         this.extraTopMargin = false;
@@ -1976,20 +1970,11 @@
         var rangeSelector = this.rangeSelector,
             rangeSelectorHeight;
 
-<<<<<<< HEAD
         if (rangeSelector) {
             rangeSelectorHeight = rangeSelector.getHeight();
-
             if (this.extraTopMargin) {
                 this.plotTop += rangeSelectorHeight;
             }
-=======
-    if (rangeSelector) {
-        rangeSelectorHeight = rangeSelector.getHeight();
-        if (this.extraTopMargin) {
-            this.plotTop += rangeSelectorHeight;
-        }
->>>>>>> 95542b50
 
             if (this.extraBottomMargin) {
                 this.marginBottom += rangeSelectorHeight;
