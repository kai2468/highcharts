/**
 * (c) 2010-2017 Torstein Honsi
 *
 * License: www.highcharts.com/license
 */
'use strict';
import H from './Globals.js';
import './Utilities.js';
import './Color.js';
import './Options.js';
import './Tick.js';

var addEvent = H.addEvent,
	animObject = H.animObject,
	arrayMax = H.arrayMax,
	arrayMin = H.arrayMin,
	color = H.color,
	correctFloat = H.correctFloat,
	defaultOptions = H.defaultOptions,
	defined = H.defined,
	deg2rad = H.deg2rad,
	destroyObjectProperties = H.destroyObjectProperties,
	each = H.each,
	extend = H.extend,
	fireEvent = H.fireEvent,
	format = H.format,
	getMagnitude = H.getMagnitude,
	grep = H.grep,
	inArray = H.inArray,
	isArray = H.isArray,
	isNumber = H.isNumber,
	isString = H.isString,
	merge = H.merge,
	normalizeTickInterval = H.normalizeTickInterval,
	objectEach = H.objectEach,
	pick = H.pick,
	removeEvent = H.removeEvent,
	splat = H.splat,
	syncTimeout = H.syncTimeout,
	Tick = H.Tick;
	
/**
 * Create a new axis object. Called internally when instanciating a new chart or
 * adding axes by {@link Chart#addAxis}.
 *
 * A chart can have from 0 axes (pie chart) to multiples. In a normal, single
 * series cartesian chart, there is one X axis and one Y axis.
 * 
 * The X axis or axes are referenced by {@link Highcharts.Chart.xAxis}, which is
 * an array of Axis objects. If there is only one axis, it can be referenced
 * through `chart.xAxis[0]`, and multiple axes have increasing indices. The same
 * pattern goes for Y axes.
 * 
 * If you need to get the axes from a series object, use the `series.xAxis` and
 * `series.yAxis` properties. These are not arrays, as one series can only be
 * associated to one X and one Y axis.
 * 
 * A third way to reference the axis programmatically is by `id`. Add an `id` in
 * the axis configuration options, and get the axis by
 * {@link Highcharts.Chart#get}.
 * 
 * Configuration options for the axes are given in options.xAxis and
 * options.yAxis.
 * 
 * @class Highcharts.Axis
 * @memberOf Highcharts
 * @param {Highcharts.Chart} chart - The Chart instance to apply the axis on.
 * @param {Object} options - Axis options
 */
var Axis = function () {
	this.init.apply(this, arguments);
};

H.extend(Axis.prototype, /** @lends Highcharts.Axis.prototype */{

	/**
	 * Default options for the X axis - the Y axis has extended defaults
	 */
	defaultOptions: {
		// allowDecimals: null,
		// alternateGridColor: null,
		// categories: [],
		dateTimeLabelFormats: {
			millisecond: '%H:%M:%S.%L',
			second: '%H:%M:%S',
			minute: '%H:%M',
			hour: '%H:%M',
			day: '%e. %b',
			week: '%e. %b',
			month: '%b \'%y',
			year: '%Y'
		},
		endOnTick: false,
		// reversed: false,

		labels: {
			enabled: true,
			// rotation: 0,
			// align: 'center',
			// step: null,
			/*= if (build.classic) { =*/
			style: {
				color: '${palette.neutralColor60}',
				cursor: 'default',
				fontSize: '11px'
			},
			/*= } =*/
			x: 0
			//y: undefined
			/*formatter: function () {
				return this.value;
			},*/
		},
		//linkedTo: null,
		//max: undefined,
		//min: undefined,
		minPadding: 0.01,
		maxPadding: 0.01,
		//minRange: null,
		//minorTickInterval: null,
		minorTickLength: 2,
		minorTickPosition: 'outside', // inside or outside
		//opposite: false,
		//offset: 0,
		//plotBands: [{
		//	events: {},
		//	zIndex: 1,
		//	labels: { align, x, verticalAlign, y, style, rotation, textAlign }
		//}],
		//plotLines: [{
		//	events: {}
		//  dashStyle: {}
		//	zIndex:
		//	labels: { align, x, verticalAlign, y, style, rotation, textAlign }
		//}],
		//reversed: false,
		// showFirstLabel: true,
		// showLastLabel: true,
		startOfWeek: 1,
		startOnTick: false,
		//tickInterval: null,
		tickLength: 10,
		tickmarkPlacement: 'between', // on or between
		tickPixelInterval: 100,
		tickPosition: 'outside',
		title: {
			//text: null,
			align: 'middle', // low, middle or high
			//margin: 0 for horizontal, 10 for vertical axes,
			// reserveSpace: true,
			//rotation: 0,
			//side: 'outside',
			/*= if (build.classic) { =*/
			style: {
				color: '${palette.neutralColor60}'
			}
			/*= } =*/
			//x: 0,
			//y: 0
		},
		type: 'linear', // linear, logarithmic or datetime
		//visible: true
		/*= if (build.classic) { =*/
		minorGridLineColor: '${palette.neutralColor5}',
		// minorGridLineDashStyle: null,
		minorGridLineWidth: 1,
		minorTickColor: '${palette.neutralColor40}',
		//minorTickWidth: 0,
		lineColor: '${palette.highlightColor20}',
		lineWidth: 1,
		gridLineColor: '${palette.neutralColor10}',
		// gridLineDashStyle: 'solid',
		// gridLineWidth: 0,
		tickColor: '${palette.highlightColor20}'
		// tickWidth: 1
		/*= } =*/		
	},

	/**
	 * This options set extends the defaultOptions for Y axes
	 */
	defaultYAxisOptions: {
		endOnTick: true,
		tickPixelInterval: 72,
		showLastLabel: true,
		labels: {
			x: -8
		},
		maxPadding: 0.05,
		minPadding: 0.05,
		startOnTick: true,
		title: {
			rotation: 270,
			text: 'Values'
		},
		stackLabels: {
			enabled: false,
			//align: dynamic,
			//y: dynamic,
			//x: dynamic,
			//verticalAlign: dynamic,
			//textAlign: dynamic,
			//rotation: 0,
			formatter: function () {
				return H.numberFormat(this.total, -1);
			},
			/*= if (build.classic) { =*/
			style: {
				fontSize: '11px',
				fontWeight: 'bold',
				color: '${palette.neutralColor100}',
				textOutline: '1px contrast'
			}
			/*= } =*/
		},
		/*= if (build.classic) { =*/
		gridLineWidth: 1,		
		lineWidth: 0
		// tickWidth: 0
		/*= } =*/
	},

	/**
	 * These options extend the defaultOptions for left axes
	 */
	defaultLeftAxisOptions: {
		labels: {
			x: -15
		},
		title: {
			rotation: 270
		}
	},

	/**
	 * These options extend the defaultOptions for right axes
	 */
	defaultRightAxisOptions: {
		labels: {
			x: 15
		},
		title: {
			rotation: 90
		}
	},

	/**
	 * These options extend the defaultOptions for bottom axes
	 */
	defaultBottomAxisOptions: {
		labels: {
			autoRotation: [-45],
			x: 0
			// overflow: undefined,
			// staggerLines: null
		},
		title: {
			rotation: 0
		}
	},
	/**
	 * These options extend the defaultOptions for top axes
	 */
	defaultTopAxisOptions: {
		labels: {
			autoRotation: [-45],
			x: 0
			// overflow: undefined
			// staggerLines: null
		},
		title: {
			rotation: 0
		}
	},

	/**
	 * Initialize the axis
	 */
	init: function (chart, userOptions) {


		var isXAxis = userOptions.isX,
			axis = this;

		axis.chart = chart;

		// Flag, is the axis horizontal
		axis.horiz = chart.inverted ? !isXAxis : isXAxis;

		// Flag, isXAxis
		axis.isXAxis = isXAxis;
		axis.coll = axis.coll || (isXAxis ? 'xAxis' : 'yAxis');

		axis.opposite = userOptions.opposite; // needed in setOptions
		axis.side = userOptions.side || (axis.horiz ?
				(axis.opposite ? 0 : 2) : // top : bottom
				(axis.opposite ? 1 : 3));  // right : left

		axis.setOptions(userOptions);


		var options = this.options,
			type = options.type,
			isDatetimeAxis = type === 'datetime';

		axis.labelFormatter = options.labels.formatter ||
			axis.defaultLabelFormatter; // can be overwritten by dynamic format


		// Flag, stagger lines or not
		axis.userOptions = userOptions;

		//axis.axisTitleMargin = undefined,// = options.title.margin,
		axis.minPixelPadding = 0;

		axis.reversed = options.reversed;
		axis.visible = options.visible !== false;
		axis.zoomEnabled = options.zoomEnabled !== false;

		// Initial categories
		axis.hasNames = type === 'category' || options.categories === true;
		axis.categories = options.categories || axis.hasNames;
		axis.names = axis.names || []; // Preserve on update (#3830)

		// Elements
		//axis.axisGroup = undefined;
		//axis.gridGroup = undefined;
		//axis.axisTitle = undefined;
		//axis.axisLine = undefined;

		// Placeholder for plotlines and plotbands groups
		axis.plotLinesAndBandsGroups = {};

		// Shorthand types
		axis.isLog = type === 'logarithmic';
		axis.isDatetimeAxis = isDatetimeAxis;
		axis.positiveValuesOnly = axis.isLog && !axis.allowNegativeLog;

		// Flag, if axis is linked to another axis
		axis.isLinked = defined(options.linkedTo);
		// Linked axis.
		//axis.linkedParent = undefined;

		// Major ticks
		axis.ticks = {};
		axis.labelEdge = [];
		// Minor ticks
		axis.minorTicks = {};

		// List of plotLines/Bands
		axis.plotLinesAndBands = [];

		// Alternate bands
		axis.alternateBands = {};

		// Axis metrics
		//axis.left = undefined;
		//axis.top = undefined;
		//axis.width = undefined;
		//axis.height = undefined;
		//axis.bottom = undefined;
		//axis.right = undefined;
		//axis.transA = undefined;
		//axis.transB = undefined;
		//axis.oldTransA = undefined;
		axis.len = 0;
		//axis.oldMin = undefined;
		//axis.oldMax = undefined;
		//axis.oldUserMin = undefined;
		//axis.oldUserMax = undefined;
		//axis.oldAxisLength = undefined;
		axis.minRange = axis.userMinRange = options.minRange || options.maxZoom;
		axis.range = options.range;
		axis.offset = options.offset || 0;


		// Dictionary for stacks
		axis.stacks = {};
		axis.oldStacks = {};
		axis.stacksTouched = 0;

		// Min and max in the data
		//axis.dataMin = undefined,
		//axis.dataMax = undefined,

		// The axis range
		axis.max = null;
		axis.min = null;

		// User set min and max
		//axis.userMin = undefined,
		//axis.userMax = undefined,

		// Crosshair options
		axis.crosshair = pick(
			options.crosshair,
			splat(chart.options.tooltip.crosshairs)[isXAxis ? 0 : 1],
			false
		);
		
		var events = axis.options.events;

		// Register. Don't add it again on Axis.update().
		if (inArray(axis, chart.axes) === -1) { // 
			if (isXAxis) { // #2713
				chart.axes.splice(chart.xAxis.length, 0, axis);
			} else {
				chart.axes.push(axis);
			}

			chart[axis.coll].push(axis);
		}

		axis.series = axis.series || []; // populated by Series

		// inverted charts have reversed xAxes as default
		if (chart.inverted && isXAxis && axis.reversed === undefined) {
			axis.reversed = true;
		}

		// register event listeners
		objectEach(events, function (event, eventType) {
			addEvent(axis, eventType, event);
		});

		// extend logarithmic axis
		axis.lin2log = options.linearToLogConverter || axis.lin2log;
		if (axis.isLog) {
			axis.val2lin = axis.log2lin;
			axis.lin2val = axis.lin2log;
		}
	},

	/**
	 * Merge and set options
	 */
	setOptions: function (userOptions) {
		this.options = merge(
			this.defaultOptions,
			this.coll === 'yAxis' && this.defaultYAxisOptions,
			[
				this.defaultTopAxisOptions,
				this.defaultRightAxisOptions,
				this.defaultBottomAxisOptions,
				this.defaultLeftAxisOptions
			][this.side],
			merge(
				defaultOptions[this.coll], // if set in setOptions (#1053)
				userOptions
			)
		);
	},

	/**
	 * The default label formatter. The context is a special config object for
	 * the label.
	 */
	defaultLabelFormatter: function () {
		var axis = this.axis,
			value = this.value,
			categories = axis.categories,
			dateTimeLabelFormat = this.dateTimeLabelFormat,
			lang = defaultOptions.lang,
			numericSymbols = lang.numericSymbols,
			numSymMagnitude = lang.numericSymbolMagnitude || 1000,
			i = numericSymbols && numericSymbols.length,
			multi,
			ret,
			formatOption = axis.options.labels.format,

			// make sure the same symbol is added for all labels on a linear
			// axis
			numericSymbolDetector = axis.isLog ?
				Math.abs(value) :
				axis.tickInterval;

		if (formatOption) {
			ret = format(formatOption, this);

		} else if (categories) {
			ret = value;

		} else if (dateTimeLabelFormat) { // datetime axis
			ret = H.dateFormat(dateTimeLabelFormat, value);

		} else if (i && numericSymbolDetector >= 1000) {
			// Decide whether we should add a numeric symbol like k (thousands)
			// or M (millions). If we are to enable this in tooltip or other
			// places as well, we can move this logic to the numberFormatter and
			// enable it by a parameter.
			while (i-- && ret === undefined) {
				multi = Math.pow(numSymMagnitude, i + 1);
				if (
					numericSymbolDetector >= multi &&
					(value * 10) % multi === 0 &&
					numericSymbols[i] !== null &&
					value !== 0
				) { // #5480
					ret = H.numberFormat(value / multi, -1) + numericSymbols[i];
				}
			}
		}

		if (ret === undefined) {
			if (Math.abs(value) >= 10000) { // add thousands separators
				ret = H.numberFormat(value, -1);
			} else { // small numbers
				ret = H.numberFormat(value, -1, undefined, ''); // #2466
			}
		}

		return ret;
	},

	/**
	 * Get the minimum and maximum for the series of each axis
	 */
	getSeriesExtremes: function () {
		var axis = this,
			chart = axis.chart;
		axis.hasVisibleSeries = false;

		// Reset properties in case we're redrawing (#3353)
		axis.dataMin = axis.dataMax = axis.threshold = null;
		axis.softThreshold = !axis.isXAxis;

		if (axis.buildStacks) {
			axis.buildStacks();
		}

		// loop through this axis' series
		each(axis.series, function (series) {

			if (series.visible || !chart.options.chart.ignoreHiddenSeries) {

				var seriesOptions = series.options,
					xData,
					threshold = seriesOptions.threshold,
					seriesDataMin,
					seriesDataMax;

				axis.hasVisibleSeries = true;

				// Validate threshold in logarithmic axes
				if (axis.positiveValuesOnly && threshold <= 0) {
					threshold = null;
				}

				// Get dataMin and dataMax for X axes
				if (axis.isXAxis) {
					xData = series.xData;
					if (xData.length) {
						// If xData contains values which is not numbers, then
						// filter them out. To prevent performance hit, we only
						// do this after we have already found seriesDataMin
						// because in most cases all data is valid. #5234.
						seriesDataMin = arrayMin(xData);
						if (
							!isNumber(seriesDataMin) &&
							!(seriesDataMin instanceof Date) // #5010
						) {
							xData = grep(xData, function (x) {
								return isNumber(x);
							});
							seriesDataMin = arrayMin(xData); // Do it again with valid data
						}

						axis.dataMin = Math.min(
							pick(axis.dataMin, xData[0]),
							seriesDataMin
						);
						axis.dataMax = Math.max(
							pick(axis.dataMax, xData[0]),
							arrayMax(xData)
						);
						
					}

				// Get dataMin and dataMax for Y axes, as well as handle
				// stacking and processed data
				} else {

					// Get this particular series extremes
					series.getExtremes();
					seriesDataMax = series.dataMax;
					seriesDataMin = series.dataMin;

					// Get the dataMin and dataMax so far. If percentage is
					// used, the min and max are always 0 and 100. If
					// seriesDataMin and seriesDataMax is null, then series
					// doesn't have active y data, we continue with nulls
					if (defined(seriesDataMin) && defined(seriesDataMax)) {
						axis.dataMin = Math.min(
							pick(axis.dataMin, seriesDataMin),
							seriesDataMin
						);
						axis.dataMax = Math.max(
							pick(axis.dataMax, seriesDataMax),
							seriesDataMax
						);
					}

					// Adjust to threshold
					if (defined(threshold)) {
						axis.threshold = threshold;
					}
					// If any series has a hard threshold, it takes precedence
					if (
						!seriesOptions.softThreshold ||
						axis.positiveValuesOnly
					) {
						axis.softThreshold = false;
					}
				}
			}
		});
	},

	/**
	 * Translate from axis value to pixel position on the chart, or back
	 *
	 */
	translate: function (val, backwards, cvsCoord, old, handleLog, pointPlacement) {
		var axis = this.linkedParent || this, // #1417
			sign = 1,
			cvsOffset = 0,
			localA = old ? axis.oldTransA : axis.transA,
			localMin = old ? axis.oldMin : axis.min,
			returnValue,
			minPixelPadding = axis.minPixelPadding,
			doPostTranslate = (axis.isOrdinal || axis.isBroken || (axis.isLog && handleLog)) && axis.lin2val;

		if (!localA) {
			localA = axis.transA;
		}

		// In vertical axes, the canvas coordinates start from 0 at the top like in
		// SVG.
		if (cvsCoord) {
			sign *= -1; // canvas coordinates inverts the value
			cvsOffset = axis.len;
		}

		// Handle reversed axis
		if (axis.reversed) {
			sign *= -1;
			cvsOffset -= sign * (axis.sector || axis.len);
		}

		// From pixels to value
		if (backwards) { // reverse translation

			val = val * sign + cvsOffset;
			val -= minPixelPadding;
			returnValue = val / localA + localMin; // from chart pixel to value
			if (doPostTranslate) { // log and ordinal axes
				returnValue = axis.lin2val(returnValue);
			}

		// From value to pixels
		} else {
			if (doPostTranslate) { // log and ordinal axes
				val = axis.val2lin(val);
			}
			returnValue = sign * (val - localMin) * localA + cvsOffset +
				(sign * minPixelPadding) +
				(isNumber(pointPlacement) ? localA * pointPlacement : 0);
		}

		return returnValue;
	},

	/**
	 * Translate a value in terms of axis units into pixels within the chart.
	 * 
	 * @param  {Number} value
	 *         A value in terms of axis units.
	 * @param  {Boolean} paneCoordinates
	 *         Whether to return the pixel coordinate relative to the chart or
	 *         just the axis/pane itself.
	 * @return {Number} Pixel position of the value on the chart or axis.
	 */
	toPixels: function (value, paneCoordinates) {
		return this.translate(value, false, !this.horiz, null, true) +
			(paneCoordinates ? 0 : this.pos);
	},

	/**
	 * Translate a pixel position along the axis to a value in terms of axis
	 * units.
	 * @param  {Number} pixel
	 *         The pixel value coordinate.
	 * @param  {Boolean} paneCoordiantes
	 *         Whether the input pixel is relative to the chart or just the
	 *         axis/pane itself.
	 * @return {Number} The axis value.
	 */
	toValue: function (pixel, paneCoordinates) {
		return this.translate(
			pixel - (paneCoordinates ? 0 : this.pos),
			true,
			!this.horiz,
			null,
			true
		);
	},

	/**
	 * Create the path for a plot line that goes from the given value on
	 * this axis, across the plot to the opposite side
	 * @param {Number} value
	 * @param {Number} lineWidth Used for calculation crisp line
	 * @param {Number] old Use old coordinates (for resizing and rescaling)
	 */
	getPlotLinePath: function (value, lineWidth, old, force, translatedValue) {
		var axis = this,
			chart = axis.chart,
			axisLeft = axis.left,
			axisTop = axis.top,
			x1,
			y1,
			x2,
			y2,
			cHeight = (old && chart.oldChartHeight) || chart.chartHeight,
			cWidth = (old && chart.oldChartWidth) || chart.chartWidth,
			skip,
			transB = axis.transB,
			/**
			 * Check if x is between a and b. If not, either move to a/b or skip,
			 * depending on the force parameter.
			 */
			between = function (x, a, b) {
				if (x < a || x > b) {
					if (force) {
						x = Math.min(Math.max(a, x), b);
					} else {
						skip = true;
					}
				}
				return x;
			};

		translatedValue = pick(translatedValue, axis.translate(value, null, null, old));
		x1 = x2 = Math.round(translatedValue + transB);
		y1 = y2 = Math.round(cHeight - translatedValue - transB);
		if (!isNumber(translatedValue)) { // no min or max
			skip = true;

		} else if (axis.horiz) {
			y1 = axisTop;
			y2 = cHeight - axis.bottom;
			x1 = x2 = between(x1, axisLeft, axisLeft + axis.width);
		} else {
			x1 = axisLeft;
			x2 = cWidth - axis.right;
			y1 = y2 = between(y1, axisTop, axisTop + axis.height);
		}
		return skip && !force ?
			null :
			chart.renderer.crispLine(['M', x1, y1, 'L', x2, y2], lineWidth || 1);
	},

	/**
	 * Set the tick positions of a linear axis to round values like whole tens or every five.
	 */
	getLinearTickPositions: function (tickInterval, min, max) {
		var pos,
			lastPos,
			roundedMin = correctFloat(Math.floor(min / tickInterval) * tickInterval),
			roundedMax = correctFloat(Math.ceil(max / tickInterval) * tickInterval),
			tickPositions = [];

		// For single points, add a tick regardless of the relative position
		// (#2662, #6274)
		if (this.single) {
			return [min];
		}

		// Populate the intermediate values
		pos = roundedMin;
		while (pos <= roundedMax) {

			// Place the tick on the rounded value
			tickPositions.push(pos);

			// Always add the raw tickInterval, not the corrected one.
			pos = correctFloat(pos + tickInterval);

			// If the interval is not big enough in the current min - max range to actually increase
			// the loop variable, we need to break out to prevent endless loop. Issue #619
			if (pos === lastPos) {
				break;
			}

			// Record the last value
			lastPos = pos;
		}
		return tickPositions;
	},

	/**
	 * Return the minor tick positions. For logarithmic axes, reuse the same logic
	 * as for major ticks.
	 */
	getMinorTickPositions: function () {
		var axis = this,
			options = axis.options,
			tickPositions = axis.tickPositions,
			minorTickInterval = axis.minorTickInterval,
			minorTickPositions = [],
			pos,
			pointRangePadding = axis.pointRangePadding || 0,
			min = axis.min - pointRangePadding, // #1498
			max = axis.max + pointRangePadding, // #1498
			range = max - min;

		// If minor ticks get too dense, they are hard to read, and may cause long running script. So we don't draw them.
		if (range && range / minorTickInterval < axis.len / 3) { // #3875

			if (axis.isLog) {
				// For each interval in the major ticks, compute the minor ticks
				// separately.
				each(this.paddedTicks, function (pos, i, paddedTicks) {
					if (i) {
						minorTickPositions.push.apply(
							minorTickPositions, 
							axis.getLogTickPositions(
								minorTickInterval,
								paddedTicks[i - 1],
								paddedTicks[i],
								true
							)
						);
					}
				});

			} else if (axis.isDatetimeAxis && options.minorTickInterval === 'auto') { // #1314
				minorTickPositions = minorTickPositions.concat(
					axis.getTimeTicks(
						axis.normalizeTimeTickInterval(minorTickInterval),
						min,
						max,
						options.startOfWeek
					)
				);
			} else {
				for (
					pos = min + (tickPositions[0] - min) % minorTickInterval;
					pos <= max;
					pos += minorTickInterval
				) {
					// Very, very, tight grid lines (#5771)
					if (pos === minorTickPositions[0]) {
						break;
					}
					minorTickPositions.push(pos);
				}
			}
		}

		if (minorTickPositions.length !== 0) {
			axis.trimTicks(minorTickPositions); // #3652 #3743 #1498 #6330
		}
		return minorTickPositions;
	},

	/**
	 * Adjust the min and max for the minimum range. Keep in mind that the series data is
	 * not yet processed, so we don't have information on data cropping and grouping, or
	 * updated axis.pointRange or series.pointRange. The data can't be processed until
	 * we have finally established min and max.
	 */
	adjustForMinRange: function () {
		var axis = this,
			options = axis.options,
			min = axis.min,
			max = axis.max,
			zoomOffset,
			spaceAvailable = axis.dataMax - axis.dataMin >= axis.minRange,
			closestDataRange,
			i,
			distance,
			xData,
			loopLength,
			minArgs,
			maxArgs,
			minRange;

		// Set the automatic minimum range based on the closest point distance
		if (axis.isXAxis && axis.minRange === undefined && !axis.isLog) {

			if (defined(options.min) || defined(options.max)) {
				axis.minRange = null; // don't do this again

			} else {

				// Find the closest distance between raw data points, as opposed to
				// closestPointRange that applies to processed points (cropped and grouped)
				each(axis.series, function (series) {
					xData = series.xData;
					loopLength = series.xIncrement ? 1 : xData.length - 1;
					for (i = loopLength; i > 0; i--) {
						distance = xData[i] - xData[i - 1];
						if (closestDataRange === undefined || distance < closestDataRange) {
							closestDataRange = distance;
						}
					}
				});
				axis.minRange = Math.min(closestDataRange * 5, axis.dataMax - axis.dataMin);
			}
		}

		// if minRange is exceeded, adjust
		if (max - min < axis.minRange) {
			minRange = axis.minRange;
			zoomOffset = (minRange - max + min) / 2;

			// if min and max options have been set, don't go beyond it
			minArgs = [min - zoomOffset, pick(options.min, min - zoomOffset)];
			if (spaceAvailable) { // if space is available, stay within the data range
				minArgs[2] = axis.isLog ? axis.log2lin(axis.dataMin) : axis.dataMin;
			}
			min = arrayMax(minArgs);

			maxArgs = [min + minRange, pick(options.max, min + minRange)];
			if (spaceAvailable) { // if space is availabe, stay within the data range
				maxArgs[2] = axis.isLog ? axis.log2lin(axis.dataMax) : axis.dataMax;
			}

			max = arrayMin(maxArgs);

			// now if the max is adjusted, adjust the min back
			if (max - min < minRange) {
				minArgs[0] = max - minRange;
				minArgs[1] = pick(options.min, max - minRange);
				min = arrayMax(minArgs);
			}
		}

		// Record modified extremes
		axis.min = min;
		axis.max = max;
	},

	/**
	 * Find the closestPointRange across all series
	 */
	getClosest: function () {
		var ret;

		if (this.categories) {
			ret = 1;
		} else {
			each(this.series, function (series) {
				var seriesClosest = series.closestPointRange,
					visible = series.visible ||
						!series.chart.options.chart.ignoreHiddenSeries;
				
				if (
					!series.noSharedTooltip &&
					defined(seriesClosest) &&
					visible
				) {
					ret = defined(ret) ?
						Math.min(ret, seriesClosest) :
						seriesClosest;
				}
			});
		}
		return ret;
	},

	/**
	 * When a point name is given and no x, search for the name in the existing categories,
	 * or if categories aren't provided, search names or create a new category (#2522).
	 */
	nameToX: function (point) {
		var explicitCategories = isArray(this.categories),
			names = explicitCategories ? this.categories : this.names,
			nameX = point.options.x,
			x;

		point.series.requireSorting = false;

		if (!defined(nameX)) {
			nameX = this.options.uniqueNames === false ?
				point.series.autoIncrement() : 
				inArray(point.name, names);
		}
		if (nameX === -1) { // The name is not found in currenct categories
			if (!explicitCategories) {
				x = names.length;
			}
		} else {
			x = nameX;
		}

		// Write the last point's name to the names array
		if (x !== undefined) {
			this.names[x] = point.name;
		}

		return x;
	},

	/**
	 * When changes have been done to series data, update the axis.names.
	 */
	updateNames: function () {
		var axis = this;

		if (this.names.length > 0) {
			this.names.length = 0;
			this.minRange = undefined;
			each(this.series || [], function (series) {
			
				// Reset incrementer (#5928)
				series.xIncrement = null;

				// When adding a series, points are not yet generated
				if (!series.points || series.isDirtyData) {
					series.processData();
					series.generatePoints();
				}

				each(series.points, function (point, i) {
					var x;
					if (point.options) {
						x = axis.nameToX(point);
						if (x !== undefined && x !== point.x) {
							point.x = x;
							series.xData[i] = x;
						}
					}
				});
			});
		}
	},

	/**
	 * Update translation information
	 */
	setAxisTranslation: function (saveOld) {
		var axis = this,
			range = axis.max - axis.min,
			pointRange = axis.axisPointRange || 0,
			closestPointRange,
			minPointOffset = 0,
			pointRangePadding = 0,
			linkedParent = axis.linkedParent,
			ordinalCorrection,
			hasCategories = !!axis.categories,
			transA = axis.transA,
			isXAxis = axis.isXAxis;

		// Adjust translation for padding. Y axis with categories need to go through the same (#1784).
		if (isXAxis || hasCategories || pointRange) {

			// Get the closest points
			closestPointRange = axis.getClosest();

			if (linkedParent) {
				minPointOffset = linkedParent.minPointOffset;
				pointRangePadding = linkedParent.pointRangePadding;
			} else {
				each(axis.series, function (series) {
					var seriesPointRange = hasCategories ? 
						1 : 
						(isXAxis ? 
							pick(series.options.pointRange, closestPointRange, 0) : 
							(axis.axisPointRange || 0)), // #2806
						pointPlacement = series.options.pointPlacement;

					pointRange = Math.max(pointRange, seriesPointRange);

					if (!axis.single) {
						// minPointOffset is the value padding to the left of the axis in order to make
						// room for points with a pointRange, typically columns. When the pointPlacement option
						// is 'between' or 'on', this padding does not apply.
						minPointOffset = Math.max(
							minPointOffset,
							isString(pointPlacement) ? 0 : seriesPointRange / 2
						);

						// Determine the total padding needed to the length of the axis to make room for the
						// pointRange. If the series' pointPlacement is 'on', no padding is added.
						pointRangePadding = Math.max(
							pointRangePadding,
							pointPlacement === 'on' ? 0 : seriesPointRange
						);
					}
				});
			}

			// Record minPointOffset and pointRangePadding
			ordinalCorrection = axis.ordinalSlope && closestPointRange ? axis.ordinalSlope / closestPointRange : 1; // #988, #1853
			axis.minPointOffset = minPointOffset = minPointOffset * ordinalCorrection;
			axis.pointRangePadding = pointRangePadding = pointRangePadding * ordinalCorrection;

			// pointRange means the width reserved for each point, like in a column chart
			axis.pointRange = Math.min(pointRange, range);

			// closestPointRange means the closest distance between points. In columns
			// it is mostly equal to pointRange, but in lines pointRange is 0 while closestPointRange
			// is some other value
			if (isXAxis) {
				axis.closestPointRange = closestPointRange;
			}
		}

		// Secondary values
		if (saveOld) {
			axis.oldTransA = transA;
		}
		axis.translationSlope = axis.transA = transA =
			axis.options.staticScale ||
			axis.len / ((range + pointRangePadding) || 1);
		axis.transB = axis.horiz ? axis.left : axis.bottom; // translation addend
		axis.minPixelPadding = transA * minPointOffset;
	},

	minFromRange: function () {
		return this.max - this.range;
	},

	/**
	 * Set the tick positions to round values and optionally extend the extremes
	 * to the nearest tick
	 */
	setTickInterval: function (secondPass) {
		var axis = this,
			chart = axis.chart,
			options = axis.options,
			isLog = axis.isLog,
			log2lin = axis.log2lin,
			isDatetimeAxis = axis.isDatetimeAxis,
			isXAxis = axis.isXAxis,
			isLinked = axis.isLinked,
			maxPadding = options.maxPadding,
			minPadding = options.minPadding,
			length,
			linkedParentExtremes,
			tickIntervalOption = options.tickInterval,
			minTickInterval,
			tickPixelIntervalOption = options.tickPixelInterval,
			categories = axis.categories,
			threshold = axis.threshold,
			softThreshold = axis.softThreshold,
			thresholdMin,
			thresholdMax,
			hardMin,
			hardMax;

		if (!isDatetimeAxis && !categories && !isLinked) {
			this.getTickAmount();
		}

		// Min or max set either by zooming/setExtremes or initial options
		hardMin = pick(axis.userMin, options.min);
		hardMax = pick(axis.userMax, options.max);

		// Linked axis gets the extremes from the parent axis
		if (isLinked) {
			axis.linkedParent = chart[axis.coll][options.linkedTo];
			linkedParentExtremes = axis.linkedParent.getExtremes();
			axis.min = pick(linkedParentExtremes.min, linkedParentExtremes.dataMin);
			axis.max = pick(linkedParentExtremes.max, linkedParentExtremes.dataMax);
			if (options.type !== axis.linkedParent.options.type) {
				H.error(11, 1); // Can't link axes of different type
			}

		// Initial min and max from the extreme data values
		} else {

			// Adjust to hard threshold
			if (!softThreshold && defined(threshold)) {
				if (axis.dataMin >= threshold) {
					thresholdMin = threshold;
					minPadding = 0;
				} else if (axis.dataMax <= threshold) {
					thresholdMax = threshold;
					maxPadding = 0;
				}
			}

			axis.min = pick(hardMin, thresholdMin, axis.dataMin);
			axis.max = pick(hardMax, thresholdMax, axis.dataMax);

		}

		if (isLog) {
			if (
				axis.positiveValuesOnly &&
				!secondPass &&
				Math.min(axis.min, pick(axis.dataMin, axis.min)) <= 0
			) { // #978
				H.error(10, 1); // Can't plot negative values on log axis
			}
			// The correctFloat cures #934, float errors on full tens. But it
			// was too aggressive for #4360 because of conversion back to lin,
			// therefore use precision 15.
			axis.min = correctFloat(log2lin(axis.min), 15);
			axis.max = correctFloat(log2lin(axis.max), 15);
		}

		// handle zoomed range
		if (axis.range && defined(axis.max)) {
			axis.userMin = axis.min = hardMin = Math.max(axis.min, axis.minFromRange()); // #618
			axis.userMax = hardMax = axis.max;

			axis.range = null;  // don't use it when running setExtremes
		}

		// Hook for Highstock Scroller. Consider combining with beforePadding.
		fireEvent(axis, 'foundExtremes');

		// Hook for adjusting this.min and this.max. Used by bubble series.
		if (axis.beforePadding) {
			axis.beforePadding();
		}

		// adjust min and max for the minimum range
		axis.adjustForMinRange();

		// Pad the values to get clear of the chart's edges. To avoid tickInterval taking the padding
		// into account, we do this after computing tick interval (#1337).
		if (!categories && !axis.axisPointRange && !axis.usePercentage && !isLinked && defined(axis.min) && defined(axis.max)) {
			length = axis.max - axis.min;
			if (length) {
				if (!defined(hardMin) && minPadding) {
					axis.min -= length * minPadding;
				}
				if (!defined(hardMax)  && maxPadding) {
					axis.max += length * maxPadding;
				}
			}
		}

		// Handle options for floor, ceiling, softMin and softMax (#6359)
		if (isNumber(options.softMin)) {
			axis.min = Math.min(axis.min, options.softMin);
		}
		if (isNumber(options.softMax)) {
			axis.max = Math.max(axis.max, options.softMax);
		}
		if (isNumber(options.floor)) {
			axis.min = Math.max(axis.min, options.floor);
		}
		if (isNumber(options.ceiling)) {
			axis.max = Math.min(axis.max, options.ceiling);
		}
		

		// When the threshold is soft, adjust the extreme value only if
		// the data extreme and the padded extreme land on either side of the threshold. For example,
		// a series of [0, 1, 2, 3] would make the yAxis add a tick for -1 because of the
		// default minPadding and startOnTick options. This is prevented by the softThreshold
		// option.
		if (softThreshold && defined(axis.dataMin)) {
			threshold = threshold || 0;
			if (!defined(hardMin) && axis.min < threshold && axis.dataMin >= threshold) {
				axis.min = threshold;
			} else if (!defined(hardMax) && axis.max > threshold && axis.dataMax <= threshold) {
				axis.max = threshold;
			}
		}


		// get tickInterval
		if (axis.min === axis.max || axis.min === undefined || axis.max === undefined) {
			axis.tickInterval = 1;
		} else if (isLinked && !tickIntervalOption &&
				tickPixelIntervalOption === axis.linkedParent.options.tickPixelInterval) {
			axis.tickInterval = tickIntervalOption = axis.linkedParent.tickInterval;
		} else {
			axis.tickInterval = pick(
				tickIntervalOption,
				this.tickAmount ? ((axis.max - axis.min) / Math.max(this.tickAmount - 1, 1)) : undefined,
				categories ? // for categoried axis, 1 is default, for linear axis use tickPix
					1 :
					// don't let it be more than the data range
					(axis.max - axis.min) * tickPixelIntervalOption / Math.max(axis.len, tickPixelIntervalOption)
			);
		}

		// Now we're finished detecting min and max, crop and group series data. This
		// is in turn needed in order to find tick positions in ordinal axes.
		if (isXAxis && !secondPass) {
			each(axis.series, function (series) {
				series.processData(axis.min !== axis.oldMin || axis.max !== axis.oldMax);
			});
		}

		// set the translation factor used in translate function
		axis.setAxisTranslation(true);

		// hook for ordinal axes and radial axes
		if (axis.beforeSetTickPositions) {
			axis.beforeSetTickPositions();
		}

		// hook for extensions, used in Highstock ordinal axes
		if (axis.postProcessTickInterval) {
			axis.tickInterval = axis.postProcessTickInterval(axis.tickInterval);
		}

		// In column-like charts, don't cramp in more ticks than there are points (#1943, #4184)
		if (axis.pointRange && !tickIntervalOption) {
			axis.tickInterval = Math.max(axis.pointRange, axis.tickInterval);
		}

		// Before normalizing the tick interval, handle minimum tick interval. This applies only if tickInterval is not defined.
		minTickInterval = pick(options.minTickInterval, axis.isDatetimeAxis && axis.closestPointRange);
		if (!tickIntervalOption && axis.tickInterval < minTickInterval) {
			axis.tickInterval = minTickInterval;
		}

		// for linear axes, get magnitude and normalize the interval
		if (!isDatetimeAxis && !isLog && !tickIntervalOption) {
			axis.tickInterval = normalizeTickInterval(
				axis.tickInterval,
				null,
				getMagnitude(axis.tickInterval),
				// If the tick interval is between 0.5 and 5 and the axis max is in the order of
				// thousands, chances are we are dealing with years. Don't allow decimals. #3363.
				pick(options.allowDecimals, !(axis.tickInterval > 0.5 && axis.tickInterval < 5 && axis.max > 1000 && axis.max < 9999)),
				!!this.tickAmount
			);
		}

		// Prevent ticks from getting so close that we can't draw the labels
		if (!this.tickAmount) {
			axis.tickInterval = axis.unsquish();
		}

		this.setTickPositions();
	},

	/**
	 * Now we have computed the normalized tickInterval, get the tick positions
	 */
	setTickPositions: function () {

		var options = this.options,
			tickPositions,
			tickPositionsOption = options.tickPositions,
			tickPositioner = options.tickPositioner,
			startOnTick = options.startOnTick,
			endOnTick = options.endOnTick;

		// Set the tickmarkOffset
		this.tickmarkOffset = (this.categories && options.tickmarkPlacement === 'between' &&
			this.tickInterval === 1) ? 0.5 : 0; // #3202


		// get minorTickInterval
		this.minorTickInterval = options.minorTickInterval === 'auto' && this.tickInterval ?
			this.tickInterval / 5 : options.minorTickInterval;

		// When there is only one point, or all points have the same value on
		// this axis, then min and max are equal and tickPositions.length is 0
		// or 1. In this case, add some padding in order to center the point,
		// but leave it with one tick. #1337.
		this.single =
			this.min === this.max &&
			defined(this.min) &&
			!this.tickAmount &&
			(
				// Data is on integer (#6563)
				parseInt(this.min, 10) === this.min ||

				// Between integers and decimals are not allowed (#6274)
				options.allowDecimals !== false
			);

		// Find the tick positions
		this.tickPositions = tickPositions = tickPositionsOption && tickPositionsOption.slice(); // Work on a copy (#1565)
		if (!tickPositions) {

			if (this.isDatetimeAxis) {
				tickPositions = this.getTimeTicks(
					this.normalizeTimeTickInterval(
						this.tickInterval,
						options.units
					),
					this.min,
					this.max,
					options.startOfWeek,
					this.ordinalPositions,
					this.closestPointRange,
					true
				);
			} else if (this.isLog) {
				tickPositions = this.getLogTickPositions(
					this.tickInterval,
					this.min,
					this.max
				);
			} else {
				tickPositions = this.getLinearTickPositions(
					this.tickInterval,
					this.min,
					this.max
				);
			}

			// Too dense ticks, keep only the first and last (#4477)
			if (tickPositions.length > this.len) {
				tickPositions = [tickPositions[0], tickPositions.pop()];
			}

			this.tickPositions = tickPositions;

			// Run the tick positioner callback, that allows modifying auto tick positions.
			if (tickPositioner) {
				tickPositioner = tickPositioner.apply(this, [this.min, this.max]);
				if (tickPositioner) {
					this.tickPositions = tickPositions = tickPositioner;
				}
			}

		}

		// Reset min/max or remove extremes based on start/end on tick
		this.paddedTicks = tickPositions.slice(0); // Used for logarithmic minor
		this.trimTicks(tickPositions, startOnTick, endOnTick);
		if (!this.isLinked) {
			
			// Substract half a unit (#2619, #2846, #2515, #3390)
			if (this.single) {
				this.min -= 0.5;
				this.max += 0.5;
			}
			if (!tickPositionsOption && !tickPositioner) {
				this.adjustTickAmount();
			}
		}
	},

	/**
	 * Handle startOnTick and endOnTick by either adapting to padding min/max or rounded min/max
	 */
	trimTicks: function (tickPositions, startOnTick, endOnTick) {
		var roundedMin = tickPositions[0],
			roundedMax = tickPositions[tickPositions.length - 1],
			minPointOffset = this.minPointOffset || 0;

		if (!this.isLinked) {
			if (startOnTick && roundedMin !== -Infinity) { // #6502
				this.min = roundedMin;
			} else {
				while (this.min - minPointOffset > tickPositions[0]) {
					tickPositions.shift();
				}
			}

			if (endOnTick) {
				this.max = roundedMax;
			} else {
				while (this.max + minPointOffset < tickPositions[tickPositions.length - 1]) {
					tickPositions.pop();
				}
			}

			// If no tick are left, set one tick in the middle (#3195)
			if (tickPositions.length === 0 && defined(roundedMin)) {
				tickPositions.push((roundedMax + roundedMin) / 2);
			}
		}
	},

	/**
	 * Check if there are multiple axes in the same pane
	 * @returns {Boolean} There are other axes
	 */
	alignToOthers: function () {
		var others = {}, // Whether there is another axis to pair with this one
			hasOther,
			options = this.options;

		if (
			// Only if alignTicks is true
			this.chart.options.chart.alignTicks !== false &&
			options.alignTicks !== false &&

			// Don't try to align ticks on a log axis, they are not evenly
			// spaced (#6021)
			!this.isLog
		) {
			each(this.chart[this.coll], function (axis) {
				var otherOptions = axis.options,
					horiz = axis.horiz,
					key = [
						horiz ? otherOptions.left : otherOptions.top, 
						otherOptions.width,
						otherOptions.height, 
						otherOptions.pane
					].join(',');


				if (axis.series.length) { // #4442
					if (others[key]) {
						hasOther = true; // #4201
					} else {
						others[key] = 1;
					}
				}
			});
		}
		return hasOther;
	},

	/**
	 * Set the max ticks of either the x and y axis collection
	 */
	getTickAmount: function () {
		var options = this.options,
			tickAmount = options.tickAmount,
			tickPixelInterval = options.tickPixelInterval;

		if (!defined(options.tickInterval) && this.len < tickPixelInterval && !this.isRadial &&
				!this.isLog && options.startOnTick && options.endOnTick) {
			tickAmount = 2;
		}

		if (!tickAmount && this.alignToOthers()) {
			// Add 1 because 4 tick intervals require 5 ticks (including first and last)
			tickAmount = Math.ceil(this.len / tickPixelInterval) + 1;
		}

		// For tick amounts of 2 and 3, compute five ticks and remove the intermediate ones. This
		// prevents the axis from adding ticks that are too far away from the data extremes.
		if (tickAmount < 4) {
			this.finalTickAmt = tickAmount;
			tickAmount = 5;
		}

		this.tickAmount = tickAmount;
	},

	/**
	 * When using multiple axes, adjust the number of ticks to match the highest
	 * number of ticks in that group
	 */
	adjustTickAmount: function () {
		var tickInterval = this.tickInterval,
			tickPositions = this.tickPositions,
			tickAmount = this.tickAmount,
			finalTickAmt = this.finalTickAmt,
			currentTickAmount = tickPositions && tickPositions.length,
			i,
			len;

		if (currentTickAmount < tickAmount) {
			while (tickPositions.length < tickAmount) {
				tickPositions.push(correctFloat(
					tickPositions[tickPositions.length - 1] + tickInterval
				));
			}
			this.transA *= (currentTickAmount - 1) / (tickAmount - 1);
			this.max = tickPositions[tickPositions.length - 1];

		// We have too many ticks, run second pass to try to reduce ticks
		} else if (currentTickAmount > tickAmount) {
			this.tickInterval *= 2;
			this.setTickPositions();
		}

		// The finalTickAmt property is set in getTickAmount
		if (defined(finalTickAmt)) {
			i = len = tickPositions.length;
			while (i--) {
				if (
					(finalTickAmt === 3 && i % 2 === 1) || // Remove every other tick
					(finalTickAmt <= 2 && i > 0 && i < len - 1) // Remove all but first and last
				) {
					tickPositions.splice(i, 1);
				}
			}
			this.finalTickAmt = undefined;
		}
	},

	/**
	 * Set the scale based on data min and max, user set min and max or options
	 *
	 */
	setScale: function () {
		var axis = this,
			isDirtyData,
			isDirtyAxisLength;

		axis.oldMin = axis.min;
		axis.oldMax = axis.max;
		axis.oldAxisLength = axis.len;

		// set the new axisLength
		axis.setAxisSize();
		//axisLength = horiz ? axisWidth : axisHeight;
		isDirtyAxisLength = axis.len !== axis.oldAxisLength;

		// is there new data?
		each(axis.series, function (series) {
			if (series.isDirtyData || series.isDirty ||
					series.xAxis.isDirty) { // when x axis is dirty, we need new data extremes for y as well
				isDirtyData = true;
			}
		});

		// do we really need to go through all this?
		if (isDirtyAxisLength || isDirtyData || axis.isLinked || axis.forceRedraw ||
			axis.userMin !== axis.oldUserMin || axis.userMax !== axis.oldUserMax || axis.alignToOthers()) {

			if (axis.resetStacks) {
				axis.resetStacks();
			}

			axis.forceRedraw = false;

			// get data extremes if needed
			axis.getSeriesExtremes();

			// get fixed positions based on tickInterval
			axis.setTickInterval();

			// record old values to decide whether a rescale is necessary later on (#540)
			axis.oldUserMin = axis.userMin;
			axis.oldUserMax = axis.userMax;

			// Mark as dirty if it is not already set to dirty and extremes have changed. #595.
			if (!axis.isDirty) {
				axis.isDirty = isDirtyAxisLength || axis.min !== axis.oldMin || axis.max !== axis.oldMax;
			}
		} else if (axis.cleanStacks) {
			axis.cleanStacks();
		}
	},

	/**
	 * Set the minimum and maximum of the axes after render time. If the
	 * `startOnTick` and `endOnTick` options are true, the minimum and maximum
	 * values are rounded off to the nearest tick. To prevent this, these
	 * options can be set to false before calling setExtremes. Also, setExtremes
	 * will not allow a range lower than the `minRange` option, which by default
	 * is the range of five points.
	 * 
	 * @param {Number} [newMin]
	 *        The new minimum value.
	 * @param {Number} [newMax]
	 *        The new maximum value.
	 * @param {Boolean} [redraw=true]
	 *        Whether to redraw the chart or wait for an explicit call to 
	 *        {@link Highcharts.Chart#redraw}
	 * @param {AnimationOptions} [animation=true]
	 *        Enable or modify animations.
	 * @param {Object} [eventArguments]
	 *        Arguments to be accessed in event handler.
	 *
	 * @sample highcharts/members/axis-setextremes/
	 *        Set extremes from a button
	 * @sample highcharts/members/axis-setextremes-datetime/
	 *        Set extremes on a datetime axis
	 * @sample highcharts/members/axis-setextremes-off-ticks/
	 *        Set extremes off ticks
	 */
	setExtremes: function (newMin, newMax, redraw, animation, eventArguments) {
		var axis = this,
			chart = axis.chart;

		redraw = pick(redraw, true); // defaults to true

		each(axis.series, function (serie) {
			delete serie.kdTree;
		});

		// Extend the arguments with min and max
		eventArguments = extend(eventArguments, {
			min: newMin,
			max: newMax
		});

		// Fire the event
		fireEvent(axis, 'setExtremes', eventArguments, function () { // the default event handler

			axis.userMin = newMin;
			axis.userMax = newMax;
			axis.eventArgs = eventArguments;

			if (redraw) {
				chart.redraw(animation);
			}
		});
	},

	/**
	 * Overridable method for zooming chart. Pulled out in a separate method to allow overriding
	 * in stock charts.
	 */
	zoom: function (newMin, newMax) {
		var dataMin = this.dataMin,
			dataMax = this.dataMax,
			options = this.options,
			min = Math.min(dataMin, pick(options.min, dataMin)),
			max = Math.max(dataMax, pick(options.max, dataMax));

		if (newMin !== this.min || newMax !== this.max) { // #5790
			
			// Prevent pinch zooming out of range. Check for defined is for #1946. #1734.
			if (!this.allowZoomOutside) {
				// #6014, sometimes newMax will be smaller than min (or newMin will be larger than max).
				if (defined(dataMin)) {
					if (newMin < min) {
						newMin = min;
					}
					if (newMin > max) {
						newMin = max;
					}
				}
				if (defined(dataMax)) {
					if (newMax < min) {
						newMax = min;
					}
					if (newMax > max) {
						newMax = max;
					}
				}
			}

			// In full view, displaying the reset zoom button is not required
			this.displayBtn = newMin !== undefined || newMax !== undefined;

			// Do it
			this.setExtremes(
				newMin,
				newMax,
				false,
				undefined,
				{ trigger: 'zoom' }
			);
		}

		return true;
	},

	/**
	 * Update the axis metrics
	 */
	setAxisSize: function () {
		var chart = this.chart,
			options = this.options,
			offsets = options.offsets || [0, 0, 0, 0], // top / right / bottom / left
			horiz = this.horiz,
			width = pick(options.width, chart.plotWidth - offsets[3] + offsets[1]),
			height = pick(options.height, chart.plotHeight - offsets[0] + offsets[2]),
			top = pick(options.top, chart.plotTop + offsets[0]),
			left = pick(options.left, chart.plotLeft + offsets[3]),
			percentRegex = /%$/;

		// Check for percentage based input values. Rounding fixes problems with
		// column overflow and plot line filtering (#4898, #4899)
		if (percentRegex.test(height)) {
			height = Math.round(parseFloat(height) / 100 * chart.plotHeight);
		}
		if (percentRegex.test(top)) {
			top = Math.round(parseFloat(top) / 100 * chart.plotHeight + chart.plotTop);
		}

		// Expose basic values to use in Series object and navigator
		this.left = left;
		this.top = top;
		this.width = width;
		this.height = height;
		this.bottom = chart.chartHeight - height - top;
		this.right = chart.chartWidth - width - left;

		// Direction agnostic properties
		this.len = Math.max(horiz ? width : height, 0); // Math.max fixes #905
		this.pos = horiz ? left : top; // distance from SVG origin
	},

	/**
	 * The returned object literal from the {@link Highcharts.Axis#getExtremes}
	 * function. 
	 * @typedef {Object} Extremes
	 * @property {Number} dataMax
	 *         The maximum value of the axis' associated series.
	 * @property {Number} dataMin
	 *         The minimum value of the axis' associated series.
	 * @property {Number} max
	 *         The maximum axis value, either automatic or set manually. If the
	 *         `max` option is not set, `maxPadding` is 0 and `endOnTick` is
	 *         false, this value will be the same as `dataMax`.
	 * @property {Number} min
	 *         The minimum axis value, either automatic or set manually. If the
	 *         `min` option is not set, `minPadding` is 0 and `startOnTick` is
	 *         false, this value will be the same as `dataMin`.
	 */
	/**
	 * Get the current extremes for the axis.
	 *
	 * @returns {Extremes}
	 * An object containing extremes information.
	 * @sample members/axis-getextremes/ Report extremes by click on a button
	 */
	getExtremes: function () {
		var axis = this,
			isLog = axis.isLog,
			lin2log = axis.lin2log;

		return {
			min: isLog ? correctFloat(lin2log(axis.min)) : axis.min,
			max: isLog ? correctFloat(lin2log(axis.max)) : axis.max,
			dataMin: axis.dataMin,
			dataMax: axis.dataMax,
			userMin: axis.userMin,
			userMax: axis.userMax
		};
	},

	/**
	 * Get the zero plane either based on zero or on the min or max value.
	 * Used in bar and area plots
	 */
	getThreshold: function (threshold) {
		var axis = this,
			isLog = axis.isLog,
			lin2log = axis.lin2log,
			realMin = isLog ? lin2log(axis.min) : axis.min,
			realMax = isLog ? lin2log(axis.max) : axis.max;

		if (threshold === null) {
			threshold = realMin;
		} else if (realMin > threshold) {
			threshold = realMin;
		} else if (realMax < threshold) {
			threshold = realMax;
		}

		return axis.translate(threshold, 0, 1, 0, 1);
	},

	/**
	 * Compute auto alignment for the axis label based on which side the axis is on
	 * and the given rotation for the label
	 */
	autoLabelAlign: function (rotation) {
		var ret,
			angle = (pick(rotation, 0) - (this.side * 90) + 720) % 360;

		if (angle > 15 && angle < 165) {
			ret = 'right';
		} else if (angle > 195 && angle < 345) {
			ret = 'left';
		} else {
			ret = 'center';
		}
		return ret;
	},

	/**
	 * Get the tick length and width for the axis.
	 * @param   {String} prefix 'tick' or 'minorTick'
	 * @returns {Array}        An array of tickLength and tickWidth
	 */
	tickSize: function (prefix) {
		var options = this.options,
			tickLength = options[prefix + 'Length'],
			tickWidth = pick(options[prefix + 'Width'], prefix === 'tick' && this.isXAxis ? 1 : 0); // X axis defaults to 1

		if (tickWidth && tickLength) {
			// Negate the length
			if (options[prefix + 'Position'] === 'inside') {
				tickLength = -tickLength;
			}
			return [tickLength, tickWidth];
		}
			
	},

	/**
	 * Return the size of the labels
	 */
	labelMetrics: function () {
		return this.chart.renderer.fontMetrics(
			this.options.labels.style && this.options.labels.style.fontSize, 
			this.ticks[0] && this.ticks[0].label
		);
	},

	/**
	 * Prevent the ticks from getting so close we can't draw the labels. On a horizontal
	 * axis, this is handled by rotating the labels, removing ticks and adding ellipsis.
	 * On a vertical axis remove ticks and add ellipsis.
	 */
	unsquish: function () {
		var labelOptions = this.options.labels,
			horiz = this.horiz,
			tickInterval = this.tickInterval,
			newTickInterval = tickInterval,
			slotSize = this.len / (((this.categories ? 1 : 0) + this.max - this.min) / tickInterval),
			rotation,
			rotationOption = labelOptions.rotation,
			labelMetrics = this.labelMetrics(),
			step,
			bestScore = Number.MAX_VALUE,
			autoRotation,
			// Return the multiple of tickInterval that is needed to avoid collision
			getStep = function (spaceNeeded) {
				var step = spaceNeeded / (slotSize || 1);
				step = step > 1 ? Math.ceil(step) : 1;
				return step * tickInterval;
			};

		if (horiz) {
			autoRotation = !labelOptions.staggerLines && !labelOptions.step && ( // #3971
				defined(rotationOption) ?
					[rotationOption] :
					slotSize < pick(labelOptions.autoRotationLimit, 80) && labelOptions.autoRotation
			);

			if (autoRotation) {

				// Loop over the given autoRotation options, and determine which gives the best score. The
				// best score is that with the lowest number of steps and a rotation closest to horizontal.
				each(autoRotation, function (rot) {
					var score;

					if (rot === rotationOption || (rot && rot >= -90 && rot <= 90)) { // #3891
					
						step = getStep(Math.abs(labelMetrics.h / Math.sin(deg2rad * rot)));

						score = step + Math.abs(rot / 360);

						if (score < bestScore) {
							bestScore = score;
							rotation = rot;
							newTickInterval = step;
						}
					}
				});
			}

		} else if (!labelOptions.step) { // #4411
			newTickInterval = getStep(labelMetrics.h);
		}

		this.autoRotation = autoRotation;
		this.labelRotation = pick(rotation, rotationOption);

		return newTickInterval;
	},

	/**
	 * Get the general slot width for this axis. This may change between the pre-render (from Axis.getOffset) 
	 * and the final tick rendering and placement (#5086).
	 */
	getSlotWidth: function () {
		var chart = this.chart,
			horiz = this.horiz,
			labelOptions = this.options.labels,
			slotCount = Math.max(this.tickPositions.length - (this.categories ? 0 : 1), 1),
			marginLeft = chart.margin[3];

		return (
			horiz &&
			(labelOptions.step || 0) < 2 &&
			!labelOptions.rotation && // #4415
			((this.staggerLines || 1) * this.len) / slotCount
		) || (
			!horiz && (
				(marginLeft && (marginLeft - chart.spacing[3])) ||
				chart.chartWidth * 0.33
			)
		); // #1580, #1931

	},

	/**
	 * Render the axis labels and determine whether ellipsis or rotation need to be applied
	 */
	renderUnsquish: function () {
		var chart = this.chart,
			renderer = chart.renderer,
			tickPositions = this.tickPositions,
			ticks = this.ticks,
			labelOptions = this.options.labels,
			horiz = this.horiz,
			slotWidth = this.getSlotWidth(),
			innerWidth = Math.max(1, Math.round(slotWidth - 2 * (labelOptions.padding || 5))),
			attr = {},
			labelMetrics = this.labelMetrics(),
			textOverflowOption = labelOptions.style && labelOptions.style.textOverflow,
			css,
			maxLabelLength = 0,
			label,
			i,
			pos;

		// Set rotation option unless it is "auto", like in gauges
		if (!isString(labelOptions.rotation)) {
			attr.rotation = labelOptions.rotation || 0; // #4443
		}

		// Get the longest label length
		each(tickPositions, function (tick) {
			tick = ticks[tick];
			if (tick && tick.labelLength > maxLabelLength) {
				maxLabelLength = tick.labelLength;
			}
		});
		this.maxLabelLength = maxLabelLength;
		

		// Handle auto rotation on horizontal axis
		if (this.autoRotation) {

			// Apply rotation only if the label is too wide for the slot, and
			// the label is wider than its height.
			if (maxLabelLength > innerWidth && maxLabelLength > labelMetrics.h) {
				attr.rotation = this.labelRotation;
			} else {
				this.labelRotation = 0;
			}

		// Handle word-wrap or ellipsis on vertical axis
		} else if (slotWidth) {
			// For word-wrap or ellipsis
			css = { width: innerWidth + 'px' };

			if (!textOverflowOption) {
				css.textOverflow = 'clip';

				// On vertical axis, only allow word wrap if there is room for more lines.
				i = tickPositions.length;
				while (!horiz && i--) {
					pos = tickPositions[i];
					label = ticks[pos].label;
					if (label) {
						// Reset ellipsis in order to get the correct bounding box (#4070)
						if (label.styles && label.styles.textOverflow === 'ellipsis') {
							label.css({ textOverflow: 'clip' });

						// Set the correct width in order to read the bounding box height (#4678, #5034)
						} else if (ticks[pos].labelLength > slotWidth) {
							label.css({ width: slotWidth + 'px' });
						}

						if (label.getBBox().height > this.len / tickPositions.length - (labelMetrics.h - labelMetrics.f)) {
							label.specCss = { textOverflow: 'ellipsis' };
						}
					}
				}
			}
		}


		// Add ellipsis if the label length is significantly longer than ideal
		if (attr.rotation) {
			css = { 
				width: (maxLabelLength > chart.chartHeight * 0.5 ? chart.chartHeight * 0.33 : chart.chartHeight) + 'px'
			};
			if (!textOverflowOption) {
				css.textOverflow = 'ellipsis';
			}
		}

		// Set the explicit or automatic label alignment
		this.labelAlign = labelOptions.align || this.autoLabelAlign(this.labelRotation);
		if (this.labelAlign) {
			attr.align = this.labelAlign;
		}

		// Apply general and specific CSS
		each(tickPositions, function (pos) {
			var tick = ticks[pos],
				label = tick && tick.label;
			if (label) {
				label.attr(attr); // This needs to go before the CSS in old IE (#4502)
				if (css) {
					label.css(merge(css, label.specCss));
				}
				delete label.specCss;
				tick.rotation = attr.rotation;
			}
		});

		// Note: Why is this not part of getLabelPosition?
		this.tickRotCorr = renderer.rotCorr(labelMetrics.b, this.labelRotation || 0, this.side !== 0);
	},

	/**
	 * Return true if the axis has associated data
	 */
	hasData: function () {
		return this.hasVisibleSeries || (defined(this.min) && defined(this.max) && !!this.tickPositions);
	},
	
	/**
	 * Adds the title defined in axis.options.title.
	 * @param {Boolean} display - whether or not to display the title
	 */
	addTitle: function (display) {
		var axis = this,
			renderer = axis.chart.renderer,
			horiz = axis.horiz,
			opposite = axis.opposite,
			options = axis.options,
			axisTitleOptions = options.title,
			textAlign;
		
		if (!axis.axisTitle) {
			textAlign = axisTitleOptions.textAlign;
			if (!textAlign) {
				textAlign = (horiz ? { 
					low: 'left',
					middle: 'center',
					high: 'right'
				} : { 
					low: opposite ? 'right' : 'left',
					middle: 'center',
					high: opposite ? 'left' : 'right'
				})[axisTitleOptions.align];
			}
			axis.axisTitle = renderer.text(
				axisTitleOptions.text,
				0,
				0,
				axisTitleOptions.useHTML
			)
			.attr({
				zIndex: 7,
				rotation: axisTitleOptions.rotation || 0,
				align: textAlign
			})
			.addClass('highcharts-axis-title')
			/*= if (build.classic) { =*/
			.css(axisTitleOptions.style)
			/*= } =*/
			.add(axis.axisGroup);
			axis.axisTitle.isNew = true;
		}
		
		// hide or show the title depending on whether showEmpty is set
		axis.axisTitle[display ? 'show' : 'hide'](true);
	},

	/**
	 * Generates a tick for initial positioning.
	 * @param  {number} pos - The tick position in axis values.
	 * @param  {number} i - The index of the tick in axis.tickPositions.
	 */
	generateTick: function (pos) {
		var ticks = this.ticks;

		if (!ticks[pos]) {
			ticks[pos] = new Tick(this, pos);
		} else {
			ticks[pos].addLabel(); // update labels depending on tick interval
		}
	},

	/**
	 * Render the tick labels to a preliminary position to get their sizes
	 */
	getOffset: function () {
		var axis = this,
			chart = axis.chart,
			renderer = chart.renderer,
			options = axis.options,
			tickPositions = axis.tickPositions,
			ticks = axis.ticks,
			horiz = axis.horiz,
			side = axis.side,
			invertedSide = chart.inverted ? [1, 0, 3, 2][side] : side,
			hasData,
			showAxis,
			titleOffset = 0,
			titleOffsetOption,
			titleMargin = 0,
			axisTitleOptions = options.title,
			labelOptions = options.labels,
			labelOffset = 0, // reset
			labelOffsetPadded,
			axisOffset = chart.axisOffset,
			clipOffset = chart.clipOffset,
			clip,
			directionFactor = [-1, 1, 1, -1][side],
			className = options.className,
			axisParent = axis.axisParent, // Used in color axis
			lineHeightCorrection,
			tickSize = this.tickSize('tick');

		// For reuse in Axis.render
		hasData = axis.hasData();
		axis.showAxis = showAxis = hasData || pick(options.showEmpty, true);

		// Set/reset staggerLines
		axis.staggerLines = axis.horiz && labelOptions.staggerLines;

		// Create the axisGroup and gridGroup elements on first iteration
		if (!axis.axisGroup) {
			axis.gridGroup = renderer.g('grid')
				.attr({ zIndex: options.gridZIndex || 1 })
				.addClass('highcharts-' + this.coll.toLowerCase() + '-grid ' + (className || ''))
				.add(axisParent);
			axis.axisGroup = renderer.g('axis')
				.attr({ zIndex: options.zIndex || 2 })
				.addClass('highcharts-' + this.coll.toLowerCase() + ' ' + (className || ''))
				.add(axisParent);
			axis.labelGroup = renderer.g('axis-labels')
				.attr({ zIndex: labelOptions.zIndex || 7 })
				.addClass('highcharts-' + axis.coll.toLowerCase() + '-labels ' + (className || ''))
				.add(axisParent);
		}

		if (hasData || axis.isLinked) {

			// Generate ticks
			each(tickPositions, function (pos, i) {
				// i is not used here, but may be used in overrides
				axis.generateTick(pos, i);
			});

			axis.renderUnsquish();


			// Left side must be align: right and right side must have align: left for labels
			if (labelOptions.reserveSpace !== false && (side === 0 || side === 2 ||
					{ 1: 'left', 3: 'right' }[side] === axis.labelAlign || axis.labelAlign === 'center')) {
				each(tickPositions, function (pos) {

					// get the highest offset
					labelOffset = Math.max(
						ticks[pos].getLabelSize(),
						labelOffset
					);
				});
			}

			if (axis.staggerLines) {
				labelOffset *= axis.staggerLines;
				axis.labelOffset = labelOffset * (axis.opposite ? -1 : 1);
			}


		} else { // doesn't have data
			objectEach(ticks, function (tick, n) {
				tick.destroy();
				delete ticks[n];
			});
		}

		if (axisTitleOptions && axisTitleOptions.text && axisTitleOptions.enabled !== false) {
			axis.addTitle(showAxis);

			if (showAxis && axisTitleOptions.reserveSpace !== false) {
<<<<<<< HEAD
				axis.titleOffset = titleOffset = axis.axisTitle.getBBox()[horiz ? 'height' : 'width'];
=======
				axis.titleOffset = titleOffset =
					axis.axisTitle.getBBox()[horiz ? 'height' : 'width'];
>>>>>>> b5a4500d
				titleOffsetOption = axisTitleOptions.offset;
				titleMargin = defined(titleOffsetOption) ? 0 : pick(axisTitleOptions.margin, horiz ? 5 : 10);
			}
		}

		// Render the axis line
		axis.renderLine();

		// handle automatic or user set offset
		axis.offset = directionFactor * pick(options.offset, axisOffset[side]);

		axis.tickRotCorr = axis.tickRotCorr || { x: 0, y: 0 }; // polar
		if (side === 0) {
			lineHeightCorrection = -axis.labelMetrics().h;
		} else if (side === 2) {
			lineHeightCorrection = axis.tickRotCorr.y;
		} else {
			lineHeightCorrection = 0;
		}

		// Find the padded label offset
		labelOffsetPadded = Math.abs(labelOffset) + titleMargin;
		if (labelOffset) {
			labelOffsetPadded -= lineHeightCorrection;
			labelOffsetPadded += directionFactor * (horiz ? pick(labelOptions.y, axis.tickRotCorr.y + directionFactor * 8) : labelOptions.x);
		}
		axis.axisTitleMargin = pick(titleOffsetOption, labelOffsetPadded);

		axisOffset[side] = Math.max(
			axisOffset[side],
			axis.axisTitleMargin + titleOffset + directionFactor * axis.offset,
			labelOffsetPadded, // #3027
			hasData && tickPositions.length && tickSize ?
				tickSize[0] + directionFactor * axis.offset :
				0 // #4866
		);

		// Decide the clipping needed to keep the graph inside the plot area and axis lines
		clip = options.offset ? 0 : Math.floor(axis.axisLine.strokeWidth() / 2) * 2; // #4308, #4371
		clipOffset[invertedSide] = Math.max(clipOffset[invertedSide], clip);
	},

	/**
	 * Get the path for the axis line
	 */
	getLinePath: function (lineWidth) {
		var chart = this.chart,
			opposite = this.opposite,
			offset = this.offset,
			horiz = this.horiz,
			lineLeft = this.left + (opposite ? this.width : 0) + offset,
			lineTop = chart.chartHeight - this.bottom - (opposite ? this.height : 0) + offset;

		if (opposite) {
			lineWidth *= -1; // crispify the other way - #1480, #1687
		}

		return chart.renderer
			.crispLine([
				'M',
				horiz ?
					this.left :
					lineLeft,
				horiz ?
					lineTop :
					this.top,
				'L',
				horiz ?
					chart.chartWidth - this.right :
					lineLeft,
				horiz ?
					lineTop :
					chart.chartHeight - this.bottom
			], lineWidth);
	},

	/**
	 * Render the axis line
	 */
	renderLine: function () {
		if (!this.axisLine) {
			this.axisLine = this.chart.renderer.path()
				.addClass('highcharts-axis-line')
				.add(this.axisGroup);

			/*= if (build.classic) { =*/
			this.axisLine.attr({
				stroke: this.options.lineColor,
				'stroke-width': this.options.lineWidth,
				zIndex: 7
			});
			/*= } =*/
		}
	},

	/**
	 * Position the title
	 */
	getTitlePosition: function () {
		// compute anchor points for each of the title align options
		var horiz = this.horiz,
			axisLeft = this.left,
			axisTop = this.top,
			axisLength = this.len,
			axisTitleOptions = this.options.title,
			margin = horiz ? axisLeft : axisTop,
			opposite = this.opposite,
			offset = this.offset,
			xOption = axisTitleOptions.x || 0,
			yOption = axisTitleOptions.y || 0,
			fontSize = this.chart.renderer.fontMetrics(axisTitleOptions.style && axisTitleOptions.style.fontSize, this.axisTitle).f,

			// the position in the length direction of the axis
			alongAxis = {
				low: margin + (horiz ? 0 : axisLength),
				middle: margin + axisLength / 2,
				high: margin + (horiz ? axisLength : 0)
			}[axisTitleOptions.align],

			// the position in the perpendicular direction of the axis
			offAxis = (horiz ? axisTop + this.height : axisLeft) +
				(horiz ? 1 : -1) * // horizontal axis reverses the margin
				(opposite ? -1 : 1) * // so does opposite axes
				this.axisTitleMargin +
				(this.side === 2 ? fontSize : 0);

		return {
			x: horiz ?
				alongAxis + xOption :
				offAxis + (opposite ? this.width : 0) + offset + xOption,
			y: horiz ?
				offAxis + yOption - (opposite ? this.height : 0) + offset :
				alongAxis + yOption
		};
	},

	/**
	 * Render a minor tick into the given position. If a minor tick already 
	 * exists in this position, move it.
	 * @param  {number} pos - The position in axis values.
	 */
	renderMinorTick: function (pos) {
		var slideInTicks = this.chart.hasRendered && isNumber(this.oldMin),
			minorTicks = this.minorTicks;

		if (!minorTicks[pos]) {
			minorTicks[pos] = new Tick(this, pos, 'minor');
		}

		// Render new ticks in old position
		if (slideInTicks && minorTicks[pos].isNew) {
			minorTicks[pos].render(null, true);
		}

		minorTicks[pos].render(null, false, 1);
	},

	/**
	 * Render a major tick into the given position. If a tick already exists
	 * in this position, move it.
	 * @param  {number} pos - The position in axis values
	 * @param  {number} i - The tick index
	 */
	renderTick: function (pos, i) {
		var isLinked = this.isLinked,
			ticks = this.ticks,
			slideInTicks = this.chart.hasRendered && isNumber(this.oldMin);
		
		// Linked axes need an extra check to find out if
		if (!isLinked || (pos >= this.min && pos <= this.max)) {

			if (!ticks[pos]) {
				ticks[pos] = new Tick(this, pos);
			}

			// render new ticks in old position
			if (slideInTicks && ticks[pos].isNew) {
				ticks[pos].render(i, true, 0.1);
			}

			ticks[pos].render(i);
		}
	},

	/**
	 * Render the axis
	 */
	render: function () {
		var axis = this,
			chart = axis.chart,
			renderer = chart.renderer,
			options = axis.options,
			isLog = axis.isLog,
			lin2log = axis.lin2log,
			isLinked = axis.isLinked,
			tickPositions = axis.tickPositions,
			axisTitle = axis.axisTitle,
			ticks = axis.ticks,
			minorTicks = axis.minorTicks,
			alternateBands = axis.alternateBands,
			stackLabelOptions = options.stackLabels,
			alternateGridColor = options.alternateGridColor,
			tickmarkOffset = axis.tickmarkOffset,
			axisLine = axis.axisLine,
			showAxis = axis.showAxis,
			animation = animObject(renderer.globalAnimation),
			from,
			to;

		// Reset
		axis.labelEdge.length = 0;
		//axis.justifyToPlot = overflow === 'justify';
		axis.overlap = false;

		// Mark all elements inActive before we go over and mark the active ones
		each([ticks, minorTicks, alternateBands], function (coll) {
			objectEach(coll, function (tick) {
				tick.isActive = false;
			});
		});

		// If the series has data draw the ticks. Else only the line and title
		if (axis.hasData() || isLinked) {

			// minor ticks
			if (axis.minorTickInterval && !axis.categories) {
				each(axis.getMinorTickPositions(), function (pos) {
					axis.renderMinorTick(pos);
				});
			}

			// Major ticks. Pull out the first item and render it last so that
			// we can get the position of the neighbour label. #808.
			if (tickPositions.length) { // #1300
				each(tickPositions, function (pos, i) {
					axis.renderTick(pos, i);
				});
				// In a categorized axis, the tick marks are displayed between labels. So
				// we need to add a tick mark and grid line at the left edge of the X axis.
				if (tickmarkOffset && (axis.min === 0 || axis.single)) {
					if (!ticks[-1]) {
						ticks[-1] = new Tick(axis, -1, null, true);
					}
					ticks[-1].render(-1);
				}

			}

			// alternate grid color
			if (alternateGridColor) {
				each(tickPositions, function (pos, i) {
					to = tickPositions[i + 1] !== undefined ? tickPositions[i + 1] + tickmarkOffset : axis.max - tickmarkOffset; 
					if (i % 2 === 0 && pos < axis.max && to <= axis.max + (chart.polar ? -tickmarkOffset : tickmarkOffset)) { // #2248, #4660
						if (!alternateBands[pos]) {
							alternateBands[pos] = new H.PlotLineOrBand(axis);
						}
						from = pos + tickmarkOffset; // #949
						alternateBands[pos].options = {
							from: isLog ? lin2log(from) : from,
							to: isLog ? lin2log(to) : to,
							color: alternateGridColor
						};
						alternateBands[pos].render();
						alternateBands[pos].isActive = true;
					}
				});
			}

			// custom plot lines and bands
			if (!axis._addedPlotLB) { // only first time
				each((options.plotLines || []).concat(options.plotBands || []), function (plotLineOptions) {
					axis.addPlotBandOrLine(plotLineOptions);
				});
				axis._addedPlotLB = true;
			}

		} // end if hasData

		// Remove inactive ticks
		each([ticks, minorTicks, alternateBands], function (coll) {
			var i,
				forDestruction = [],
				delay = animation.duration,
				destroyInactiveItems = function () {
					i = forDestruction.length;
					while (i--) {
						// When resizing rapidly, the same items may be destroyed in different timeouts,
						// or the may be reactivated
						if (coll[forDestruction[i]] && !coll[forDestruction[i]].isActive) {
							coll[forDestruction[i]].destroy();
							delete coll[forDestruction[i]];
						}
					}

				};

			objectEach(coll, function (tick, pos) {
				if (!tick.isActive) {
					// Render to zero opacity
					tick.render(pos, false, 0);
					tick.isActive = false;
					forDestruction.push(pos);
				}
			});

			// When the objects are finished fading out, destroy them
			syncTimeout(
				destroyInactiveItems, 
				coll === alternateBands || !chart.hasRendered || !delay ? 0 : delay
			);
		});

		// Set the axis line path
		if (axisLine) {
			axisLine[axisLine.isPlaced ? 'animate' : 'attr']({
				d: this.getLinePath(axisLine.strokeWidth())
			});
			axisLine.isPlaced = true;

			// Show or hide the line depending on options.showEmpty
			axisLine[showAxis ? 'show' : 'hide'](true);
		}

		if (axisTitle && showAxis) {

			axisTitle[axisTitle.isNew ? 'attr' : 'animate'](
				axis.getTitlePosition()
			);
			axisTitle.isNew = false;
		}

		// Stacked totals:
		if (stackLabelOptions && stackLabelOptions.enabled) {
			axis.renderStackTotals();
		}
		// End stacked totals

		axis.isDirty = false;
	},

	/**
	 * Redraw the axis to reflect changes in the data or axis extremes
	 */
	redraw: function () {

		if (this.visible) {
			// render the axis
			this.render();

			// move plot lines and bands
			each(this.plotLinesAndBands, function (plotLine) {
				plotLine.render();
			});
		}

		// mark associated series as dirty and ready for redraw
		each(this.series, function (series) {
			series.isDirty = true;
		});

	},

	// Properties to survive after destroy, needed for Axis.update (#4317,
	// #5773, #5881).
	keepProps: ['extKey', 'hcEvents', 'names', 'series', 'userMax', 'userMin'],
	
	/**
	 * Destroys an Axis instance.
	 */
	destroy: function (keepEvents) {
		var axis = this,
			stacks = axis.stacks,
			plotLinesAndBands = axis.plotLinesAndBands,
			plotGroup,
			i;

		// Remove the events
		if (!keepEvents) {
			removeEvent(axis);
		}

		// Destroy each stack total
		objectEach(stacks, function (stack, stackKey) {
			destroyObjectProperties(stack);
			
			stacks[stackKey] = null;
		});

		// Destroy collections
		each([axis.ticks, axis.minorTicks, axis.alternateBands], function (coll) {
			destroyObjectProperties(coll);
		});
		if (plotLinesAndBands) {
			i = plotLinesAndBands.length;
			while (i--) { // #1975
				plotLinesAndBands[i].destroy();
			}
		}

		// Destroy local variables
		each(['stackTotalGroup', 'axisLine', 'axisTitle', 'axisGroup', 'gridGroup', 'labelGroup', 'cross'], function (prop) {
			if (axis[prop]) {
				axis[prop] = axis[prop].destroy();
			}
		});

		// Destroy each generated group for plotlines and plotbands
		for (plotGroup in axis.plotLinesAndBandsGroups) {
			axis.plotLinesAndBandsGroups[plotGroup] = axis.plotLinesAndBandsGroups[plotGroup].destroy();
		}

		// Delete all properties and fall back to the prototype.
		objectEach(axis, function (val, key) {
			if (inArray(key, axis.keepProps) === -1) {
				delete axis[key];
			}
		});
	},

	/**
	 * Draw the crosshair
	 * 
	 * @param  {Object} e The event arguments from the modified pointer event
	 * @param  {Object} point The Point object
	 */
	drawCrosshair: function (e, point) {

		var path,
			options = this.crosshair,
			snap = pick(options.snap, true),
			pos,
			categorized,
			graphic = this.cross;

		// Use last available event when updating non-snapped crosshairs without
		// mouse interaction (#5287)
		if (!e) {
			e = this.cross && this.cross.e;
		}

		if (
			// Disabled in options
			!this.crosshair ||
			// Snap
			((defined(point) || !snap) === false)
		) {
			this.hideCrosshair();
		} else {

			// Get the path
			if (!snap) {				
				pos = e && (this.horiz ? e.chartX - this.pos : this.len - e.chartY + this.pos);
			} else if (defined(point)) {
				pos = this.isXAxis ? point.plotX : this.len - point.plotY; // #3834
			}

			if (defined(pos)) {
				path = this.getPlotLinePath(
					// First argument, value, only used on radial
					point && (this.isXAxis ? point.x : pick(point.stackY, point.y)),
					null,
					null,
					null,
					pos // Translated position
				) || null; // #3189
			}

			if (!defined(path)) {
				this.hideCrosshair();
				return;
			}

			categorized = this.categories && !this.isRadial;
			
			// Draw the cross
			if (!graphic) {
				this.cross = graphic = this.chart.renderer
					.path()
					.addClass('highcharts-crosshair highcharts-crosshair-' + 
						(categorized ? 'category ' : 'thin ') + options.className)
					.attr({
						zIndex: pick(options.zIndex, 2)
					})
					.add();

				/*= if (build.classic) { =*/
				// Presentational attributes
				graphic.attr({
					'stroke': options.color || (categorized ? color('${palette.highlightColor20}').setOpacity(0.25).get() : '${palette.neutralColor20}'),
					'stroke-width': pick(options.width, 1)
				});
				if (options.dashStyle) {
					graphic.attr({
						dashstyle: options.dashStyle
					});
				}
				/*= } =*/
				
			}

			graphic.show().attr({
				d: path
			});

			if (categorized && !options.width) {
				graphic.attr({
					'stroke-width': this.transA
				});
			}
			this.cross.e = e;
		}
	},

	/**
	 *	Hide the crosshair.
	 */
	hideCrosshair: function () {
		if (this.cross) {
			this.cross.hide();
		}
	}
}); // end Axis

H.Axis = Axis;
export default Axis;<|MERGE_RESOLUTION|>--- conflicted
+++ resolved
@@ -2254,12 +2254,8 @@
 			axis.addTitle(showAxis);
 
 			if (showAxis && axisTitleOptions.reserveSpace !== false) {
-<<<<<<< HEAD
-				axis.titleOffset = titleOffset = axis.axisTitle.getBBox()[horiz ? 'height' : 'width'];
-=======
 				axis.titleOffset = titleOffset =
 					axis.axisTitle.getBBox()[horiz ? 'height' : 'width'];
->>>>>>> b5a4500d
 				titleOffsetOption = axisTitleOptions.offset;
 				titleMargin = defined(titleOffsetOption) ? 0 : pick(axisTitleOptions.margin, horiz ? 5 : 10);
 			}
