--- conflicted
+++ resolved
@@ -209,7 +209,7 @@
 
 		// Flag, isXAxis
 		axis.isXAxis = isXAxis;
-		axis.coll = axis.coll || (isXAxis ? 'xAxis' : 'yAxis');
+		axis.coll = axis.coll || (isXAxis ? 'xAxis' : 'yAxis');
 
 		axis.opposite = userOptions.opposite; // needed in setOptions
 		axis.side = userOptions.side || (axis.horiz ?
@@ -2048,12 +2048,7 @@
 			offset = this.offset,
 			xOption = axisTitleOptions.x || 0,
 			yOption = axisTitleOptions.y || 0,
-<<<<<<< HEAD
-			renderer = this.chart.renderer,
-			fontSize = renderer.fontMetrics(axisTitleOptions.style.fontSize).f;
-=======
 			fontSize = this.chart.renderer.fontMetrics(axisTitleOptions.style.fontSize).f,
->>>>>>> 5d1f6a69
 
 			// the position in the length direction of the axis
 			alongAxis = {
