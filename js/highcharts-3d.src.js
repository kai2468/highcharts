// ==ClosureCompiler==
// @compilation_level SIMPLE_OPTIMIZATIONS

/**
<<<<<<< HEAD
 * @license Highcharts JS v4.1.9-modified (2015-12-03)
=======
 * @license Highcharts JS v4.1.10-modified (2015-12-07)
>>>>>>> 80772934
 *
 * 3D features for Highcharts JS
 *
 * @license: www.highcharts.com/license
 */

(function (factory) {
    if (typeof module === 'object' && module.exports) {
        module.exports = factory;
    } else {
        factory(Highcharts);
    }
}(function (Highcharts) {
/**
        Shorthands for often used function
    */
    var each = Highcharts.each,
        extend = Highcharts.extend,
        inArray = Highcharts.inArray,
        merge = Highcharts.merge,
        pick = Highcharts.pick,
        wrap = Highcharts.wrap;
    /**
     *    Mathematical Functionility
     */
    var PI = Math.PI,
        deg2rad = (PI / 180), // degrees to radians
        sin = Math.sin,
        cos = Math.cos,
        round = Math.round;

    /**
     * Transforms a given array of points according to the angles in chart.options.
     * Parameters:
     *        - points: the array of points
     *        - chart: the chart
     *        - insidePlotArea: wether to verifiy the points are inside the plotArea
     * Returns:
     *        - an array of transformed points
     */
    function perspective(points, chart, insidePlotArea) {
        var options3d = chart.options.chart.options3d,
            inverted = false,
            origin;

        if (insidePlotArea) {
            inverted = chart.inverted;
            origin = {
                x: chart.plotWidth / 2,
                y: chart.plotHeight / 2,
                z: options3d.depth / 2,
                vd: pick(options3d.depth, 1) * pick(options3d.viewDistance, 0)
            };
        } else {
            origin = {
                x: chart.plotLeft + (chart.plotWidth / 2),
                y: chart.plotTop + (chart.plotHeight / 2),
                z: options3d.depth / 2,
                vd: pick(options3d.depth, 1) * pick(options3d.viewDistance, 0)
            };
        }

        var result = [],
            xe = origin.x,
            ye = origin.y,
            ze = origin.z,
            vd = origin.vd,
            angle1 = deg2rad * (inverted ?  options3d.beta  : -options3d.beta),
            angle2 = deg2rad * (inverted ? -options3d.alpha :  options3d.alpha),
            s1 = sin(angle1),
            c1 = cos(angle1),
            s2 = sin(angle2),
            c2 = cos(angle2);

        var x, y, z, px, py, pz;

        // Transform each point
        each(points, function (point) {
            x = (inverted ? point.y : point.x) - xe;
            y = (inverted ? point.x : point.y) - ye;
            z = (point.z || 0) - ze;

            // Apply 3-D rotation
            // Euler Angles (XYZ): cosA = cos(Alfa|Roll), cosB = cos(Beta|Pitch), cosG = cos(Gamma|Yaw) 
            // 
            // Composite rotation:
            // |          cosB * cosG             |           cosB * sinG            |    -sinB    |
            // | sinA * sinB * cosG - cosA * sinG | sinA * sinB * sinG + cosA * cosG | sinA * cosB |
            // | cosA * sinB * cosG + sinA * sinG | cosA * sinB * sinG - sinA * cosG | cosA * cosB |
            // 
            // Now, Gamma/Yaw is not used (angle=0), so we assume cosG = 1 and sinG = 0, so we get:
            // |     cosB    |   0    |   - sinB    |
            // | sinA * sinB |  cosA  | sinA * cosB |
            // | cosA * sinB | - sinA | cosA * cosB |
            // 
            // But in browsers, y is reversed, so we get sinA => -sinA. The general result is:
            // |      cosB     |   0    |    - sinB     |     | x |     | px |
            // | - sinA * sinB |  cosA  | - sinA * cosB |  x  | y |  =  | py | 
            // |  cosA * sinB  |  sinA  |  cosA * cosB  |     | z |     | pz |
            //
            // Result: 
            px = c1 * x - s1 * z;
            py = -s1 * s2 * x + c2 * y - c1 * s2 * z;
            pz = s1 * c2 * x + s2 * y + c1 * c2 * z;


            // Apply perspective
            if ((vd > 0) && (vd < Number.POSITIVE_INFINITY)) {
                px = px * (vd / (pz + ze + vd));
                py = py * (vd / (pz + ze + vd));
            }

            //Apply translation
            px = px + xe;
            py = py + ye;
            pz = pz + ze;

            result.push({
                x: (inverted ? py : px),
                y: (inverted ? px : py),
                z: pz
            });
        });
        return result;
    }
    // Make function acessible to plugins
    Highcharts.perspective = perspective;
    /***
        EXTENSION TO THE SVG-RENDERER TO ENABLE 3D SHAPES
        ***/
    ////// HELPER METHODS //////

    var dFactor = (4 * (Math.sqrt(2) - 1) / 3) / (PI / 2);

    function defined(obj) {
        return obj !== undefined && obj !== null;
    }

    //Shoelace algorithm -- http://en.wikipedia.org/wiki/Shoelace_formula
    function shapeArea(vertexes) {
        var area = 0,
            i,
            j;
        for (i = 0; i < vertexes.length; i++) {
            j = (i + 1) % vertexes.length;
            area += vertexes[i].x * vertexes[j].y - vertexes[j].x * vertexes[i].y;
        }
        return area / 2;
    }

    function averageZ(vertexes) {
        var z = 0,
            i;
        for (i = 0; i < vertexes.length; i++) {
            z += vertexes[i].z;
        }
        return vertexes.length ? z / vertexes.length : 0;
    }

    /** Method to construct a curved path
      * Can 'wrap' around more then 180 degrees
      */
    function curveTo(cx, cy, rx, ry, start, end, dx, dy) {
        var result = [];
        if ((end > start) && (end - start > PI / 2 + 0.0001)) {
            result = result.concat(curveTo(cx, cy, rx, ry, start, start + (PI / 2), dx, dy));
            result = result.concat(curveTo(cx, cy, rx, ry, start + (PI / 2), end, dx, dy));
        } else if ((end < start) && (start - end > PI / 2 + 0.0001)) {
            result = result.concat(curveTo(cx, cy, rx, ry, start, start - (PI / 2), dx, dy));
            result = result.concat(curveTo(cx, cy, rx, ry, start - (PI / 2), end, dx, dy));
        } else {
            var arcAngle = end - start;
            result = [
                'C',
                cx + (rx * cos(start)) - ((rx * dFactor * arcAngle) * sin(start)) + dx,
                cy + (ry * sin(start)) + ((ry * dFactor * arcAngle) * cos(start)) + dy,
                cx + (rx * cos(end)) + ((rx * dFactor * arcAngle) * sin(end)) + dx,
                cy + (ry * sin(end)) - ((ry * dFactor * arcAngle) * cos(end)) + dy,

                cx + (rx * cos(end)) + dx,
                cy + (ry * sin(end)) + dy
            ];
        }
        return result;
    }

    Highcharts.SVGRenderer.prototype.toLinePath = function (points, closed) {
        var result = [];

        // Put "L x y" for each point
        Highcharts.each(points, function (point) {
            result.push('L', point.x, point.y);
        });

        if (points.length) {
            // Set the first element to M
            result[0] = 'M';

            // If it is a closed line, add Z
            if (closed) {
                result.push('Z');
            }
        }

        return result;
    };

    ////// CUBOIDS //////
    Highcharts.SVGRenderer.prototype.cuboid = function (shapeArgs) {

        var result = this.g(),
            paths = this.cuboidPath(shapeArgs);

        // create the 3 sides
        result.front = this.path(paths[0]).attr({ zIndex: paths[3], 'stroke-linejoin': 'round' }).add(result);
        result.top = this.path(paths[1]).attr({ zIndex: paths[4], 'stroke-linejoin': 'round' }).add(result);
        result.side = this.path(paths[2]).attr({ zIndex: paths[5], 'stroke-linejoin': 'round' }).add(result);

        // apply the fill everywhere, the top a bit brighter, the side a bit darker
        result.fillSetter = function (color) {
            var c0 = color,
                c1 = Highcharts.Color(color).brighten(0.1).get(),
                c2 = Highcharts.Color(color).brighten(-0.1).get();

            this.front.attr({ fill: c0 });
            this.top.attr({ fill: c1 });
            this.side.attr({ fill: c2 });

            this.color = color;
            return this;
        };

        // apply opacaity everywhere
        result.opacitySetter = function (opacity) {
            this.front.attr({ opacity: opacity });
            this.top.attr({ opacity: opacity });
            this.side.attr({ opacity: opacity });
            return this;
        };

        result.attr = function (args) {
            if (args.shapeArgs || defined(args.x)) {
                var shapeArgs = args.shapeArgs || args;
                var paths = this.renderer.cuboidPath(shapeArgs);
                this.front.attr({ d: paths[0], zIndex: paths[3] });
                this.top.attr({ d: paths[1], zIndex: paths[4] });
                this.side.attr({ d: paths[2], zIndex: paths[5] });
            } else {
                Highcharts.SVGElement.prototype.attr.call(this, args);
            }

            return this;
        };

        result.animate = function (args, duration, complete) {
            if (defined(args.x) && defined(args.y)) {
                var paths = this.renderer.cuboidPath(args);
                this.front.attr({ zIndex: paths[3] }).animate({ d: paths[0] }, duration, complete);
                this.top.attr({ zIndex: paths[4] }).animate({ d: paths[1] }, duration, complete);
                this.side.attr({ zIndex: paths[5] }).animate({ d: paths[2] }, duration, complete);
            } else if (args.opacity) {
                this.front.animate(args, duration, complete);
                this.top.animate(args, duration, complete);
                this.side.animate(args, duration, complete);
            } else {
                Highcharts.SVGElement.prototype.animate.call(this, args, duration, complete);
            }
            return this;
        };

        // destroy all children
        result.destroy = function () {
            this.front.destroy();
            this.top.destroy();
            this.side.destroy();

            return null;
        };

        // Apply the Z index to the cuboid group
        result.attr({ zIndex: -paths[3] });

        return result;
    };

    /**
     *    Generates a cuboid
     */
    Highcharts.SVGRenderer.prototype.cuboidPath = function (shapeArgs) {
        var x = shapeArgs.x,
            y = shapeArgs.y,
            z = shapeArgs.z,
            h = shapeArgs.height,
            w = shapeArgs.width,
            d = shapeArgs.depth,
            chart = Highcharts.charts[this.chartIndex],
            map = Highcharts.map;

        // The 8 corners of the cube
        var pArr = [
            { x: x, y: y, z: z },
            { x: x + w, y: y, z: z },
            { x: x + w, y: y + h, z: z },
            { x: x, y: y + h, z: z },
            { x: x, y: y + h, z: z + d },
            { x: x + w, y: y + h, z: z + d },
            { x: x + w, y: y, z: z + d },
            { x: x, y: y, z: z + d }
        ];

        // apply perspective
        pArr = perspective(pArr, chart, shapeArgs.insidePlotArea);

        // helper method to decide which side is visible
        function mapPath(i) {
            return pArr[i];
        }
        var pickShape = function (path1, path2) {
            var ret;
            path1 = map(path1, mapPath);
            path2 = map(path2, mapPath);
            if (shapeArea(path1) < 0) {
                ret = path1;
            } else if (shapeArea(path2) < 0) {
                ret = path2;
            } else {
                ret = [];
            }
            return ret;
        };

        // front or back
        var front = [3, 2, 1, 0];
        var back = [7, 6, 5, 4];
        var path1 = pickShape(front, back);

        // top or bottom
        var top = [1, 6, 7, 0];
        var bottom = [4, 5, 2, 3];
        var path2 = pickShape(top, bottom);

        // side
        var right = [1, 2, 5, 6];
        var left = [0, 7, 4, 3];
        var path3 = pickShape(right, left);

        return [this.toLinePath(path1, true), this.toLinePath(path2, true), this.toLinePath(path3, true), averageZ(path1), averageZ(path2), averageZ(path3)];
    };

    ////// SECTORS //////
    Highcharts.SVGRenderer.prototype.arc3d = function (attribs) {

        var wrapper = this.g(),
            renderer = wrapper.renderer,
            customAttribs = ['x', 'y', 'r', 'innerR', 'start', 'end'];

        /**
         * Get custom attributes. Mutate the original object and return an object with only custom attr.
         */
        function suckOutCustom(params) {
            var hasCA = false,
                ca = {};
            for (var key in params) {
                if (inArray(key, customAttribs) !== -1) {
                    ca[key] = params[key];
                    delete params[key];
                    hasCA = true;
                }
            }
            return hasCA ? ca : false;
        }

        attribs = merge(attribs);

        attribs.alpha *= deg2rad;
        attribs.beta *= deg2rad;
    
        // Create the different sub sections of the shape
        wrapper.top = renderer.path();
        wrapper.side1 = renderer.path();
        wrapper.side2 = renderer.path();
        wrapper.inn = renderer.path();
        wrapper.out = renderer.path();

        /**
         * Add all faces
         */
        wrapper.onAdd = function () {
            var parent = wrapper.parentGroup;
            wrapper.top.add(wrapper);
            wrapper.out.add(parent);
            wrapper.inn.add(parent);
            wrapper.side1.add(parent);
            wrapper.side2.add(parent);
        };

        /**
         * Compute the transformed paths and set them to the composite shapes
         */
        wrapper.setPaths = function (attribs) {

            var paths = wrapper.renderer.arc3dPath(attribs),
                zIndex = paths.zTop * 100;

            wrapper.attribs = attribs;

            wrapper.top.attr({ d: paths.top, zIndex: paths.zTop });
            wrapper.inn.attr({ d: paths.inn, zIndex: paths.zInn });
            wrapper.out.attr({ d: paths.out, zIndex: paths.zOut });
            wrapper.side1.attr({ d: paths.side1, zIndex: paths.zSide1 });
            wrapper.side2.attr({ d: paths.side2, zIndex: paths.zSide2 });


            // show all children
            wrapper.zIndex = zIndex;
            wrapper.attr({ zIndex: zIndex });

            // Set the radial gradient center the first time
            if (attribs.center) {
                wrapper.top.setRadialReference(attribs.center);
                delete attribs.center;
            }
        };
        wrapper.setPaths(attribs);

        // Apply the fill to the top and a darker shade to the sides
        wrapper.fillSetter = function (value) {
            var darker = Highcharts.Color(value).brighten(-0.1).get();
        
            this.fill = value;

            this.side1.attr({ fill: darker });
            this.side2.attr({ fill: darker });
            this.inn.attr({ fill: darker });
            this.out.attr({ fill: darker });
            this.top.attr({ fill: value });
            return this;
        };

        // Apply the same value to all. These properties cascade down to the children
        // when set to the composite arc3d.
        each(['opacity', 'translateX', 'translateY', 'visibility'], function (setter) {
            wrapper[setter + 'Setter'] = function (value, key) {
                wrapper[key] = value;
                each(['out', 'inn', 'side1', 'side2', 'top'], function (el) {
                    wrapper[el].attr(key, value);
                });
            };
        });

        /**
         * Override attr to remove shape attributes and use those to set child paths
         */
        wrap(wrapper, 'attr', function (proceed, params, val) {
            var ca;
            if (typeof params === 'object') {
                ca = suckOutCustom(params);
                if (ca) {
                    extend(wrapper.attribs, ca);
                    wrapper.setPaths(wrapper.attribs);
                }
            }
            return proceed.call(this, params, val);
        });

        /**
         * Override the animate function by sucking out custom parameters related to the shapes directly,
         * and update the shapes from the animation step.
         */
        wrap(wrapper, 'animate', function (proceed, params, animation, complete) {
            var ca,
                from = this.attribs,
                to;

            // Attribute-line properties connected to 3D. These shouldn't have been in the 
            // attribs collection in the first place.
            delete params.center;
            delete params.z;
            delete params.depth;
            delete params.alpha;
            delete params.beta;

            animation = pick(animation, this.renderer.globalAnimation);
        
            if (animation) {
                if (typeof animation !== 'object') {
                    animation = {};
                }
            
                params = merge(params); // Don't mutate the original object
                ca = suckOutCustom(params);
            
                if (ca) {
                    to = ca;
                    animation.step = function (a, fx) {
                        function interpolate(key) {
                            return from[key] + (pick(to[key], from[key]) - from[key]) * fx.pos;
                        }
                        fx.elem.setPaths(merge(from, {
                            x: interpolate('x'),
                            y: interpolate('y'),
                            r: interpolate('r'),
                            innerR: interpolate('innerR'),
                            start: interpolate('start'),
                            end: interpolate('end')
                        }));
                    };
                }
            }
            return proceed.call(this, params, animation, complete);
        });

        // destroy all children
        wrapper.destroy = function () {
            this.top.destroy();
            this.out.destroy();
            this.inn.destroy();
            this.side1.destroy();
            this.side2.destroy();

            Highcharts.SVGElement.prototype.destroy.call(this);
        };
        // hide all children
        wrapper.hide = function () {
            this.top.hide();
            this.out.hide();
            this.inn.hide();
            this.side1.hide();
            this.side2.hide();
        };
        wrapper.show = function () {
            this.top.show();
            this.out.show();
            this.inn.show();
            this.side1.show();
            this.side2.show();
        };
        return wrapper;
    };

    /**
     * Generate the paths required to draw a 3D arc
     */
    Highcharts.SVGRenderer.prototype.arc3dPath = function (shapeArgs) {
        var cx = shapeArgs.x, // x coordinate of the center
            cy = shapeArgs.y, // y coordinate of the center
            start = shapeArgs.start, // start angle
            end = shapeArgs.end - 0.00001, // end angle
            r = shapeArgs.r, // radius
            ir = shapeArgs.innerR, // inner radius
            d = shapeArgs.depth, // depth
            alpha = shapeArgs.alpha, // alpha rotation of the chart
            beta = shapeArgs.beta; // beta rotation of the chart

        // Derived Variables
        var cs = cos(start),        // cosinus of the start angle
            ss = sin(start),        // sinus of the start angle
            ce = cos(end),            // cosinus of the end angle
            se = sin(end),            // sinus of the end angle
            rx = r * cos(beta),        // x-radius
            ry = r * cos(alpha),    // y-radius
            irx = ir * cos(beta),    // x-radius (inner)
            iry = ir * cos(alpha),    // y-radius (inner)
            dx = d * sin(beta),        // distance between top and bottom in x
            dy = d * sin(alpha);    // distance between top and bottom in y

        // TOP
        var top = ['M', cx + (rx * cs), cy + (ry * ss)];
        top = top.concat(curveTo(cx, cy, rx, ry, start, end, 0, 0));
        top = top.concat([
            'L', cx + (irx * ce), cy + (iry * se)
        ]);
        top = top.concat(curveTo(cx, cy, irx, iry, end, start, 0, 0));
        top = top.concat(['Z']);
        // OUTSIDE
        var b = (beta > 0 ? PI / 2 : 0),
            a = (alpha > 0 ? 0 : PI / 2);

        var start2 = start > -b ? start : (end > -b ? -b : start),
            end2 = end < PI - a ? end : (start < PI - a ? PI - a : end),
            midEnd = 2 * PI - a;
    
        // When slice goes over bottom middle, need to add both, left and right outer side.
        // Additionally, when we cross right hand edge, create sharp edge. Outer shape/wall:
        //
        //            -------
        //          /    ^    \
        //    4)   /   /   \   \  1)
        //        /   /     \   \
        //       /   /       \   \
        // (c)=> ====         ==== <=(d) 
        //       \   \       /   /
        //        \   \<=(a)/   /
        //         \   \   /   / <=(b)
        //    3)    \    v    /  2)
        //            -------
        //
        // (a) - inner side
        // (b) - outer side
        // (c) - left edge (sharp)
        // (d) - right edge (sharp)
        // 1..n - rendering order for startAngle = 0, when set to e.g 90, order changes clockwise (1->2, 2->3, n->1) and counterclockwise for negative startAngle

        var out = ['M', cx + (rx * cos(start2)), cy + (ry * sin(start2))];
        out = out.concat(curveTo(cx, cy, rx, ry, start2, end2, 0, 0));

        if (end > midEnd && start < midEnd) { // When shape is wide, it can cross both, (c) and (d) edges, when using startAngle
            // Go to outer side
            out = out.concat([
                'L', cx + (rx * cos(end2)) + dx, cy + (ry * sin(end2)) + dy
            ]);
            // Curve to the right edge of the slice (d)
            out = out.concat(curveTo(cx, cy, rx, ry, end2, midEnd, dx, dy));
            // Go to the inner side
            out = out.concat([
                'L', cx + (rx * cos(midEnd)), cy + (ry * sin(midEnd))
            ]);
            // Curve to the true end of the slice
            out = out.concat(curveTo(cx, cy, rx, ry, midEnd, end, 0, 0));
            // Go to the outer side
            out = out.concat([
                'L', cx + (rx * cos(end)) + dx, cy + (ry * sin(end)) + dy
            ]);
            // Go back to middle (d)
            out = out.concat(curveTo(cx, cy, rx, ry, end, midEnd, dx, dy));
            out = out.concat([
                'L', cx + (rx * cos(midEnd)), cy + (ry * sin(midEnd))
            ]);
            // Go back to the left edge
            out = out.concat(curveTo(cx, cy, rx, ry, midEnd, end2, 0, 0));
        } else if (end > PI - a && start < PI - a) { // But shape can cross also only (c) edge:
            // Go to outer side
            out = out.concat([
                'L', cx + (rx * cos(end2)) + dx, cy + (ry * sin(end2)) + dy
            ]);
            // Curve to the true end of the slice
            out = out.concat(curveTo(cx, cy, rx, ry, end2, end, dx, dy));
            // Go to the inner side
            out = out.concat([
                'L', cx + (rx * cos(end)), cy + (ry * sin(end))
            ]);
            // Go back to the artifical end2
            out = out.concat(curveTo(cx, cy, rx, ry, end, end2, 0, 0));
        }

        out = out.concat([
            'L', cx + (rx * cos(end2)) + dx, cy + (ry * sin(end2)) + dy
        ]);
        out = out.concat(curveTo(cx, cy, rx, ry, end2, start2, dx, dy));
        out = out.concat(['Z']);

        // INSIDE
        var inn = ['M', cx + (irx * cs), cy + (iry * ss)];
        inn = inn.concat(curveTo(cx, cy, irx, iry, start, end, 0, 0));
        inn = inn.concat([
            'L', cx + (irx * cos(end)) + dx, cy + (iry * sin(end)) + dy
        ]);
        inn = inn.concat(curveTo(cx, cy, irx, iry, end, start, dx, dy));
        inn = inn.concat(['Z']);

        // SIDES
        var side1 = [
            'M', cx + (rx * cs), cy + (ry * ss),
            'L', cx + (rx * cs) + dx, cy + (ry * ss) + dy,
            'L', cx + (irx * cs) + dx, cy + (iry * ss) + dy,
            'L', cx + (irx * cs), cy + (iry * ss),
            'Z'
        ];
        var side2 = [
            'M', cx + (rx * ce), cy + (ry * se),
            'L', cx + (rx * ce) + dx, cy + (ry * se) + dy,
            'L', cx + (irx * ce) + dx, cy + (iry * se) + dy,
            'L', cx + (irx * ce), cy + (iry * se),
            'Z'
        ];

        // correction for changed position of vanishing point caused by alpha and beta rotations
        var angleCorr = Math.atan2(dy, -dx),
            angleEnd = Math.abs(end + angleCorr),
            angleStart = Math.abs(start + angleCorr),
            angleMid = Math.abs((start + end) / 2 + angleCorr);

        // set to 0-PI range
        function toZeroPIRange(angle) {
            angle = angle % (2 * PI);
            if (angle > PI) {
                angle = 2 * PI - angle;
            }
            return angle;
        }
        angleEnd = toZeroPIRange(angleEnd);
        angleStart = toZeroPIRange(angleStart);
        angleMid = toZeroPIRange(angleMid);

        // *1e5 is to compensate pInt in zIndexSetter
        var incPrecision = 1e5,
            a1 = angleMid * incPrecision,
            a2 = angleStart * incPrecision,
            a3 = angleEnd * incPrecision;

        return {
            top: top,
            zTop: PI * incPrecision + 1, // max angle is PI, so this is allways higher
            out: out,
            zOut: Math.max(a1, a2, a3),
            inn: inn,
            zInn: Math.max(a1, a2, a3),
            side1: side1,
            zSide1: a3 * 0.99, // to keep below zOut and zInn in case of same values
            side2: side2,
            zSide2: a2 * 0.99
        };
    };
    /***
        EXTENSION FOR 3D CHARTS
    ***/
    // Shorthand to check the is3d flag
    Highcharts.Chart.prototype.is3d = function () {
        return this.options.chart.options3d && this.options.chart.options3d.enabled; // #4280
    };

    Highcharts.wrap(Highcharts.Chart.prototype, 'isInsidePlot', function (proceed) {
        return this.is3d() || proceed.apply(this, [].slice.call(arguments, 1));
    });

    var defaultChartOptions = Highcharts.getOptions();
    defaultChartOptions.chart.options3d = {
        enabled: false,
        alpha: 0,
        beta: 0,
        depth: 100,
        viewDistance: 25,
        frame: {
            bottom: { size: 1, color: 'rgba(255,255,255,0)' },
            side: { size: 1, color: 'rgba(255,255,255,0)' },
            back: { size: 1, color: 'rgba(255,255,255,0)' }
        }
    };

    Highcharts.wrap(Highcharts.Chart.prototype, 'init', function (proceed) {
        var args = [].slice.call(arguments, 1),
            plotOptions,
            pieOptions;

        if (args[0].chart.options3d && args[0].chart.options3d.enabled) {
            // Normalize alpha and beta to (-360, 360) range
            args[0].chart.options3d.alpha = (args[0].chart.options3d.alpha || 0) % 360;
            args[0].chart.options3d.beta = (args[0].chart.options3d.beta || 0) % 360;

            plotOptions = args[0].plotOptions || {};
            pieOptions = plotOptions.pie || {};

            pieOptions.borderColor = Highcharts.pick(pieOptions.borderColor, undefined);
        }
        proceed.apply(this, args);
    });

    Highcharts.wrap(Highcharts.Chart.prototype, 'setChartSize', function (proceed) {
        proceed.apply(this, [].slice.call(arguments, 1));

        if (this.is3d()) {
            var inverted = this.inverted,
                clipBox = this.clipBox,
                margin = this.margin,
                x = inverted ? 'y' : 'x',
                y = inverted ? 'x' : 'y',
                w = inverted ? 'height' : 'width',
                h = inverted ? 'width' : 'height';

            clipBox[x] = -(margin[3] || 0);
            clipBox[y] = -(margin[0] || 0);
            clipBox[w] = this.chartWidth + (margin[3] || 0) + (margin[1] || 0);
            clipBox[h] = this.chartHeight + (margin[0] || 0) + (margin[2] || 0);
        }
    });

    Highcharts.wrap(Highcharts.Chart.prototype, 'redraw', function (proceed) {
        if (this.is3d()) {
            // Set to force a redraw of all elements
            this.isDirtyBox = true;
        }
        proceed.apply(this, [].slice.call(arguments, 1));
    });

    // Draw the series in the reverse order (#3803, #3917)
    Highcharts.wrap(Highcharts.Chart.prototype, 'renderSeries', function (proceed) {
        var series,
            i = this.series.length;

        if (this.is3d()) {
            while (i--) {
                series = this.series[i];
                series.translate();
                series.render();
            }
        } else {
            proceed.call(this);
        }
    });

    Highcharts.Chart.prototype.retrieveStacks = function (stacking) {
        var series = this.series,
            stacks = {},
            stackNumber,
            i = 1;

        Highcharts.each(this.series, function (s) {
            stackNumber = pick(s.options.stack, (stacking ? 0 : series.length - 1 - s.index)); // #3841, #4532
            if (!stacks[stackNumber]) {
                stacks[stackNumber] = { series: [s], position: i };
                i++;
            } else {
                stacks[stackNumber].series.push(s);
            }
        });

        stacks.totalStacks = i + 1;
        return stacks;
    };

    /***
        EXTENSION TO THE AXIS
    ***/
    Highcharts.wrap(Highcharts.Axis.prototype, 'setOptions', function (proceed, userOptions) {
        var options;
        proceed.call(this, userOptions);
        if (this.chart.is3d()) {
            options = this.options;
            options.tickWidth = Highcharts.pick(options.tickWidth, 0);
            options.gridLineWidth = Highcharts.pick(options.gridLineWidth, 1);
        }
    });

    Highcharts.wrap(Highcharts.Axis.prototype, 'render', function (proceed) {
        proceed.apply(this, [].slice.call(arguments, 1));

        // Do not do this if the chart is not 3D
        if (!this.chart.is3d()) {
            return;
        }

        var chart = this.chart,
            renderer = chart.renderer,
            options3d = chart.options.chart.options3d,
            frame = options3d.frame,
            fbottom = frame.bottom,
            fback = frame.back,
            fside = frame.side,
            depth = options3d.depth,
            height = this.height,
            width = this.width,
            left = this.left,
            top = this.top;

        if (this.isZAxis) {
            return;
        }
        if (this.horiz) {
            var bottomShape = {
                x: left,
                y: top + (chart.xAxis[0].opposite ? -fbottom.size : height),
                z: 0,
                width: width,
                height: fbottom.size,
                depth: depth,
                insidePlotArea: false
            };
            if (!this.bottomFrame) {
                this.bottomFrame = renderer.cuboid(bottomShape).attr({
                    fill: fbottom.color,
                    zIndex: (chart.yAxis[0].reversed && options3d.alpha > 0 ? 4 : -1)
                })
                .css({
                    stroke: fbottom.color
                }).add();
            } else {
                this.bottomFrame.animate(bottomShape);
            }
        } else {
            // BACK
            var backShape = {
                x: left + (chart.yAxis[0].opposite ? 0 : -fside.size),
                y: top + (chart.xAxis[0].opposite ? -fbottom.size : 0),
                z: depth,
                width: width + fside.size,
                height: height + fbottom.size,
                depth: fback.size,
                insidePlotArea: false
            };
            if (!this.backFrame) {
                this.backFrame = renderer.cuboid(backShape).attr({
                    fill: fback.color,
                    zIndex: -3
                }).css({
                    stroke: fback.color
                }).add();
            } else {
                this.backFrame.animate(backShape);
            }
            var sideShape = {
                x: left + (chart.yAxis[0].opposite ? width : -fside.size),
                y: top + (chart.xAxis[0].opposite ? -fbottom.size : 0),
                z: 0,
                width: fside.size,
                height: height + fbottom.size,
                depth: depth,
                insidePlotArea: false
            };
            if (!this.sideFrame) {
                this.sideFrame = renderer.cuboid(sideShape).attr({
                    fill: fside.color,
                    zIndex: -2
                }).css({
                    stroke: fside.color
                }).add();
            } else {
                this.sideFrame.animate(sideShape);
            }
        }
    });

    Highcharts.wrap(Highcharts.Axis.prototype, 'getPlotLinePath', function (proceed) {
        var path = proceed.apply(this, [].slice.call(arguments, 1));

        // Do not do this if the chart is not 3D
        if (!this.chart.is3d()) {
            return path;
        }

        if (path === null) {
            return path;
        }

        var chart = this.chart,
            options3d = chart.options.chart.options3d,
            d = this.isZAxis ? chart.plotWidth : options3d.depth,
            opposite = this.opposite;
        if (this.horiz) {
            opposite = !opposite;
        }
        var pArr = [
            this.swapZ({ x: path[1], y: path[2], z: (opposite ? d : 0) }),
            this.swapZ({ x: path[1], y: path[2], z: d }),
            this.swapZ({ x: path[4], y: path[5], z: d }),
            this.swapZ({ x: path[4], y: path[5], z: (opposite ? 0 : d) })
        ];

        pArr = perspective(pArr, this.chart, false);
        path = this.chart.renderer.toLinePath(pArr, false);

        return path;
    });

    // Do not draw axislines in 3D
    Highcharts.wrap(Highcharts.Axis.prototype, 'getLinePath', function (proceed) {
        return this.chart.is3d() ? [] : proceed.apply(this, [].slice.call(arguments, 1));
    });

    Highcharts.wrap(Highcharts.Axis.prototype, 'getPlotBandPath', function (proceed) {
        // Do not do this if the chart is not 3D
        if (!this.chart.is3d()) {
            return proceed.apply(this, [].slice.call(arguments, 1));
        }

        var args = arguments,
            from = args[1],
            to = args[2],
            toPath = this.getPlotLinePath(to),
            path = this.getPlotLinePath(from);

        if (path && toPath) {
            path.push(
                'L',
                toPath[10],    // These two do not exist in the regular getPlotLine
                toPath[11],  // ---- # 3005
                'L',
                toPath[7],
                toPath[8],
                'L',
                toPath[4],
                toPath[5],
                'L',
                toPath[1],
                toPath[2]
            );
        } else { // outside the axis area
            path = null;
        }

        return path;
    });

    /***
        EXTENSION TO THE TICKS
    ***/

    Highcharts.wrap(Highcharts.Tick.prototype, 'getMarkPath', function (proceed) {
        var path = proceed.apply(this, [].slice.call(arguments, 1));

        // Do not do this if the chart is not 3D
        if (!this.axis.chart.is3d()) {
            return path;
        }

        var pArr = [
            this.axis.swapZ({ x: path[1], y: path[2], z: 0 }),
            this.axis.swapZ({ x: path[4], y: path[5], z: 0 })
        ];

        pArr = perspective(pArr, this.axis.chart, false);
        path = [
            'M', pArr[0].x, pArr[0].y,
            'L', pArr[1].x, pArr[1].y
        ];
        return path;
    });

    Highcharts.wrap(Highcharts.Tick.prototype, 'getLabelPosition', function (proceed) {
        var pos = proceed.apply(this, [].slice.call(arguments, 1));

        // Do not do this if the chart is not 3D
        if (!this.axis.chart.is3d()) {
            return pos;
        }

        var newPos = perspective([this.axis.swapZ({ x: pos.x, y: pos.y, z: 0 })], this.axis.chart, false)[0];
        newPos.x = newPos.x - (!this.axis.horiz && this.axis.opposite ? this.axis.transA : 0); //#3788
        newPos.old = pos;
        return newPos;
    });

    Highcharts.wrap(Highcharts.Tick.prototype, 'handleOverflow', function (proceed, xy) {
        if (this.axis.chart.is3d()) {
            xy = xy.old;
        }
        return proceed.call(this, xy);
    });

    Highcharts.wrap(Highcharts.Axis.prototype, 'getTitlePosition', function (proceed) {
        var is3d = this.chart.is3d(),
            pos,
            axisTitleMargin;

        // Pull out the axis title margin, that is not subject to the perspective
        if (is3d) {
            axisTitleMargin = this.axisTitleMargin;
            this.axisTitleMargin = 0;
        }

        pos = proceed.apply(this, [].slice.call(arguments, 1));

        if (is3d) {
            pos = perspective([this.swapZ({ x: pos.x, y: pos.y, z: 0 })], this.chart, false)[0];

            // Re-apply the axis title margin outside the perspective
            pos[this.horiz ? 'y' : 'x'] += (this.horiz ? 1 : -1) * // horizontal axis reverses the margin ...
                (this.opposite ? -1 : 1) * // ... so does opposite axes
                axisTitleMargin;
            this.axisTitleMargin = axisTitleMargin;
        }
        return pos;
    });

    Highcharts.wrap(Highcharts.Axis.prototype, 'drawCrosshair', function (proceed) {
        var args = arguments;
        if (this.chart.is3d()) {
            if (args[2]) {
                args[2] = {
                    plotX: args[2].plotXold || args[2].plotX,
                    plotY: args[2].plotYold || args[2].plotY
                };
            }
        }
        proceed.apply(this, [].slice.call(args, 1));
    });

    /***
        Z-AXIS
    ***/

    Highcharts.Axis.prototype.swapZ = function (p, insidePlotArea) {
        if (this.isZAxis) {
            var plotLeft = insidePlotArea ? 0 : this.chart.plotLeft;
            var chart = this.chart;
            return {
                x: plotLeft + (chart.yAxis[0].opposite ? p.z : chart.xAxis[0].width - p.z),
                y: p.y,
                z: p.x - plotLeft
            };
        }
        return p;
    };

    var ZAxis = Highcharts.ZAxis = function () {
        this.isZAxis = true;
        this.init.apply(this, arguments);
    };
    Highcharts.extend(ZAxis.prototype, Highcharts.Axis.prototype);
    Highcharts.extend(ZAxis.prototype, {
        setOptions: function (userOptions) {
            userOptions = Highcharts.merge({
                offset: 0,
                lineWidth: 0
            }, userOptions);
            Highcharts.Axis.prototype.setOptions.call(this, userOptions);
            this.coll = 'zAxis';
        },
        setAxisSize: function () {
            Highcharts.Axis.prototype.setAxisSize.call(this);
            this.width = this.len = this.chart.options.chart.options3d.depth;
            this.right = this.chart.chartWidth - this.width - this.left;
        },
        getSeriesExtremes: function () {
            var axis = this,
                chart = axis.chart;

            axis.hasVisibleSeries = false;

            // Reset properties in case we're redrawing (#3353)
            axis.dataMin = axis.dataMax = axis.ignoreMinPadding = axis.ignoreMaxPadding = null;

            if (axis.buildStacks) {
                axis.buildStacks();
            }

            // loop through this axis' series
            Highcharts.each(axis.series, function (series) {

                if (series.visible || !chart.options.chart.ignoreHiddenSeries) {

                    var seriesOptions = series.options,
                        zData,
                        threshold = seriesOptions.threshold;

                    axis.hasVisibleSeries = true;

                    // Validate threshold in logarithmic axes
                    if (axis.isLog && threshold <= 0) {
                        threshold = null;
                    }

                    zData = series.zData;
                    if (zData.length) {
                        axis.dataMin = Math.min(pick(axis.dataMin, zData[0]), Math.min.apply(null, zData));
                        axis.dataMax = Math.max(pick(axis.dataMax, zData[0]), Math.max.apply(null, zData));
                    }
                }
            });
        }
    });


    /**
    * Extend the chart getAxes method to also get the color axis
    */
    Highcharts.wrap(Highcharts.Chart.prototype, 'getAxes', function (proceed) {
        var chart = this,
            options = this.options,
            zAxisOptions = options.zAxis = Highcharts.splat(options.zAxis || {});

        proceed.call(this);

        if (!chart.is3d()) {
            return;
        }
        this.zAxis = [];
        Highcharts.each(zAxisOptions, function (axisOptions, i) {
            axisOptions.index = i;
            axisOptions.isX = true; //Z-Axis is shown horizontally, so it's kind of a X-Axis
            var zAxis = new ZAxis(chart, axisOptions);
            zAxis.setScale();
        });
    });
    /***
        EXTENSION FOR 3D COLUMNS
    ***/
    Highcharts.wrap(Highcharts.seriesTypes.column.prototype, 'translate', function (proceed) {
        proceed.apply(this, [].slice.call(arguments, 1));

        // Do not do this if the chart is not 3D
        if (!this.chart.is3d()) {
            return;
        }

        var series = this,
            chart = series.chart,
            seriesOptions = series.options,
            depth = seriesOptions.depth || 25;

        var stack = seriesOptions.stacking ? (seriesOptions.stack || 0) : series.index;
        var z = stack * (depth + (seriesOptions.groupZPadding || 1));

        if (seriesOptions.grouping !== false) {
            z = 0;
        }

        z += (seriesOptions.groupZPadding || 1);

        Highcharts.each(series.data, function (point) {
            if (point.y !== null) {
                var shapeArgs = point.shapeArgs,
                    tooltipPos = point.tooltipPos;

                point.shapeType = 'cuboid';
                shapeArgs.z = z;
                shapeArgs.depth = depth;
                shapeArgs.insidePlotArea = true;

                // Translate the tooltip position in 3d space
                tooltipPos = perspective([{ x: tooltipPos[0], y: tooltipPos[1], z: z }], chart, false)[0];
                point.tooltipPos = [tooltipPos.x, tooltipPos.y];
            }
        });
        // store for later use #4067
        series.z = z;
    });

    Highcharts.wrap(Highcharts.seriesTypes.column.prototype, 'animate', function (proceed) {
        if (!this.chart.is3d()) {
            proceed.apply(this, [].slice.call(arguments, 1));
        } else {
            var args = arguments,
                init = args[1],
                yAxis = this.yAxis,
                series = this,
                reversed = this.yAxis.reversed;

            if (Highcharts.svg) { // VML is too slow anyway
                if (init) {
                    Highcharts.each(series.data, function (point) {
                        if (point.y !== null) {
                            point.height = point.shapeArgs.height;
                            point.shapey = point.shapeArgs.y;    //#2968
                            point.shapeArgs.height = 1;
                            if (!reversed) {
                                if (point.stackY) {
                                    point.shapeArgs.y = point.plotY + yAxis.translate(point.stackY);
                                } else {
                                    point.shapeArgs.y = point.plotY + (point.negative ? -point.height : point.height);
                                }
                            }
                        }
                    });

                } else { // run the animation
                    Highcharts.each(series.data, function (point) {
                        if (point.y !== null) {
                            point.shapeArgs.height = point.height;
                            point.shapeArgs.y = point.shapey;    //#2968
                            // null value do not have a graphic
                            if (point.graphic) {
                                point.graphic.animate(point.shapeArgs, series.options.animation);
                            }
                        }
                    });

                    // redraw datalabels to the correct position
                    this.drawDataLabels();

                    // delete this function to allow it only once
                    series.animate = null;
                }
            }
        }
    });

    Highcharts.wrap(Highcharts.seriesTypes.column.prototype, 'init', function (proceed) {
        proceed.apply(this, [].slice.call(arguments, 1));

        if (this.chart.is3d()) {
            var seriesOptions = this.options,
                grouping = seriesOptions.grouping,
                stacking = seriesOptions.stacking,
                reversedStacks = pick(this.yAxis.options.reversedStacks, true),
                z = 0;
        
            if (!(grouping !== undefined && !grouping)) {
                var stacks = this.chart.retrieveStacks(stacking),
                    stack = seriesOptions.stack || 0,
                    i; // position within the stack
                for (i = 0; i < stacks[stack].series.length; i++) {
                    if (stacks[stack].series[i] === this) {
                        break;
                    }
                }
<<<<<<< HEAD
                z = (10 * (stacks.totalStacks - stacks[stack].position)) - (reversedStacks ? i : -i); // #4369
=======
                z = (10 * (stacks.totalStacks - stacks[stack].position)) + (reversedStacks ? i : -i); // #4369
>>>>>>> 80772934

                // In case when axis is reversed, columns are also reversed inside the group (#3737)
                if (!this.xAxis.reversed) {
                    z = (stacks.totalStacks * 10) - z;
                }
            }

            seriesOptions.zIndex = z;
        }
    });
    function draw3DPoints(proceed) {
        // Do not do this if the chart is not 3D
        if (this.chart.is3d()) {
            var options = this.options,
                states = this.options.states,
                pointAttr;

            this.borderWidth = options.borderWidth = pick(options.edgeWidth, 1); //#4055

            Highcharts.each(this.data, function (point) {
                if (point.y !== null) {
                    pointAttr = point.pointAttr;

                    // Set the border color to the fill color to provide a smooth edge
                    this.borderColor = Highcharts.pick(options.edgeColor, pointAttr[''].fill);

                    pointAttr[''].stroke = this.borderColor;
                    pointAttr.hover.stroke = Highcharts.pick(states.hover.edgeColor, this.borderColor);
                    pointAttr.select.stroke = Highcharts.pick(states.select.edgeColor, this.borderColor);
                }
            });
        }

        proceed.apply(this, [].slice.call(arguments, 1));
    }

    Highcharts.wrap(Highcharts.Series.prototype, 'alignDataLabel', function (proceed) {

        // Only do this for 3D columns and columnranges
        if (this.chart.is3d() && (this.type === 'column' || this.type === 'columnrange')) {
            var series = this,
                chart = series.chart;

            var args = arguments,
                alignTo = args[4];

            var pos = ({ x: alignTo.x, y: alignTo.y, z: series.z });
            pos = perspective([pos], chart, true)[0];
            alignTo.x = pos.x;
            alignTo.y = pos.y;
        }

        proceed.apply(this, [].slice.call(arguments, 1));
    });

    if (Highcharts.seriesTypes.columnrange) {
        Highcharts.wrap(Highcharts.seriesTypes.columnrange.prototype, 'drawPoints', draw3DPoints);
    }

    Highcharts.wrap(Highcharts.seriesTypes.column.prototype, 'drawPoints', draw3DPoints);

    /***
        EXTENSION FOR 3D CYLINDRICAL COLUMNS
        Not supported
    ***/
    /*
    var defaultOptions = Highcharts.getOptions();
    defaultOptions.plotOptions.cylinder = Highcharts.merge(defaultOptions.plotOptions.column);
    var CylinderSeries = Highcharts.extendClass(Highcharts.seriesTypes.column, {
        type: 'cylinder'
    });
    Highcharts.seriesTypes.cylinder = CylinderSeries;

    Highcharts.wrap(Highcharts.seriesTypes.cylinder.prototype, 'translate', function (proceed) {
        proceed.apply(this, [].slice.call(arguments, 1));

        // Do not do this if the chart is not 3D
        if (!this.chart.is3d()) {
            return;
        }

        var series = this,
            chart = series.chart,
            options = chart.options,
            cylOptions = options.plotOptions.cylinder,
            options3d = options.chart.options3d,
            depth = cylOptions.depth || 0,
            alpha = options3d.alpha;

        var z = cylOptions.stacking ? (this.options.stack || 0) * depth : series._i * depth;
        z += depth / 2;

        if (cylOptions.grouping !== false) { z = 0; }

        Highcharts.each(series.data, function (point) {
            var shapeArgs = point.shapeArgs;
            point.shapeType = 'arc3d';
            shapeArgs.x += depth / 2;
            shapeArgs.z = z;
            shapeArgs.start = 0;
            shapeArgs.end = 2 * PI;
            shapeArgs.r = depth * 0.95;
            shapeArgs.innerR = 0;
            shapeArgs.depth = shapeArgs.height * (1 / sin((90 - alpha) * deg2rad)) - z;
            shapeArgs.alpha = 90 - alpha;
            shapeArgs.beta = 0;
        });
    });
    */
    /***
        EXTENSION FOR 3D PIES
    ***/

    Highcharts.wrap(Highcharts.seriesTypes.pie.prototype, 'translate', function (proceed) {
        proceed.apply(this, [].slice.call(arguments, 1));

        // Do not do this if the chart is not 3D
        if (!this.chart.is3d()) {
            return;
        }

        var series = this,
            chart = series.chart,
            options = chart.options,
            seriesOptions = series.options,
            depth = seriesOptions.depth || 0,
            options3d = options.chart.options3d,
            alpha = options3d.alpha,
            beta = options3d.beta,
            z = seriesOptions.stacking ? (seriesOptions.stack || 0) * depth : series._i * depth;

        z += depth / 2;

        if (seriesOptions.grouping !== false) {
            z = 0;
        }

        each(series.data, function (point) {

            var shapeArgs = point.shapeArgs,
                angle;

            point.shapeType = 'arc3d';

            shapeArgs.z = z;
            shapeArgs.depth = depth * 0.75;
            shapeArgs.alpha = alpha;
            shapeArgs.beta = beta;
            shapeArgs.center = series.center;

            angle = (shapeArgs.end + shapeArgs.start) / 2;

            point.slicedTranslation = {
                translateX: round(cos(angle) * seriesOptions.slicedOffset * cos(alpha * deg2rad)),
                translateY: round(sin(angle) * seriesOptions.slicedOffset * cos(alpha * deg2rad))
            };
        });
    });

    Highcharts.wrap(Highcharts.seriesTypes.pie.prototype.pointClass.prototype, 'haloPath', function (proceed) {
        var args = arguments;
        return this.series.chart.is3d() ? [] : proceed.call(this, args[1]);
    });

    Highcharts.wrap(Highcharts.seriesTypes.pie.prototype, 'drawPoints', function (proceed) {

        var options = this.options,
            states = options.states;

        // Do not do this if the chart is not 3D
        if (this.chart.is3d()) {
            // Set the border color to the fill color to provide a smooth edge
            this.borderWidth = options.borderWidth = options.edgeWidth || 1;
            this.borderColor = options.edgeColor = Highcharts.pick(options.edgeColor, options.borderColor, undefined);

            states.hover.borderColor = Highcharts.pick(states.hover.edgeColor, this.borderColor);
            states.hover.borderWidth = Highcharts.pick(states.hover.edgeWidth, this.borderWidth);
            states.select.borderColor = Highcharts.pick(states.select.edgeColor, this.borderColor);
            states.select.borderWidth = Highcharts.pick(states.select.edgeWidth, this.borderWidth);

            each(this.data, function (point) {
                var pointAttr = point.pointAttr;
                pointAttr[''].stroke = point.series.borderColor || point.color;
                pointAttr['']['stroke-width'] = point.series.borderWidth;
                pointAttr.hover.stroke = states.hover.borderColor;
                pointAttr.hover['stroke-width'] = states.hover.borderWidth;
                pointAttr.select.stroke = states.select.borderColor;
                pointAttr.select['stroke-width'] = states.select.borderWidth;
            });
        }

        proceed.apply(this, [].slice.call(arguments, 1));

        if (this.chart.is3d()) {
            each(this.points, function (point) {
                var graphic = point.graphic;

                // #4584 Check if has graphic - null points don't have it
                if (graphic) {
                    // Hide null or 0 points (#3006, 3650)
                    graphic[point.y ? 'show' : 'hide']();
                }
            });    
        }
    });

    Highcharts.wrap(Highcharts.seriesTypes.pie.prototype, 'drawDataLabels', function (proceed) {
        if (this.chart.is3d()) {
            var series = this,
                chart = series.chart,
                options3d = chart.options.chart.options3d;
            each(series.data, function (point) {
                var shapeArgs = point.shapeArgs,
                    r = shapeArgs.r,
                    a1 = (shapeArgs.alpha || options3d.alpha) * deg2rad, //#3240 issue with datalabels for 0 and null values
                    b1 = (shapeArgs.beta || options3d.beta) * deg2rad,
                    a2 = (shapeArgs.start + shapeArgs.end) / 2,
                    labelPos = point.labelPos,
                    labelIndexes = [0, 2, 4], // [x1, y1, x2, y2, x3, y3]
                    yOffset = (-r * (1 - cos(a1)) * sin(a2)), // + (sin(a2) > 0 ? sin(a1) * d : 0)
                    xOffset = r * (cos(b1) - 1) * cos(a2);

                // Apply perspective on label positions
                each(labelIndexes, function (index) {
                    labelPos[index] += xOffset;
                    labelPos[index + 1] += yOffset;
                });
            });
        }

        proceed.apply(this, [].slice.call(arguments, 1));
    });

    Highcharts.wrap(Highcharts.seriesTypes.pie.prototype, 'addPoint', function (proceed) {
        proceed.apply(this, [].slice.call(arguments, 1));
        if (this.chart.is3d()) {
            // destroy (and rebuild) everything!!!
            this.update(this.userOptions, true); // #3845 pass the old options
        }
    });

    Highcharts.wrap(Highcharts.seriesTypes.pie.prototype, 'animate', function (proceed) {
        if (!this.chart.is3d()) {
            proceed.apply(this, [].slice.call(arguments, 1));
        } else {
            var args = arguments,
                init = args[1],
                animation = this.options.animation,
                attribs,
                center = this.center,
                group = this.group,
                markerGroup = this.markerGroup;

            if (Highcharts.svg) { // VML is too slow anyway

                if (animation === true) {
                    animation = {};
                }
                // Initialize the animation
                if (init) {

                    // Scale down the group and place it in the center
                    group.oldtranslateX = group.translateX;
                    group.oldtranslateY = group.translateY;
                    attribs = {
                        translateX: center[0],
                        translateY: center[1],
                        scaleX: 0.001, // #1499
                        scaleY: 0.001
                    };

                    group.attr(attribs);
                    if (markerGroup) {
                        markerGroup.attrSetters = group.attrSetters;
                        markerGroup.attr(attribs);
                    }

                // Run the animation
                } else {
                    attribs = {
                        translateX: group.oldtranslateX,
                        translateY: group.oldtranslateY,
                        scaleX: 1,
                        scaleY: 1
                    };
                    group.animate(attribs, animation);

                    if (markerGroup) {
                        markerGroup.animate(attribs, animation);
                    }

                    // Delete this function to allow it only once
                    this.animate = null;
                }

            }
        }
    });
    /***
        EXTENSION FOR 3D SCATTER CHART
    ***/

    Highcharts.wrap(Highcharts.seriesTypes.scatter.prototype, 'translate', function (proceed) {
    //function translate3d(proceed) {
        proceed.apply(this, [].slice.call(arguments, 1));

        if (!this.chart.is3d()) {
            return;
        }

        var series = this,
            chart = series.chart,
            zAxis = Highcharts.pick(series.zAxis, chart.options.zAxis[0]),
            rawPoints = [],
            rawPoint,
            projectedPoints,
            projectedPoint,
            zValue,
            i;

        for (i = 0; i < series.data.length; i++) {
            rawPoint = series.data[i];
            zValue = zAxis.isLog && zAxis.val2lin ? zAxis.val2lin(rawPoint.z) : rawPoint.z; // #4562
            rawPoint.plotZ = zAxis.translate(zValue);

            rawPoint.isInside = rawPoint.isInside ? (zValue >= zAxis.min && zValue <= zAxis.max) : false;

            rawPoints.push({
                x: rawPoint.plotX,
                y: rawPoint.plotY,
                z: rawPoint.plotZ
            });
        }

        projectedPoints = perspective(rawPoints, chart, true);

        for (i = 0; i < series.data.length; i++) {
            rawPoint = series.data[i];
            projectedPoint = projectedPoints[i];

            rawPoint.plotXold = rawPoint.plotX;
            rawPoint.plotYold = rawPoint.plotY;

            rawPoint.plotX = projectedPoint.x;
            rawPoint.plotY = projectedPoint.y;
            rawPoint.plotZ = projectedPoint.z;


        }

    });

    Highcharts.wrap(Highcharts.seriesTypes.scatter.prototype, 'init', function (proceed, chart, options) {
        if (chart.is3d()) {
            // add a third coordinate
            this.axisTypes = ['xAxis', 'yAxis', 'zAxis'];
            this.pointArrayMap = ['x', 'y', 'z'];
            this.parallelArrays = ['x', 'y', 'z'];
        }

        var result = proceed.apply(this, [chart, options]);

        if (this.chart.is3d()) {
            // Set a new default tooltip formatter
            var default3dScatterTooltip = 'x: <b>{point.x}</b><br/>y: <b>{point.y}</b><br/>z: <b>{point.z}</b><br/>';
            if (this.userOptions.tooltip) {
                this.tooltipOptions.pointFormat = this.userOptions.tooltip.pointFormat || default3dScatterTooltip;
            } else {
                this.tooltipOptions.pointFormat = default3dScatterTooltip;
            }
        }
        return result;
    });
    /**
     *    Extension to the VML Renderer
     */
    if (Highcharts.VMLRenderer) {

        Highcharts.setOptions({ animate: false });

        Highcharts.VMLRenderer.prototype.cuboid = Highcharts.SVGRenderer.prototype.cuboid;
        Highcharts.VMLRenderer.prototype.cuboidPath = Highcharts.SVGRenderer.prototype.cuboidPath;

        Highcharts.VMLRenderer.prototype.toLinePath = Highcharts.SVGRenderer.prototype.toLinePath;

        Highcharts.VMLRenderer.prototype.createElement3D = Highcharts.SVGRenderer.prototype.createElement3D;

        Highcharts.VMLRenderer.prototype.arc3d = function (shapeArgs) {
            var result = Highcharts.SVGRenderer.prototype.arc3d.call(this, shapeArgs);
            result.css({ zIndex: result.zIndex });
            return result;
        };

        Highcharts.VMLRenderer.prototype.arc3dPath = Highcharts.SVGRenderer.prototype.arc3dPath;

        Highcharts.wrap(Highcharts.Axis.prototype, 'render', function (proceed) {
            proceed.apply(this, [].slice.call(arguments, 1));
            // VML doesn't support a negative z-index
            if (this.sideFrame) {
                this.sideFrame.css({ zIndex: 0 });
                this.sideFrame.front.attr({ fill: this.sideFrame.color });
            }
            if (this.bottomFrame) {
                this.bottomFrame.css({ zIndex: 1 });
                this.bottomFrame.front.attr({ fill: this.bottomFrame.color });
            }
            if (this.backFrame) {
                this.backFrame.css({ zIndex: 0 });
                this.backFrame.front.attr({ fill: this.backFrame.color });
            }
        });

    }

}));<|MERGE_RESOLUTION|>--- conflicted
+++ resolved
@@ -2,11 +2,7 @@
 // @compilation_level SIMPLE_OPTIMIZATIONS
 
 /**
-<<<<<<< HEAD
- * @license Highcharts JS v4.1.9-modified (2015-12-03)
-=======
- * @license Highcharts JS v4.1.10-modified (2015-12-07)
->>>>>>> 80772934
+ * @license Highcharts JS v4.1.10-modified (2015-12-08)
  *
  * 3D features for Highcharts JS
  *
@@ -1292,11 +1288,8 @@
                         break;
                     }
                 }
-<<<<<<< HEAD
-                z = (10 * (stacks.totalStacks - stacks[stack].position)) - (reversedStacks ? i : -i); // #4369
-=======
+            
                 z = (10 * (stacks.totalStacks - stacks[stack].position)) + (reversedStacks ? i : -i); // #4369
->>>>>>> 80772934
 
                 // In case when axis is reversed, columns are also reversed inside the group (#3737)
                 if (!this.xAxis.reversed) {
