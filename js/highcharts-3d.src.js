--- conflicted
+++ resolved
@@ -2,11 +2,7 @@
 // @compilation_level SIMPLE_OPTIMIZATIONS
 
 /**
-<<<<<<< HEAD
- * @license Highcharts JS v5.0-dev (2016-01-26)
-=======
- * @license Highcharts JS v4.2.3-modified (2016-02-26)
->>>>>>> e251c56b
+ * @license Highcharts JS v5.0-dev (2016-03-16)
  *
  * 3D features for Highcharts JS
  *
@@ -31,7 +27,8 @@
 H.perspective = function (points, chart, insidePlotArea) {
     var options3d = chart.options.chart.options3d,
         inverted = false,
-        origin;
+        origin,
+        scale = chart.scale3d || 1;
 
     if (insidePlotArea) {
         inverted = chart.inverted;
@@ -49,7 +46,6 @@
             vd: pick(options3d.depth, 1) * pick(options3d.viewDistance, 0)
         };
     }
-<<<<<<< HEAD
 
     var result = [],
         xe = origin.x,
@@ -93,80 +89,20 @@
         px = c1 * x - s1 * z;
         py = -s1 * s2 * x + c2 * y - c1 * s2 * z;
         pz = s1 * c2 * x + s2 * y + c1 * c2 * z;
-=======
-}(function (Highcharts) {
-/**
-        Shorthands for often used function
-    */
-    var animObject = Highcharts.animObject,
-        each = Highcharts.each,
-        extend = Highcharts.extend,
-        inArray = Highcharts.inArray,
-        merge = Highcharts.merge,
-        pick = Highcharts.pick,
-        wrap = Highcharts.wrap;
-    /**
-     *    Mathematical Functionility
-     */
-    var PI = Math.PI,
-        deg2rad = (PI / 180), // degrees to radians
-        sin = Math.sin,
-        cos = Math.cos,
-        round = Math.round;
-
-    /**
-     * Transforms a given array of points according to the angles in chart.options.
-     * Parameters:
-     *        - points: the array of points
-     *        - chart: the chart
-     *        - insidePlotArea: wether to verifiy the points are inside the plotArea
-     * Returns:
-     *        - an array of transformed points
-     */
-    function perspective(points, chart, insidePlotArea) {
-        var options3d = chart.options.chart.options3d,
-            inverted = false,
-            origin,
-            scale = chart.scale3d || 1;
-
-        if (insidePlotArea) {
-            inverted = chart.inverted;
-            origin = {
-                x: chart.plotWidth / 2,
-                y: chart.plotHeight / 2,
-                z: options3d.depth / 2,
-                vd: pick(options3d.depth, 1) * pick(options3d.viewDistance, 0)
-            };
-        } else {
-            origin = {
-                x: chart.plotLeft + (chart.plotWidth / 2),
-                y: chart.plotTop + (chart.plotHeight / 2),
-                z: options3d.depth / 2,
-                vd: pick(options3d.depth, 1) * pick(options3d.viewDistance, 0)
-            };
-        }
->>>>>>> e251c56b
-
-
-<<<<<<< HEAD
+
+
         // Apply perspective
         if ((vd > 0) && (vd < Number.POSITIVE_INFINITY)) {
             px = px * (vd / (pz + ze + vd));
             py = py * (vd / (pz + ze + vd));
         }
-=======
-
-            //Apply translation
-            px = px * scale + xe;
-            py = py * scale + ye;
-            pz = pz * scale + ze;
-
->>>>>>> e251c56b
+
 
         //Apply translation
-        px = px + xe;
-        py = py + ye;
-        pz = pz + ze;
+        px = px * scale + xe;
+        py = py * scale + ye;
+        pz = pz * scale + ze;
+
 
         result.push({
             x: (inverted ? py : px),
@@ -185,7 +121,8 @@
         sin = Math.sin;
         
 
-    var charts = H.charts,
+    var animObject = H.animObject,
+        charts = H.charts,
         Color = H.Color,
         defined = H.defined,
         deg2rad = H.deg2rad,
@@ -535,7 +472,6 @@
         return proceed.call(this, params, val);
     });
 
-<<<<<<< HEAD
     /**
      * Override the animate function by sucking out custom parameters related to the shapes directly,
      * and update the shapes from the animation step.
@@ -553,39 +489,11 @@
         delete params.alpha;
         delete params.beta;
 
-        animation = pick(animation, this.renderer.globalAnimation);
+        animation = animObject(pick(animation, this.renderer.globalAnimation));
         
-        if (animation) {
-            if (typeof animation !== 'object') {
-                animation = {};    
-            }
-            
+        if (animation.duration) {
             params = merge(params); // Don't mutate the original object
             ca = suckOutCustom(params);
-=======
-        /**
-         * Override the animate function by sucking out custom parameters related to the shapes directly,
-         * and update the shapes from the animation step.
-         */
-        wrap(wrapper, 'animate', function (proceed, params, animation, complete) {
-            var ca,
-                from = this.attribs,
-                to;
-
-            // Attribute-line properties connected to 3D. These shouldn't have been in the 
-            // attribs collection in the first place.
-            delete params.center;
-            delete params.z;
-            delete params.depth;
-            delete params.alpha;
-            delete params.beta;
-
-            animation = animObject(pick(animation, this.renderer.globalAnimation));
-        
-            if (animation.duration) {
-                params = merge(params); // Don't mutate the original object
-                ca = suckOutCustom(params);
->>>>>>> e251c56b
             
             if (ca) {
                 to = ca;
@@ -712,7 +620,6 @@
         out = out.concat([
             'L', cx + (rx * cos(midEnd)), cy + (ry * sin(midEnd))
         ]);
-<<<<<<< HEAD
         // Curve to the true end of the slice
         out = out.concat(curveTo(cx, cy, rx, ry, midEnd, end, 0, 0));
         // Go to the outer side
@@ -783,188 +690,6 @@
         angle = angle % (2 * Math.PI);
         if (angle > Math.PI) {
             angle = 2 * Math.PI - angle; 
-=======
-        inn = inn.concat(curveTo(cx, cy, irx, iry, end, start, dx, dy));
-        inn = inn.concat(['Z']);
-
-        // SIDES
-        var side1 = [
-            'M', cx + (rx * cs), cy + (ry * ss),
-            'L', cx + (rx * cs) + dx, cy + (ry * ss) + dy,
-            'L', cx + (irx * cs) + dx, cy + (iry * ss) + dy,
-            'L', cx + (irx * cs), cy + (iry * ss),
-            'Z'
-        ];
-        var side2 = [
-            'M', cx + (rx * ce), cy + (ry * se),
-            'L', cx + (rx * ce) + dx, cy + (ry * se) + dy,
-            'L', cx + (irx * ce) + dx, cy + (iry * se) + dy,
-            'L', cx + (irx * ce), cy + (iry * se),
-            'Z'
-        ];
-
-        // correction for changed position of vanishing point caused by alpha and beta rotations
-        var angleCorr = Math.atan2(dy, -dx),
-            angleEnd = Math.abs(end + angleCorr),
-            angleStart = Math.abs(start + angleCorr),
-            angleMid = Math.abs((start + end) / 2 + angleCorr);
-
-        // set to 0-PI range
-        function toZeroPIRange(angle) {
-            angle = angle % (2 * PI);
-            if (angle > PI) {
-                angle = 2 * PI - angle;
-            }
-            return angle;
-        }
-        angleEnd = toZeroPIRange(angleEnd);
-        angleStart = toZeroPIRange(angleStart);
-        angleMid = toZeroPIRange(angleMid);
-
-        // *1e5 is to compensate pInt in zIndexSetter
-        var incPrecision = 1e5,
-            a1 = angleMid * incPrecision,
-            a2 = angleStart * incPrecision,
-            a3 = angleEnd * incPrecision;
-
-        return {
-            top: top,
-            zTop: PI * incPrecision + 1, // max angle is PI, so this is allways higher
-            out: out,
-            zOut: Math.max(a1, a2, a3),
-            inn: inn,
-            zInn: Math.max(a1, a2, a3),
-            side1: side1,
-            zSide1: a3 * 0.99, // to keep below zOut and zInn in case of same values
-            side2: side2,
-            zSide2: a2 * 0.99
-        };
-    };
-    /***
-        EXTENSION FOR 3D CHARTS
-    ***/
-    // Shorthand to check the is3d flag
-    Highcharts.Chart.prototype.is3d = function () {
-        return this.options.chart.options3d && this.options.chart.options3d.enabled; // #4280
-    };
-
-    /**
-     * Extend the getMargins method to calculate scale of the 3D view. That is required to
-     * fit chart's 3D projection into the actual plotting area. Reported as #4933.
-     */
-    Highcharts.wrap(Highcharts.Chart.prototype, 'getMargins', function (proceed) {
-        var chart = this,
-            options3d = chart.options.chart.options3d,
-            bbox3d = {
-                minX: Number.MAX_VALUE,
-                maxX: -Number.MAX_VALUE,
-                minY: Number.MAX_VALUE,
-                maxY: -Number.MAX_VALUE
-            },
-            plotLeft = chart.plotLeft,
-            plotRight = chart.plotWidth + plotLeft,
-            plotTop = chart.plotTop,
-            plotBottom = chart.plotHeight + plotTop,
-            originX = plotLeft + chart.plotWidth / 2,
-            originY = plotTop + chart.plotHeight / 2,
-            scale = 1,
-            corners = [],
-            i;
-
-        proceed.apply(this, [].slice.call(arguments, 1));
-
-        if (this.is3d()) {
-            if (options3d.fitToPlot === true) { // docs
-                // Clear previous scale in case of updates:
-                chart.scale3d = 1;
-
-                // Top left corners:
-                corners = [{
-                    x: plotLeft,
-                    y: plotTop,
-                    z: 0
-                }, {
-                    x: plotLeft,
-                    y: plotTop,
-                    z: options3d.depth
-                }];
-
-                // Top right corners:
-                for (i = 0; i < 2; i++) {
-                    corners.push({
-                        x: plotRight,
-                        y: corners[i].y,
-                        z: corners[i].z
-                    });
-                }
-
-                // All bottom corners:
-                for (i = 0; i < 4; i++) {
-                    corners.push({
-                        x: corners[i].x,
-                        y: plotBottom,
-                        z: corners[i].z
-                    });
-                }
-
-                // Calculate 3D corners:
-                corners = perspective(corners, chart, false);
-
-                // Get bounding box of 3D element:
-                each(corners, function (corner) {
-                    bbox3d.minX = Math.min(bbox3d.minX, corner.x);
-                    bbox3d.maxX = Math.max(bbox3d.maxX, corner.x);
-                    bbox3d.minY = Math.min(bbox3d.minY, corner.y);
-                    bbox3d.maxY = Math.max(bbox3d.maxY, corner.y);
-                });
-
-                // Left edge:
-                if (plotLeft > bbox3d.minX) {
-                    scale = Math.min(scale, 1 - Math.abs((plotLeft + originX) / (bbox3d.minX + originX)) % 1);
-                }
-
-                // Right edge:
-                if (plotRight < bbox3d.maxX) {
-                    scale = Math.min(scale, (plotRight - originX) / (bbox3d.maxX - originX));
-                }
-
-                // Top edge:
-                if (plotTop > bbox3d.minY) {
-                    if (bbox3d.minY < 0) {
-                        scale = Math.min(scale, (plotTop + originY) / (-bbox3d.minY + plotTop + originY));
-                    } else {
-                        scale = Math.min(scale, 1 - (plotTop + originY) / (bbox3d.minY + originY) % 1);
-                    }
-                }
-
-                // Bottom edge:
-                if (plotBottom < bbox3d.maxY) {
-                    scale = Math.min(scale, Math.abs((plotBottom - originY) / (bbox3d.maxY - originY)));
-                }
-
-                // Set scale, used later in perspective method():
-                chart.scale3d = scale;
-            }
-        }
-    });
-
-    Highcharts.wrap(Highcharts.Chart.prototype, 'isInsidePlot', function (proceed) {
-        return this.is3d() || proceed.apply(this, [].slice.call(arguments, 1));
-    });
-
-    var defaultChartOptions = Highcharts.getOptions();
-    defaultChartOptions.chart.options3d = {
-        enabled: false,
-        alpha: 0,
-        beta: 0,
-        depth: 100,
-        fitToPlot: true,
-        viewDistance: 25,
-        frame: {
-            bottom: { size: 1, color: 'rgba(255,255,255,0)' },
-            side: { size: 1, color: 'rgba(255,255,255,0)' },
-            back: { size: 1, color: 'rgba(255,255,255,0)' }
->>>>>>> e251c56b
         }
         return angle;
     }
@@ -1018,6 +743,7 @@
     alpha: 0,
     beta: 0,
     depth: 100,
+    fitToPlot: true,
     viewDistance: 25,
     frame: {
         bottom: { size: 1, color: 'rgba(255,255,255,0)' },
@@ -1521,20 +1247,10 @@
             shapeArgs.depth = depth;
             shapeArgs.insidePlotArea = true;
 
-<<<<<<< HEAD
             // Translate the tooltip position in 3d space
-            tooltipPos = perspective([{ x: tooltipPos[0], y: tooltipPos[1], z: z }], chart, false)[0];
+            tooltipPos = perspective([{ x: tooltipPos[0], y: tooltipPos[1], z: z }], chart, true)[0];
             point.tooltipPos = [tooltipPos.x, tooltipPos.y];
         }
-=======
-                // Translate the tooltip position in 3d space
-                tooltipPos = perspective([{ x: tooltipPos[0], y: tooltipPos[1], z: z }], chart, true)[0];
-                point.tooltipPos = [tooltipPos.x, tooltipPos.y];
-            }
-        });
-        // store for later use #4067
-        series.z = z;
->>>>>>> e251c56b
     });
     // store for later use #4067
     series.z = z;
@@ -1812,7 +1528,7 @@
             // #4584 Check if has graphic - null points don't have it
             if (graphic) {
                 // Hide null or 0 points (#3006, 3650)
-                graphic[point.y ? 'show' : 'hide']();
+                graphic[point.y && point.visible ? 'show' : 'hide']();
             }
         });        
     }
@@ -1845,7 +1561,6 @@
     proceed.apply(this, [].slice.call(arguments, 1));
 });
 
-<<<<<<< HEAD
 wrap(seriesTypes.pie.prototype, 'addPoint', function (proceed) {
     proceed.apply(this, [].slice.call(arguments, 1));    
     if (this.chart.is3d()) {
@@ -1853,43 +1568,6 @@
         this.update(this.userOptions, true); // #3845 pass the old options
     }
 });
-=======
-                // #4584 Check if has graphic - null points don't have it
-                if (graphic) {
-                    // Hide null or 0 points (#3006, 3650)
-                    graphic[point.y && point.visible ? 'show' : 'hide']();
-                }
-            });    
-        }
-    });
-
-    Highcharts.wrap(Highcharts.seriesTypes.pie.prototype, 'drawDataLabels', function (proceed) {
-        if (this.chart.is3d()) {
-            var series = this,
-                chart = series.chart,
-                options3d = chart.options.chart.options3d;
-            each(series.data, function (point) {
-                var shapeArgs = point.shapeArgs,
-                    r = shapeArgs.r,
-                    a1 = (shapeArgs.alpha || options3d.alpha) * deg2rad, //#3240 issue with datalabels for 0 and null values
-                    b1 = (shapeArgs.beta || options3d.beta) * deg2rad,
-                    a2 = (shapeArgs.start + shapeArgs.end) / 2,
-                    labelPos = point.labelPos,
-                    labelIndexes = [0, 2, 4], // [x1, y1, x2, y2, x3, y3]
-                    yOffset = (-r * (1 - cos(a1)) * sin(a2)), // + (sin(a2) > 0 ? sin(a1) * d : 0)
-                    xOffset = r * (cos(b1) - 1) * cos(a2);
-
-                // Apply perspective on label positions
-                each(labelIndexes, function (index) {
-                    labelPos[index] += xOffset;
-                    labelPos[index + 1] += yOffset;
-                });
-            });
-        }
-
-        proceed.apply(this, [].slice.call(arguments, 1));
-    });
->>>>>>> e251c56b
 
 wrap(seriesTypes.pie.prototype, 'animate', function (proceed) {
     if (!this.chart.is3d()) {
