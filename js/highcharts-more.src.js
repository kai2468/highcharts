// ==ClosureCompiler==
// @compilation_level SIMPLE_OPTIMIZATIONS

/**
<<<<<<< HEAD
 * @license Highcharts JS v4.2.4-modified (bugfix)
=======
 * @license Highcharts JS v4.2.5-modified (2016-05-27)
>>>>>>> 62f9d0db
 *
 * (c) 2009-2016 Torstein Honsi
 *
 * License: www.highcharts.com/license
 */

(function (factory) {
    if (typeof module === 'object' && module.exports) {
        module.exports = factory;
    } else {
        factory(Highcharts);
    }
}(function (Highcharts) {
var arrayMin = Highcharts.arrayMin,
        arrayMax = Highcharts.arrayMax,
        each = Highcharts.each,
        extend = Highcharts.extend,
        isNumber = Highcharts.isNumber,
        merge = Highcharts.merge,
        map = Highcharts.map,
        pick = Highcharts.pick,
        pInt = Highcharts.pInt,
        correctFloat = Highcharts.correctFloat,
        defaultPlotOptions = Highcharts.getOptions().plotOptions,
        seriesTypes = Highcharts.seriesTypes,
        extendClass = Highcharts.extendClass,
        splat = Highcharts.splat,
        wrap = Highcharts.wrap,
        Axis = Highcharts.Axis,
        Tick = Highcharts.Tick,
        Point = Highcharts.Point,
        Pointer = Highcharts.Pointer,
        CenteredSeriesMixin = Highcharts.CenteredSeriesMixin,
        TrackerMixin = Highcharts.TrackerMixin,
        Series = Highcharts.Series,
        math = Math,
        mathRound = math.round,
        mathFloor = math.floor,
        mathMax = math.max,
        Color = Highcharts.Color,
        noop = function () {},
        UNDEFINED;/**
     * The Pane object allows options that are common to a set of X and Y axes.
     *
     * In the future, this can be extended to basic Highcharts and Highstock.
     */
    function Pane(options, chart, firstAxis) {
        this.init(options, chart, firstAxis);
    }

    // Extend the Pane prototype
    extend(Pane.prototype, {

        /**
         * Initiate the Pane object
         */
        init: function (options, chart, firstAxis) {
            var pane = this,
                backgroundOption,
                defaultOptions = pane.defaultOptions;

            pane.chart = chart;

            // Set options. Angular charts have a default background (#3318)
            pane.options = options = merge(defaultOptions, chart.angular ? { background: {} } : undefined, options);

            backgroundOption = options.background;

            // To avoid having weighty logic to place, update and remove the backgrounds,
            // push them to the first axis' plot bands and borrow the existing logic there.
            if (backgroundOption) {
                each([].concat(splat(backgroundOption)).reverse(), function (config) {
                    var backgroundColor = config.backgroundColor,  // if defined, replace the old one (specific for gradients)
                        axisUserOptions = firstAxis.userOptions;
                    config = merge(pane.defaultBackgroundOptions, config);
                    if (backgroundColor) {
                        config.backgroundColor = backgroundColor;
                    }
                    config.color = config.backgroundColor; // due to naming in plotBands
                    firstAxis.options.plotBands.unshift(config);
                    axisUserOptions.plotBands = axisUserOptions.plotBands || []; // #3176
                    if (axisUserOptions.plotBands !== firstAxis.options.plotBands) {
                        axisUserOptions.plotBands.unshift(config);
                    }
                });
            }
        },

        /**
         * The default options object
         */
        defaultOptions: {
            // background: {conditional},
            center: ['50%', '50%'],
            size: '85%',
            startAngle: 0
            //endAngle: startAngle + 360
        },

        /**
         * The default background options
         */
        defaultBackgroundOptions: {
            shape: 'circle',
            borderWidth: 1,
            borderColor: 'silver',
            backgroundColor: {
                linearGradient: { x1: 0, y1: 0, x2: 0, y2: 1 },
                stops: [
                    [0, '#FFF'],
                    [1, '#DDD']
                ]
            },
            from: -Number.MAX_VALUE, // corrected to axis min
            innerRadius: 0,
            to: Number.MAX_VALUE, // corrected to axis max
            outerRadius: '105%'
        }
    });

    var axisProto = Axis.prototype,
        tickProto = Tick.prototype;

    /**
     * Augmented methods for the x axis in order to hide it completely, used for the X axis in gauges
     */
    var hiddenAxisMixin = {
        getOffset: noop,
        redraw: function () {
            this.isDirty = false; // prevent setting Y axis dirty
        },
        render: function () {
            this.isDirty = false; // prevent setting Y axis dirty
        },
        setScale: noop,
        setCategories: noop,
        setTitle: noop
    };

    /**
     * Augmented methods for the value axis
     */
    var radialAxisMixin = {
        isRadial: true,

        /**
         * The default options extend defaultYAxisOptions
         */
        defaultRadialGaugeOptions: {
            labels: {
                align: 'center',
                x: 0,
                y: null // auto
            },
            minorGridLineWidth: 0,
            minorTickInterval: 'auto',
            minorTickLength: 10,
            minorTickPosition: 'inside',
            minorTickWidth: 1,
            tickLength: 10,
            tickPosition: 'inside',
            tickWidth: 2,
            title: {
                rotation: 0
            },
            zIndex: 2 // behind dials, points in the series group
        },

        // Circular axis around the perimeter of a polar chart
        defaultRadialXOptions: {
            gridLineWidth: 1, // spokes
            labels: {
                align: null, // auto
                distance: 15,
                x: 0,
                y: null // auto
            },
            maxPadding: 0,
            minPadding: 0,
            showLastLabel: false,
            tickLength: 0
        },

        // Radial axis, like a spoke in a polar chart
        defaultRadialYOptions: {
            gridLineInterpolation: 'circle',
            labels: {
                align: 'right',
                x: -3,
                y: -2
            },
            showLastLabel: false,
            title: {
                x: 4,
                text: null,
                rotation: 90
            }
        },

        /**
         * Merge and set options
         */
        setOptions: function (userOptions) {

            var options = this.options = merge(
                this.defaultOptions,
                this.defaultRadialOptions,
                userOptions
            );

            // Make sure the plotBands array is instanciated for each Axis (#2649)
            if (!options.plotBands) {
                options.plotBands = [];
            }

        },

        /**
         * Wrap the getOffset method to return zero offset for title or labels in a radial
         * axis
         */
        getOffset: function () {
            // Call the Axis prototype method (the method we're in now is on the instance)
            axisProto.getOffset.call(this);

            // Title or label offsets are not counted
            this.chart.axisOffset[this.side] = 0;

            // Set the center array
            this.center = this.pane.center = CenteredSeriesMixin.getCenter.call(this.pane);
        },


        /**
         * Get the path for the axis line. This method is also referenced in the getPlotLinePath
         * method.
         */
        getLinePath: function (lineWidth, radius) {
            var center = this.center;
            radius = pick(radius, center[2] / 2 - this.offset);

            return this.chart.renderer.symbols.arc(
                this.left + center[0],
                this.top + center[1],
                radius,
                radius,
                {
                    start: this.startAngleRad,
                    end: this.endAngleRad,
                    open: true,
                    innerR: 0
                }
            );
        },

        /**
         * Override setAxisTranslation by setting the translation to the difference
         * in rotation. This allows the translate method to return angle for
         * any given value.
         */
        setAxisTranslation: function () {

            // Call uber method
            axisProto.setAxisTranslation.call(this);

            // Set transA and minPixelPadding
            if (this.center) { // it's not defined the first time
                if (this.isCircular) {

                    this.transA = (this.endAngleRad - this.startAngleRad) /
                        ((this.max - this.min) || 1);


                } else {
                    this.transA = (this.center[2] / 2) / ((this.max - this.min) || 1);
                }

                if (this.isXAxis) {
                    this.minPixelPadding = this.transA * this.minPointOffset;
                } else {
                    // This is a workaround for regression #2593, but categories still don't position correctly.
                    this.minPixelPadding = 0;
                }
            }
        },

        /**
         * In case of auto connect, add one closestPointRange to the max value right before
         * tickPositions are computed, so that ticks will extend passed the real max.
         */
        beforeSetTickPositions: function () {
            if (this.autoConnect) {
                this.max += (this.categories && 1) || this.pointRange || this.closestPointRange || 0; // #1197, #2260
            }
        },

        /**
         * Override the setAxisSize method to use the arc's circumference as length. This
         * allows tickPixelInterval to apply to pixel lengths along the perimeter
         */
        setAxisSize: function () {

            axisProto.setAxisSize.call(this);

            if (this.isRadial) {

                // Set the center array
                this.center = this.pane.center = Highcharts.CenteredSeriesMixin.getCenter.call(this.pane);

                // The sector is used in Axis.translate to compute the translation of reversed axis points (#2570)
                if (this.isCircular) {
                    this.sector = this.endAngleRad - this.startAngleRad;
                }

                // Axis len is used to lay out the ticks
                this.len = this.width = this.height = this.center[2] * pick(this.sector, 1) / 2;


            }
        },

        /**
         * Returns the x, y coordinate of a point given by a value and a pixel distance
         * from center
         */
        getPosition: function (value, length) {
            return this.postTranslate(
                this.isCircular ? this.translate(value) : 0, // #2848
                pick(this.isCircular ? length : this.translate(value), this.center[2] / 2) - this.offset
            );
        },

        /**
         * Translate from intermediate plotX (angle), plotY (axis.len - radius) to final chart coordinates.
         */
        postTranslate: function (angle, radius) {

            var chart = this.chart,
                center = this.center;

            angle = this.startAngleRad + angle;

            return {
                x: chart.plotLeft + center[0] + Math.cos(angle) * radius,
                y: chart.plotTop + center[1] + Math.sin(angle) * radius
            };

        },

        /**
         * Find the path for plot bands along the radial axis
         */
        getPlotBandPath: function (from, to, options) {
            var center = this.center,
                startAngleRad = this.startAngleRad,
                fullRadius = center[2] / 2,
                radii = [
                    pick(options.outerRadius, '100%'),
                    options.innerRadius,
                    pick(options.thickness, 10)
                ],
                percentRegex = /%$/,
                start,
                end,
                open,
                isCircular = this.isCircular, // X axis in a polar chart
                ret;

            // Polygonal plot bands
            if (this.options.gridLineInterpolation === 'polygon') {
                ret = this.getPlotLinePath(from).concat(this.getPlotLinePath(to, true));

            // Circular grid bands
            } else {

                // Keep within bounds
                from = Math.max(from, this.min);
                to = Math.min(to, this.max);

                // Plot bands on Y axis (radial axis) - inner and outer radius depend on to and from
                if (!isCircular) {
                    radii[0] = this.translate(from);
                    radii[1] = this.translate(to);
                }

                // Convert percentages to pixel values
                radii = map(radii, function (radius) {
                    if (percentRegex.test(radius)) {
                        radius = (pInt(radius, 10) * fullRadius) / 100;
                    }
                    return radius;
                });

                // Handle full circle
                if (options.shape === 'circle' || !isCircular) {
                    start = -Math.PI / 2;
                    end = Math.PI * 1.5;
                    open = true;
                } else {
                    start = startAngleRad + this.translate(from);
                    end = startAngleRad + this.translate(to);
                }


                ret = this.chart.renderer.symbols.arc(
                    this.left + center[0],
                    this.top + center[1],
                    radii[0],
                    radii[0],
                    {
                        start: Math.min(start, end), // Math is for reversed yAxis (#3606)
                        end: Math.max(start, end),
                        innerR: pick(radii[1], radii[0] - radii[2]),
                        open: open
                    }
                );
            }

            return ret;
        },

        /**
         * Find the path for plot lines perpendicular to the radial axis.
         */
        getPlotLinePath: function (value, reverse) {
            var axis = this,
                center = axis.center,
                chart = axis.chart,
                end = axis.getPosition(value),
                xAxis,
                xy,
                tickPositions,
                ret;

            // Spokes
            if (axis.isCircular) {
                ret = ['M', center[0] + chart.plotLeft, center[1] + chart.plotTop, 'L', end.x, end.y];

            // Concentric circles
            } else if (axis.options.gridLineInterpolation === 'circle') {
                value = axis.translate(value);
                if (value) { // a value of 0 is in the center
                    ret = axis.getLinePath(0, value);
                }
            // Concentric polygons
            } else {
                // Find the X axis in the same pane
                each(chart.xAxis, function (a) {
                    if (a.pane === axis.pane) {
                        xAxis = a;
                    }
                });
                ret = [];
                value = axis.translate(value);
                tickPositions = xAxis.tickPositions;
                if (xAxis.autoConnect) {
                    tickPositions = tickPositions.concat([tickPositions[0]]);
                }
                // Reverse the positions for concatenation of polygonal plot bands
                if (reverse) {
                    tickPositions = [].concat(tickPositions).reverse();
                }

                each(tickPositions, function (pos, i) {
                    xy = xAxis.getPosition(pos, value);
                    ret.push(i ? 'L' : 'M', xy.x, xy.y);
                });

            }
            return ret;
        },

        /**
         * Find the position for the axis title, by default inside the gauge
         */
        getTitlePosition: function () {
            var center = this.center,
                chart = this.chart,
                titleOptions = this.options.title;

            return {
                x: chart.plotLeft + center[0] + (titleOptions.x || 0),
                y: chart.plotTop + center[1] - ({ high: 0.5, middle: 0.25, low: 0 }[titleOptions.align] *
                    center[2]) + (titleOptions.y || 0)
            };
        }

    };

    /**
     * Override axisProto.init to mix in special axis instance functions and function overrides
     */
    wrap(axisProto, 'init', function (proceed, chart, userOptions) {
        var axis = this,
            angular = chart.angular,
            polar = chart.polar,
            isX = userOptions.isX,
            isHidden = angular && isX,
            isCircular,
            startAngleRad,
            endAngleRad,
            options,
            chartOptions = chart.options,
            paneIndex = userOptions.pane || 0,
            pane,
            paneOptions;

        // Before prototype.init
        if (angular) {
            extend(this, isHidden ? hiddenAxisMixin : radialAxisMixin);
            isCircular =  !isX;
            if (isCircular) {
                this.defaultRadialOptions = this.defaultRadialGaugeOptions;
            }

        } else if (polar) {
            //extend(this, userOptions.isX ? radialAxisMixin : radialAxisMixin);
            extend(this, radialAxisMixin);
            isCircular = isX;
            this.defaultRadialOptions = isX ? this.defaultRadialXOptions : merge(this.defaultYAxisOptions, this.defaultRadialYOptions);

        }

        // Disable certain features on angular and polar axes
        if (angular || polar) {
            chart.inverted = false;
            chartOptions.chart.zoomType = null;
        }

        // Run prototype.init
        proceed.call(this, chart, userOptions);

        if (!isHidden && (angular || polar)) {
            options = this.options;

            // Create the pane and set the pane options.
            if (!chart.panes) {
                chart.panes = [];
            }
            this.pane = pane = chart.panes[paneIndex] = chart.panes[paneIndex] || new Pane(
                splat(chartOptions.pane)[paneIndex],
                chart,
                axis
            );
            paneOptions = pane.options;

            // Start and end angle options are
            // given in degrees relative to top, while internal computations are
            // in radians relative to right (like SVG).
            this.startAngleRad = startAngleRad = (paneOptions.startAngle - 90) * Math.PI / 180;
            this.endAngleRad = endAngleRad = (pick(paneOptions.endAngle, paneOptions.startAngle + 360)  - 90) * Math.PI / 180;
            this.offset = options.offset || 0;

            this.isCircular = isCircular;

            // Automatically connect grid lines?
            if (isCircular && userOptions.max === UNDEFINED && endAngleRad - startAngleRad === 2 * Math.PI) {
                this.autoConnect = true;
            }
        }

    });

    /**
     * Wrap auto label align to avoid setting axis-wide rotation on radial axes (#4920)
     * @param   {Function} proceed
     * @returns {String} Alignment
     */
    wrap(axisProto, 'autoLabelAlign', function (proceed) {
        if (!this.isRadial) {
            return proceed.apply(this, [].slice.call(arguments, 1));
        } // else return undefined
    });

    /**
     * Add special cases within the Tick class' methods for radial axes.
     */
    wrap(tickProto, 'getPosition', function (proceed, horiz, pos, tickmarkOffset, old) {
        var axis = this.axis;

        return axis.getPosition ?
            axis.getPosition(pos) :
            proceed.call(this, horiz, pos, tickmarkOffset, old);
    });

    /**
     * Wrap the getLabelPosition function to find the center position of the label
     * based on the distance option
     */
    wrap(tickProto, 'getLabelPosition', function (proceed, x, y, label, horiz, labelOptions, tickmarkOffset, index, step) {
        var axis = this.axis,
            optionsY = labelOptions.y,
            ret,
            centerSlot = 20, // 20 degrees to each side at the top and bottom
            align = labelOptions.align,
            angle = ((axis.translate(this.pos) + axis.startAngleRad + Math.PI / 2) / Math.PI * 180) % 360;

        if (axis.isRadial) {
            ret = axis.getPosition(this.pos, (axis.center[2] / 2) + pick(labelOptions.distance, -25));

            // Automatically rotated
            if (labelOptions.rotation === 'auto') {
                label.attr({
                    rotation: angle
                });

            // Vertically centered
            } else if (optionsY === null) {
                optionsY = axis.chart.renderer.fontMetrics(label.styles.fontSize).b - label.getBBox().height / 2;
            }

            // Automatic alignment
            if (align === null) {
                if (axis.isCircular) {
                    if (this.label.getBBox().width > axis.len * axis.tickInterval / (axis.max - axis.min)) { // #3506
                        centerSlot = 0;
                    }
                    if (angle > centerSlot && angle < 180 - centerSlot) {
                        align = 'left'; // right hemisphere
                    } else if (angle > 180 + centerSlot && angle < 360 - centerSlot) {
                        align = 'right'; // left hemisphere
                    } else {
                        align = 'center'; // top or bottom
                    }
                } else {
                    align = 'center';
                }
                label.attr({
                    align: align
                });
            }

            ret.x += labelOptions.x;
            ret.y += optionsY;

        } else {
            ret = proceed.call(this, x, y, label, horiz, labelOptions, tickmarkOffset, index, step);
        }
        return ret;
    });

    /**
     * Wrap the getMarkPath function to return the path of the radial marker
     */
    wrap(tickProto, 'getMarkPath', function (proceed, x, y, tickLength, tickWidth, horiz, renderer) {
        var axis = this.axis,
            endPoint,
            ret;

        if (axis.isRadial) {
            endPoint = axis.getPosition(this.pos, axis.center[2] / 2 + tickLength);
            ret = [
                'M',
                x,
                y,
                'L',
                endPoint.x,
                endPoint.y
            ];
        } else {
            ret = proceed.call(this, x, y, tickLength, tickWidth, horiz, renderer);
        }
        return ret;
    });/*
     * The AreaRangeSeries class
     *
     */

    /**
     * Extend the default options with map options
     */
    defaultPlotOptions.arearange = merge(defaultPlotOptions.area, {
        lineWidth: 1,
        marker: null,
        threshold: null,
        tooltip: {
            pointFormat: '<span style="color:{series.color}">\u25CF</span> {series.name}: <b>{point.low}</b> - <b>{point.high}</b><br/>'
        },
        trackByArea: true,
        dataLabels: {
            align: null,
            verticalAlign: null,
            xLow: 0,
            xHigh: 0,
            yLow: 0,
            yHigh: 0
        },
        states: {
            hover: {
                halo: false
            }
        }
    });

    /**
     * Add the series type
     */
    seriesTypes.arearange = extendClass(seriesTypes.area, {
        type: 'arearange',
        pointArrayMap: ['low', 'high'],
        dataLabelCollections: ['dataLabel', 'dataLabelUpper'],
        toYData: function (point) {
            return [point.low, point.high];
        },
        pointValKey: 'low',
        deferTranslatePolar: true,

        /**
         * Translate a point's plotHigh from the internal angle and radius measures to
         * true plotHigh coordinates. This is an addition of the toXY method found in
         * Polar.js, because it runs too early for arearanges to be considered (#3419).
         */
        highToXY: function (point) {
            // Find the polar plotX and plotY
            var chart = this.chart,
                xy = this.xAxis.postTranslate(point.rectPlotX, this.yAxis.len - point.plotHigh);
            point.plotHighX = xy.x - chart.plotLeft;
            point.plotHigh = xy.y - chart.plotTop;
        },

        /**
         * Translate data points from raw values x and y to plotX and plotY
         */
        translate: function () {
            var series = this,
                yAxis = series.yAxis;

            seriesTypes.area.prototype.translate.apply(series);

            // Set plotLow and plotHigh
            each(series.points, function (point) {

                var low = point.low,
                    high = point.high,
                    plotY = point.plotY;

                if (high === null || low === null) {
                    point.isNull = true;
                } else {
                    point.plotLow = plotY;
                    point.plotHigh = yAxis.translate(high, 0, 1, 0, 1);
                }
            });

            // Postprocess plotHigh
            if (this.chart.polar) {
                each(this.points, function (point) {
                    series.highToXY(point);
                });
            }
        },

        /**
         * Extend the line series' getSegmentPath method by applying the segment
         * path to both lower and higher values of the range
         */
        getGraphPath: function () {
        
            var points = this.points,
                highPoints = [],
                highAreaPoints = [],
                i = points.length,
                getGraphPath = Series.prototype.getGraphPath,
                point,
                pointShim,
                linePath,
                lowerPath,
                options = this.options,
                step = options.step,
                higherPath,
                higherAreaPath;

            // Create the top line and the top part of the area fill. The area fill compensates for 
            // null points by drawing down to the lower graph, moving across the null gap and 
            // starting again at the lower graph.
            i = points.length;
            while (i--) {
                point = points[i];
        
                if (!point.isNull && (!points[i + 1] || points[i + 1].isNull)) {
                    highAreaPoints.push({
                        plotX: point.plotX,
                        plotY: point.plotLow
                    });
                }
                pointShim = {
                    plotX: point.plotX,
                    plotY: point.plotHigh,
                    isNull: point.isNull
                };
                highAreaPoints.push(pointShim);
                highPoints.push(pointShim);
                if (!point.isNull && (!points[i - 1] || points[i - 1].isNull)) {
                    highAreaPoints.push({
                        plotX: point.plotX,
                        plotY: point.plotLow
                    });
                }
            }

            // Get the paths
            lowerPath = getGraphPath.call(this, points);
            if (step) {
                if (step === true) {
                    step = 'left';
                }
                options.step = { left: 'right', center: 'center', right: 'left' }[step]; // swap for reading in getGraphPath
            }
            higherPath = getGraphPath.call(this, highPoints);
            higherAreaPath = getGraphPath.call(this, highAreaPoints);
            options.step = step;

            // Create a line on both top and bottom of the range
            linePath = [].concat(lowerPath, higherPath);

            // For the area path, we need to change the 'move' statement into 'lineTo' or 'curveTo'
            if (!this.chart.polar && higherAreaPath[0] === 'M') {
                higherAreaPath[0] = 'L'; // this probably doesn't work for spline        
            }

            this.graphPath = linePath;
            this.areaPath = this.areaPath.concat(lowerPath, higherAreaPath);
            return linePath;
        },

        /**
         * Extend the basic drawDataLabels method by running it for both lower and higher
         * values.
         */
        drawDataLabels: function () {

            var data = this.data,
                length = data.length,
                i,
                originalDataLabels = [],
                seriesProto = Series.prototype,
                dataLabelOptions = this.options.dataLabels,
                align = dataLabelOptions.align,
                verticalAlign = dataLabelOptions.verticalAlign,
                inside = dataLabelOptions.inside,
                point,
                up,
                inverted = this.chart.inverted;

            if (dataLabelOptions.enabled || this._hasPointLabels) {

                // Step 1: set preliminary values for plotY and dataLabel and draw the upper labels
                i = length;
                while (i--) {
                    point = data[i];
                    if (point) {
                        up = inside ? point.plotHigh < point.plotLow : point.plotHigh > point.plotLow;

                        // Set preliminary values
                        point.y = point.high;
                        point._plotY = point.plotY;
                        point.plotY = point.plotHigh;

                        // Store original data labels and set preliminary label objects to be picked up
                        // in the uber method
                        originalDataLabels[i] = point.dataLabel;
                        point.dataLabel = point.dataLabelUpper;

                        // Set the default offset
                        point.below = up;
                        if (inverted) {
                            if (!align) {
                                dataLabelOptions.align = up ? 'right' : 'left';
                            }
                        } else {
                            if (!verticalAlign) {
                                dataLabelOptions.verticalAlign = up ? 'top' : 'bottom';
                            }
                        }

                        dataLabelOptions.x = dataLabelOptions.xHigh;
                        dataLabelOptions.y = dataLabelOptions.yHigh;
                    }
                }

                if (seriesProto.drawDataLabels) {
                    seriesProto.drawDataLabels.apply(this, arguments); // #1209
                }

                // Step 2: reorganize and handle data labels for the lower values
                i = length;
                while (i--) {
                    point = data[i];
                    if (point) {
                        up = inside ? point.plotHigh < point.plotLow : point.plotHigh > point.plotLow;

                        // Move the generated labels from step 1, and reassign the original data labels
                        point.dataLabelUpper = point.dataLabel;
                        point.dataLabel = originalDataLabels[i];

                        // Reset values
                        point.y = point.low;
                        point.plotY = point._plotY;

                        // Set the default offset
                        point.below = !up;
                        if (inverted) {
                            if (!align) {
                                dataLabelOptions.align = up ? 'left' : 'right';
                            }
                        } else {
                            if (!verticalAlign) {
                                dataLabelOptions.verticalAlign = up ? 'bottom' : 'top';
                            }
                        
                        }

                        dataLabelOptions.x = dataLabelOptions.xLow;
                        dataLabelOptions.y = dataLabelOptions.yLow;
                    }
                }
                if (seriesProto.drawDataLabels) {
                    seriesProto.drawDataLabels.apply(this, arguments);
                }
            }

            dataLabelOptions.align = align;
            dataLabelOptions.verticalAlign = verticalAlign;
        },

        alignDataLabel: function () {
            seriesTypes.column.prototype.alignDataLabel.apply(this, arguments);
        },

        setStackedPoints: noop,

        getSymbol: noop,

        drawPoints: noop
    });
    /**
     * The AreaSplineRangeSeries class
     */

    defaultPlotOptions.areasplinerange = merge(defaultPlotOptions.arearange);

    /**
     * AreaSplineRangeSeries object
     */
    seriesTypes.areasplinerange = extendClass(seriesTypes.arearange, {
        type: 'areasplinerange',
        getPointSpline: seriesTypes.spline.prototype.getPointSpline
    });

    (function () {

        var colProto = seriesTypes.column.prototype;

        /**
         * The ColumnRangeSeries class
         */
        defaultPlotOptions.columnrange = merge(defaultPlotOptions.column, defaultPlotOptions.arearange, {
            lineWidth: 1,
            pointRange: null
        });

        /**
         * ColumnRangeSeries object
         */
        seriesTypes.columnrange = extendClass(seriesTypes.arearange, {
            type: 'columnrange',
            /**
             * Translate data points from raw values x and y to plotX and plotY
             */
            translate: function () {
                var series = this,
                    yAxis = series.yAxis,
                    xAxis = series.xAxis,
                    startAngleRad = xAxis.startAngleRad,
                    start,
                    chart = series.chart,
                    isRadial = series.xAxis.isRadial,
                    plotHigh;

                colProto.translate.apply(series);

                // Set plotLow and plotHigh
                each(series.points, function (point) {
                    var shapeArgs = point.shapeArgs,
                        minPointLength = series.options.minPointLength,
                        heightDifference,
                        height,
                        y;

                    point.plotHigh = plotHigh = yAxis.translate(point.high, 0, 1, 0, 1);
                    point.plotLow = point.plotY;

                    // adjust shape
                    y = plotHigh;
                    height = pick(point.rectPlotY, point.plotY) - plotHigh;

                    // Adjust for minPointLength
                    if (Math.abs(height) < minPointLength) {
                        heightDifference = (minPointLength - height);
                        height += heightDifference;
                        y -= heightDifference / 2;

                    // Adjust for negative ranges or reversed Y axis (#1457)
                    } else if (height < 0) {
                        height *= -1;
                        y -= height;
                    }

                    if (isRadial) {

                        start = point.barX + startAngleRad;
                        point.shapeType = 'path';
                        point.shapeArgs = {
                            d: series.polarArc(y + height, y, start, start + point.pointWidth)
                        };
                    } else {
                        shapeArgs.height = height;
                        shapeArgs.y = y;

                        point.tooltipPos = chart.inverted ? 
                            [ 
                                yAxis.len + yAxis.pos - chart.plotLeft - y - height / 2, 
                                xAxis.len + xAxis.pos - chart.plotTop - shapeArgs.x - shapeArgs.width / 2, 
                                height
                            ] : [
                                xAxis.left - chart.plotLeft + shapeArgs.x + shapeArgs.width / 2, 
                                yAxis.pos - chart.plotTop + y + height / 2, 
                                height
                            ]; // don't inherit from column tooltip position - #3372
                    }
                });
            },
            directTouch: true,
            trackerGroups: ['group', 'dataLabelsGroup'],
            drawGraph: noop,
            crispCol: colProto.crispCol,
            pointAttrToOptions: colProto.pointAttrToOptions,
            drawPoints: colProto.drawPoints,
            drawTracker: colProto.drawTracker,
            getColumnMetrics: colProto.getColumnMetrics,
            animate: function () {
                return colProto.animate.apply(this, arguments);
            },
            polarArc: function () {
                return colProto.polarArc.apply(this, arguments);
            }
        });
    }());

    /*
     * The GaugeSeries class
     */



    /**
     * Extend the default options
     */
    defaultPlotOptions.gauge = merge(defaultPlotOptions.line, {
        dataLabels: {
            enabled: true,
            defer: false,
            y: 15,
            borderWidth: 1,
            borderColor: 'silver',
            borderRadius: 3,
            crop: false,
            verticalAlign: 'top',
            zIndex: 2
        },
        dial: {
            // radius: '80%',
            // backgroundColor: 'black',
            // borderColor: 'silver',
            // borderWidth: 0,
            // baseWidth: 3,
            // topWidth: 1,
            // baseLength: '70%' // of radius
            // rearLength: '10%'
        },
        pivot: {
            //radius: 5,
            //borderWidth: 0
            //borderColor: 'silver',
            //backgroundColor: 'black'
        },
        tooltip: {
            headerFormat: ''
        },
        showInLegend: false
    });

    /**
     * Extend the point object
     */
    var GaugePoint = extendClass(Point, {
        /**
         * Don't do any hover colors or anything
         */
        setState: function (state) {
            this.state = state;
        }
    });


    /**
     * Add the series type
     */
    var GaugeSeries = {
        type: 'gauge',
        pointClass: GaugePoint,

        // chart.angular will be set to true when a gauge series is present, and this will
        // be used on the axes
        angular: true,
        directTouch: true, // #5063
        drawGraph: noop,
        fixedBox: true,
        forceDL: true,
        noSharedTooltip: true,
        trackerGroups: ['group', 'dataLabelsGroup'],

        /**
         * Calculate paths etc
         */
        translate: function () {

            var series = this,
                yAxis = series.yAxis,
                options = series.options,
                center = yAxis.center;

            series.generatePoints();

            each(series.points, function (point) {

                var dialOptions = merge(options.dial, point.dial),
                    radius = (pInt(pick(dialOptions.radius, 80)) * center[2]) / 200,
                    baseLength = (pInt(pick(dialOptions.baseLength, 70)) * radius) / 100,
                    rearLength = (pInt(pick(dialOptions.rearLength, 10)) * radius) / 100,
                    baseWidth = dialOptions.baseWidth || 3,
                    topWidth = dialOptions.topWidth || 1,
                    overshoot = options.overshoot,
                    rotation = yAxis.startAngleRad + yAxis.translate(point.y, null, null, null, true);

                // Handle the wrap and overshoot options
                if (isNumber(overshoot)) {
                    overshoot = overshoot / 180 * Math.PI;
                    rotation = Math.max(yAxis.startAngleRad - overshoot, Math.min(yAxis.endAngleRad + overshoot, rotation));

                } else if (options.wrap === false) {
                    rotation = Math.max(yAxis.startAngleRad, Math.min(yAxis.endAngleRad, rotation));
                }

                rotation = rotation * 180 / Math.PI;

                point.shapeType = 'path';
                point.shapeArgs = {
                    d: dialOptions.path || [
                        'M',
                        -rearLength, -baseWidth / 2,
                        'L',
                        baseLength, -baseWidth / 2,
                        radius, -topWidth / 2,
                        radius, topWidth / 2,
                        baseLength, baseWidth / 2,
                        -rearLength, baseWidth / 2,
                        'z'
                    ],
                    translateX: center[0],
                    translateY: center[1],
                    rotation: rotation
                };

                // Positions for data label
                point.plotX = center[0];
                point.plotY = center[1];
            });
        },

        /**
         * Draw the points where each point is one needle
         */
        drawPoints: function () {

            var series = this,
                center = series.yAxis.center,
                pivot = series.pivot,
                options = series.options,
                pivotOptions = options.pivot,
                renderer = series.chart.renderer;

            each(series.points, function (point) {

                var graphic = point.graphic,
                    shapeArgs = point.shapeArgs,
                    d = shapeArgs.d,
                    dialOptions = merge(options.dial, point.dial); // #1233

                if (graphic) {
                    graphic.animate(shapeArgs);
                    shapeArgs.d = d; // animate alters it
                } else {
                    point.graphic = renderer[point.shapeType](shapeArgs)
                        .attr({
                            stroke: dialOptions.borderColor || 'none',
                            'stroke-width': dialOptions.borderWidth || 0,
                            fill: dialOptions.backgroundColor || 'black',
                            rotation: shapeArgs.rotation, // required by VML when animation is false
                            zIndex: 1
                        })
                        .add(series.group);
                }
            });

            // Add or move the pivot
            if (pivot) {
                pivot.animate({ // #1235
                    translateX: center[0],
                    translateY: center[1]
                });
            } else {
                series.pivot = renderer.circle(0, 0, pick(pivotOptions.radius, 5))
                    .attr({
                        'stroke-width': pivotOptions.borderWidth || 0,
                        stroke: pivotOptions.borderColor || 'silver',
                        fill: pivotOptions.backgroundColor || 'black',
                        zIndex: 2
                    })
                    .translate(center[0], center[1])
                    .add(series.group);
            }
        },

        /**
         * Animate the arrow up from startAngle
         */
        animate: function (init) {
            var series = this;

            if (!init) {
                each(series.points, function (point) {
                    var graphic = point.graphic;

                    if (graphic) {
                        // start value
                        graphic.attr({
                            rotation: series.yAxis.startAngleRad * 180 / Math.PI
                        });

                        // animate
                        graphic.animate({
                            rotation: point.shapeArgs.rotation
                        }, series.options.animation);
                    }
                });

                // delete this function to allow it only once
                series.animate = null;
            }
        },

        render: function () {
            this.group = this.plotGroup(
                'group',
                'series',
                this.visible ? 'visible' : 'hidden',
                this.options.zIndex,
                this.chart.seriesGroup
            );
            Series.prototype.render.call(this);
            this.group.clip(this.chart.clipRect);
        },

        /**
         * Extend the basic setData method by running processData and generatePoints immediately,
         * in order to access the points from the legend.
         */
        setData: function (data, redraw) {
            Series.prototype.setData.call(this, data, false);
            this.processData();
            this.generatePoints();
            if (pick(redraw, true)) {
                this.chart.redraw();
            }
        },

        /**
         * If the tracking module is loaded, add the point tracker
         */
        drawTracker: TrackerMixin && TrackerMixin.drawTrackerPoint
    };
    seriesTypes.gauge = extendClass(seriesTypes.line, GaugeSeries);

    /* ****************************************************************************
     * Start Box plot series code                                                  *
     *****************************************************************************/

    // Set default options
    defaultPlotOptions.boxplot = merge(defaultPlotOptions.column, {
        fillColor: '#FFFFFF',
        lineWidth: 1,
        //medianColor: null,
        medianWidth: 2,
        states: {
            hover: {
                brightness: -0.3
            }
        },
        //stemColor: null,
        //stemDashStyle: 'solid'
        //stemWidth: null,
        threshold: null,
        tooltip: {
            pointFormat: '<span style="color:{point.color}">\u25CF</span> <b> {series.name}</b><br/>' +
                'Maximum: {point.high}<br/>' +
                'Upper quartile: {point.q3}<br/>' +
                'Median: {point.median}<br/>' +
                'Lower quartile: {point.q1}<br/>' +
                'Minimum: {point.low}<br/>'

        },
        //whiskerColor: null,
        whiskerLength: '50%',
        whiskerWidth: 2
    });

    // Create the series object
    seriesTypes.boxplot = extendClass(seriesTypes.column, {
        type: 'boxplot',
        pointArrayMap: ['low', 'q1', 'median', 'q3', 'high'], // array point configs are mapped to this
        toYData: function (point) { // return a plain array for speedy calculation
            return [point.low, point.q1, point.median, point.q3, point.high];
        },
        pointValKey: 'high', // defines the top of the tracker

        /**
         * One-to-one mapping from options to SVG attributes
         */
        pointAttrToOptions: { // mapping between SVG attributes and the corresponding options
            fill: 'fillColor',
            stroke: 'color',
            'stroke-width': 'lineWidth'
        },

        /**
         * Disable data labels for box plot
         */
        drawDataLabels: noop,

        /**
         * Translate data points from raw values x and y to plotX and plotY
         */
        translate: function () {
            var series = this,
                yAxis = series.yAxis,
                pointArrayMap = series.pointArrayMap;

            seriesTypes.column.prototype.translate.apply(series);

            // do the translation on each point dimension
            each(series.points, function (point) {
                each(pointArrayMap, function (key) {
                    if (point[key] !== null) {
                        point[key + 'Plot'] = yAxis.translate(point[key], 0, 1, 0, 1);
                    }
                });
            });
        },

        /**
         * Draw the data points
         */
        drawPoints: function () {
            var series = this,  //state = series.state,
                points = series.points,
                options = series.options,
                chart = series.chart,
                renderer = chart.renderer,
                pointAttr,
                q1Plot,
                q3Plot,
                highPlot,
                lowPlot,
                medianPlot,
                crispCorr,
                crispX,
                graphic,
                stemPath,
                stemAttr,
                boxPath,
                whiskersPath,
                whiskersAttr,
                medianPath,
                medianAttr,
                width,
                left,
                right,
                halfWidth,
                shapeArgs,
                color,
                doQuartiles = series.doQuartiles !== false, // error bar inherits this series type but doesn't do quartiles
                pointWiskerLength,
                whiskerLength = series.options.whiskerLength;


            each(points, function (point) {

                graphic = point.graphic;
                shapeArgs = point.shapeArgs; // the box
                stemAttr = {};
                whiskersAttr = {};
                medianAttr = {};
                color = point.color || series.color;

                if (point.plotY !== UNDEFINED) {

                    pointAttr = point.pointAttr[point.selected ? 'selected' : ''];

                    // crisp vector coordinates
                    width = shapeArgs.width;
                    left = mathFloor(shapeArgs.x);
                    right = left + width;
                    halfWidth = mathRound(width / 2);
                    //crispX = mathRound(left + halfWidth) + crispCorr;
                    q1Plot = mathFloor(doQuartiles ? point.q1Plot : point.lowPlot);// + crispCorr;
                    q3Plot = mathFloor(doQuartiles ? point.q3Plot : point.lowPlot);// + crispCorr;
                    highPlot = mathFloor(point.highPlot);// + crispCorr;
                    lowPlot = mathFloor(point.lowPlot);// + crispCorr;

                    // Stem attributes
                    stemAttr.stroke = point.stemColor || options.stemColor || color;
                    stemAttr['stroke-width'] = pick(point.stemWidth, options.stemWidth, options.lineWidth);
                    stemAttr.dashstyle = point.stemDashStyle || options.stemDashStyle;

                    // Whiskers attributes
                    whiskersAttr.stroke = point.whiskerColor || options.whiskerColor || color;
                    whiskersAttr['stroke-width'] = pick(point.whiskerWidth, options.whiskerWidth, options.lineWidth);

                    // Median attributes
                    medianAttr.stroke = point.medianColor || options.medianColor || color;
                    medianAttr['stroke-width'] = pick(point.medianWidth, options.medianWidth, options.lineWidth);

                    // The stem
                    crispCorr = (stemAttr['stroke-width'] % 2) / 2;
                    crispX = left + halfWidth + crispCorr;
                    stemPath = [
                        // stem up
                        'M',
                        crispX, q3Plot,
                        'L',
                        crispX, highPlot,

                        // stem down
                        'M',
                        crispX, q1Plot,
                        'L',
                        crispX, lowPlot
                    ];

                    // The box
                    if (doQuartiles) {
                        crispCorr = (pointAttr['stroke-width'] % 2) / 2;
                        crispX = mathFloor(crispX) + crispCorr;
                        q1Plot = mathFloor(q1Plot) + crispCorr;
                        q3Plot = mathFloor(q3Plot) + crispCorr;
                        left += crispCorr;
                        right += crispCorr;
                        boxPath = [
                            'M',
                            left, q3Plot,
                            'L',
                            left, q1Plot,
                            'L',
                            right, q1Plot,
                            'L',
                            right, q3Plot,
                            'L',
                            left, q3Plot,
                            'z'
                        ];
                    }

                    // The whiskers
                    if (whiskerLength) {
                        crispCorr = (whiskersAttr['stroke-width'] % 2) / 2;
                        highPlot = highPlot + crispCorr;
                        lowPlot = lowPlot + crispCorr;
                        pointWiskerLength = (/%$/).test(whiskerLength) ? halfWidth * parseFloat(whiskerLength) / 100 : whiskerLength / 2;
                        whiskersPath = [
                            // High whisker
                            'M',
                            crispX - pointWiskerLength,
                            highPlot,
                            'L',
                            crispX + pointWiskerLength,
                            highPlot,

                            // Low whisker
                            'M',
                            crispX - pointWiskerLength,
                            lowPlot,
                            'L',
                            crispX + pointWiskerLength,
                            lowPlot
                        ];
                    }

                    // The median
                    crispCorr = (medianAttr['stroke-width'] % 2) / 2;
                    medianPlot = mathRound(point.medianPlot) + crispCorr;
                    medianPath = [
                        'M',
                        left,
                        medianPlot,
                        'L',
                        right,
                        medianPlot
                    ];

                    // Create or update the graphics
                    if (graphic) { // update

                        point.stem.animate({ d: stemPath });
                        if (whiskerLength) {
                            point.whiskers.animate({ d: whiskersPath });
                        }
                        if (doQuartiles) {
                            point.box.animate({ d: boxPath });
                        }
                        point.medianShape.animate({ d: medianPath });

                    } else { // create new
                        point.graphic = graphic = renderer.g()
                            .add(series.group);

                        point.stem = renderer.path(stemPath)
                            .attr(stemAttr)
                            .add(graphic);

                        if (whiskerLength) {
                            point.whiskers = renderer.path(whiskersPath)
                                .attr(whiskersAttr)
                                .add(graphic);
                        }
                        if (doQuartiles) {
                            point.box = renderer.path(boxPath)
                                .attr(pointAttr)
                                .add(graphic);
                        }
                        point.medianShape = renderer.path(medianPath)
                            .attr(medianAttr)
                            .add(graphic);
                    }
                }
            });

        },
        setStackedPoints: noop // #3890


    });

    /* ****************************************************************************
     * End Box plot series code                                                *
     *****************************************************************************/
    /* ****************************************************************************
     * Start error bar series code                                                *
     *****************************************************************************/

    // 1 - set default options
    defaultPlotOptions.errorbar = merge(defaultPlotOptions.boxplot, {
        color: '#000000',
        grouping: false,
        linkedTo: ':previous',
        tooltip: {
            pointFormat: '<span style="color:{point.color}">\u25CF</span> {series.name}: <b>{point.low}</b> - <b>{point.high}</b><br/>'
        },
        whiskerWidth: null
    });

    // 2 - Create the series object
    seriesTypes.errorbar = extendClass(seriesTypes.boxplot, {
        type: 'errorbar',
        pointArrayMap: ['low', 'high'], // array point configs are mapped to this
        toYData: function (point) { // return a plain array for speedy calculation
            return [point.low, point.high];
        },
        pointValKey: 'high', // defines the top of the tracker
        doQuartiles: false,
        drawDataLabels: seriesTypes.arearange ? seriesTypes.arearange.prototype.drawDataLabels : noop,

        /**
         * Get the width and X offset, either on top of the linked series column
         * or standalone
         */
        getColumnMetrics: function () {
            return (this.linkedParent && this.linkedParent.columnMetrics) ||
                seriesTypes.column.prototype.getColumnMetrics.call(this);
        }
    });

    /* ****************************************************************************
     * End error bar series code                                                  *
     *****************************************************************************/
    /* ****************************************************************************
     * Start Waterfall series code                                                *
     *****************************************************************************/

    // 1 - set default options
    defaultPlotOptions.waterfall = merge(defaultPlotOptions.column, {
        lineWidth: 1,
        lineColor: '#333',
        dashStyle: 'dot',
        borderColor: '#333',
        dataLabels: {
            inside: true
        },
        states: {
            hover: {
                lineWidthPlus: 0 // #3126
            }
        }
    });


    // 2 - Create the series object
    seriesTypes.waterfall = extendClass(seriesTypes.column, {
        type: 'waterfall',

        upColorProp: 'fill',

        pointValKey: 'y',

        /**
         * Translate data points from raw values
         */
        translate: function () {
            var series = this,
                options = series.options,
                yAxis = series.yAxis,
                len,
                i,
                points,
                point,
                shapeArgs,
                stack,
                y,
                yValue,
                previousY,
                previousIntermediate,
                range,
                minPointLength = pick(options.minPointLength, 5),
                threshold = options.threshold,
                stacking = options.stacking,
                stackIndicator,
                tooltipY;

            // run column series translate
            seriesTypes.column.prototype.translate.apply(this);
            series.minPointLengthOffset = 0;

            previousY = previousIntermediate = threshold;
            points = series.points;

            for (i = 0, len = points.length; i < len; i++) {
                // cache current point object
                point = points[i];
                yValue = this.processedYData[i];
                shapeArgs = point.shapeArgs;

                // get current stack
                stack = stacking && yAxis.stacks[(series.negStacks && yValue < threshold ? '-' : '') + series.stackKey];
                stackIndicator = series.getStackIndicator(stackIndicator, point.x, series.index);
                range = stack ?
                    stack[point.x].points[stackIndicator.key] :
                    [0, yValue];

                // override point value for sums
                // #3710 Update point does not propagate to sum
                if (point.isSum) {
                    point.y = correctFloat(yValue);
                } else if (point.isIntermediateSum) {
                    point.y = correctFloat(yValue - previousIntermediate); // #3840
                }
                // up points
                y = mathMax(previousY, previousY + point.y) + range[0];
                shapeArgs.y = yAxis.translate(y, 0, 1);


                // sum points
                if (point.isSum) {
                    shapeArgs.y = yAxis.translate(range[1], 0, 1);
                    shapeArgs.height = Math.min(yAxis.translate(range[0], 0, 1), yAxis.len) - shapeArgs.y + series.minPointLengthOffset; // #4256

                } else if (point.isIntermediateSum) {
                    shapeArgs.y = yAxis.translate(range[1], 0, 1);
                    shapeArgs.height = Math.min(yAxis.translate(previousIntermediate, 0, 1), yAxis.len) - shapeArgs.y + series.minPointLengthOffset;
                    previousIntermediate = range[1];

                // If it's not the sum point, update previous stack end position and get
                // shape height (#3886)
                } else {
                    shapeArgs.height = yValue > 0 ?
                        yAxis.translate(previousY, 0, 1) - shapeArgs.y :
                        yAxis.translate(previousY, 0, 1) - yAxis.translate(previousY - yValue, 0, 1);
                    previousY += yValue;
                    point.below = previousY < pick(threshold, 0) ? true : false;
                }
                // #3952 Negative sum or intermediate sum not rendered correctly
                if (shapeArgs.height < 0) {
                    shapeArgs.y += shapeArgs.height;
                    shapeArgs.height *= -1;
                }

                point.plotY = shapeArgs.y = mathRound(shapeArgs.y) - (series.borderWidth % 2) / 2;
                shapeArgs.height = mathMax(mathRound(shapeArgs.height), 0.001); // #3151
                point.yBottom = shapeArgs.y + shapeArgs.height;

                if (shapeArgs.height <= minPointLength) {
                    shapeArgs.height = minPointLength;
                    series.minPointLengthOffset += minPointLength;
                }

                shapeArgs.y -= series.minPointLengthOffset;

                // Correct tooltip placement (#3014)
                tooltipY = point.plotY + (point.negative ? shapeArgs.height : 0) - series.minPointLengthOffset;
                if (series.chart.inverted) {
                    point.tooltipPos[0] = yAxis.len - tooltipY;
                } else {
                    point.tooltipPos[1] = tooltipY;
                }

            }
        },

        /**
         * Call default processData then override yData to reflect waterfall's extremes on yAxis
         */
        processData: function (force) {
            var series = this,
                options = series.options,
                yData = series.yData,
                points = series.options.data, // #3710 Update point does not propagate to sum
                point,
                dataLength = yData.length,
                threshold = options.threshold || 0,
                subSum,
                sum,
                dataMin,
                dataMax,
                y,
                i;

            sum = subSum = dataMin = dataMax = threshold;

            for (i = 0; i < dataLength; i++) {
                y = yData[i];
                point = points && points[i] ? points[i] : {};

                if (y === 'sum' || point.isSum) {
                    yData[i] = correctFloat(sum);
                } else if (y === 'intermediateSum' || point.isIntermediateSum) {
                    yData[i] = correctFloat(subSum);
                } else {
                    sum += y;
                    subSum += y;
                }
                dataMin = Math.min(sum, dataMin);
                dataMax = Math.max(sum, dataMax);
            }

            Series.prototype.processData.call(this, force);

            // Record extremes
            series.dataMin = dataMin;
            series.dataMax = dataMax;
        },

        /**
         * Return y value or string if point is sum
         */
        toYData: function (pt) {
            if (pt.isSum) {
                return (pt.x === 0 ? null : 'sum'); //#3245 Error when first element is Sum or Intermediate Sum
            }
            if (pt.isIntermediateSum) {
                return (pt.x === 0 ? null : 'intermediateSum'); //#3245
            }
            return pt.y;
        },

        /**
         * Postprocess mapping between options and SVG attributes
         */
        getAttribs: function () {
            seriesTypes.column.prototype.getAttribs.apply(this, arguments);

            var series = this,
                options = series.options,
                stateOptions = options.states,
                upColor = options.upColor || series.color,
                hoverColor = Highcharts.Color(upColor).brighten(options.states.hover.brightness).get(),
                seriesDownPointAttr = merge(series.pointAttr),
                upColorProp = series.upColorProp;

            seriesDownPointAttr[''][upColorProp] = upColor;
            seriesDownPointAttr.hover[upColorProp] = stateOptions.hover.upColor || hoverColor;
            seriesDownPointAttr.select[upColorProp] = stateOptions.select.upColor || upColor;

            each(series.points, function (point) {
                if (!point.options.color) {
                    // Up color
                    if (point.y > 0) {
                        point.pointAttr = seriesDownPointAttr;
                        point.color = upColor;

                    // Down color (#3710, update to negative)
                    } else {
                        point.pointAttr = series.pointAttr;
                    }
                }
            });
        },

        /**
         * Draw columns' connector lines
         */
        getGraphPath: function () {

            var data = this.data,
                length = data.length,
                lineWidth = this.options.lineWidth + this.borderWidth,
                normalizer = mathRound(lineWidth) % 2 / 2,
                horiz = this.xAxis.horiz, // #4699
                path = [],
                M = 'M',
                L = 'L',
                prevArgs,
                pointArgs,
                i,
                d;

            for (i = 1; i < length; i++) {
                pointArgs = data[i].shapeArgs;
                prevArgs = data[i - 1].shapeArgs;

                d = [
                    M,
                    prevArgs.x + (horiz ? prevArgs.width : 0), prevArgs.y + normalizer,
                    L,
                    pointArgs.x + (horiz ? 0 : pointArgs.width), prevArgs.y + normalizer
                ];

                if (data[i - 1].y < 0) {
                    d[2] += prevArgs.height;
                    d[5] += prevArgs.height;
                }

                path = path.concat(d);
            }

            return path;
        },

        /**
         * Extremes are recorded in processData
         */
        getExtremes: noop,

        drawGraph: Series.prototype.drawGraph
    });

    /* ****************************************************************************
     * End Waterfall series code                                                  *
     *****************************************************************************/
    /**
     * Set the default options for polygon
     */
    defaultPlotOptions.polygon = merge(defaultPlotOptions.scatter, {
        marker: {
            enabled: false,
            states: {
                hover: {
                    enabled: false
                }
            }
        },
        stickyTracking: false,
        tooltip: {
            followPointer: true,
            pointFormat: ''
        },
        trackByArea: true
    });

    /**
     * The polygon series class
     */
    seriesTypes.polygon = extendClass(seriesTypes.scatter, {
        type: 'polygon',
        getGraphPath: function () {

            var graphPath = Series.prototype.getGraphPath.call(this),
                i = graphPath.length + 1;

            // Close all segments
            while (i--) {
                if (i === graphPath.length || (graphPath[i] === 'M' && i > 0)) {
                    graphPath.splice(i, 0, 'z');
                }
            }

            this.areaPath = graphPath;
            return graphPath;
        },
        drawGraph: seriesTypes.area.prototype.drawGraph,
        drawTracker: Series.prototype.drawTracker,
        setStackedPoints: noop // No stacking points on polygons (#5310)
    });
    /* ****************************************************************************
     * Start Bubble series code                                                      *
     *****************************************************************************/

    // 1 - set default options
    defaultPlotOptions.bubble = merge(defaultPlotOptions.scatter, {
        dataLabels: {
            formatter: function () { // #2945
                return this.point.z;
            },
            inside: true,
            verticalAlign: 'middle'
        },
        // displayNegative: true,
        marker: {
            // fillOpacity: 0.5,
            lineColor: null, // inherit from series.color
            lineWidth: 1
        },
        minSize: 8,
        maxSize: '20%',
        // negativeColor: null,
        // sizeBy: 'area'
        softThreshold: false,
        states: {
            hover: {
                halo: {
                    size: 5
                }
            }
        },
        tooltip: {
            pointFormat: '({point.x}, {point.y}), Size: {point.z}'
        },
        turboThreshold: 0,
        zThreshold: 0,
        zoneAxis: 'z'
    });

    var BubblePoint = extendClass(Point, {
        haloPath: function () {
            return Point.prototype.haloPath.call(this, this.shapeArgs.r + this.series.options.states.hover.halo.size);
        },
        ttBelow: false
    });

    // 2 - Create the series object
    seriesTypes.bubble = extendClass(seriesTypes.scatter, {
        type: 'bubble',
        pointClass: BubblePoint,
        pointArrayMap: ['y', 'z'],
        parallelArrays: ['x', 'y', 'z'],
        trackerGroups: ['group', 'dataLabelsGroup'],
        bubblePadding: true,
        zoneAxis: 'z',

        /**
         * Mapping between SVG attributes and the corresponding options
         */
        pointAttrToOptions: {
            stroke: 'lineColor',
            'stroke-width': 'lineWidth',
            fill: 'fillColor'
        },

        /**
         * Apply the fillOpacity to all fill positions
         */
        applyOpacity: function (fill) {
            var markerOptions = this.options.marker,
                fillOpacity = pick(markerOptions.fillOpacity, 0.5);

            // When called from Legend.colorizeItem, the fill isn't predefined
            fill = fill || markerOptions.fillColor || this.color;

            if (fillOpacity !== 1) {
                fill = Color(fill).setOpacity(fillOpacity).get('rgba');
            }
            return fill;
        },

        /**
         * Extend the convertAttribs method by applying opacity to the fill
         */
        convertAttribs: function () {
            var obj = Series.prototype.convertAttribs.apply(this, arguments);

            obj.fill = this.applyOpacity(obj.fill);

            return obj;
        },

        /**
         * Get the radius for each point based on the minSize, maxSize and each point's Z value. This
         * must be done prior to Series.translate because the axis needs to add padding in
         * accordance with the point sizes.
         */
        getRadii: function (zMin, zMax, minSize, maxSize) {
            var len,
                i,
                pos,
                zData = this.zData,
                radii = [],
                options = this.options,
                sizeByArea = options.sizeBy !== 'width',
                zThreshold = options.zThreshold,
                zRange = zMax - zMin,
                value,
                radius;

            // Set the shape type and arguments to be picked up in drawPoints
            for (i = 0, len = zData.length; i < len; i++) {

                value = zData[i];

                // When sizing by threshold, the absolute value of z determines the size
                // of the bubble.
                if (options.sizeByAbsoluteValue && value !== null) {
                    value = Math.abs(value - zThreshold);
                    zMax = Math.max(zMax - zThreshold, Math.abs(zMin - zThreshold));
                    zMin = 0;
                }

                if (value === null) {
                    radius = null;
                // Issue #4419 - if value is less than zMin, push a radius that's always smaller than the minimum size
                } else if (value < zMin) {
                    radius = minSize / 2 - 1;
                } else {
                    // Relative size, a number between 0 and 1
                    pos = zRange > 0 ? (value - zMin) / zRange : 0.5;

                    if (sizeByArea && pos >= 0) {
                        pos = Math.sqrt(pos);
                    }
                    radius = math.ceil(minSize + pos * (maxSize - minSize)) / 2;
                }
                radii.push(radius);
            }
            this.radii = radii;
        },

        /**
         * Perform animation on the bubbles
         */
        animate: function (init) {
            var animation = this.options.animation;

            if (!init) { // run the animation
                each(this.points, function (point) {
                    var graphic = point.graphic,
                        shapeArgs = point.shapeArgs;

                    if (graphic && shapeArgs) {
                        // start values
                        graphic.attr('r', 1);

                        // animate
                        graphic.animate({
                            r: shapeArgs.r
                        }, animation);
                    }
                });

                // delete this function to allow it only once
                this.animate = null;
            }
        },

        /**
         * Extend the base translate method to handle bubble size
         */
        translate: function () {

            var i,
                data = this.data,
                point,
                radius,
                radii = this.radii;

            // Run the parent method
            seriesTypes.scatter.prototype.translate.call(this);

            // Set the shape type and arguments to be picked up in drawPoints
            i = data.length;

            while (i--) {
                point = data[i];
                radius = radii ? radii[i] : 0; // #1737

                if (isNumber(radius) && radius >= this.minPxSize / 2) {
                    // Shape arguments
                    point.shapeType = 'circle';
                    point.shapeArgs = {
                        x: point.plotX,
                        y: point.plotY,
                        r: radius
                    };

                    // Alignment box for the data label
                    point.dlBox = {
                        x: point.plotX - radius,
                        y: point.plotY - radius,
                        width: 2 * radius,
                        height: 2 * radius
                    };
                } else { // below zThreshold or z = null
                    point.shapeArgs = point.plotY = point.dlBox = UNDEFINED; // #1691
                }
            }
        },

        /**
         * Get the series' symbol in the legend
         *
         * @param {Object} legend The legend object
         * @param {Object} item The series (this) or point
         */
        drawLegendSymbol: function (legend, item) {
            var renderer = this.chart.renderer,
                radius = renderer.fontMetrics(legend.itemStyle.fontSize).f / 2;

            item.legendSymbol = renderer.circle(
                radius,
                legend.baseline - radius,
                radius
            ).attr({
                zIndex: 3
            }).add(item.legendGroup);
            item.legendSymbol.isMarker = true;

        },

        drawPoints: seriesTypes.column.prototype.drawPoints,
        alignDataLabel: seriesTypes.column.prototype.alignDataLabel,
        buildKDTree: noop,
        applyZones: noop
    });

    /**
     * Add logic to pad each axis with the amount of pixels
     * necessary to avoid the bubbles to overflow.
     */
    Axis.prototype.beforePadding = function () {
        var axis = this,
            axisLength = this.len,
            chart = this.chart,
            pxMin = 0,
            pxMax = axisLength,
            isXAxis = this.isXAxis,
            dataKey = isXAxis ? 'xData' : 'yData',
            min = this.min,
            extremes = {},
            smallestSize = math.min(chart.plotWidth, chart.plotHeight),
            zMin = Number.MAX_VALUE,
            zMax = -Number.MAX_VALUE,
            range = this.max - min,
            transA = axisLength / range,
            activeSeries = [];

        // Handle padding on the second pass, or on redraw
        each(this.series, function (series) {

            var seriesOptions = series.options,
                zData;

            if (series.bubblePadding && (series.visible || !chart.options.chart.ignoreHiddenSeries)) {

                // Correction for #1673
                axis.allowZoomOutside = true;

                // Cache it
                activeSeries.push(series);

                if (isXAxis) { // because X axis is evaluated first

                    // For each series, translate the size extremes to pixel values
                    each(['minSize', 'maxSize'], function (prop) {
                        var length = seriesOptions[prop],
                            isPercent = /%$/.test(length);

                        length = pInt(length);
                        extremes[prop] = isPercent ?
                            smallestSize * length / 100 :
                            length;

                    });
                    series.minPxSize = extremes.minSize;
                    series.maxPxSize = extremes.maxSize;

                    // Find the min and max Z
                    zData = series.zData;
                    if (zData.length) { // #1735
                        zMin = pick(seriesOptions.zMin, math.min(
                            zMin,
                            math.max(
                                arrayMin(zData),
                                seriesOptions.displayNegative === false ? seriesOptions.zThreshold : -Number.MAX_VALUE
                            )
                        ));
                        zMax = pick(seriesOptions.zMax, math.max(zMax, arrayMax(zData)));
                    }
                }
            }
        });

        each(activeSeries, function (series) {

            var data = series[dataKey],
                i = data.length,
                radius;

            if (isXAxis) {
                series.getRadii(zMin, zMax, series.minPxSize, series.maxPxSize);
            }

            if (range > 0) {
                while (i--) {
                    if (isNumber(data[i]) && axis.dataMin <= data[i] && data[i] <= axis.dataMax) {
                        radius = series.radii[i];
                        pxMin = Math.min(((data[i] - min) * transA) - radius, pxMin);
                        pxMax = Math.max(((data[i] - min) * transA) + radius, pxMax);
                    }
                }
            }
        });


        if (activeSeries.length && range > 0 && !this.isLog) {
            pxMax -= axisLength;
            transA *= (axisLength + pxMin - pxMax) / axisLength;
            each([['min', 'userMin', pxMin], ['max', 'userMax', pxMax]], function (keys) {
                if (pick(axis.options[keys[0]], axis[keys[1]]) === UNDEFINED) {
                    axis[keys[0]] += keys[2] / transA; 
                } else {
                    axis.allowZoomOutside = false; // #4332
                }
            });
        }
    };

    /* ****************************************************************************
     * End Bubble series code                                                     *
     *****************************************************************************/

    (function () {

        /**
         * Extensions for polar charts. Additionally, much of the geometry required for polar charts is
         * gathered in RadialAxes.js.
         *
         */

        var seriesProto = Series.prototype,
            pointerProto = Pointer.prototype,
            colProto;

        /**
         * Search a k-d tree by the point angle, used for shared tooltips in polar charts
         */
        seriesProto.searchPointByAngle = function (e) {
            var series = this,
                chart = series.chart,
                xAxis = series.xAxis,
                center = xAxis.pane.center,
                plotX = e.chartX - center[0] - chart.plotLeft,
                plotY = e.chartY - center[1] - chart.plotTop;

            return this.searchKDTree({
                clientX: 180 + (Math.atan2(plotX, plotY) * (-180 / Math.PI))
            });

        };

        /**
         * Wrap the buildKDTree function so that it searches by angle (clientX) in case of shared tooltip,
         * and by two dimensional distance in case of non-shared.
         */
        wrap(seriesProto, 'buildKDTree', function (proceed) {
            if (this.chart.polar) {
                if (this.kdByAngle) {
                    this.searchPoint = this.searchPointByAngle;
                } else {
                    this.kdDimensions = 2;
                }
            }
            proceed.apply(this);
        });

        /**
         * Translate a point's plotX and plotY from the internal angle and radius measures to
         * true plotX, plotY coordinates
         */
        seriesProto.toXY = function (point) {
            var xy,
                chart = this.chart,
                plotX = point.plotX,
                plotY = point.plotY,
                clientX;

            // Save rectangular plotX, plotY for later computation
            point.rectPlotX = plotX;
            point.rectPlotY = plotY;

            // Find the polar plotX and plotY
            xy = this.xAxis.postTranslate(point.plotX, this.yAxis.len - plotY);
            point.plotX = point.polarPlotX = xy.x - chart.plotLeft;
            point.plotY = point.polarPlotY = xy.y - chart.plotTop;

            // If shared tooltip, record the angle in degrees in order to align X points. Otherwise,
            // use a standard k-d tree to get the nearest point in two dimensions.
            if (this.kdByAngle) {
                clientX = ((plotX / Math.PI * 180) + this.xAxis.pane.options.startAngle) % 360;
                if (clientX < 0) { // #2665
                    clientX += 360;
                }
                point.clientX = clientX;
            } else {
                point.clientX = point.plotX;
            }
        };

        if (seriesTypes.spline) {
            /**
             * Overridden method for calculating a spline from one point to the next
             */
            wrap(seriesTypes.spline.prototype, 'getPointSpline', function (proceed, segment, point, i) {

                var ret,
                    smoothing = 1.5, // 1 means control points midway between points, 2 means 1/3 from the point, 3 is 1/4 etc;
                    denom = smoothing + 1,
                    plotX,
                    plotY,
                    lastPoint,
                    nextPoint,
                    lastX,
                    lastY,
                    nextX,
                    nextY,
                    leftContX,
                    leftContY,
                    rightContX,
                    rightContY,
                    distanceLeftControlPoint,
                    distanceRightControlPoint,
                    leftContAngle,
                    rightContAngle,
                    jointAngle;


                if (this.chart.polar) {

                    plotX = point.plotX;
                    plotY = point.plotY;
                    lastPoint = segment[i - 1];
                    nextPoint = segment[i + 1];

                    // Connect ends
                    if (this.connectEnds) {
                        if (!lastPoint) {
                            lastPoint = segment[segment.length - 2]; // not the last but the second last, because the segment is already connected
                        }
                        if (!nextPoint) {
                            nextPoint = segment[1];
                        }
                    }

                    // find control points
                    if (lastPoint && nextPoint) {

                        lastX = lastPoint.plotX;
                        lastY = lastPoint.plotY;
                        nextX = nextPoint.plotX;
                        nextY = nextPoint.plotY;
                        leftContX = (smoothing * plotX + lastX) / denom;
                        leftContY = (smoothing * plotY + lastY) / denom;
                        rightContX = (smoothing * plotX + nextX) / denom;
                        rightContY = (smoothing * plotY + nextY) / denom;
                        distanceLeftControlPoint = Math.sqrt(Math.pow(leftContX - plotX, 2) + Math.pow(leftContY - plotY, 2));
                        distanceRightControlPoint = Math.sqrt(Math.pow(rightContX - plotX, 2) + Math.pow(rightContY - plotY, 2));
                        leftContAngle = Math.atan2(leftContY - plotY, leftContX - plotX);
                        rightContAngle = Math.atan2(rightContY - plotY, rightContX - plotX);
                        jointAngle = (Math.PI / 2) + ((leftContAngle + rightContAngle) / 2);


                        // Ensure the right direction, jointAngle should be in the same quadrant as leftContAngle
                        if (Math.abs(leftContAngle - jointAngle) > Math.PI / 2) {
                            jointAngle -= Math.PI;
                        }

                        // Find the corrected control points for a spline straight through the point
                        leftContX = plotX + Math.cos(jointAngle) * distanceLeftControlPoint;
                        leftContY = plotY + Math.sin(jointAngle) * distanceLeftControlPoint;
                        rightContX = plotX + Math.cos(Math.PI + jointAngle) * distanceRightControlPoint;
                        rightContY = plotY + Math.sin(Math.PI + jointAngle) * distanceRightControlPoint;

                        // Record for drawing in next point
                        point.rightContX = rightContX;
                        point.rightContY = rightContY;

                    }


                    // moveTo or lineTo
                    if (!i) {
                        ret = ['M', plotX, plotY];
                    } else { // curve from last point to this
                        ret = [
                            'C',
                            lastPoint.rightContX || lastPoint.plotX,
                            lastPoint.rightContY || lastPoint.plotY,
                            leftContX || plotX,
                            leftContY || plotY,
                            plotX,
                            plotY
                        ];
                        lastPoint.rightContX = lastPoint.rightContY = null; // reset for updating series later
                    }


                } else {
                    ret = proceed.call(this, segment, point, i);
                }
                return ret;
            });
        }

        /**
         * Extend translate. The plotX and plotY values are computed as if the polar chart were a
         * cartesian plane, where plotX denotes the angle in radians and (yAxis.len - plotY) is the pixel distance from
         * center.
         */
        wrap(seriesProto, 'translate', function (proceed) {
            var chart = this.chart,
                points,
                i;

            // Run uber method
            proceed.call(this);

            // Postprocess plot coordinates
            if (chart.polar) {
                this.kdByAngle = chart.tooltip && chart.tooltip.shared;

                if (!this.preventPostTranslate) {
                    points = this.points;
                    i = points.length;

                    while (i--) {
                        // Translate plotX, plotY from angle and radius to true plot coordinates
                        this.toXY(points[i]);
                    }
                }
            }
        });

        /**
         * Extend getSegmentPath to allow connecting ends across 0 to provide a closed circle in
         * line-like series.
         */
        wrap(seriesProto, 'getGraphPath', function (proceed, points) {
            var series = this;
        
            // Connect the path
            if (this.chart.polar) {
                points = points || this.points;

                if (this.options.connectEnds !== false && points[0] && points[0].y !== null) {
                    this.connectEnds = true; // re-used in splines
                    points.splice(points.length, 0, points[0]);
                }

                // For area charts, pseudo points are added to the graph, now we need to translate these
                each(points, function (point) {
                    if (point.polarPlotY === undefined) {
                        series.toXY(point);
                    }
                });
            }

            // Run uber method
            return proceed.apply(this, [].slice.call(arguments, 1));
    
        });


        function polarAnimate(proceed, init) {
            var chart = this.chart,
                animation = this.options.animation,
                group = this.group,
                markerGroup = this.markerGroup,
                center = this.xAxis.center,
                plotLeft = chart.plotLeft,
                plotTop = chart.plotTop,
                attribs;

            // Specific animation for polar charts
            if (chart.polar) {

                // Enable animation on polar charts only in SVG. In VML, the scaling is different, plus animation
                // would be so slow it would't matter.
                if (chart.renderer.isSVG) {

                    if (animation === true) {
                        animation = {};
                    }

                    // Initialize the animation
                    if (init) {

                        // Scale down the group and place it in the center
                        attribs = {
                            translateX: center[0] + plotLeft,
                            translateY: center[1] + plotTop,
                            scaleX: 0.001, // #1499
                            scaleY: 0.001
                        };

                        group.attr(attribs);
                        if (markerGroup) {
                            //markerGroup.attrSetters = group.attrSetters;
                            markerGroup.attr(attribs);
                        }

                    // Run the animation
                    } else {
                        attribs = {
                            translateX: plotLeft,
                            translateY: plotTop,
                            scaleX: 1,
                            scaleY: 1
                        };
                        group.animate(attribs, animation);
                        if (markerGroup) {
                            markerGroup.animate(attribs, animation);
                        }

                        // Delete this function to allow it only once
                        this.animate = null;
                    }
                }

            // For non-polar charts, revert to the basic animation
            } else {
                proceed.call(this, init);
            }
        }

        // Define the animate method for regular series
        wrap(seriesProto, 'animate', polarAnimate);


        if (seriesTypes.column) {

            colProto = seriesTypes.column.prototype;

            colProto.polarArc = function (low, high, start, end) {
                var center = this.xAxis.center,
                    len = this.yAxis.len;
                
                return this.chart.renderer.symbols.arc(
                    center[0],
                    center[1],
                    len - high,
                    null,
                    {
                        start: start,
                        end: end,
                        innerR: len - pick(low, len)
                    }
                );
            };

            /**
            * Define the animate method for columnseries
            */
            wrap(colProto, 'animate', polarAnimate);


            /**
             * Extend the column prototype's translate method
             */
            wrap(colProto, 'translate', function (proceed) {

                var xAxis = this.xAxis,
                    startAngleRad = xAxis.startAngleRad,
                    start,
                    points,
                    point,
                    i;

                this.preventPostTranslate = true;

                // Run uber method
                proceed.call(this);

                // Postprocess plot coordinates
                if (xAxis.isRadial) {
                    points = this.points;
                    i = points.length;
                    while (i--) {
                        point = points[i];
                        start = point.barX + startAngleRad;
                        point.shapeType = 'path';
                        point.shapeArgs = {
                            d: this.polarArc(point.yBottom, point.plotY, start, start + point.pointWidth)
                        };
                        // Provide correct plotX, plotY for tooltip
                        this.toXY(point);
                        point.tooltipPos = [point.plotX, point.plotY];
                        point.ttBelow = point.plotY > xAxis.center[1];
                    }
                }
            });


            /**
             * Align column data labels outside the columns. #1199.
             */
            wrap(colProto, 'alignDataLabel', function (proceed, point, dataLabel, options, alignTo, isNew) {

                if (this.chart.polar) {
                    var angle = point.rectPlotX / Math.PI * 180,
                        align,
                        verticalAlign;

                    // Align nicely outside the perimeter of the columns
                    if (options.align === null) {
                        if (angle > 20 && angle < 160) {
                            align = 'left'; // right hemisphere
                        } else if (angle > 200 && angle < 340) {
                            align = 'right'; // left hemisphere
                        } else {
                            align = 'center'; // top or bottom
                        }
                        options.align = align;
                    }
                    if (options.verticalAlign === null) {
                        if (angle < 45 || angle > 315) {
                            verticalAlign = 'bottom'; // top part
                        } else if (angle > 135 && angle < 225) {
                            verticalAlign = 'top'; // bottom part
                        } else {
                            verticalAlign = 'middle'; // left or right
                        }
                        options.verticalAlign = verticalAlign;
                    }

                    seriesProto.alignDataLabel.call(this, point, dataLabel, options, alignTo, isNew);
                } else {
                    proceed.call(this, point, dataLabel, options, alignTo, isNew);
                }

            });
        }

        /**
         * Extend getCoordinates to prepare for polar axis values
         */
        wrap(pointerProto, 'getCoordinates', function (proceed, e) {
            var chart = this.chart,
                ret = {
                    xAxis: [],
                    yAxis: []
                };

            if (chart.polar) {

                each(chart.axes, function (axis) {
                    var isXAxis = axis.isXAxis,
                        center = axis.center,
                        x = e.chartX - center[0] - chart.plotLeft,
                        y = e.chartY - center[1] - chart.plotTop;

                    ret[isXAxis ? 'xAxis' : 'yAxis'].push({
                        axis: axis,
                        value: axis.translate(
                            isXAxis ?
                                Math.PI - Math.atan2(x, y) : // angle
                                Math.sqrt(Math.pow(x, 2) + Math.pow(y, 2)), // distance from center
                            true
                        )
                    });
                });

            } else {
                ret = proceed.call(this, e);
            }

            return ret;
        });

    }());

}));<|MERGE_RESOLUTION|>--- conflicted
+++ resolved
@@ -2,11 +2,7 @@
 // @compilation_level SIMPLE_OPTIMIZATIONS
 
 /**
-<<<<<<< HEAD
- * @license Highcharts JS v4.2.4-modified (bugfix)
-=======
- * @license Highcharts JS v4.2.5-modified (2016-05-27)
->>>>>>> 62f9d0db
+ * @license Highcharts JS v4.2.5-modified (bugfix)
  *
  * (c) 2009-2016 Torstein Honsi
  *
