// ==ClosureCompiler==
// @compilation_level SIMPLE_OPTIMIZATIONS

/**
<<<<<<< HEAD
 * @license Highcharts JS v4.2.4-modified (bugfix)
=======
 * @license Highcharts JS v4.2.4-modified (2016-04-27)
>>>>>>> 2b828799
 *
 * (c) 2009-2016 Torstein Honsi
 *
 * License: www.highcharts.com/license
 */

(function (factory) {
    if (typeof module === 'object' && module.exports) {
        module.exports = factory;
    } else {
        factory(Highcharts);
    }
}(function (Highcharts) {
var arrayMin = Highcharts.arrayMin,
        arrayMax = Highcharts.arrayMax,
        each = Highcharts.each,
        extend = Highcharts.extend,
        isNumber = Highcharts.isNumber,
        merge = Highcharts.merge,
        map = Highcharts.map,
        pick = Highcharts.pick,
        pInt = Highcharts.pInt,
        correctFloat = Highcharts.correctFloat,
        defaultPlotOptions = Highcharts.getOptions().plotOptions,
        seriesTypes = Highcharts.seriesTypes,
        extendClass = Highcharts.extendClass,
        splat = Highcharts.splat,
        wrap = Highcharts.wrap,
        Axis = Highcharts.Axis,
        Tick = Highcharts.Tick,
        Point = Highcharts.Point,
        Pointer = Highcharts.Pointer,
        CenteredSeriesMixin = Highcharts.CenteredSeriesMixin,
        TrackerMixin = Highcharts.TrackerMixin,
        Series = Highcharts.Series,
        math = Math,
        mathRound = math.round,
        mathFloor = math.floor,
        mathMax = math.max,
        Color = Highcharts.Color,
        noop = function () {},
        UNDEFINED;/**
     * The Pane object allows options that are common to a set of X and Y axes.
     *
     * In the future, this can be extended to basic Highcharts and Highstock.
     */
    function Pane(options, chart, firstAxis) {
        this.init(options, chart, firstAxis);
    }

    // Extend the Pane prototype
    extend(Pane.prototype, {

        /**
         * Initiate the Pane object
         */
        init: function (options, chart, firstAxis) {
            var pane = this,
                backgroundOption,
                defaultOptions = pane.defaultOptions;

            pane.chart = chart;

            // Set options. Angular charts have a default background (#3318)
            pane.options = options = merge(defaultOptions, chart.angular ? { background: {} } : undefined, options);

            backgroundOption = options.background;

            // To avoid having weighty logic to place, update and remove the backgrounds,
            // push them to the first axis' plot bands and borrow the existing logic there.
            if (backgroundOption) {
                each([].concat(splat(backgroundOption)).reverse(), function (config) {
                    var backgroundColor = config.backgroundColor,  // if defined, replace the old one (specific for gradients)
                        axisUserOptions = firstAxis.userOptions;
                    config = merge(pane.defaultBackgroundOptions, config);
                    if (backgroundColor) {
                        config.backgroundColor = backgroundColor;
                    }
                    config.color = config.backgroundColor; // due to naming in plotBands
                    firstAxis.options.plotBands.unshift(config);
                    axisUserOptions.plotBands = axisUserOptions.plotBands || []; // #3176
                    if (axisUserOptions.plotBands !== firstAxis.options.plotBands) {
                        axisUserOptions.plotBands.unshift(config);
                    }
                });
            }
        },

        /**
         * The default options object
         */
        defaultOptions: {
            // background: {conditional},
            center: ['50%', '50%'],
            size: '85%',
            startAngle: 0
            //endAngle: startAngle + 360
        },

        /**
         * The default background options
         */
        defaultBackgroundOptions: {
            shape: 'circle',
            borderWidth: 1,
            borderColor: 'silver',
            backgroundColor: {
                linearGradient: { x1: 0, y1: 0, x2: 0, y2: 1 },
                stops: [
                    [0, '#FFF'],
                    [1, '#DDD']
                ]
            },
            from: -Number.MAX_VALUE, // corrected to axis min
            innerRadius: 0,
            to: Number.MAX_VALUE, // corrected to axis max
            outerRadius: '105%'
        }
    });

    var axisProto = Axis.prototype,
        tickProto = Tick.prototype;

    /**
     * Augmented methods for the x axis in order to hide it completely, used for the X axis in gauges
     */
    var hiddenAxisMixin = {
        getOffset: noop,
        redraw: function () {
            this.isDirty = false; // prevent setting Y axis dirty
        },
        render: function () {
            this.isDirty = false; // prevent setting Y axis dirty
        },
        setScale: noop,
        setCategories: noop,
        setTitle: noop
    };

    /**
     * Augmented methods for the value axis
     */
    var radialAxisMixin = {
        isRadial: true,

        /**
         * The default options extend defaultYAxisOptions
         */
        defaultRadialGaugeOptions: {
            labels: {
                align: 'center',
                x: 0,
                y: null // auto
            },
            minorGridLineWidth: 0,
            minorTickInterval: 'auto',
            minorTickLength: 10,
            minorTickPosition: 'inside',
            minorTickWidth: 1,
            tickLength: 10,
            tickPosition: 'inside',
            tickWidth: 2,
            title: {
                rotation: 0
            },
            zIndex: 2 // behind dials, points in the series group
        },

        // Circular axis around the perimeter of a polar chart
        defaultRadialXOptions: {
            gridLineWidth: 1, // spokes
            labels: {
                align: null, // auto
                distance: 15,
                x: 0,
                y: null // auto
            },
            maxPadding: 0,
            minPadding: 0,
            showLastLabel: false,
            tickLength: 0
        },

        // Radial axis, like a spoke in a polar chart
        defaultRadialYOptions: {
            gridLineInterpolation: 'circle',
            labels: {
                align: 'right',
                x: -3,
                y: -2
            },
            showLastLabel: false,
            title: {
                x: 4,
                text: null,
                rotation: 90
            }
        },

        /**
         * Merge and set options
         */
        setOptions: function (userOptions) {

            var options = this.options = merge(
                this.defaultOptions,
                this.defaultRadialOptions,
                userOptions
            );

            // Make sure the plotBands array is instanciated for each Axis (#2649)
            if (!options.plotBands) {
                options.plotBands = [];
            }

        },

        /**
         * Wrap the getOffset method to return zero offset for title or labels in a radial
         * axis
         */
        getOffset: function () {
            // Call the Axis prototype method (the method we're in now is on the instance)
            axisProto.getOffset.call(this);

            // Title or label offsets are not counted
            this.chart.axisOffset[this.side] = 0;

            // Set the center array
            this.center = this.pane.center = CenteredSeriesMixin.getCenter.call(this.pane);
        },


        /**
         * Get the path for the axis line. This method is also referenced in the getPlotLinePath
         * method.
         */
        getLinePath: function (lineWidth, radius) {
            var center = this.center;
            radius = pick(radius, center[2] / 2 - this.offset);

            return this.chart.renderer.symbols.arc(
                this.left + center[0],
                this.top + center[1],
                radius,
                radius,
                {
                    start: this.startAngleRad,
                    end: this.endAngleRad,
                    open: true,
                    innerR: 0
                }
            );
        },

        /**
         * Override setAxisTranslation by setting the translation to the difference
         * in rotation. This allows the translate method to return angle for
         * any given value.
         */
        setAxisTranslation: function () {

            // Call uber method
            axisProto.setAxisTranslation.call(this);

            // Set transA and minPixelPadding
            if (this.center) { // it's not defined the first time
                if (this.isCircular) {

                    this.transA = (this.endAngleRad - this.startAngleRad) /
                        ((this.max - this.min) || 1);


                } else {
                    this.transA = (this.center[2] / 2) / ((this.max - this.min) || 1);
                }

                if (this.isXAxis) {
                    this.minPixelPadding = this.transA * this.minPointOffset;
                } else {
                    // This is a workaround for regression #2593, but categories still don't position correctly.
                    this.minPixelPadding = 0;
                }
            }
        },

        /**
         * In case of auto connect, add one closestPointRange to the max value right before
         * tickPositions are computed, so that ticks will extend passed the real max.
         */
        beforeSetTickPositions: function () {
            if (this.autoConnect) {
                this.max += (this.categories && 1) || this.pointRange || this.closestPointRange || 0; // #1197, #2260
            }
        },

        /**
         * Override the setAxisSize method to use the arc's circumference as length. This
         * allows tickPixelInterval to apply to pixel lengths along the perimeter
         */
        setAxisSize: function () {

            axisProto.setAxisSize.call(this);

            if (this.isRadial) {

                // Set the center array
                this.center = this.pane.center = Highcharts.CenteredSeriesMixin.getCenter.call(this.pane);

                // The sector is used in Axis.translate to compute the translation of reversed axis points (#2570)
                if (this.isCircular) {
                    this.sector = this.endAngleRad - this.startAngleRad;
                }

                // Axis len is used to lay out the ticks
                this.len = this.width = this.height = this.center[2] * pick(this.sector, 1) / 2;


            }
        },

        /**
         * Returns the x, y coordinate of a point given by a value and a pixel distance
         * from center
         */
        getPosition: function (value, length) {
            return this.postTranslate(
                this.isCircular ? this.translate(value) : 0, // #2848
                pick(this.isCircular ? length : this.translate(value), this.center[2] / 2) - this.offset
            );
        },

        /**
         * Translate from intermediate plotX (angle), plotY (axis.len - radius) to final chart coordinates.
         */
        postTranslate: function (angle, radius) {

            var chart = this.chart,
                center = this.center;

            angle = this.startAngleRad + angle;

            return {
                x: chart.plotLeft + center[0] + Math.cos(angle) * radius,
                y: chart.plotTop + center[1] + Math.sin(angle) * radius
            };

        },

        /**
         * Find the path for plot bands along the radial axis
         */
        getPlotBandPath: function (from, to, options) {
            var center = this.center,
                startAngleRad = this.startAngleRad,
                fullRadius = center[2] / 2,
                radii = [
                    pick(options.outerRadius, '100%'),
                    options.innerRadius,
                    pick(options.thickness, 10)
                ],
                percentRegex = /%$/,
                start,
                end,
                open,
                isCircular = this.isCircular, // X axis in a polar chart
                ret;

            // Polygonal plot bands
            if (this.options.gridLineInterpolation === 'polygon') {
                ret = this.getPlotLinePath(from).concat(this.getPlotLinePath(to, true));

            // Circular grid bands
            } else {

                // Keep within bounds
                from = Math.max(from, this.min);
                to = Math.min(to, this.max);

                // Plot bands on Y axis (radial axis) - inner and outer radius depend on to and from
                if (!isCircular) {
                    radii[0] = this.translate(from);
                    radii[1] = this.translate(to);
                }

                // Convert percentages to pixel values
                radii = map(radii, function (radius) {
                    if (percentRegex.test(radius)) {
                        radius = (pInt(radius, 10) * fullRadius) / 100;
                    }
                    return radius;
                });

                // Handle full circle
                if (options.shape === 'circle' || !isCircular) {
                    start = -Math.PI / 2;
                    end = Math.PI * 1.5;
                    open = true;
                } else {
                    start = startAngleRad + this.translate(from);
                    end = startAngleRad + this.translate(to);
                }


                ret = this.chart.renderer.symbols.arc(
                    this.left + center[0],
                    this.top + center[1],
                    radii[0],
                    radii[0],
                    {
                        start: Math.min(start, end), // Math is for reversed yAxis (#3606)
                        end: Math.max(start, end),
                        innerR: pick(radii[1], radii[0] - radii[2]),
                        open: open
                    }
                );
            }

            return ret;
        },

        /**
         * Find the path for plot lines perpendicular to the radial axis.
         */
        getPlotLinePath: function (value, reverse) {
            var axis = this,
                center = axis.center,
                chart = axis.chart,
                end = axis.getPosition(value),
                xAxis,
                xy,
                tickPositions,
                ret;

            // Spokes
            if (axis.isCircular) {
                ret = ['M', center[0] + chart.plotLeft, center[1] + chart.plotTop, 'L', end.x, end.y];

            // Concentric circles
            } else if (axis.options.gridLineInterpolation === 'circle') {
                value = axis.translate(value);
                if (value) { // a value of 0 is in the center
                    ret = axis.getLinePath(0, value);
                }
            // Concentric polygons
            } else {
                // Find the X axis in the same pane
                each(chart.xAxis, function (a) {
                    if (a.pane === axis.pane) {
                        xAxis = a;
                    }
                });
                ret = [];
                value = axis.translate(value);
                tickPositions = xAxis.tickPositions;
                if (xAxis.autoConnect) {
                    tickPositions = tickPositions.concat([tickPositions[0]]);
                }
                // Reverse the positions for concatenation of polygonal plot bands
                if (reverse) {
                    tickPositions = [].concat(tickPositions).reverse();
                }

                each(tickPositions, function (pos, i) {
                    xy = xAxis.getPosition(pos, value);
                    ret.push(i ? 'L' : 'M', xy.x, xy.y);
                });

            }
            return ret;
        },

        /**
         * Find the position for the axis title, by default inside the gauge
         */
        getTitlePosition: function () {
            var center = this.center,
                chart = this.chart,
                titleOptions = this.options.title;

            return {
                x: chart.plotLeft + center[0] + (titleOptions.x || 0),
                y: chart.plotTop + center[1] - ({ high: 0.5, middle: 0.25, low: 0 }[titleOptions.align] *
                    center[2]) + (titleOptions.y || 0)
            };
        }

    };

    /**
     * Override axisProto.init to mix in special axis instance functions and function overrides
     */
    wrap(axisProto, 'init', function (proceed, chart, userOptions) {
        var axis = this,
            angular = chart.angular,
            polar = chart.polar,
            isX = userOptions.isX,
            isHidden = angular && isX,
            isCircular,
            startAngleRad,
            endAngleRad,
            options,
            chartOptions = chart.options,
            paneIndex = userOptions.pane || 0,
            pane,
            paneOptions;

        // Before prototype.init
        if (angular) {
            extend(this, isHidden ? hiddenAxisMixin : radialAxisMixin);
            isCircular =  !isX;
            if (isCircular) {
                this.defaultRadialOptions = this.defaultRadialGaugeOptions;
            }

        } else if (polar) {
            //extend(this, userOptions.isX ? radialAxisMixin : radialAxisMixin);
            extend(this, radialAxisMixin);
            isCircular = isX;
            this.defaultRadialOptions = isX ? this.defaultRadialXOptions : merge(this.defaultYAxisOptions, this.defaultRadialYOptions);

        }

        // Disable certain features on angular and polar axes
        if (angular || polar) {
            chart.inverted = false;
            chartOptions.chart.zoomType = null;
        }

        // Run prototype.init
        proceed.call(this, chart, userOptions);

        if (!isHidden && (angular || polar)) {
            options = this.options;

            // Create the pane and set the pane options.
            if (!chart.panes) {
                chart.panes = [];
            }
            this.pane = pane = chart.panes[paneIndex] = chart.panes[paneIndex] || new Pane(
                splat(chartOptions.pane)[paneIndex],
                chart,
                axis
            );
            paneOptions = pane.options;

            // Start and end angle options are
            // given in degrees relative to top, while internal computations are
            // in radians relative to right (like SVG).
            this.startAngleRad = startAngleRad = (paneOptions.startAngle - 90) * Math.PI / 180;
            this.endAngleRad = endAngleRad = (pick(paneOptions.endAngle, paneOptions.startAngle + 360)  - 90) * Math.PI / 180;
            this.offset = options.offset || 0;

            this.isCircular = isCircular;

            // Automatically connect grid lines?
            if (isCircular && userOptions.max === UNDEFINED && endAngleRad - startAngleRad === 2 * Math.PI) {
                this.autoConnect = true;
            }
        }

    });

    /**
     * Wrap auto label align to avoid setting axis-wide rotation on radial axes (#4920)
     * @param   {Function} proceed
     * @returns {String} Alignment
     */
    wrap(axisProto, 'autoLabelAlign', function (proceed) {
        if (!this.isRadial) {
            return proceed.apply(this, [].slice.call(arguments, 1));
        } // else return undefined
    });

    /**
     * Add special cases within the Tick class' methods for radial axes.
     */
    wrap(tickProto, 'getPosition', function (proceed, horiz, pos, tickmarkOffset, old) {
        var axis = this.axis;

        return axis.getPosition ?
            axis.getPosition(pos) :
            proceed.call(this, horiz, pos, tickmarkOffset, old);
    });

    /**
     * Wrap the getLabelPosition function to find the center position of the label
     * based on the distance option
     */
    wrap(tickProto, 'getLabelPosition', function (proceed, x, y, label, horiz, labelOptions, tickmarkOffset, index, step) {
        var axis = this.axis,
            optionsY = labelOptions.y,
            ret,
            centerSlot = 20, // 20 degrees to each side at the top and bottom
            align = labelOptions.align,
            angle = ((axis.translate(this.pos) + axis.startAngleRad + Math.PI / 2) / Math.PI * 180) % 360;

        if (axis.isRadial) {
            ret = axis.getPosition(this.pos, (axis.center[2] / 2) + pick(labelOptions.distance, -25));

            // Automatically rotated
            if (labelOptions.rotation === 'auto') {
                label.attr({
                    rotation: angle
                });

            // Vertically centered
            } else if (optionsY === null) {
                optionsY = axis.chart.renderer.fontMetrics(label.styles.fontSize).b - label.getBBox().height / 2;
            }

            // Automatic alignment
            if (align === null) {
                if (axis.isCircular) {
                    if (this.label.getBBox().width > axis.len * axis.tickInterval / (axis.max - axis.min)) { // #3506
                        centerSlot = 0;
                    }
                    if (angle > centerSlot && angle < 180 - centerSlot) {
                        align = 'left'; // right hemisphere
                    } else if (angle > 180 + centerSlot && angle < 360 - centerSlot) {
                        align = 'right'; // left hemisphere
                    } else {
                        align = 'center'; // top or bottom
                    }
                } else {
                    align = 'center';
                }
                label.attr({
                    align: align
                });
            }

            ret.x += labelOptions.x;
            ret.y += optionsY;

        } else {
            ret = proceed.call(this, x, y, label, horiz, labelOptions, tickmarkOffset, index, step);
        }
        return ret;
    });

    /**
     * Wrap the getMarkPath function to return the path of the radial marker
     */
    wrap(tickProto, 'getMarkPath', function (proceed, x, y, tickLength, tickWidth, horiz, renderer) {
        var axis = this.axis,
            endPoint,
            ret;

        if (axis.isRadial) {
            endPoint = axis.getPosition(this.pos, axis.center[2] / 2 + tickLength);
            ret = [
                'M',
                x,
                y,
                'L',
                endPoint.x,
                endPoint.y
            ];
        } else {
            ret = proceed.call(this, x, y, tickLength, tickWidth, horiz, renderer);
        }
        return ret;
    });/*
     * The AreaRangeSeries class
     *
     */

    /**
     * Extend the default options with map options
     */
    defaultPlotOptions.arearange = merge(defaultPlotOptions.area, {
        lineWidth: 1,
        marker: null,
        threshold: null,
        tooltip: {
            pointFormat: '<span style="color:{series.color}">\u25CF</span> {series.name}: <b>{point.low}</b> - <b>{point.high}</b><br/>'
        },
        trackByArea: true,
        dataLabels: {
            align: null,
            verticalAlign: null,
            xLow: 0,
            xHigh: 0,
            yLow: 0,
            yHigh: 0
        },
        states: {
            hover: {
                halo: false
            }
        }
    });

    /**
     * Add the series type
     */
    seriesTypes.arearange = extendClass(seriesTypes.area, {
        type: 'arearange',
        pointArrayMap: ['low', 'high'],
        dataLabelCollections: ['dataLabel', 'dataLabelUpper'],
        toYData: function (point) {
            return [point.low, point.high];
        },
        pointValKey: 'low',
        deferTranslatePolar: true,

        /**
         * Translate a point's plotHigh from the internal angle and radius measures to
         * true plotHigh coordinates. This is an addition of the toXY method found in
         * Polar.js, because it runs too early for arearanges to be considered (#3419).
         */
        highToXY: function (point) {
            // Find the polar plotX and plotY
            var chart = this.chart,
                xy = this.xAxis.postTranslate(point.rectPlotX, this.yAxis.len - point.plotHigh);
            point.plotHighX = xy.x - chart.plotLeft;
            point.plotHigh = xy.y - chart.plotTop;
        },

        /**
         * Translate data points from raw values x and y to plotX and plotY
         */
        translate: function () {
            var series = this,
                yAxis = series.yAxis;

            seriesTypes.area.prototype.translate.apply(series);

            // Set plotLow and plotHigh
            each(series.points, function (point) {

                var low = point.low,
                    high = point.high,
                    plotY = point.plotY;

                if (high === null || low === null) {
                    point.isNull = true;
                } else {
                    point.plotLow = plotY;
                    point.plotHigh = yAxis.translate(high, 0, 1, 0, 1);
                }
            });

            // Postprocess plotHigh
            if (this.chart.polar) {
                each(this.points, function (point) {
                    series.highToXY(point);
                });
            }
        },

        /**
         * Extend the line series' getSegmentPath method by applying the segment
         * path to both lower and higher values of the range
         */
        getGraphPath: function () {
        
            var points = this.points,
                highPoints = [],
                highAreaPoints = [],
                i = points.length,
                getGraphPath = Series.prototype.getGraphPath,
                point,
                pointShim,
                linePath,
                lowerPath,
                options = this.options,
                step = options.step,
                higherPath,
                higherAreaPath;

            // Create the top line and the top part of the area fill. The area fill compensates for 
            // null points by drawing down to the lower graph, moving across the null gap and 
            // starting again at the lower graph.
            i = points.length;
            while (i--) {
                point = points[i];
        
                if (!point.isNull && (!points[i + 1] || points[i + 1].isNull)) {
                    highAreaPoints.push({
                        plotX: point.plotX,
                        plotY: point.plotLow
                    });
                }
                pointShim = {
                    plotX: point.plotX,
                    plotY: point.plotHigh,
                    isNull: point.isNull
                };
                highAreaPoints.push(pointShim);
                highPoints.push(pointShim);
                if (!point.isNull && (!points[i - 1] || points[i - 1].isNull)) {
                    highAreaPoints.push({
                        plotX: point.plotX,
                        plotY: point.plotLow
                    });
                }
            }

            // Get the paths
            lowerPath = getGraphPath.call(this, points);
            if (step) {
                if (step === true) {
                    step = 'left';
                }
                options.step = { left: 'right', center: 'center', right: 'left' }[step]; // swap for reading in getGraphPath
            }
            higherPath = getGraphPath.call(this, highPoints);
            higherAreaPath = getGraphPath.call(this, highAreaPoints);
            options.step = step;

            // Create a line on both top and bottom of the range
            linePath = [].concat(lowerPath, higherPath);

            // For the area path, we need to change the 'move' statement into 'lineTo' or 'curveTo'
            if (!this.chart.polar && higherAreaPath[0] === 'M') {
                higherAreaPath[0] = 'L'; // this probably doesn't work for spline        
            }
            this.areaPath = this.areaPath.concat(lowerPath, higherAreaPath);
            return linePath;
        },

        /**
         * Extend the basic drawDataLabels method by running it for both lower and higher
         * values.
         */
        drawDataLabels: function () {

            var data = this.data,
                length = data.length,
                i,
                originalDataLabels = [],
                seriesProto = Series.prototype,
                dataLabelOptions = this.options.dataLabels,
                align = dataLabelOptions.align,
                verticalAlign = dataLabelOptions.verticalAlign,
                inside = dataLabelOptions.inside,
                point,
                up,
                inverted = this.chart.inverted;

            if (dataLabelOptions.enabled || this._hasPointLabels) {

                // Step 1: set preliminary values for plotY and dataLabel and draw the upper labels
                i = length;
                while (i--) {
                    point = data[i];
                    if (point) {
                        up = inside ? point.plotHigh < point.plotLow : point.plotHigh > point.plotLow;

                        // Set preliminary values
                        point.y = point.high;
                        point._plotY = point.plotY;
                        point.plotY = point.plotHigh;

                        // Store original data labels and set preliminary label objects to be picked up
                        // in the uber method
                        originalDataLabels[i] = point.dataLabel;
                        point.dataLabel = point.dataLabelUpper;

                        // Set the default offset
                        point.below = up;
                        if (inverted) {
                            if (!align) {
                                dataLabelOptions.align = up ? 'right' : 'left';
                            }
                        } else {
                            if (!verticalAlign) {
                                dataLabelOptions.verticalAlign = up ? 'top' : 'bottom';
                            }
                        }

                        dataLabelOptions.x = dataLabelOptions.xHigh;
                        dataLabelOptions.y = dataLabelOptions.yHigh;
                    }
                }

                if (seriesProto.drawDataLabels) {
                    seriesProto.drawDataLabels.apply(this, arguments); // #1209
                }

                // Step 2: reorganize and handle data labels for the lower values
                i = length;
                while (i--) {
                    point = data[i];
                    if (point) {
                        up = inside ? point.plotHigh < point.plotLow : point.plotHigh > point.plotLow;

                        // Move the generated labels from step 1, and reassign the original data labels
                        point.dataLabelUpper = point.dataLabel;
                        point.dataLabel = originalDataLabels[i];

                        // Reset values
                        point.y = point.low;
                        point.plotY = point._plotY;

                        // Set the default offset
                        point.below = !up;
                        if (inverted) {
                            if (!align) {
                                dataLabelOptions.align = up ? 'left' : 'right';
                            }
                        } else {
                            if (!verticalAlign) {
                                dataLabelOptions.verticalAlign = up ? 'bottom' : 'top';
                            }
                        
                        }

                        dataLabelOptions.x = dataLabelOptions.xLow;
                        dataLabelOptions.y = dataLabelOptions.yLow;
                    }
                }
                if (seriesProto.drawDataLabels) {
                    seriesProto.drawDataLabels.apply(this, arguments);
                }
            }

            dataLabelOptions.align = align;
            dataLabelOptions.verticalAlign = verticalAlign;
        },

        alignDataLabel: function () {
            seriesTypes.column.prototype.alignDataLabel.apply(this, arguments);
        },

        setStackedPoints: noop,

        getSymbol: noop,

        drawPoints: noop
    });
    /**
     * The AreaSplineRangeSeries class
     */

    defaultPlotOptions.areasplinerange = merge(defaultPlotOptions.arearange);

    /**
     * AreaSplineRangeSeries object
     */
    seriesTypes.areasplinerange = extendClass(seriesTypes.arearange, {
        type: 'areasplinerange',
        getPointSpline: seriesTypes.spline.prototype.getPointSpline
    });

    (function () {

        var colProto = seriesTypes.column.prototype;

        /**
         * The ColumnRangeSeries class
         */
        defaultPlotOptions.columnrange = merge(defaultPlotOptions.column, defaultPlotOptions.arearange, {
            lineWidth: 1,
            pointRange: null
        });

        /**
         * ColumnRangeSeries object
         */
        seriesTypes.columnrange = extendClass(seriesTypes.arearange, {
            type: 'columnrange',
            /**
             * Translate data points from raw values x and y to plotX and plotY
             */
            translate: function () {
                var series = this,
                    yAxis = series.yAxis,
                    xAxis = series.xAxis,
                    startAngleRad = xAxis.startAngleRad,
                    start,
                    chart = series.chart,
                    isRadial = series.xAxis.isRadial,
                    plotHigh;

                colProto.translate.apply(series);

                // Set plotLow and plotHigh
                each(series.points, function (point) {
                    var shapeArgs = point.shapeArgs,
                        minPointLength = series.options.minPointLength,
                        heightDifference,
                        height,
                        y;

                    point.plotHigh = plotHigh = yAxis.translate(point.high, 0, 1, 0, 1);
                    point.plotLow = point.plotY;

                    // adjust shape
                    y = plotHigh;
                    height = pick(point.rectPlotY, point.plotY) - plotHigh;

                    // Adjust for minPointLength
                    if (Math.abs(height) < minPointLength) {
                        heightDifference = (minPointLength - height);
                        height += heightDifference;
                        y -= heightDifference / 2;

                    // Adjust for negative ranges or reversed Y axis (#1457)
                    } else if (height < 0) {
                        height *= -1;
                        y -= height;
                    }

                    if (isRadial) {

                        start = point.barX + startAngleRad;
                        point.shapeType = 'path';
                        point.shapeArgs = {
                            d: series.polarArc(y + height, y, start, start + point.pointWidth)
                        };
                    } else {
                        shapeArgs.height = height;
                        shapeArgs.y = y;

                        point.tooltipPos = chart.inverted ? 
                            [ 
                                yAxis.len + yAxis.pos - chart.plotLeft - y - height / 2, 
                                xAxis.len + xAxis.pos - chart.plotTop - shapeArgs.x - shapeArgs.width / 2, 
                                height
                            ] : [
                                xAxis.left - chart.plotLeft + shapeArgs.x + shapeArgs.width / 2, 
                                yAxis.pos - chart.plotTop + y + height / 2, 
                                height
                            ]; // don't inherit from column tooltip position - #3372
                    }
                });
            },
            directTouch: true,
            trackerGroups: ['group', 'dataLabelsGroup'],
            drawGraph: noop,
            crispCol: colProto.crispCol,
            pointAttrToOptions: colProto.pointAttrToOptions,
            drawPoints: colProto.drawPoints,
            drawTracker: colProto.drawTracker,
            getColumnMetrics: colProto.getColumnMetrics,
            animate: function () {
                return colProto.animate.apply(this, arguments);
            },
            polarArc: function () {
                return colProto.polarArc.apply(this, arguments);
            }
        });
    }());

    /*
     * The GaugeSeries class
     */



    /**
     * Extend the default options
     */
    defaultPlotOptions.gauge = merge(defaultPlotOptions.line, {
        dataLabels: {
            enabled: true,
            defer: false,
            y: 15,
            borderWidth: 1,
            borderColor: 'silver',
            borderRadius: 3,
            crop: false,
            verticalAlign: 'top',
            zIndex: 2
        },
        dial: {
            // radius: '80%',
            // backgroundColor: 'black',
            // borderColor: 'silver',
            // borderWidth: 0,
            // baseWidth: 3,
            // topWidth: 1,
            // baseLength: '70%' // of radius
            // rearLength: '10%'
        },
        pivot: {
            //radius: 5,
            //borderWidth: 0
            //borderColor: 'silver',
            //backgroundColor: 'black'
        },
        tooltip: {
            headerFormat: ''
        },
        showInLegend: false
    });

    /**
     * Extend the point object
     */
    var GaugePoint = extendClass(Point, {
        /**
         * Don't do any hover colors or anything
         */
        setState: function (state) {
            this.state = state;
        }
    });


    /**
     * Add the series type
     */
    var GaugeSeries = {
        type: 'gauge',
        pointClass: GaugePoint,

        // chart.angular will be set to true when a gauge series is present, and this will
        // be used on the axes
        angular: true,
        directTouch: true, // #5063
        drawGraph: noop,
        fixedBox: true,
        forceDL: true,
        trackerGroups: ['group', 'dataLabelsGroup'],

        /**
         * Calculate paths etc
         */
        translate: function () {

            var series = this,
                yAxis = series.yAxis,
                options = series.options,
                center = yAxis.center;

            series.generatePoints();

            each(series.points, function (point) {

                var dialOptions = merge(options.dial, point.dial),
                    radius = (pInt(pick(dialOptions.radius, 80)) * center[2]) / 200,
                    baseLength = (pInt(pick(dialOptions.baseLength, 70)) * radius) / 100,
                    rearLength = (pInt(pick(dialOptions.rearLength, 10)) * radius) / 100,
                    baseWidth = dialOptions.baseWidth || 3,
                    topWidth = dialOptions.topWidth || 1,
                    overshoot = options.overshoot,
                    rotation = yAxis.startAngleRad + yAxis.translate(point.y, null, null, null, true);

                // Handle the wrap and overshoot options
                if (isNumber(overshoot)) {
                    overshoot = overshoot / 180 * Math.PI;
                    rotation = Math.max(yAxis.startAngleRad - overshoot, Math.min(yAxis.endAngleRad + overshoot, rotation));

                } else if (options.wrap === false) {
                    rotation = Math.max(yAxis.startAngleRad, Math.min(yAxis.endAngleRad, rotation));
                }

                rotation = rotation * 180 / Math.PI;

                point.shapeType = 'path';
                point.shapeArgs = {
                    d: dialOptions.path || [
                        'M',
                        -rearLength, -baseWidth / 2,
                        'L',
                        baseLength, -baseWidth / 2,
                        radius, -topWidth / 2,
                        radius, topWidth / 2,
                        baseLength, baseWidth / 2,
                        -rearLength, baseWidth / 2,
                        'z'
                    ],
                    translateX: center[0],
                    translateY: center[1],
                    rotation: rotation
                };

                // Positions for data label
                point.plotX = center[0];
                point.plotY = center[1];
            });
        },

        /**
         * Draw the points where each point is one needle
         */
        drawPoints: function () {

            var series = this,
                center = series.yAxis.center,
                pivot = series.pivot,
                options = series.options,
                pivotOptions = options.pivot,
                renderer = series.chart.renderer;

            each(series.points, function (point) {

                var graphic = point.graphic,
                    shapeArgs = point.shapeArgs,
                    d = shapeArgs.d,
                    dialOptions = merge(options.dial, point.dial); // #1233

                if (graphic) {
                    graphic.animate(shapeArgs);
                    shapeArgs.d = d; // animate alters it
                } else {
                    point.graphic = renderer[point.shapeType](shapeArgs)
                        .attr({
                            stroke: dialOptions.borderColor || 'none',
                            'stroke-width': dialOptions.borderWidth || 0,
                            fill: dialOptions.backgroundColor || 'black',
                            rotation: shapeArgs.rotation, // required by VML when animation is false
                            zIndex: 1
                        })
                        .add(series.group);
                }
            });

            // Add or move the pivot
            if (pivot) {
                pivot.animate({ // #1235
                    translateX: center[0],
                    translateY: center[1]
                });
            } else {
                series.pivot = renderer.circle(0, 0, pick(pivotOptions.radius, 5))
                    .attr({
                        'stroke-width': pivotOptions.borderWidth || 0,
                        stroke: pivotOptions.borderColor || 'silver',
                        fill: pivotOptions.backgroundColor || 'black',
                        zIndex: 2
                    })
                    .translate(center[0], center[1])
                    .add(series.group);
            }
        },

        /**
         * Animate the arrow up from startAngle
         */
        animate: function (init) {
            var series = this;

            if (!init) {
                each(series.points, function (point) {
                    var graphic = point.graphic;

                    if (graphic) {
                        // start value
                        graphic.attr({
                            rotation: series.yAxis.startAngleRad * 180 / Math.PI
                        });

                        // animate
                        graphic.animate({
                            rotation: point.shapeArgs.rotation
                        }, series.options.animation);
                    }
                });

                // delete this function to allow it only once
                series.animate = null;
            }
        },

        render: function () {
            this.group = this.plotGroup(
                'group',
                'series',
                this.visible ? 'visible' : 'hidden',
                this.options.zIndex,
                this.chart.seriesGroup
            );
            Series.prototype.render.call(this);
            this.group.clip(this.chart.clipRect);
        },

        /**
         * Extend the basic setData method by running processData and generatePoints immediately,
         * in order to access the points from the legend.
         */
        setData: function (data, redraw) {
            Series.prototype.setData.call(this, data, false);
            this.processData();
            this.generatePoints();
            if (pick(redraw, true)) {
                this.chart.redraw();
            }
        },

        /**
         * If the tracking module is loaded, add the point tracker
         */
        drawTracker: TrackerMixin && TrackerMixin.drawTrackerPoint
    };
    seriesTypes.gauge = extendClass(seriesTypes.line, GaugeSeries);

    /* ****************************************************************************
     * Start Box plot series code                                                  *
     *****************************************************************************/

    // Set default options
    defaultPlotOptions.boxplot = merge(defaultPlotOptions.column, {
        fillColor: '#FFFFFF',
        lineWidth: 1,
        //medianColor: null,
        medianWidth: 2,
        states: {
            hover: {
                brightness: -0.3
            }
        },
        //stemColor: null,
        //stemDashStyle: 'solid'
        //stemWidth: null,
        threshold: null,
        tooltip: {
            pointFormat: '<span style="color:{point.color}">\u25CF</span> <b> {series.name}</b><br/>' +
                'Maximum: {point.high}<br/>' +
                'Upper quartile: {point.q3}<br/>' +
                'Median: {point.median}<br/>' +
                'Lower quartile: {point.q1}<br/>' +
                'Minimum: {point.low}<br/>'

        },
        //whiskerColor: null,
        whiskerLength: '50%',
        whiskerWidth: 2
    });

    // Create the series object
    seriesTypes.boxplot = extendClass(seriesTypes.column, {
        type: 'boxplot',
        pointArrayMap: ['low', 'q1', 'median', 'q3', 'high'], // array point configs are mapped to this
        toYData: function (point) { // return a plain array for speedy calculation
            return [point.low, point.q1, point.median, point.q3, point.high];
        },
        pointValKey: 'high', // defines the top of the tracker

        /**
         * One-to-one mapping from options to SVG attributes
         */
        pointAttrToOptions: { // mapping between SVG attributes and the corresponding options
            fill: 'fillColor',
            stroke: 'color',
            'stroke-width': 'lineWidth'
        },

        /**
         * Disable data labels for box plot
         */
        drawDataLabels: noop,

        /**
         * Translate data points from raw values x and y to plotX and plotY
         */
        translate: function () {
            var series = this,
                yAxis = series.yAxis,
                pointArrayMap = series.pointArrayMap;

            seriesTypes.column.prototype.translate.apply(series);

            // do the translation on each point dimension
            each(series.points, function (point) {
                each(pointArrayMap, function (key) {
                    if (point[key] !== null) {
                        point[key + 'Plot'] = yAxis.translate(point[key], 0, 1, 0, 1);
                    }
                });
            });
        },

        /**
         * Draw the data points
         */
        drawPoints: function () {
            var series = this,  //state = series.state,
                points = series.points,
                options = series.options,
                chart = series.chart,
                renderer = chart.renderer,
                pointAttr,
                q1Plot,
                q3Plot,
                highPlot,
                lowPlot,
                medianPlot,
                crispCorr,
                crispX,
                graphic,
                stemPath,
                stemAttr,
                boxPath,
                whiskersPath,
                whiskersAttr,
                medianPath,
                medianAttr,
                width,
                left,
                right,
                halfWidth,
                shapeArgs,
                color,
                doQuartiles = series.doQuartiles !== false, // error bar inherits this series type but doesn't do quartiles
                pointWiskerLength,
                whiskerLength = series.options.whiskerLength;


            each(points, function (point) {

                graphic = point.graphic;
                shapeArgs = point.shapeArgs; // the box
                stemAttr = {};
                whiskersAttr = {};
                medianAttr = {};
                color = point.color || series.color;

                if (point.plotY !== UNDEFINED) {

                    pointAttr = point.pointAttr[point.selected ? 'selected' : ''];

                    // crisp vector coordinates
                    width = shapeArgs.width;
                    left = mathFloor(shapeArgs.x);
                    right = left + width;
                    halfWidth = mathRound(width / 2);
                    //crispX = mathRound(left + halfWidth) + crispCorr;
                    q1Plot = mathFloor(doQuartiles ? point.q1Plot : point.lowPlot);// + crispCorr;
                    q3Plot = mathFloor(doQuartiles ? point.q3Plot : point.lowPlot);// + crispCorr;
                    highPlot = mathFloor(point.highPlot);// + crispCorr;
                    lowPlot = mathFloor(point.lowPlot);// + crispCorr;

                    // Stem attributes
                    stemAttr.stroke = point.stemColor || options.stemColor || color;
                    stemAttr['stroke-width'] = pick(point.stemWidth, options.stemWidth, options.lineWidth);
                    stemAttr.dashstyle = point.stemDashStyle || options.stemDashStyle;

                    // Whiskers attributes
                    whiskersAttr.stroke = point.whiskerColor || options.whiskerColor || color;
                    whiskersAttr['stroke-width'] = pick(point.whiskerWidth, options.whiskerWidth, options.lineWidth);

                    // Median attributes
                    medianAttr.stroke = point.medianColor || options.medianColor || color;
                    medianAttr['stroke-width'] = pick(point.medianWidth, options.medianWidth, options.lineWidth);

                    // The stem
                    crispCorr = (stemAttr['stroke-width'] % 2) / 2;
                    crispX = left + halfWidth + crispCorr;
                    stemPath = [
                        // stem up
                        'M',
                        crispX, q3Plot,
                        'L',
                        crispX, highPlot,

                        // stem down
                        'M',
                        crispX, q1Plot,
                        'L',
                        crispX, lowPlot
                    ];

                    // The box
                    if (doQuartiles) {
                        crispCorr = (pointAttr['stroke-width'] % 2) / 2;
                        crispX = mathFloor(crispX) + crispCorr;
                        q1Plot = mathFloor(q1Plot) + crispCorr;
                        q3Plot = mathFloor(q3Plot) + crispCorr;
                        left += crispCorr;
                        right += crispCorr;
                        boxPath = [
                            'M',
                            left, q3Plot,
                            'L',
                            left, q1Plot,
                            'L',
                            right, q1Plot,
                            'L',
                            right, q3Plot,
                            'L',
                            left, q3Plot,
                            'z'
                        ];
                    }

                    // The whiskers
                    if (whiskerLength) {
                        crispCorr = (whiskersAttr['stroke-width'] % 2) / 2;
                        highPlot = highPlot + crispCorr;
                        lowPlot = lowPlot + crispCorr;
                        pointWiskerLength = (/%$/).test(whiskerLength) ? halfWidth * parseFloat(whiskerLength) / 100 : whiskerLength / 2;
                        whiskersPath = [
                            // High whisker
                            'M',
                            crispX - pointWiskerLength,
                            highPlot,
                            'L',
                            crispX + pointWiskerLength,
                            highPlot,

                            // Low whisker
                            'M',
                            crispX - pointWiskerLength,
                            lowPlot,
                            'L',
                            crispX + pointWiskerLength,
                            lowPlot
                        ];
                    }

                    // The median
                    crispCorr = (medianAttr['stroke-width'] % 2) / 2;
                    medianPlot = mathRound(point.medianPlot) + crispCorr;
                    medianPath = [
                        'M',
                        left,
                        medianPlot,
                        'L',
                        right,
                        medianPlot
                    ];

                    // Create or update the graphics
                    if (graphic) { // update

                        point.stem.animate({ d: stemPath });
                        if (whiskerLength) {
                            point.whiskers.animate({ d: whiskersPath });
                        }
                        if (doQuartiles) {
                            point.box.animate({ d: boxPath });
                        }
                        point.medianShape.animate({ d: medianPath });

                    } else { // create new
                        point.graphic = graphic = renderer.g()
                            .add(series.group);

                        point.stem = renderer.path(stemPath)
                            .attr(stemAttr)
                            .add(graphic);

                        if (whiskerLength) {
                            point.whiskers = renderer.path(whiskersPath)
                                .attr(whiskersAttr)
                                .add(graphic);
                        }
                        if (doQuartiles) {
                            point.box = renderer.path(boxPath)
                                .attr(pointAttr)
                                .add(graphic);
                        }
                        point.medianShape = renderer.path(medianPath)
                            .attr(medianAttr)
                            .add(graphic);
                    }
                }
            });

        },
        setStackedPoints: noop // #3890


    });

    /* ****************************************************************************
     * End Box plot series code                                                *
     *****************************************************************************/
    /* ****************************************************************************
     * Start error bar series code                                                *
     *****************************************************************************/

    // 1 - set default options
    defaultPlotOptions.errorbar = merge(defaultPlotOptions.boxplot, {
        color: '#000000',
        grouping: false,
        linkedTo: ':previous',
        tooltip: {
            pointFormat: '<span style="color:{point.color}">\u25CF</span> {series.name}: <b>{point.low}</b> - <b>{point.high}</b><br/>'
        },
        whiskerWidth: null
    });

    // 2 - Create the series object
    seriesTypes.errorbar = extendClass(seriesTypes.boxplot, {
        type: 'errorbar',
        pointArrayMap: ['low', 'high'], // array point configs are mapped to this
        toYData: function (point) { // return a plain array for speedy calculation
            return [point.low, point.high];
        },
        pointValKey: 'high', // defines the top of the tracker
        doQuartiles: false,
        drawDataLabels: seriesTypes.arearange ? seriesTypes.arearange.prototype.drawDataLabels : noop,

        /**
         * Get the width and X offset, either on top of the linked series column
         * or standalone
         */
        getColumnMetrics: function () {
            return (this.linkedParent && this.linkedParent.columnMetrics) ||
                seriesTypes.column.prototype.getColumnMetrics.call(this);
        }
    });

    /* ****************************************************************************
     * End error bar series code                                                  *
     *****************************************************************************/
    /* ****************************************************************************
     * Start Waterfall series code                                                *
     *****************************************************************************/

    // 1 - set default options
    defaultPlotOptions.waterfall = merge(defaultPlotOptions.column, {
        lineWidth: 1,
        lineColor: '#333',
        dashStyle: 'dot',
        borderColor: '#333',
        dataLabels: {
            inside: true
        },
        states: {
            hover: {
                lineWidthPlus: 0 // #3126
            }
        }
    });


    // 2 - Create the series object
    seriesTypes.waterfall = extendClass(seriesTypes.column, {
        type: 'waterfall',

        upColorProp: 'fill',

        pointValKey: 'y',

        /**
         * Translate data points from raw values
         */
        translate: function () {
            var series = this,
                options = series.options,
                yAxis = series.yAxis,
                len,
                i,
                points,
                point,
                shapeArgs,
                stack,
                y,
                yValue,
                previousY,
                previousIntermediate,
                range,
                minPointLength = pick(options.minPointLength, 5),
                threshold = options.threshold,
                stacking = options.stacking,
                stackIndicator,
                tooltipY;

            // run column series translate
            seriesTypes.column.prototype.translate.apply(this);
            series.minPointLengthOffset = 0;

            previousY = previousIntermediate = threshold;
            points = series.points;

            for (i = 0, len = points.length; i < len; i++) {
                // cache current point object
                point = points[i];
                yValue = this.processedYData[i];
                shapeArgs = point.shapeArgs;

                // get current stack
                stack = stacking && yAxis.stacks[(series.negStacks && yValue < threshold ? '-' : '') + series.stackKey];
                stackIndicator = series.getStackIndicator(stackIndicator, point.x, series.index);
                range = stack ?
                    stack[point.x].points[stackIndicator.key] :
                    [0, yValue];

                // override point value for sums
                // #3710 Update point does not propagate to sum
                if (point.isSum) {
                    point.y = correctFloat(yValue);
                } else if (point.isIntermediateSum) {
                    point.y = correctFloat(yValue - previousIntermediate); // #3840
                }
                // up points
                y = mathMax(previousY, previousY + point.y) + range[0];
                shapeArgs.y = yAxis.translate(y, 0, 1);


                // sum points
                if (point.isSum) {
                    shapeArgs.y = yAxis.translate(range[1], 0, 1);
                    shapeArgs.height = Math.min(yAxis.translate(range[0], 0, 1), yAxis.len) - shapeArgs.y + series.minPointLengthOffset; // #4256

                } else if (point.isIntermediateSum) {
                    shapeArgs.y = yAxis.translate(range[1], 0, 1);
                    shapeArgs.height = Math.min(yAxis.translate(previousIntermediate, 0, 1), yAxis.len) - shapeArgs.y + series.minPointLengthOffset;
                    previousIntermediate = range[1];

                // If it's not the sum point, update previous stack end position and get
                // shape height (#3886)
                } else {
                    shapeArgs.height = yValue > 0 ?
                        yAxis.translate(previousY, 0, 1) - shapeArgs.y :
                        yAxis.translate(previousY, 0, 1) - yAxis.translate(previousY - yValue, 0, 1);
                    previousY += yValue;
                    point.below = previousY < pick(threshold, 0) ? true : false;
                }
                // #3952 Negative sum or intermediate sum not rendered correctly
                if (shapeArgs.height < 0) {
                    shapeArgs.y += shapeArgs.height;
                    shapeArgs.height *= -1;
                }

                point.plotY = shapeArgs.y = mathRound(shapeArgs.y) - (series.borderWidth % 2) / 2;
                shapeArgs.height = mathMax(mathRound(shapeArgs.height), 0.001); // #3151
                point.yBottom = shapeArgs.y + shapeArgs.height;

                if (shapeArgs.height <= minPointLength) {
                    shapeArgs.height = minPointLength;
                    series.minPointLengthOffset += minPointLength;
                }

                shapeArgs.y -= series.minPointLengthOffset;

                // Correct tooltip placement (#3014)
                tooltipY = point.plotY + (point.negative ? shapeArgs.height : 0) - series.minPointLengthOffset;
                if (series.chart.inverted) {
                    point.tooltipPos[0] = yAxis.len - tooltipY;
                } else {
                    point.tooltipPos[1] = tooltipY;
                }

            }
        },

        /**
         * Call default processData then override yData to reflect waterfall's extremes on yAxis
         */
        processData: function (force) {
            var series = this,
                options = series.options,
                yData = series.yData,
                points = series.options.data, // #3710 Update point does not propagate to sum
                point,
                dataLength = yData.length,
                threshold = options.threshold || 0,
                subSum,
                sum,
                dataMin,
                dataMax,
                y,
                i;

            sum = subSum = dataMin = dataMax = threshold;

            for (i = 0; i < dataLength; i++) {
                y = yData[i];
                point = points && points[i] ? points[i] : {};

                if (y === 'sum' || point.isSum) {
                    yData[i] = correctFloat(sum);
                } else if (y === 'intermediateSum' || point.isIntermediateSum) {
                    yData[i] = correctFloat(subSum);
                } else {
                    sum += y;
                    subSum += y;
                }
                dataMin = Math.min(sum, dataMin);
                dataMax = Math.max(sum, dataMax);
            }

            Series.prototype.processData.call(this, force);

            // Record extremes
            series.dataMin = dataMin;
            series.dataMax = dataMax;
        },

        /**
         * Return y value or string if point is sum
         */
        toYData: function (pt) {
            if (pt.isSum) {
                return (pt.x === 0 ? null : 'sum'); //#3245 Error when first element is Sum or Intermediate Sum
            }
            if (pt.isIntermediateSum) {
                return (pt.x === 0 ? null : 'intermediateSum'); //#3245
            }
            return pt.y;
        },

        /**
         * Postprocess mapping between options and SVG attributes
         */
        getAttribs: function () {
            seriesTypes.column.prototype.getAttribs.apply(this, arguments);

            var series = this,
                options = series.options,
                stateOptions = options.states,
                upColor = options.upColor || series.color,
                hoverColor = Highcharts.Color(upColor).brighten(options.states.hover.brightness).get(),
                seriesDownPointAttr = merge(series.pointAttr),
                upColorProp = series.upColorProp;

            seriesDownPointAttr[''][upColorProp] = upColor;
            seriesDownPointAttr.hover[upColorProp] = stateOptions.hover.upColor || hoverColor;
            seriesDownPointAttr.select[upColorProp] = stateOptions.select.upColor || upColor;

            each(series.points, function (point) {
                if (!point.options.color) {
                    // Up color
                    if (point.y > 0) {
                        point.pointAttr = seriesDownPointAttr;
                        point.color = upColor;

                    // Down color (#3710, update to negative)
                    } else {
                        point.pointAttr = series.pointAttr;
                    }
                }
            });
        },

        /**
         * Draw columns' connector lines
         */
        getGraphPath: function () {

            var data = this.data,
                length = data.length,
                lineWidth = this.options.lineWidth + this.borderWidth,
                normalizer = mathRound(lineWidth) % 2 / 2,
                horiz = this.xAxis.horiz, // #4699
                path = [],
                M = 'M',
                L = 'L',
                prevArgs,
                pointArgs,
                i,
                d;

            for (i = 1; i < length; i++) {
                pointArgs = data[i].shapeArgs;
                prevArgs = data[i - 1].shapeArgs;

                d = [
                    M,
                    prevArgs.x + (horiz ? prevArgs.width : 0), prevArgs.y + normalizer,
                    L,
                    pointArgs.x + (horiz ? 0 : pointArgs.width), prevArgs.y + normalizer
                ];

                if (data[i - 1].y < 0) {
                    d[2] += prevArgs.height;
                    d[5] += prevArgs.height;
                }

                path = path.concat(d);
            }

            return path;
        },

        /**
         * Extremes are recorded in processData
         */
        getExtremes: noop,

        drawGraph: Series.prototype.drawGraph
    });

    /* ****************************************************************************
     * End Waterfall series code                                                  *
     *****************************************************************************/
    /**
     * Set the default options for polygon
     */
    defaultPlotOptions.polygon = merge(defaultPlotOptions.scatter, {
        marker: {
            enabled: false
        }
    });

    /**
     * The polygon series class
     */
    seriesTypes.polygon = extendClass(seriesTypes.scatter, {
        type: 'polygon',
        fillGraph: true,
        // Close all segments
        getSegmentPath: function (segment) {
            return Series.prototype.getSegmentPath.call(this, segment).concat('z');
        },
        drawGraph: Series.prototype.drawGraph,
        drawLegendSymbol: Highcharts.LegendSymbolMixin.drawRectangle
    });
    /* ****************************************************************************
     * Start Bubble series code                                                      *
     *****************************************************************************/

    // 1 - set default options
    defaultPlotOptions.bubble = merge(defaultPlotOptions.scatter, {
        dataLabels: {
            formatter: function () { // #2945
                return this.point.z;
            },
            inside: true,
            verticalAlign: 'middle'
        },
        // displayNegative: true,
        marker: {
            // fillOpacity: 0.5,
            lineColor: null, // inherit from series.color
            lineWidth: 1
        },
        minSize: 8,
        maxSize: '20%',
        // negativeColor: null,
        // sizeBy: 'area'
        softThreshold: false,
        states: {
            hover: {
                halo: {
                    size: 5
                }
            }
        },
        tooltip: {
            pointFormat: '({point.x}, {point.y}), Size: {point.z}'
        },
        turboThreshold: 0,
        zThreshold: 0,
        zoneAxis: 'z'
    });

    var BubblePoint = extendClass(Point, {
        haloPath: function () {
            return Point.prototype.haloPath.call(this, this.shapeArgs.r + this.series.options.states.hover.halo.size);
        },
        ttBelow: false
    });

    // 2 - Create the series object
    seriesTypes.bubble = extendClass(seriesTypes.scatter, {
        type: 'bubble',
        pointClass: BubblePoint,
        pointArrayMap: ['y', 'z'],
        parallelArrays: ['x', 'y', 'z'],
        trackerGroups: ['group', 'dataLabelsGroup'],
        bubblePadding: true,
        zoneAxis: 'z',

        /**
         * Mapping between SVG attributes and the corresponding options
         */
        pointAttrToOptions: {
            stroke: 'lineColor',
            'stroke-width': 'lineWidth',
            fill: 'fillColor'
        },

        /**
         * Apply the fillOpacity to all fill positions
         */
        applyOpacity: function (fill) {
            var markerOptions = this.options.marker,
                fillOpacity = pick(markerOptions.fillOpacity, 0.5);

            // When called from Legend.colorizeItem, the fill isn't predefined
            fill = fill || markerOptions.fillColor || this.color;

            if (fillOpacity !== 1) {
                fill = Color(fill).setOpacity(fillOpacity).get('rgba');
            }
            return fill;
        },

        /**
         * Extend the convertAttribs method by applying opacity to the fill
         */
        convertAttribs: function () {
            var obj = Series.prototype.convertAttribs.apply(this, arguments);

            obj.fill = this.applyOpacity(obj.fill);

            return obj;
        },

        /**
         * Get the radius for each point based on the minSize, maxSize and each point's Z value. This
         * must be done prior to Series.translate because the axis needs to add padding in
         * accordance with the point sizes.
         */
        getRadii: function (zMin, zMax, minSize, maxSize) {
            var len,
                i,
                pos,
                zData = this.zData,
                radii = [],
                options = this.options,
                sizeByArea = options.sizeBy !== 'width',
                zThreshold = options.zThreshold,
                zRange = zMax - zMin,
                value,
                radius;

            // Set the shape type and arguments to be picked up in drawPoints
            for (i = 0, len = zData.length; i < len; i++) {

                value = zData[i];

                // When sizing by threshold, the absolute value of z determines the size
                // of the bubble.
                if (options.sizeByAbsoluteValue && value !== null) {
                    value = Math.abs(value - zThreshold);
                    zMax = Math.max(zMax - zThreshold, Math.abs(zMin - zThreshold));
                    zMin = 0;
                }

                if (value === null) {
                    radius = null;
                // Issue #4419 - if value is less than zMin, push a radius that's always smaller than the minimum size
                } else if (value < zMin) {
                    radius = minSize / 2 - 1;
                } else {
                    // Relative size, a number between 0 and 1
                    pos = zRange > 0 ? (value - zMin) / zRange : 0.5;

                    if (sizeByArea && pos >= 0) {
                        pos = Math.sqrt(pos);
                    }
                    radius = math.ceil(minSize + pos * (maxSize - minSize)) / 2;
                }
                radii.push(radius);
            }
            this.radii = radii;
        },

        /**
         * Perform animation on the bubbles
         */
        animate: function (init) {
            var animation = this.options.animation;

            if (!init) { // run the animation
                each(this.points, function (point) {
                    var graphic = point.graphic,
                        shapeArgs = point.shapeArgs;

                    if (graphic && shapeArgs) {
                        // start values
                        graphic.attr('r', 1);

                        // animate
                        graphic.animate({
                            r: shapeArgs.r
                        }, animation);
                    }
                });

                // delete this function to allow it only once
                this.animate = null;
            }
        },

        /**
         * Extend the base translate method to handle bubble size
         */
        translate: function () {

            var i,
                data = this.data,
                point,
                radius,
                radii = this.radii;

            // Run the parent method
            seriesTypes.scatter.prototype.translate.call(this);

            // Set the shape type and arguments to be picked up in drawPoints
            i = data.length;

            while (i--) {
                point = data[i];
                radius = radii ? radii[i] : 0; // #1737

                if (isNumber(radius) && radius >= this.minPxSize / 2) {
                    // Shape arguments
                    point.shapeType = 'circle';
                    point.shapeArgs = {
                        x: point.plotX,
                        y: point.plotY,
                        r: radius
                    };

                    // Alignment box for the data label
                    point.dlBox = {
                        x: point.plotX - radius,
                        y: point.plotY - radius,
                        width: 2 * radius,
                        height: 2 * radius
                    };
                } else { // below zThreshold or z = null
                    point.shapeArgs = point.plotY = point.dlBox = UNDEFINED; // #1691
                }
            }
        },

        /**
         * Get the series' symbol in the legend
         *
         * @param {Object} legend The legend object
         * @param {Object} item The series (this) or point
         */
        drawLegendSymbol: function (legend, item) {
            var renderer = this.chart.renderer,
                radius = renderer.fontMetrics(legend.itemStyle.fontSize).f / 2;

            item.legendSymbol = renderer.circle(
                radius,
                legend.baseline - radius,
                radius
            ).attr({
                zIndex: 3
            }).add(item.legendGroup);
            item.legendSymbol.isMarker = true;

        },

        drawPoints: seriesTypes.column.prototype.drawPoints,
        alignDataLabel: seriesTypes.column.prototype.alignDataLabel,
        buildKDTree: noop,
        applyZones: noop
    });

    /**
     * Add logic to pad each axis with the amount of pixels
     * necessary to avoid the bubbles to overflow.
     */
    Axis.prototype.beforePadding = function () {
        var axis = this,
            axisLength = this.len,
            chart = this.chart,
            pxMin = 0,
            pxMax = axisLength,
            isXAxis = this.isXAxis,
            dataKey = isXAxis ? 'xData' : 'yData',
            min = this.min,
            extremes = {},
            smallestSize = math.min(chart.plotWidth, chart.plotHeight),
            zMin = Number.MAX_VALUE,
            zMax = -Number.MAX_VALUE,
            range = this.max - min,
            transA = axisLength / range,
            activeSeries = [];

        // Handle padding on the second pass, or on redraw
        each(this.series, function (series) {

            var seriesOptions = series.options,
                zData;

            if (series.bubblePadding && (series.visible || !chart.options.chart.ignoreHiddenSeries)) {

                // Correction for #1673
                axis.allowZoomOutside = true;

                // Cache it
                activeSeries.push(series);

                if (isXAxis) { // because X axis is evaluated first

                    // For each series, translate the size extremes to pixel values
                    each(['minSize', 'maxSize'], function (prop) {
                        var length = seriesOptions[prop],
                            isPercent = /%$/.test(length);

                        length = pInt(length);
                        extremes[prop] = isPercent ?
                            smallestSize * length / 100 :
                            length;

                    });
                    series.minPxSize = extremes.minSize;
                    series.maxPxSize = extremes.maxSize;

                    // Find the min and max Z
                    zData = series.zData;
                    if (zData.length) { // #1735
                        zMin = pick(seriesOptions.zMin, math.min(
                            zMin,
                            math.max(
                                arrayMin(zData),
                                seriesOptions.displayNegative === false ? seriesOptions.zThreshold : -Number.MAX_VALUE
                            )
                        ));
                        zMax = pick(seriesOptions.zMax, math.max(zMax, arrayMax(zData)));
                    }
                }
            }
        });

        each(activeSeries, function (series) {

            var data = series[dataKey],
                i = data.length,
                radius;

            if (isXAxis) {
                series.getRadii(zMin, zMax, series.minPxSize, series.maxPxSize);
            }

            if (range > 0) {
                while (i--) {
                    if (isNumber(data[i]) && axis.dataMin <= data[i] && data[i] <= axis.dataMax) {
                        radius = series.radii[i];
                        pxMin = Math.min(((data[i] - min) * transA) - radius, pxMin);
                        pxMax = Math.max(((data[i] - min) * transA) + radius, pxMax);
                    }
                }
            }
        });


        if (activeSeries.length && range > 0 && !this.isLog) {
            pxMax -= axisLength;
            transA *= (axisLength + pxMin - pxMax) / axisLength;
            each([['min', 'userMin', pxMin], ['max', 'userMax', pxMax]], function (keys) {
                if (pick(axis.options[keys[0]], axis[keys[1]]) === UNDEFINED) {
                    axis[keys[0]] += keys[2] / transA; 
                } else {
                    axis.allowZoomOutside = false; // #4332
                }
            });
        }
    };

    /* ****************************************************************************
     * End Bubble series code                                                     *
     *****************************************************************************/

    (function () {

        /**
         * Extensions for polar charts. Additionally, much of the geometry required for polar charts is
         * gathered in RadialAxes.js.
         *
         */

        var seriesProto = Series.prototype,
            pointerProto = Pointer.prototype,
            colProto;

        /**
         * Search a k-d tree by the point angle, used for shared tooltips in polar charts
         */
        seriesProto.searchPointByAngle = function (e) {
            var series = this,
                chart = series.chart,
                xAxis = series.xAxis,
                center = xAxis.pane.center,
                plotX = e.chartX - center[0] - chart.plotLeft,
                plotY = e.chartY - center[1] - chart.plotTop;

            return this.searchKDTree({
                clientX: 180 + (Math.atan2(plotX, plotY) * (-180 / Math.PI))
            });

        };

        /**
         * Wrap the buildKDTree function so that it searches by angle (clientX) in case of shared tooltip,
         * and by two dimensional distance in case of non-shared.
         */
        wrap(seriesProto, 'buildKDTree', function (proceed) {
            if (this.chart.polar) {
                if (this.kdByAngle) {
                    this.searchPoint = this.searchPointByAngle;
                } else {
                    this.kdDimensions = 2;
                }
            }
            proceed.apply(this);
        });

        /**
         * Translate a point's plotX and plotY from the internal angle and radius measures to
         * true plotX, plotY coordinates
         */
        seriesProto.toXY = function (point) {
            var xy,
                chart = this.chart,
                plotX = point.plotX,
                plotY = point.plotY,
                clientX;

            // Save rectangular plotX, plotY for later computation
            point.rectPlotX = plotX;
            point.rectPlotY = plotY;

            // Find the polar plotX and plotY
            xy = this.xAxis.postTranslate(point.plotX, this.yAxis.len - plotY);
            point.plotX = point.polarPlotX = xy.x - chart.plotLeft;
            point.plotY = point.polarPlotY = xy.y - chart.plotTop;

            // If shared tooltip, record the angle in degrees in order to align X points. Otherwise,
            // use a standard k-d tree to get the nearest point in two dimensions.
            if (this.kdByAngle) {
                clientX = ((plotX / Math.PI * 180) + this.xAxis.pane.options.startAngle) % 360;
                if (clientX < 0) { // #2665
                    clientX += 360;
                }
                point.clientX = clientX;
            } else {
                point.clientX = point.plotX;
            }
        };

        if (seriesTypes.spline) {
            /**
             * Overridden method for calculating a spline from one point to the next
             */
            wrap(seriesTypes.spline.prototype, 'getPointSpline', function (proceed, segment, point, i) {

                var ret,
                    smoothing = 1.5, // 1 means control points midway between points, 2 means 1/3 from the point, 3 is 1/4 etc;
                    denom = smoothing + 1,
                    plotX,
                    plotY,
                    lastPoint,
                    nextPoint,
                    lastX,
                    lastY,
                    nextX,
                    nextY,
                    leftContX,
                    leftContY,
                    rightContX,
                    rightContY,
                    distanceLeftControlPoint,
                    distanceRightControlPoint,
                    leftContAngle,
                    rightContAngle,
                    jointAngle;


                if (this.chart.polar) {

                    plotX = point.plotX;
                    plotY = point.plotY;
                    lastPoint = segment[i - 1];
                    nextPoint = segment[i + 1];

                    // Connect ends
                    if (this.connectEnds) {
                        if (!lastPoint) {
                            lastPoint = segment[segment.length - 2]; // not the last but the second last, because the segment is already connected
                        }
                        if (!nextPoint) {
                            nextPoint = segment[1];
                        }
                    }

                    // find control points
                    if (lastPoint && nextPoint) {

                        lastX = lastPoint.plotX;
                        lastY = lastPoint.plotY;
                        nextX = nextPoint.plotX;
                        nextY = nextPoint.plotY;
                        leftContX = (smoothing * plotX + lastX) / denom;
                        leftContY = (smoothing * plotY + lastY) / denom;
                        rightContX = (smoothing * plotX + nextX) / denom;
                        rightContY = (smoothing * plotY + nextY) / denom;
                        distanceLeftControlPoint = Math.sqrt(Math.pow(leftContX - plotX, 2) + Math.pow(leftContY - plotY, 2));
                        distanceRightControlPoint = Math.sqrt(Math.pow(rightContX - plotX, 2) + Math.pow(rightContY - plotY, 2));
                        leftContAngle = Math.atan2(leftContY - plotY, leftContX - plotX);
                        rightContAngle = Math.atan2(rightContY - plotY, rightContX - plotX);
                        jointAngle = (Math.PI / 2) + ((leftContAngle + rightContAngle) / 2);


                        // Ensure the right direction, jointAngle should be in the same quadrant as leftContAngle
                        if (Math.abs(leftContAngle - jointAngle) > Math.PI / 2) {
                            jointAngle -= Math.PI;
                        }

                        // Find the corrected control points for a spline straight through the point
                        leftContX = plotX + Math.cos(jointAngle) * distanceLeftControlPoint;
                        leftContY = plotY + Math.sin(jointAngle) * distanceLeftControlPoint;
                        rightContX = plotX + Math.cos(Math.PI + jointAngle) * distanceRightControlPoint;
                        rightContY = plotY + Math.sin(Math.PI + jointAngle) * distanceRightControlPoint;

                        // Record for drawing in next point
                        point.rightContX = rightContX;
                        point.rightContY = rightContY;

                    }


                    // moveTo or lineTo
                    if (!i) {
                        ret = ['M', plotX, plotY];
                    } else { // curve from last point to this
                        ret = [
                            'C',
                            lastPoint.rightContX || lastPoint.plotX,
                            lastPoint.rightContY || lastPoint.plotY,
                            leftContX || plotX,
                            leftContY || plotY,
                            plotX,
                            plotY
                        ];
                        lastPoint.rightContX = lastPoint.rightContY = null; // reset for updating series later
                    }


                } else {
                    ret = proceed.call(this, segment, point, i);
                }
                return ret;
            });
        }

        /**
         * Extend translate. The plotX and plotY values are computed as if the polar chart were a
         * cartesian plane, where plotX denotes the angle in radians and (yAxis.len - plotY) is the pixel distance from
         * center.
         */
        wrap(seriesProto, 'translate', function (proceed) {
            var chart = this.chart,
                points,
                i;

            // Run uber method
            proceed.call(this);

            // Postprocess plot coordinates
            if (chart.polar) {
                this.kdByAngle = chart.tooltip && chart.tooltip.shared;

                if (!this.preventPostTranslate) {
                    points = this.points;
                    i = points.length;

                    while (i--) {
                        // Translate plotX, plotY from angle and radius to true plot coordinates
                        this.toXY(points[i]);
                    }
                }
            }
        });

        /**
         * Extend getSegmentPath to allow connecting ends across 0 to provide a closed circle in
         * line-like series.
         */
        wrap(seriesProto, 'getGraphPath', function (proceed, points) {
            var series = this;
        
            // Connect the path
            if (this.chart.polar) {
                points = points || this.points;

                if (this.options.connectEnds !== false && points[0] && points[0].y !== null) {
                    this.connectEnds = true; // re-used in splines
                    points.splice(points.length, 0, points[0]);
                }

                // For area charts, pseudo points are added to the graph, now we need to translate these
                each(points, function (point) {
                    if (point.polarPlotY === undefined) {
                        series.toXY(point);
                    }
                });
            }

            // Run uber method
            return proceed.apply(this, [].slice.call(arguments, 1));
    
        });


        function polarAnimate(proceed, init) {
            var chart = this.chart,
                animation = this.options.animation,
                group = this.group,
                markerGroup = this.markerGroup,
                center = this.xAxis.center,
                plotLeft = chart.plotLeft,
                plotTop = chart.plotTop,
                attribs;

            // Specific animation for polar charts
            if (chart.polar) {

                // Enable animation on polar charts only in SVG. In VML, the scaling is different, plus animation
                // would be so slow it would't matter.
                if (chart.renderer.isSVG) {

                    if (animation === true) {
                        animation = {};
                    }

                    // Initialize the animation
                    if (init) {

                        // Scale down the group and place it in the center
                        attribs = {
                            translateX: center[0] + plotLeft,
                            translateY: center[1] + plotTop,
                            scaleX: 0.001, // #1499
                            scaleY: 0.001
                        };

                        group.attr(attribs);
                        if (markerGroup) {
                            //markerGroup.attrSetters = group.attrSetters;
                            markerGroup.attr(attribs);
                        }

                    // Run the animation
                    } else {
                        attribs = {
                            translateX: plotLeft,
                            translateY: plotTop,
                            scaleX: 1,
                            scaleY: 1
                        };
                        group.animate(attribs, animation);
                        if (markerGroup) {
                            markerGroup.animate(attribs, animation);
                        }

                        // Delete this function to allow it only once
                        this.animate = null;
                    }
                }

            // For non-polar charts, revert to the basic animation
            } else {
                proceed.call(this, init);
            }
        }

        // Define the animate method for regular series
        wrap(seriesProto, 'animate', polarAnimate);


        if (seriesTypes.column) {

            colProto = seriesTypes.column.prototype;

            colProto.polarArc = function (low, high, start, end) {
                var center = this.xAxis.center,
                    len = this.yAxis.len;
                
                return this.chart.renderer.symbols.arc(
                    center[0],
                    center[1],
                    len - high,
                    null,
                    {
                        start: start,
                        end: end,
                        innerR: len - pick(low, len)
                    }
                );
            };

            /**
            * Define the animate method for columnseries
            */
            wrap(colProto, 'animate', polarAnimate);


            /**
             * Extend the column prototype's translate method
             */
            wrap(colProto, 'translate', function (proceed) {

                var xAxis = this.xAxis,
                    startAngleRad = xAxis.startAngleRad,
                    start,
                    points,
                    point,
                    i;

                this.preventPostTranslate = true;

                // Run uber method
                proceed.call(this);

                // Postprocess plot coordinates
                if (xAxis.isRadial) {
                    points = this.points;
                    i = points.length;
                    while (i--) {
                        point = points[i];
                        start = point.barX + startAngleRad;
                        point.shapeType = 'path';
                        point.shapeArgs = {
                            d: this.polarArc(point.yBottom, point.plotY, start, start + point.pointWidth)
                        };
                        // Provide correct plotX, plotY for tooltip
                        this.toXY(point);
                        point.tooltipPos = [point.plotX, point.plotY];
                        point.ttBelow = point.plotY > xAxis.center[1];
                    }
                }
            });


            /**
             * Align column data labels outside the columns. #1199.
             */
            wrap(colProto, 'alignDataLabel', function (proceed, point, dataLabel, options, alignTo, isNew) {

                if (this.chart.polar) {
                    var angle = point.rectPlotX / Math.PI * 180,
                        align,
                        verticalAlign;

                    // Align nicely outside the perimeter of the columns
                    if (options.align === null) {
                        if (angle > 20 && angle < 160) {
                            align = 'left'; // right hemisphere
                        } else if (angle > 200 && angle < 340) {
                            align = 'right'; // left hemisphere
                        } else {
                            align = 'center'; // top or bottom
                        }
                        options.align = align;
                    }
                    if (options.verticalAlign === null) {
                        if (angle < 45 || angle > 315) {
                            verticalAlign = 'bottom'; // top part
                        } else if (angle > 135 && angle < 225) {
                            verticalAlign = 'top'; // bottom part
                        } else {
                            verticalAlign = 'middle'; // left or right
                        }
                        options.verticalAlign = verticalAlign;
                    }

                    seriesProto.alignDataLabel.call(this, point, dataLabel, options, alignTo, isNew);
                } else {
                    proceed.call(this, point, dataLabel, options, alignTo, isNew);
                }

            });
        }

        /**
         * Extend getCoordinates to prepare for polar axis values
         */
        wrap(pointerProto, 'getCoordinates', function (proceed, e) {
            var chart = this.chart,
                ret = {
                    xAxis: [],
                    yAxis: []
                };

            if (chart.polar) {

                each(chart.axes, function (axis) {
                    var isXAxis = axis.isXAxis,
                        center = axis.center,
                        x = e.chartX - center[0] - chart.plotLeft,
                        y = e.chartY - center[1] - chart.plotTop;

                    ret[isXAxis ? 'xAxis' : 'yAxis'].push({
                        axis: axis,
                        value: axis.translate(
                            isXAxis ?
                                Math.PI - Math.atan2(x, y) : // angle
                                Math.sqrt(Math.pow(x, 2) + Math.pow(y, 2)), // distance from center
                            true
                        )
                    });
                });

            } else {
                ret = proceed.call(this, e);
            }

            return ret;
        });

    }());

}));<|MERGE_RESOLUTION|>--- conflicted
+++ resolved
@@ -2,11 +2,7 @@
 // @compilation_level SIMPLE_OPTIMIZATIONS
 
 /**
-<<<<<<< HEAD
  * @license Highcharts JS v4.2.4-modified (bugfix)
-=======
- * @license Highcharts JS v4.2.4-modified (2016-04-27)
->>>>>>> 2b828799
  *
  * (c) 2009-2016 Torstein Honsi
  *
