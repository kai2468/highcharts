/* *
 *
 *  !!!!!!! SOURCE GETS TRANSPILED BY TYPESCRIPT. EDIT TS FILE ONLY. !!!!!!!
 *
 * */
'use strict';
<<<<<<< HEAD
import controllableMixin from './controllableMixin.js';
import H from './../../Core/Globals.js';
import markerMixin from './markerMixin.js';
import U from './../../Core/Utilities.js';
var extend = U.extend, merge = U.merge;
=======
import ControllableMixin from './controllableMixin.js';
import H from './../../parts/Globals.js';
import MarkerMixin from './markerMixin.js';
import U from './../../parts/Utilities.js';
var extend = U.extend;
>>>>>>> e38005e9
// See TRACKER_FILL in highcharts.src.js
var TRACKER_FILL = 'rgba(192,192,192,' + (H.svg ? 0.0001 : 0.002) + ')';
/* eslint-disable no-invalid-this, valid-jsdoc */
/**
 * A controllable path class.
 *
 * @requires modules/annotations
 *
 * @private
 * @class
 * @name Highcharts.AnnotationControllablePath
 *
 * @param {Highcharts.Annotation}
 * Related annotation.
 *
 * @param {Highcharts.AnnotationsShapeOptions} options
 * A path's options object.
 *
 * @param {number} index
 * Index of the path.
 */
var ControllablePath = /** @class */ (function () {
    /* *
     *
     *  Constructors
     *
     * */
    function ControllablePath(annotation, options, index) {
        /* *
         *
         *  Properties
         *
         * */
        this.addControlPoints = ControllableMixin.addControlPoints;
        this.anchor = ControllableMixin.anchor;
        this.attr = ControllableMixin.attr;
        this.attrsFromOptions = ControllableMixin.attrsFromOptions;
        this.destroy = ControllableMixin.destroy;
        this.getPointsOptions = ControllableMixin.getPointsOptions;
        this.init = ControllableMixin.init;
        this.linkPoints = ControllableMixin.linkPoints;
        this.point = ControllableMixin.point;
        this.rotate = ControllableMixin.rotate;
        this.scale = ControllableMixin.scale;
        this.setControlPointsVisibility = ControllableMixin.setControlPointsVisibility;
        this.setMarkers = MarkerMixin.setItemMarkers;
        this.transform = ControllableMixin.transform;
        this.transformPoint = ControllableMixin.transformPoint;
        this.translate = ControllableMixin.translate;
        this.translatePoint = ControllableMixin.translatePoint;
        this.translateShape = ControllableMixin.translateShape;
        this.update = ControllableMixin.update;
        /**
         * @type 'path'
         */
        this.type = 'path';
        this.init(annotation, options, index);
        this.collection = 'shapes';
    }
    /* *
     *
     *  Functions
     *
     * */
    /**
     * Map the controllable path to 'd' path attribute.
     *
     * @return {Highcharts.SVGPathArray|null}
     * A path's d attribute.
     */
    ControllablePath.prototype.toD = function () {
        var dOption = this.options.d;
        if (dOption) {
            return typeof dOption === 'function' ?
                dOption.call(this) :
                dOption;
        }
        var points = this.points, len = points.length, showPath = len, point = points[0], position = showPath && this.anchor(point).absolutePosition, pointIndex = 0, command, d = [];
        if (position) {
            d.push(['M', position.x, position.y]);
            while (++pointIndex < len && showPath) {
                point = points[pointIndex];
                command = point.command || 'L';
                position = this.anchor(point).absolutePosition;
                if (command === 'M') {
                    d.push([command, position.x, position.y]);
                }
                else if (command === 'L') {
                    d.push([command, position.x, position.y]);
                }
                else if (command === 'Z') {
                    d.push([command]);
                }
                showPath = point.series.visible;
            }
        }
        return showPath ?
            this.chart.renderer.crispLine(d, this.graphic.strokeWidth()) :
            null;
    };
    ControllablePath.prototype.shouldBeDrawn = function () {
        return (ControllableMixin.shouldBeDrawn.call(this) || Boolean(this.options.d));
    };
    ControllablePath.prototype.render = function (parent) {
        var options = this.options, attrs = this.attrsFromOptions(options);
        this.graphic = this.annotation.chart.renderer
            .path([['M', 0, 0]])
            .attr(attrs)
            .add(parent);
        if (options.className) {
            this.graphic.addClass(options.className);
        }
        this.tracker = this.annotation.chart.renderer
            .path([['M', 0, 0]])
            .addClass('highcharts-tracker-line')
            .attr({
            zIndex: 2
        })
            .add(parent);
        if (!this.annotation.chart.styledMode) {
            this.tracker.attr({
                'stroke-linejoin': 'round',
                stroke: TRACKER_FILL,
                fill: TRACKER_FILL,
                'stroke-width': this.graphic.strokeWidth() +
                    options.snap * 2
            });
        }
        ControllableMixin.render.call(this);
        extend(this.graphic, {
            markerStartSetter: MarkerMixin.markerStartSetter,
            markerEndSetter: MarkerMixin.markerEndSetter
        });
        this.setMarkers(this);
    };
    ControllablePath.prototype.redraw = function (animation) {
        var d = this.toD(), action = animation ? 'animate' : 'attr';
        if (d) {
            this.graphic[action]({ d: d });
            this.tracker[action]({ d: d });
        }
        else {
            this.graphic.attr({ d: 'M 0 ' + -9e9 });
            this.tracker.attr({ d: 'M 0 ' + -9e9 });
        }
        this.graphic.placed = this.tracker.placed = Boolean(d);
        ControllableMixin.redraw.call(this, animation);
    };
    /* *
     *
     *  Static Properties
     *
     * */
    /**
     * A map object which allows to map options attributes to element attributes
     *
     * @name Highcharts.AnnotationControllablePath.attrsMap
     * @type {Highcharts.Dictionary<string>}
     */
    ControllablePath.attrsMap = {
        dashStyle: 'dashstyle',
        strokeWidth: 'stroke-width',
        stroke: 'stroke',
        fill: 'fill',
        zIndex: 'zIndex'
    };
    return ControllablePath;
}());
export default ControllablePath;<|MERGE_RESOLUTION|>--- conflicted
+++ resolved
@@ -4,19 +4,11 @@
  *
  * */
 'use strict';
-<<<<<<< HEAD
-import controllableMixin from './controllableMixin.js';
-import H from './../../Core/Globals.js';
-import markerMixin from './markerMixin.js';
-import U from './../../Core/Utilities.js';
-var extend = U.extend, merge = U.merge;
-=======
 import ControllableMixin from './controllableMixin.js';
-import H from './../../parts/Globals.js';
+import H from '../../Core/Globals.js';
 import MarkerMixin from './markerMixin.js';
-import U from './../../parts/Utilities.js';
+import U from '../../Core/Utilities.js';
 var extend = U.extend;
->>>>>>> e38005e9
 // See TRACKER_FILL in highcharts.src.js
 var TRACKER_FILL = 'rgba(192,192,192,' + (H.svg ? 0.0001 : 0.002) + ')';
 /* eslint-disable no-invalid-this, valid-jsdoc */
