--- conflicted
+++ resolved
@@ -8229,9 +8229,6 @@
 			path = this.getPlotLinePath(null, null, null, null, pos);
 		}
 
-<<<<<<< HEAD
-extend(Axis.prototype, AxisPlotLineOrBandExtension);
-=======
 		if (path === null) {
 			this.hideCrosshair();
 			return;
@@ -8263,7 +8260,8 @@
 		}
 	}
 }; // end Axis
->>>>>>> ebac6209
+
+extend(Axis.prototype, AxisPlotLineOrBandExtension);
 /**
  * Methods defined on the Axis prototype
  */
