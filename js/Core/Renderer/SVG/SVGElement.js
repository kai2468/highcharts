/* *
 *
 *  (c) 2010-2020 Torstein Honsi
 *
 *  License: www.highcharts.com/license
 *
 *  !!!!!!! SOURCE GETS TRANSPILED BY TYPESCRIPT. EDIT TS FILE ONLY. !!!!!!!
 *
 * */
<<<<<<< HEAD
'use strict';
=======
>>>>>>> 5e3927f5
import Color from '../../Color/Color.js';
import H from '../../Globals.js';
var deg2rad = H.deg2rad, doc = H.doc, hasTouch = H.hasTouch, isFirefox = H.isFirefox, noop = H.noop, svg = H.svg, SVG_NS = H.SVG_NS, win = H.win;
import U from '../../Utilities.js';
var animate = U.animate, animObject = U.animObject, attr = U.attr, createElement = U.createElement, css = U.css, defined = U.defined, erase = U.erase, extend = U.extend, fireEvent = U.fireEvent, isArray = U.isArray, isFunction = U.isFunction, isNumber = U.isNumber, isString = U.isString, merge = U.merge, objectEach = U.objectEach, pick = U.pick, pInt = U.pInt, stop = U.stop, syncTimeout = U.syncTimeout, uniqueKey = U.uniqueKey;
/**
 * The horizontal alignment of an element.
 *
 * @typedef {"center"|"left"|"right"} Highcharts.AlignValue
 */
/**
 * Options to align the element relative to the chart or another box.
 *
 * @interface Highcharts.AlignObject
 */ /**
* Horizontal alignment. Can be one of `left`, `center` and `right`.
*
* @name Highcharts.AlignObject#align
* @type {Highcharts.AlignValue|undefined}
*
* @default left
*/ /**
* Vertical alignment. Can be one of `top`, `middle` and `bottom`.
*
* @name Highcharts.AlignObject#verticalAlign
* @type {Highcharts.VerticalAlignValue|undefined}
*
* @default top
*/ /**
* Horizontal pixel offset from alignment.
*
* @name Highcharts.AlignObject#x
* @type {number|undefined}
*
* @default 0
*/ /**
* Vertical pixel offset from alignment.
*
* @name Highcharts.AlignObject#y
* @type {number|undefined}
*
* @default 0
*/ /**
* Use the `transform` attribute with translateX and translateY custom
* attributes to align this elements rather than `x` and `y` attributes.
*
* @name Highcharts.AlignObject#alignByTranslate
* @type {boolean|undefined}
*
* @default false
*/
/**
 * Bounding box of an element.
 *
 * @interface Highcharts.BBoxObject
 * @extends Highcharts.PositionObject
 */ /**
* Height of the bounding box.
*
* @name Highcharts.BBoxObject#height
* @type {number}
*/ /**
* Width of the bounding box.
*
* @name Highcharts.BBoxObject#width
* @type {number}
*/ /**
* Horizontal position of the bounding box.
*
* @name Highcharts.BBoxObject#x
* @type {number}
*/ /**
* Vertical position of the bounding box.
*
* @name Highcharts.BBoxObject#y
* @type {number}
*/
/**
 * An object of key-value pairs for SVG attributes. Attributes in Highcharts
 * elements for the most parts correspond to SVG, but some are specific to
 * Highcharts, like `zIndex`, `rotation`, `rotationOriginX`,
 * `rotationOriginY`, `translateX`, `translateY`, `scaleX` and `scaleY`. SVG
 * attributes containing a hyphen are _not_ camel-cased, they should be
 * quoted to preserve the hyphen.
 *
 * @example
 * {
 *     'stroke': '#ff0000', // basic
 *     'stroke-width': 2, // hyphenated
 *     'rotation': 45 // custom
 *     'd': ['M', 10, 10, 'L', 30, 30, 'z'] // path definition, note format
 * }
 *
 * @interface Highcharts.SVGAttributes
 */ /**
* @name Highcharts.SVGAttributes#[key:string]
* @type {*}
*/ /**
* @name Highcharts.SVGAttributes#d
* @type {string|Highcharts.SVGPathArray|undefined}
*/ /**
* @name Highcharts.SVGAttributes#fill
* @type {Highcharts.ColorString|Highcharts.GradientColorObject|Highcharts.PatternObject|undefined}
*/ /**
* @name Highcharts.SVGAttributes#inverted
* @type {boolean|undefined}
*/ /**
* @name Highcharts.SVGAttributes#matrix
* @type {Array<number>|undefined}
*/ /**
* @name Highcharts.SVGAttributes#rotation
* @type {number|undefined}
*/ /**
* @name Highcharts.SVGAttributes#rotationOriginX
* @type {number|undefined}
*/ /**
* @name Highcharts.SVGAttributes#rotationOriginY
* @type {number|undefined}
*/ /**
* @name Highcharts.SVGAttributes#scaleX
* @type {number|undefined}
*/ /**
* @name Highcharts.SVGAttributes#scaleY
* @type {number|undefined}
*/ /**
* @name Highcharts.SVGAttributes#stroke
* @type {Highcharts.ColorString|Highcharts.GradientColorObject|Highcharts.PatternObject|undefined}
*/ /**
* @name Highcharts.SVGAttributes#style
* @type {string|Highcharts.CSSObject|undefined}
*/ /**
* @name Highcharts.SVGAttributes#translateX
* @type {number|undefined}
*/ /**
* @name Highcharts.SVGAttributes#translateY
* @type {number|undefined}
*/ /**
* @name Highcharts.SVGAttributes#zIndex
* @type {number|undefined}
*/
/**
 * An SVG DOM element. The type is a reference to the regular SVGElement in the
 * global scope.
 *
 * @typedef {globals.GlobalSVGElement} Highcharts.SVGDOMElement
 *
 * @see https://developer.mozilla.org/en-US/docs/Web/API/SVGElement
 */
/**
 * The vertical alignment of an element.
 *
 * @typedef {"bottom"|"middle"|"top"} Highcharts.VerticalAlignValue
 */
''; // detach doclets above
/* eslint-disable no-invalid-this, valid-jsdoc */
/**
 * The SVGElement prototype is a JavaScript wrapper for SVG elements used in the
 * rendering layer of Highcharts. Combined with the
 * {@link Highcharts.SVGRenderer}
 * object, these prototypes allow freeform annotation in the charts or even in
 * HTML pages without instanciating a chart. The SVGElement can also wrap HTML
 * labels, when `text` or `label` elements are created with the `useHTML`
 * parameter.
 *
 * The SVGElement instances are created through factory functions on the
 * {@link Highcharts.SVGRenderer}
 * object, like
 * {@link Highcharts.SVGRenderer#rect|rect},
 * {@link Highcharts.SVGRenderer#path|path},
 * {@link Highcharts.SVGRenderer#text|text},
 * {@link Highcharts.SVGRenderer#label|label},
 * {@link Highcharts.SVGRenderer#g|g}
 * and more.
 *
 * @class
 * @name Highcharts.SVGElement
 */
var SVGElement = /** @class */ (function () {
    function SVGElement() {
        /* *
         *
         *  Properties
         *
         * */
        this.element = void 0;
        this.height = void 0;
        this.opacity = 1; // Default base for animation
        this.renderer = void 0;
        this.SVG_NS = SVG_NS;
        // Custom attributes used for symbols, these should be filtered out when
        // setting SVGElement attributes (#9375).
        this.symbolCustomAttribs = [
            'x',
            'y',
            'width',
            'height',
            'r',
            'start',
            'end',
            'innerR',
            'anchorX',
            'anchorY',
            'rounded'
        ];
        this.width = void 0;
    }
    /* *
     *
     *  Functions
     *
     * */
    /**
     * Get the current value of an attribute or pseudo attribute,
     * used mainly for animation. Called internally from
     * the {@link Highcharts.SVGRenderer#attr} function.
     *
     * @private
     * @function Highcharts.SVGElement#_defaultGetter
     *
     * @param {string} key
     *        Property key.
     *
     * @return {number|string}
     *         Property value.
     */
    SVGElement.prototype._defaultGetter = function (key) {
        var ret = pick(this[key + 'Value'], // align getter
        this[key], this.element ? this.element.getAttribute(key) : null, 0);
        if (/^[\-0-9\.]+$/.test(ret)) { // is numerical
            ret = parseFloat(ret);
        }
        return ret;
    };
    /**
     * @private
     * @function Highcharts.SVGElement#_defaultSetter
     *
     * @param {string} value
     *
     * @param {string} key
     *
     * @param {Highcharts.SVGDOMElement} element
     *
     * @return {void}
     */
    SVGElement.prototype._defaultSetter = function (value, key, element) {
        element.setAttribute(key, value);
    };
    /**
     * Add the element to the DOM. All elements must be added this way.
     *
     * @sample highcharts/members/renderer-g
     *         Elements added to a group
     *
     * @function Highcharts.SVGElement#add
     *
     * @param {Highcharts.SVGElement} [parent]
     *        The parent item to add it to. If undefined, the element is added
     *        to the {@link Highcharts.SVGRenderer.box}.
     *
     * @return {Highcharts.SVGElement}
     *         Returns the SVGElement for chaining.
     */
    SVGElement.prototype.add = function (parent) {
        var renderer = this.renderer, element = this.element, inserted;
        if (parent) {
            this.parentGroup = parent;
        }
        // Mark as inverted
        this.parentInverted = parent && parent.inverted;
        // Build formatted text
        if (typeof this.textStr !== 'undefined' &&
            this.element.nodeName === 'text' // Not for SVGLabel instances
        ) {
            renderer.buildText(this);
        }
        // Mark as added
        this.added = true;
        // If we're adding to renderer root, or other elements in the group
        // have a z index, we need to handle it
        if (!parent || parent.handleZ || this.zIndex) {
            inserted = this.zIndexSetter();
        }
        // If zIndex is not handled, append at the end
        if (!inserted) {
            (parent ?
                parent.element :
                renderer.box).appendChild(element);
        }
        // fire an event for internal hooks
        if (this.onAdd) {
            this.onAdd();
        }
        return this;
    };
    /**
     * Add a class name to an element.
     *
     * @function Highcharts.SVGElement#addClass
     *
     * @param {string} className
     * The new class name to add.
     *
     * @param {boolean} [replace=false]
     * When true, the existing class name(s) will be overwritten with the new
     * one. When false, the new one is added.
     *
     * @return {Highcharts.SVGElement}
     * Return the SVG element for chainability.
     */
    SVGElement.prototype.addClass = function (className, replace) {
        var currentClassName = replace ? '' : (this.attr('class') || '');
        // Trim the string and remove duplicates
        className = (className || '')
            .split(/ /g)
            .reduce(function (newClassName, name) {
            if (currentClassName.indexOf(name) === -1) {
                newClassName.push(name);
            }
            return newClassName;
        }, (currentClassName ?
            [currentClassName] :
            []))
            .join(' ');
        if (className !== currentClassName) {
            this.attr('class', className);
        }
        return this;
    };
    /**
     * This method is executed in the end of `attr()`, after setting all
     * attributes in the hash. In can be used to efficiently consolidate
     * multiple attributes in one SVG property -- e.g., translate, rotate and
     * scale are merged in one "transform" attribute in the SVG node.
     *
     * @private
     * @function Highcharts.SVGElement#afterSetters
     */
    SVGElement.prototype.afterSetters = function () {
        // Update transform. Do this outside the loop to prevent redundant
        // updating for batch setting of attributes.
        if (this.doTransform) {
            this.updateTransform();
            this.doTransform = false;
        }
    };
    /**
     * Align the element relative to the chart or another box.
     *
     * @function Highcharts.SVGElement#align
     *
     * @param {Highcharts.AlignObject} [alignOptions]
     *        The alignment options. The function can be called without this
     *        parameter in order to re-align an element after the box has been
     *        updated.
     *
     * @param {boolean} [alignByTranslate]
     *        Align element by translation.
     *
     * @param {string|Highcharts.BBoxObject} [box]
     *        The box to align to, needs a width and height. When the box is a
     *        string, it refers to an object in the Renderer. For example, when
     *        box is `spacingBox`, it refers to `Renderer.spacingBox` which
     *        holds `width`, `height`, `x` and `y` properties.
     *
     * @return {Highcharts.SVGElement} Returns the SVGElement for chaining.
     */
    SVGElement.prototype.align = function (alignOptions, alignByTranslate, box) {
        var align, vAlign, x, y, attribs = {}, alignTo, renderer = this.renderer, alignedObjects = renderer.alignedObjects, alignFactor, vAlignFactor;
        // First call on instanciate
        if (alignOptions) {
            this.alignOptions = alignOptions;
            this.alignByTranslate = alignByTranslate;
            if (!box || isString(box)) {
                this.alignTo = alignTo = box || 'renderer';
                // prevent duplicates, like legendGroup after resize
                erase(alignedObjects, this);
                alignedObjects.push(this);
                box = void 0; // reassign it below
            }
            // When called on resize, no arguments are supplied
        }
        else {
            alignOptions = this.alignOptions;
            alignByTranslate = this.alignByTranslate;
            alignTo = this.alignTo;
        }
        box = pick(box, renderer[alignTo], renderer);
        // Assign variables
        align = alignOptions.align;
        vAlign = alignOptions.verticalAlign;
        // default: left align
        x = (box.x || 0) + (alignOptions.x || 0);
        // default: top align
        y = (box.y || 0) + (alignOptions.y || 0);
        // Align
        if (align === 'right') {
            alignFactor = 1;
        }
        else if (align === 'center') {
            alignFactor = 2;
        }
        if (alignFactor) {
            x += (box.width - (alignOptions.width || 0)) /
                alignFactor;
        }
        attribs[alignByTranslate ? 'translateX' : 'x'] = Math.round(x);
        // Vertical align
        if (vAlign === 'bottom') {
            vAlignFactor = 1;
        }
        else if (vAlign === 'middle') {
            vAlignFactor = 2;
        }
        if (vAlignFactor) {
            y += (box.height - (alignOptions.height || 0)) /
                vAlignFactor;
        }
        attribs[alignByTranslate ? 'translateY' : 'y'] = Math.round(y);
        // Animate only if already placed
        this[this.placed ? 'animate' : 'attr'](attribs);
        this.placed = true;
        this.alignAttr = attribs;
        return this;
    };
    /**
     * @private
     * @function Highcharts.SVGElement#alignSetter
     * @param {"left"|"center"|"right"} value
     */
    SVGElement.prototype.alignSetter = function (value) {
        var convert = {
            left: 'start',
            center: 'middle',
            right: 'end'
        };
        if (convert[value]) {
            this.alignValue = value;
            this.element.setAttribute('text-anchor', convert[value]);
        }
    };
    /**
     * Animate to given attributes or CSS properties.
     *
     * @sample highcharts/members/element-on/
     *         Setting some attributes by animation
     *
     * @function Highcharts.SVGElement#animate
     *
     * @param {Highcharts.SVGAttributes} params
     *        SVG attributes or CSS to animate.
     *
     * @param {boolean|Partial<Highcharts.AnimationOptionsObject>} [options]
     *        Animation options.
     *
     * @param {Function} [complete]
     *        Function to perform at the end of animation.
     *
     * @return {Highcharts.SVGElement}
     *         Returns the SVGElement for chaining.
     */
    SVGElement.prototype.animate = function (params, options, complete) {
        var _this = this;
        var animOptions = animObject(pick(options, this.renderer.globalAnimation, true)), deferTime = animOptions.defer;
        // When the page is hidden save resources in the background by not
        // running animation at all (#9749).
        if (pick(doc.hidden, doc.msHidden, doc.webkitHidden, false)) {
            animOptions.duration = 0;
        }
        if (animOptions.duration !== 0) {
            // allows using a callback with the global animation without
            // overwriting it
            if (complete) {
                animOptions.complete = complete;
            }
            // If defer option is defined delay the animation #12901
            syncTimeout(function () {
                if (_this.element) {
                    animate(_this, params, animOptions);
                }
            }, deferTime);
        }
        else {
            this.attr(params, void 0, complete);
            // Call the end step synchronously
            objectEach(params, function (val, prop) {
                if (animOptions.step) {
                    animOptions.step.call(this, val, { prop: prop, pos: 1 });
                }
            }, this);
        }
        return this;
    };
    /**
     * Apply a text outline through a custom CSS property, by copying the text
     * element and apply stroke to the copy. Used internally. Contrast checks at
     * [example](https://jsfiddle.net/highcharts/43soe9m1/2/).
     *
     * @example
     * // Specific color
     * text.css({
     *    textOutline: '1px black'
     * });
     * // Automatic contrast
     * text.css({
     *    color: '#000000', // black text
     *    textOutline: '1px contrast' // => white outline
     * });
     *
     * @private
     * @function Highcharts.SVGElement#applyTextOutline
     *
     * @param {string} textOutline
     *        A custom CSS `text-outline` setting, defined by `width color`.
     */
    SVGElement.prototype.applyTextOutline = function (textOutline) {
        var elem = this.element, tspans, hasContrast = textOutline.indexOf('contrast') !== -1, styles = {}, color, strokeWidth, firstRealChild;
        // When the text shadow is set to contrast, use dark stroke for light
        // text and vice versa.
        if (hasContrast) {
            styles.textOutline = textOutline = textOutline.replace(/contrast/g, this.renderer.getContrast(elem.style.fill));
        }
        // Extract the stroke width and color
        textOutline = textOutline.split(' ');
        color = textOutline[textOutline.length - 1];
        strokeWidth = textOutline[0];
        if (strokeWidth && strokeWidth !== 'none' && H.svg) {
            this.fakeTS = true; // Fake text shadow
            tspans = [].slice.call(elem.getElementsByTagName('tspan'));
            // In order to get the right y position of the clone,
            // copy over the y setter
            this.ySetter = this.xSetter;
            // Since the stroke is applied on center of the actual outline, we
            // need to double it to get the correct stroke-width outside the
            // glyphs.
            strokeWidth = strokeWidth.replace(/(^[\d\.]+)(.*?)$/g, function (match, digit, unit) {
                return (2 * digit) + unit;
            });
            // Remove shadows from previous runs.
            this.removeTextOutline(tspans);
            // Check if the element contains RTL characters.
            // Comparing against Hebrew and Arabic characters,
            // excluding Arabic digits. Source:
            // https://www.unicode.org/Public/UNIDATA/extracted/DerivedBidiClass.txt
            var isRTL_1 = elem.textContent ?
                /^[\u0591-\u065F\u066A-\u07FF\uFB1D-\uFDFD\uFE70-\uFEFC]/
                    .test(elem.textContent) : false;
            // For each of the tspans, create a stroked copy behind it.
            firstRealChild = elem.firstChild;
            tspans.forEach(function (tspan, y) {
                var clone;
                // Let the first line start at the correct X position
                if (y === 0) {
                    tspan.setAttribute('x', elem.getAttribute('x'));
                    y = elem.getAttribute('y');
                    tspan.setAttribute('y', y || 0);
                    if (y === null) {
                        elem.setAttribute('y', 0);
                    }
                }
                // Create the clone and apply outline properties.
                // For RTL elements apply outline properties for orginal element
                // to prevent outline from overlapping the text.
                // For RTL in Firefox keep the orginal order (#10162).
                clone = tspan.cloneNode(true);
                attr((isRTL_1 && !isFirefox) ? tspan : clone, {
                    'class': 'highcharts-text-outline',
                    fill: color,
                    stroke: color,
                    'stroke-width': strokeWidth,
                    'stroke-linejoin': 'round'
                });
                elem.insertBefore(clone, firstRealChild);
            });
            // Create a whitespace between tspan and clone,
            // to fix the display of Arabic characters in Firefox.
            if (isRTL_1 && isFirefox && tspans[0]) {
                var whitespace = tspans[0].cloneNode(true);
                whitespace.textContent = ' ';
                elem.insertBefore(whitespace, firstRealChild);
            }
        }
    };
    /**
     * @function Highcharts.SVGElement#attr
     * @param {string} key
     * @return {number|string}
     */ /**
    * Apply native and custom attributes to the SVG elements.
    *
    * In order to set the rotation center for rotation, set x and y to 0 and
    * use `translateX` and `translateY` attributes to position the element
    * instead.
    *
    * Attributes frequently used in Highcharts are `fill`, `stroke`,
    * `stroke-width`.
    *
    * @sample highcharts/members/renderer-rect/
    *         Setting some attributes
    *
    * @example
    * // Set multiple attributes
    * element.attr({
    *     stroke: 'red',
    *     fill: 'blue',
    *     x: 10,
    *     y: 10
    * });
    *
    * // Set a single attribute
    * element.attr('stroke', 'red');
    *
    * // Get an attribute
    * element.attr('stroke'); // => 'red'
    *
    * @function Highcharts.SVGElement#attr
    *
    * @param {string|Highcharts.SVGAttributes} [hash]
    *        The native and custom SVG attributes.
    *
    * @param {number|string|Highcharts.SVGPathArray} [val]
    *        If the type of the first argument is `string`, the second can be a
    *        value, which will serve as a single attribute setter. If the first
    *        argument is a string and the second is undefined, the function
    *        serves as a getter and the current value of the property is
    *        returned.
    *
    * @param {Function} [complete]
    *        A callback function to execute after setting the attributes. This
    *        makes the function compliant and interchangeable with the
    *        {@link SVGElement#animate} function.
    *
    * @param {boolean} [continueAnimation=true]
    *        Used internally when `.attr` is called as part of an animation
    *        step. Otherwise, calling `.attr` for an attribute will stop
    *        animation for that attribute.
    *
    * @return {Highcharts.SVGElement}
    *         If used as a setter, it returns the current
    *         {@link Highcharts.SVGElement} so the calls can be chained. If
    *         used as a getter, the current value of the attribute is returned.
    */
    SVGElement.prototype.attr = function (hash, val, complete, continueAnimation) {
        var key, element = this.element, hasSetSymbolSize, ret = this, skipAttr, setter, symbolCustomAttribs = this.symbolCustomAttribs;
        // single key-value pair
        if (typeof hash === 'string' && typeof val !== 'undefined') {
            key = hash;
            hash = {};
            hash[key] = val;
        }
        // used as a getter: first argument is a string, second is undefined
        if (typeof hash === 'string') {
            ret = (this[hash + 'Getter'] ||
                this._defaultGetter).call(this, hash, element);
            // setter
        }
        else {
            objectEach(hash, function eachAttribute(val, key) {
                skipAttr = false;
                // Unless .attr is from the animator update, stop current
                // running animation of this property
                if (!continueAnimation) {
                    stop(this, key);
                }
                // Special handling of symbol attributes
                if (this.symbolName &&
                    symbolCustomAttribs.indexOf(key) !== -1) {
                    if (!hasSetSymbolSize) {
                        this.symbolAttr(hash);
                        hasSetSymbolSize = true;
                    }
                    skipAttr = true;
                }
                if (this.rotation && (key === 'x' || key === 'y')) {
                    this.doTransform = true;
                }
                if (!skipAttr) {
                    setter = (this[key + 'Setter'] ||
                        this._defaultSetter);
                    setter.call(this, val, key, element);
                    // Let the shadow follow the main element
                    if (!this.styledMode &&
                        this.shadows &&
                        /^(width|height|visibility|x|y|d|transform|cx|cy|r)$/.test(key)) {
                        this.updateShadows(key, val, setter);
                    }
                }
            }, this);
            this.afterSetters();
        }
        // In accordance with animate, run a complete callback
        if (complete) {
            complete.call(this);
        }
        return ret;
    };
    /**
     * Apply a clipping rectangle to this element.
     *
     * @function Highcharts.SVGElement#clip
     *
     * @param {Highcharts.ClipRectElement} [clipRect]
     *        The clipping rectangle. If skipped, the current clip is removed.
     *
     * @return {Highcharts.SVGElement}
     *         Returns the SVG element to allow chaining.
     */
    SVGElement.prototype.clip = function (clipRect) {
        return this.attr('clip-path', clipRect ?
            'url(' + this.renderer.url + '#' + clipRect.id + ')' :
            'none');
    };
    /**
     * Calculate the coordinates needed for drawing a rectangle crisply and
     * return the calculated attributes.
     *
     * @function Highcharts.SVGElement#crisp
     *
     * @param {Highcharts.RectangleObject} rect
     * Rectangle to crisp.
     *
     * @param {number} [strokeWidth]
     * The stroke width to consider when computing crisp positioning. It can
     * also be set directly on the rect parameter.
     *
     * @return {Highcharts.RectangleObject}
     * The modified rectangle arguments.
     */
    SVGElement.prototype.crisp = function (rect, strokeWidth) {
        var wrapper = this, normalizer;
        strokeWidth = strokeWidth || rect.strokeWidth || 0;
        // Math.round because strokeWidth can sometimes have roundoff errors
        normalizer = Math.round(strokeWidth) % 2 / 2;
        // normalize for crisp edges
        rect.x = Math.floor(rect.x || wrapper.x || 0) + normalizer;
        rect.y = Math.floor(rect.y || wrapper.y || 0) + normalizer;
        rect.width = Math.floor((rect.width || wrapper.width || 0) - 2 * normalizer);
        rect.height = Math.floor((rect.height || wrapper.height || 0) - 2 * normalizer);
        if (defined(rect.strokeWidth)) {
            rect.strokeWidth = strokeWidth;
        }
        return rect;
    };
    /**
     * Build and apply an SVG gradient out of a common JavaScript configuration
     * object. This function is called from the attribute setters. An event
     * hook is added for supporting other complex color types.
     *
     * @private
     * @function Highcharts.SVGElement#complexColor
     *
     * @param {Highcharts.GradientColorObject|Highcharts.PatternObject} colorOptions
     * The gradient or pattern options structure.
     *
     * @param {string} prop
     * The property to apply, can either be `fill` or `stroke`.
     *
     * @param {Highcharts.SVGDOMElement} elem
     * SVG element to apply the gradient on.
     */
    SVGElement.prototype.complexColor = function (colorOptions, prop, elem) {
        var renderer = this.renderer, colorObject, gradName, gradAttr, radAttr, gradients, stops, stopColor, stopOpacity, radialReference, id, key = [], value;
        fireEvent(this.renderer, 'complexColor', {
            args: arguments
        }, function () {
            // Apply linear or radial gradients
            if (colorOptions.radialGradient) {
                gradName = 'radialGradient';
            }
            else if (colorOptions.linearGradient) {
                gradName = 'linearGradient';
            }
            if (gradName) {
                gradAttr = colorOptions[gradName];
                gradients = renderer.gradients;
                stops = colorOptions.stops;
                radialReference = elem.radialReference;
                // Keep < 2.2 kompatibility
                if (isArray(gradAttr)) {
                    colorOptions[gradName] = gradAttr = {
                        x1: gradAttr[0],
                        y1: gradAttr[1],
                        x2: gradAttr[2],
                        y2: gradAttr[3],
                        gradientUnits: 'userSpaceOnUse'
                    };
                }
                // Correct the radial gradient for the radial reference system
                if (gradName === 'radialGradient' &&
                    radialReference &&
                    !defined(gradAttr.gradientUnits)) {
                    // Save the radial attributes for updating
                    radAttr = gradAttr;
                    gradAttr = merge(gradAttr, renderer.getRadialAttr(radialReference, radAttr), { gradientUnits: 'userSpaceOnUse' });
                }
                // Build the unique key to detect whether we need to create a
                // new element (#1282)
                objectEach(gradAttr, function (val, n) {
                    if (n !== 'id') {
                        key.push(n, val);
                    }
                });
                objectEach(stops, function (val) {
                    key.push(val);
                });
                key = key.join(',');
                // Check if a gradient object with the same config object is
                // created within this renderer
                if (gradients[key]) {
                    id = gradients[key].attr('id');
                }
                else {
                    // Set the id and create the element
                    gradAttr.id = id = uniqueKey();
                    var gradientObject_1 = gradients[key] =
                        renderer.createElement(gradName)
                            .attr(gradAttr)
                            .add(renderer.defs);
                    gradientObject_1.radAttr = radAttr;
                    // The gradient needs to keep a list of stops to be able to
                    // destroy them
                    gradientObject_1.stops = [];
                    stops.forEach(function (stop) {
                        var stopObject;
                        if (stop[1].indexOf('rgba') === 0) {
                            colorObject = Color.parse(stop[1]);
                            stopColor = colorObject.get('rgb');
                            stopOpacity = colorObject.get('a');
                        }
                        else {
                            stopColor = stop[1];
                            stopOpacity = 1;
                        }
                        stopObject = renderer.createElement('stop').attr({
                            offset: stop[0],
                            'stop-color': stopColor,
                            'stop-opacity': stopOpacity
                        }).add(gradientObject_1);
                        // Add the stop element to the gradient
                        gradientObject_1.stops.push(stopObject);
                    });
                }
                // Set the reference to the gradient object
                value = 'url(' + renderer.url + '#' + id + ')';
                elem.setAttribute(prop, value);
                elem.gradient = key;
                // Allow the color to be concatenated into tooltips formatters
                // etc. (#2995)
                colorOptions.toString = function () {
                    return value;
                };
            }
        });
    };
    /**
     * Set styles for the element. In addition to CSS styles supported by
     * native SVG and HTML elements, there are also some custom made for
     * Highcharts, like `width`, `ellipsis` and `textOverflow` for SVG text
     * elements.
     *
     * @sample highcharts/members/renderer-text-on-chart/
     *         Styled text
     *
     * @function Highcharts.SVGElement#css
     *
     * @param {Highcharts.CSSObject} styles
     *        The new CSS styles.
     *
     * @return {Highcharts.SVGElement}
     *         Return the SVG element for chaining.
     */
    SVGElement.prototype.css = function (styles) {
        var oldStyles = this.styles, newStyles = {}, elem = this.element, textWidth, serializedCss = '', hyphenate, hasNew = !oldStyles, 
        // These CSS properties are interpreted internally by the SVG
        // renderer, but are not supported by SVG and should not be added to
        // the DOM. In styled mode, no CSS should find its way to the DOM
        // whatsoever (#6173, #6474).
        svgPseudoProps = ['textOutline', 'textOverflow', 'width'];
        // convert legacy
        if (styles && styles.color) {
            styles.fill = styles.color;
        }
        // Filter out existing styles to increase performance (#2640)
        if (oldStyles) {
            objectEach(styles, function (style, n) {
                if (oldStyles && oldStyles[n] !== style) {
                    newStyles[n] = style;
                    hasNew = true;
                }
            });
        }
        if (hasNew) {
            // Merge the new styles with the old ones
            if (oldStyles) {
                styles = extend(oldStyles, newStyles);
            }
            // Get the text width from style
            if (styles) {
                // Previously set, unset it (#8234)
                if (styles.width === null || styles.width === 'auto') {
                    delete this.textWidth;
                    // Apply new
                }
                else if (elem.nodeName.toLowerCase() === 'text' &&
                    styles.width) {
                    textWidth = this.textWidth = pInt(styles.width);
                }
            }
            // store object
            this.styles = styles;
            if (textWidth && (!svg && this.renderer.forExport)) {
                delete styles.width;
            }
            // Serialize and set style attribute
            if (elem.namespaceURI === this.SVG_NS) { // #7633
                hyphenate = function (a, b) {
                    return '-' + b.toLowerCase();
                };
                objectEach(styles, function (style, n) {
                    if (svgPseudoProps.indexOf(n) === -1) {
                        serializedCss +=
                            n.replace(/([A-Z])/g, hyphenate) + ':' +
                                style + ';';
                    }
                });
                if (serializedCss) {
                    attr(elem, 'style', serializedCss); // #1881
                }
            }
            else {
                css(elem, styles);
            }
            if (this.added) {
                // Rebuild text after added. Cache mechanisms in the buildText
                // will prevent building if there are no significant changes.
                if (this.element.nodeName === 'text') {
                    this.renderer.buildText(this);
                }
                // Apply text outline after added
                if (styles && styles.textOutline) {
                    this.applyTextOutline(styles.textOutline);
                }
            }
        }
        return this;
    };
    /**
     * @private
     * @function Highcharts.SVGElement#dashstyleSetter
     * @param {string} value
     */
    SVGElement.prototype.dashstyleSetter = function (value) {
        var i, strokeWidth = this['stroke-width'];
        // If "inherit", like maps in IE, assume 1 (#4981). With HC5 and the new
        // strokeWidth function, we should be able to use that instead.
        if (strokeWidth === 'inherit') {
            strokeWidth = 1;
        }
        value = value && value.toLowerCase();
        if (value) {
            var v = value
                .replace('shortdashdotdot', '3,1,1,1,1,1,')
                .replace('shortdashdot', '3,1,1,1')
                .replace('shortdot', '1,1,')
                .replace('shortdash', '3,1,')
                .replace('longdash', '8,3,')
                .replace(/dot/g, '1,3,')
                .replace('dash', '4,3,')
                .replace(/,$/, '')
                .split(','); // ending comma
            i = v.length;
            while (i--) {
                v[i] = '' + (pInt(v[i]) * pick(strokeWidth, NaN));
            }
            value = v.join(',').replace(/NaN/g, 'none'); // #3226
            this.element.setAttribute('stroke-dasharray', value);
        }
    };
    /**
     * Destroy the element and element wrapper and clear up the DOM and event
     * hooks.
     *
     * @function Highcharts.SVGElement#destroy
     */
    SVGElement.prototype.destroy = function () {
        var wrapper = this, element = wrapper.element || {}, renderer = wrapper.renderer, parentToClean = (renderer.isSVG &&
            element.nodeName === 'SPAN' &&
            wrapper.parentGroup ||
            void 0), grandParent, ownerSVGElement = element.ownerSVGElement, i;
        // remove events
        element.onclick = element.onmouseout = element.onmouseover =
            element.onmousemove = element.point = null;
        stop(wrapper); // stop running animations
        if (wrapper.clipPath && ownerSVGElement) {
            var clipPath_1 = wrapper.clipPath;
            // Look for existing references to this clipPath and remove them
            // before destroying the element (#6196).
            // The upper case version is for Edge
            [].forEach.call(ownerSVGElement.querySelectorAll('[clip-path],[CLIP-PATH]'), function (el) {
                var clipPathAttr = el.getAttribute('clip-path');
                if (clipPathAttr.indexOf(clipPath_1.element.id) > -1) {
                    el.removeAttribute('clip-path');
                }
            });
            wrapper.clipPath = clipPath_1.destroy();
        }
        // Destroy stops in case this is a gradient object @todo old code?
        if (wrapper.stops) {
            for (i = 0; i < wrapper.stops.length; i++) {
                wrapper.stops[i].destroy();
            }
            wrapper.stops.length = 0;
            wrapper.stops = void 0;
        }
        // remove element
        wrapper.safeRemoveChild(element);
        if (!renderer.styledMode) {
            wrapper.destroyShadows();
        }
        // In case of useHTML, clean up empty containers emulating SVG groups
        // (#1960, #2393, #2697).
        while (parentToClean &&
            parentToClean.div &&
            parentToClean.div.childNodes.length === 0) {
            grandParent = parentToClean.parentGroup;
            wrapper.safeRemoveChild(parentToClean.div);
            delete parentToClean.div;
            parentToClean = grandParent;
        }
        // remove from alignObjects
        if (wrapper.alignTo) {
            erase(renderer.alignedObjects, wrapper);
        }
        objectEach(wrapper, function (val, key) {
            // Destroy child elements of a group
            if (wrapper[key] &&
                wrapper[key].parentGroup === wrapper &&
                wrapper[key].destroy) {
                wrapper[key].destroy();
            }
            // Delete all properties
            delete wrapper[key];
        });
        return;
    };
    /**
     * Destroy shadows on the element.
     *
     * @private
     * @function Highcharts.SVGElement#destroyShadows
     *
     * @return {void}
     */
    SVGElement.prototype.destroyShadows = function () {
        (this.shadows || []).forEach(function (shadow) {
            this.safeRemoveChild(shadow);
        }, this);
        this.shadows = void 0;
    };
    /**
     * @private
     */
    SVGElement.prototype.destroyTextPath = function (elem, path) {
        var textElement = elem.getElementsByTagName('text')[0];
        var tspans;
        if (textElement) {
            // Remove textPath attributes
            textElement.removeAttribute('dx');
            textElement.removeAttribute('dy');
            // Remove ID's:
            path.element.setAttribute('id', '');
            // Check if textElement includes textPath,
            if (this.textPathWrapper &&
                textElement.getElementsByTagName('textPath').length) {
                // Move nodes to <text>
                tspans = this.textPathWrapper.element.childNodes;
                // Now move all <tspan>'s to the <textPath> node
                while (tspans.length) {
                    textElement.appendChild(tspans[0]);
                }
                // Remove <textPath> from the DOM
                textElement.removeChild(this.textPathWrapper.element);
            }
        }
        else if (elem.getAttribute('dx') || elem.getAttribute('dy')) {
            // Remove textPath attributes from elem
            // to get correct text-outline position
            elem.removeAttribute('dx');
            elem.removeAttribute('dy');
        }
        if (this.textPathWrapper) {
            // Set textPathWrapper to undefined and destroy it
            this.textPathWrapper = this.textPathWrapper.destroy();
        }
    };
    /**
     * @private
     * @function Highcharts.SVGElement#dSettter
     * @param {number|string|Highcharts.SVGPathArray} value
     * @param {string} key
     * @param {Highcharts.SVGDOMElement} element
     */
    SVGElement.prototype.dSetter = function (value, key, element) {
        if (isArray(value)) {
            // Backwards compatibility, convert one-dimensional array into an
            // array of segments
            if (typeof value[0] === 'string') {
                value = this.renderer.pathToSegments(value);
            }
            this.pathArray = value;
            value = value.reduce(function (acc, seg, i) {
                if (!seg || !seg.join) {
                    return (seg || '').toString();
                }
                return (i ? acc + ' ' : '') + seg.join(' ');
            }, '');
        }
        if (/(NaN| {2}|^$)/.test(value)) {
            value = 'M 0 0';
        }
        // Check for cache before resetting. Resetting causes disturbance in the
        // DOM, causing flickering in some cases in Edge/IE (#6747). Also
        // possible performance gain.
        if (this[key] !== value) {
            element.setAttribute(key, value);
            this[key] = value;
        }
    };
    /**
     * Fade out an element by animating its opacity down to 0, and hide it on
     * complete. Used internally for the tooltip.
     *
     * @function Highcharts.SVGElement#fadeOut
     *
     * @param {number} [duration=150]
     * The fade duration in milliseconds.
     */
    SVGElement.prototype.fadeOut = function (duration) {
        var elemWrapper = this;
        elemWrapper.animate({
            opacity: 0
        }, {
            duration: pick(duration, 150),
            complete: function () {
                // #3088, assuming we're only using this for tooltips
                elemWrapper.attr({ y: -9999 }).hide();
            }
        });
    };
    /**
     * @private
     * @function Highcharts.SVGElement#fillSetter
     * @param {Highcharts.ColorType} value
     * @param {string} key
     * @param {Highcharts.SVGDOMElement} element
     */
    SVGElement.prototype.fillSetter = function (value, key, element) {
        if (typeof value === 'string') {
            element.setAttribute(key, value);
        }
        else if (value) {
            this.complexColor(value, key, element);
        }
    };
    /**
     * Get the bounding box (width, height, x and y) for the element. Generally
     * used to get rendered text size. Since this is called a lot in charts,
     * the results are cached based on text properties, in order to save DOM
     * traffic. The returned bounding box includes the rotation, so for example
     * a single text line of rotation 90 will report a greater height, and a
     * width corresponding to the line-height.
     *
     * @sample highcharts/members/renderer-on-chart/
     *         Draw a rectangle based on a text's bounding box
     *
     * @function Highcharts.SVGElement#getBBox
     *
     * @param {boolean} [reload]
     *        Skip the cache and get the updated DOM bouding box.
     *
     * @param {number} [rot]
     *        Override the element's rotation. This is internally used on axis
     *        labels with a value of 0 to find out what the bounding box would
     *        be have been if it were not rotated.
     *
     * @return {Highcharts.BBoxObject}
     *         The bounding box with `x`, `y`, `width` and `height` properties.
     */
    SVGElement.prototype.getBBox = function (reload, rot) {
        var wrapper = this, bBox, // = wrapper.bBox,
        renderer = wrapper.renderer, width, height, element = wrapper.element, styles = wrapper.styles, fontSize, textStr = wrapper.textStr, toggleTextShadowShim, cache = renderer.cache, cacheKeys = renderer.cacheKeys, isSVG = element.namespaceURI === wrapper.SVG_NS, cacheKey;
        var rotation = pick(rot, wrapper.rotation, 0);
        fontSize = renderer.styledMode ? (element &&
            SVGElement.prototype.getStyle.call(element, 'font-size')) : (styles && styles.fontSize);
        // Avoid undefined and null (#7316)
        if (defined(textStr)) {
            cacheKey = textStr.toString();
            // Since numbers are monospaced, and numerical labels appear a lot
            // in a chart, we assume that a label of n characters has the same
            // bounding box as others of the same length. Unless there is inner
            // HTML in the label. In that case, leave the numbers as is (#5899).
            if (cacheKey.indexOf('<') === -1) {
                cacheKey = cacheKey.replace(/[0-9]/g, '0');
            }
            // Properties that affect bounding box
            cacheKey += [
                '',
                rotation,
                fontSize,
                wrapper.textWidth,
                styles && styles.textOverflow,
                styles && styles.fontWeight // #12163
            ].join(',');
        }
        if (cacheKey && !reload) {
            bBox = cache[cacheKey];
        }
        // No cache found
        if (!bBox) {
            // SVG elements
            if (isSVG || renderer.forExport) {
                try { // Fails in Firefox if the container has display: none.
                    // When the text shadow shim is used, we need to hide the
                    // fake shadows to get the correct bounding box (#3872)
                    toggleTextShadowShim = this.fakeTS && function (display) {
                        [].forEach.call(element.querySelectorAll('.highcharts-text-outline'), function (tspan) {
                            tspan.style.display = display;
                        });
                    };
                    // Workaround for #3842, Firefox reporting wrong bounding
                    // box for shadows
                    if (isFunction(toggleTextShadowShim)) {
                        toggleTextShadowShim('none');
                    }
                    bBox = element.getBBox ?
                        // SVG: use extend because IE9 is not allowed to change
                        // width and height in case of rotation (below)
                        extend({}, element.getBBox()) : {
                        // Legacy IE in export mode
                        width: element.offsetWidth,
                        height: element.offsetHeight
                    };
                    // #3842
                    if (isFunction(toggleTextShadowShim)) {
                        toggleTextShadowShim('');
                    }
                }
                catch (e) {
                    '';
                }
                // If the bBox is not set, the try-catch block above failed. The
                // other condition is for Opera that returns a width of
                // -Infinity on hidden elements.
                if (!bBox || bBox.width < 0) {
                    bBox = { width: 0, height: 0 };
                }
                // VML Renderer or useHTML within SVG
            }
            else {
                bBox = wrapper.htmlGetBBox();
            }
            // True SVG elements as well as HTML elements in modern browsers
            // using the .useHTML option need to compensated for rotation
            if (renderer.isSVG) {
                width = bBox.width;
                height = bBox.height;
                // Workaround for wrong bounding box in IE, Edge and Chrome on
                // Windows. With Highcharts' default font, IE and Edge report
                // a box height of 16.899 and Chrome rounds it to 17. If this
                // stands uncorrected, it results in more padding added below
                // the text than above when adding a label border or background.
                // Also vertical positioning is affected.
                // https://jsfiddle.net/highcharts/em37nvuj/
                // (#1101, #1505, #1669, #2568, #6213).
                if (isSVG) {
                    bBox.height = height = ({
                        '11px,17': 14,
                        '13px,20': 16
                    }[styles &&
                        styles.fontSize + ',' + Math.round(height)] ||
                        height);
                }
                // Adjust for rotated text
                if (rotation) {
                    var rad = rotation * deg2rad;
                    bBox.width = Math.abs(height * Math.sin(rad)) +
                        Math.abs(width * Math.cos(rad));
                    bBox.height = Math.abs(height * Math.cos(rad)) +
                        Math.abs(width * Math.sin(rad));
                }
            }
            // Cache it. When loading a chart in a hidden iframe in Firefox and
            // IE/Edge, the bounding box height is 0, so don't cache it (#5620).
            if (cacheKey && bBox.height > 0) {
                // Rotate (#4681)
                while (cacheKeys.length > 250) {
                    delete cache[cacheKeys.shift()];
                }
                if (!cache[cacheKey]) {
                    cacheKeys.push(cacheKey);
                }
                cache[cacheKey] = bBox;
            }
        }
        return bBox;
    };
    /**
     * Get the computed style. Only in styled mode.
     *
     * @example
     * chart.series[0].points[0].graphic.getStyle('stroke-width'); // => '1px'
     *
     * @function Highcharts.SVGElement#getStyle
     *
     * @param {string} prop
     *        The property name to check for.
     *
     * @return {string}
     *         The current computed value.
     */
    SVGElement.prototype.getStyle = function (prop) {
        return win
            .getComputedStyle(this.element || this, '')
            .getPropertyValue(prop);
    };
    /**
     * Check if an element has the given class name.
     *
     * @function Highcharts.SVGElement#hasClass
     *
     * @param {string} className
     * The class name to check for.
     *
     * @return {boolean}
     * Whether the class name is found.
     */
    SVGElement.prototype.hasClass = function (className) {
        return ('' + this.attr('class'))
            .split(' ')
            .indexOf(className) !== -1;
    };
    /**
     * Hide the element, similar to setting the `visibility` attribute to
     * `hidden`.
     *
     * @function Highcharts.SVGElement#hide
     *
     * @param {boolean} [hideByTranslation=false]
     *        The flag to determine if element should be hidden by moving out
     *        of the viewport. Used for example for dataLabels.
     *
     * @return {Highcharts.SVGElement}
     *         Returns the SVGElement for chaining.
     */
    SVGElement.prototype.hide = function (hideByTranslation) {
        if (hideByTranslation) {
            this.attr({ y: -9999 });
        }
        else {
            this.attr({ visibility: 'hidden' });
        }
        return this;
    };
    /**
     * @private
     */
    SVGElement.prototype.htmlGetBBox = function () {
        return { height: 0, width: 0, x: 0, y: 0 };
    };
    /**
     * Initialize the SVG element. This function only exists to make the
     * initialization process overridable. It should not be called directly.
     *
     * @function Highcharts.SVGElement#init
     *
     * @param {Highcharts.SVGRenderer} renderer
     * The SVGRenderer instance to initialize to.
     *
     * @param {string} nodeName
     * The SVG node name.
     */
    SVGElement.prototype.init = function (renderer, nodeName) {
        /**
         * The primary DOM node. Each `SVGElement` instance wraps a main DOM
         * node, but may also represent more nodes.
         *
         * @name Highcharts.SVGElement#element
         * @type {Highcharts.SVGDOMElement|Highcharts.HTMLDOMElement}
         */
        this.element = nodeName === 'span' ?
            createElement(nodeName) :
            doc.createElementNS(this.SVG_NS, nodeName);
        /**
         * The renderer that the SVGElement belongs to.
         *
         * @name Highcharts.SVGElement#renderer
         * @type {Highcharts.SVGRenderer}
         */
        this.renderer = renderer;
        fireEvent(this, 'afterInit');
    };
    /**
     * Invert a group, rotate and flip. This is used internally on inverted
     * charts, where the points and graphs are drawn as if not inverted, then
     * the series group elements are inverted.
     *
     * @function Highcharts.SVGElement#invert
     *
     * @param {boolean} inverted
     *        Whether to invert or not. An inverted shape can be un-inverted by
     *        setting it to false.
     *
     * @return {Highcharts.SVGElement}
     *         Return the SVGElement for chaining.
     */
    SVGElement.prototype.invert = function (inverted) {
        var wrapper = this;
        wrapper.inverted = inverted;
        wrapper.updateTransform();
        return wrapper;
    };
    /**
     * Add an event listener. This is a simple setter that replaces all other
     * events of the same type, opposed to the {@link Highcharts#addEvent}
     * function.
     *
     * @sample highcharts/members/element-on/
     *         A clickable rectangle
     *
     * @function Highcharts.SVGElement#on
     *
     * @param {string} eventType
     * The event type. If the type is `click`, Highcharts will internally
     * translate it to a `touchstart` event on touch devices, to prevent the
     * browser from waiting for a click event from firing.
     *
     * @param {Function} handler
     * The handler callback.
     *
     * @return {Highcharts.SVGElement}
     * The SVGElement for chaining.
     */
    SVGElement.prototype.on = function (eventType, handler) {
        var svgElement = this, element = svgElement.element, touchStartPos, touchEventFired;
        // touch
        if (hasTouch && eventType === 'click') {
            element.ontouchstart = function (e) {
                // save touch position for later calculation
                touchStartPos = {
                    clientX: e.touches[0].clientX,
                    clientY: e.touches[0].clientY
                };
            };
            // Instead of ontouchstart, event handlers should be called
            // on touchend - similar to how current mouseup events are called
            element.ontouchend = function (e) {
                // hasMoved is a boolean variable containing logic if page
                // was scrolled, so if touch position changed more than
                // ~4px (value borrowed from general touch handler)
                var hasMoved = touchStartPos.clientX ? Math.sqrt(Math.pow(touchStartPos.clientX - e.changedTouches[0].clientX, 2) +
                    Math.pow(touchStartPos.clientY - e.changedTouches[0].clientY, 2)) >= 4 : false;
                if (!hasMoved) { // only call handlers if page was not scrolled
                    handler.call(element, e);
                }
                touchEventFired = true;
                // prevent other events from being fired. #9682
                e.preventDefault();
            };
            element.onclick = function (e) {
                // Do not call onclick handler if touch event was fired already.
                if (!touchEventFired) {
                    handler.call(element, e);
                }
            };
        }
        else {
            // simplest possible event model for internal use
            element['on' + eventType] = handler;
        }
        return this;
    };
    /**
     * @private
     * @function Highcharts.SVGElement#opacitySetter
     * @param {string} value
     * @param {string} key
     * @param {Highcharts.SVGDOMElement} element
     */
    SVGElement.prototype.opacitySetter = function (value, key, element) {
        this[key] = value;
        element.setAttribute(key, value);
    };
    /**
     * Remove a class name from the element.
     *
     * @function Highcharts.SVGElement#removeClass
     *
     * @param {string|RegExp} className
     *        The class name to remove.
     *
     * @return {Highcharts.SVGElement} Returns the SVG element for chainability.
     */
    SVGElement.prototype.removeClass = function (className) {
        return this.attr('class', ('' + this.attr('class'))
            .replace(isString(className) ?
            new RegExp("(^| )" + className + "( |$)") : // #12064, #13590
            className, ' ')
            .replace(/ +/g, ' ')
            .trim());
    };
    /**
     * @private
     * @param {Array<Highcharts.SVGDOMElement>} tspans
     * Text spans.
     */
    SVGElement.prototype.removeTextOutline = function (tspans) {
        // Iterate from the end to
        // support removing items inside the cycle (#6472).
        var i = tspans.length, tspan;
        while (i--) {
            tspan = tspans[i];
            if (tspan.getAttribute('class') === 'highcharts-text-outline') {
                // Remove then erase
                erase(tspans, this.element.removeChild(tspan));
            }
        }
    };
    /**
     * Removes an element from the DOM.
     *
     * @private
     * @function Highcharts.SVGElement#safeRemoveChild
     *
     * @param {Highcharts.SVGDOMElement|Highcharts.HTMLDOMElement} element
     * The DOM node to remove.
     */
    SVGElement.prototype.safeRemoveChild = function (element) {
        var parentNode = element.parentNode;
        if (parentNode) {
            parentNode.removeChild(element);
        }
    };
    /**
     * Set the coordinates needed to draw a consistent radial gradient across
     * a shape regardless of positioning inside the chart. Used on pie slices
     * to make all the slices have the same radial reference point.
     *
     * @function Highcharts.SVGElement#setRadialReference
     *
     * @param {Array<number>} coordinates
     * The center reference. The format is `[centerX, centerY, diameter]` in
     * pixels.
     *
     * @return {Highcharts.SVGElement}
     * Returns the SVGElement for chaining.
     */
    SVGElement.prototype.setRadialReference = function (coordinates) {
        var existingGradient = (this.element.gradient &&
            this.renderer.gradients[this.element.gradient]);
        this.element.radialReference = coordinates;
        // On redrawing objects with an existing gradient, the gradient needs
        // to be repositioned (#3801)
        if (existingGradient && existingGradient.radAttr) {
            existingGradient.animate(this.renderer.getRadialAttr(coordinates, existingGradient.radAttr));
        }
        return this;
    };
    /**
     * @private
     * @function Highcharts.SVGElement#setTextPath
     * @param {Highcharts.SVGElement} path
     * Path to follow.
     * @param {Highcharts.DataLabelsTextPathOptionsObject} textPathOptions
     * Options.
     * @return {Highcharts.SVGElement}
     * Returns the SVGElement for chaining.
     */
    SVGElement.prototype.setTextPath = function (path, textPathOptions) {
        var elem = this.element, attribsMap = {
            textAnchor: 'text-anchor'
        }, attrs, adder = false, textPathElement, textPathId, textPathWrapper = this.textPathWrapper, tspans, firstTime = !textPathWrapper;
        // Defaults
        textPathOptions = merge(true, {
            enabled: true,
            attributes: {
                dy: -5,
                startOffset: '50%',
                textAnchor: 'middle'
            }
        }, textPathOptions);
        attrs = textPathOptions.attributes;
        if (path && textPathOptions && textPathOptions.enabled) {
            // In case of fixed width for a text, string is rebuilt
            // (e.g. ellipsis is applied), so we need to rebuild textPath too
            if (textPathWrapper &&
                textPathWrapper.element.parentNode === null) {
                // When buildText functionality was triggered again
                // and deletes textPathWrapper parentNode
                firstTime = true;
                textPathWrapper = textPathWrapper.destroy();
            }
            else if (textPathWrapper) {
                // Case after drillup when spans were added into
                // the DOM outside the textPathWrapper parentGroup
                this.removeTextOutline.call(textPathWrapper.parentGroup, [].slice.call(elem.getElementsByTagName('tspan')));
            }
            // label() has padding, text() doesn't
            if (this.options && this.options.padding) {
                attrs.dx = -this.options.padding;
            }
            if (!textPathWrapper) {
                // Create <textPath>, defer the DOM adder
                this.textPathWrapper = textPathWrapper =
                    this.renderer.createElement('textPath');
                adder = true;
            }
            textPathElement = textPathWrapper.element;
            // Set ID for the path
            textPathId = path.element.getAttribute('id');
            if (!textPathId) {
                path.element.setAttribute('id', textPathId = uniqueKey());
            }
            // Change DOM structure, by placing <textPath> tag in <text>
            if (firstTime) {
                tspans = elem.getElementsByTagName('tspan');
                // Now move all <tspan>'s to the <textPath> node
                while (tspans.length) {
                    // Remove "y" from tspans, as Firefox translates them
                    tspans[0].setAttribute('y', 0);
                    // Remove "x" from tspans
                    if (isNumber(attrs.dx)) {
                        tspans[0].setAttribute('x', -attrs.dx);
                    }
                    textPathElement.appendChild(tspans[0]);
                }
            }
            // Add <textPath> to the DOM
            if (adder &&
                textPathWrapper) {
                textPathWrapper.add({
                    // label() is placed in a group, text() is standalone
                    element: this.text ? this.text.element : elem
                });
            }
            // Set basic options:
            // Use `setAttributeNS` because Safari needs this..
            textPathElement.setAttributeNS('http://www.w3.org/1999/xlink', 'href', this.renderer.url + '#' + textPathId);
            // Presentation attributes:
            // dx/dy options must by set on <text> (parent),
            // the rest should be set on <textPath>
            if (defined(attrs.dy)) {
                textPathElement.parentNode
                    .setAttribute('dy', attrs.dy);
                delete attrs.dy;
            }
            if (defined(attrs.dx)) {
                textPathElement.parentNode
                    .setAttribute('dx', attrs.dx);
                delete attrs.dx;
            }
            // Additional attributes
            objectEach(attrs, function (val, key) {
                textPathElement.setAttribute(attribsMap[key] || key, val);
            });
            // Remove translation, text that follows path does not need that
            elem.removeAttribute('transform');
            // Remove shadows and text outlines
            this.removeTextOutline.call(textPathWrapper, [].slice.call(elem.getElementsByTagName('tspan')));
            // Remove background and border for label(), see #10545
            // Alternatively, we can disable setting background rects in
            // series.drawDataLabels()
            if (this.text && !this.renderer.styledMode) {
                this.attr({
                    fill: 'none',
                    'stroke-width': 0
                });
            }
            // Disable some functions
            this.updateTransform = noop;
            this.applyTextOutline = noop;
        }
        else if (textPathWrapper) {
            // Reset to prototype
            delete this.updateTransform;
            delete this.applyTextOutline;
            // Restore DOM structure:
            this.destroyTextPath(elem, path);
            // Bring attributes back
            this.updateTransform();
            // Set textOutline back for text()
            if (this.options && this.options.rotation) {
                this.applyTextOutline(this.options.style.textOutline);
            }
        }
        return this;
    };
    /**
     * Add a shadow to the element. Must be called after the element is added to
     * the DOM. In styled mode, this method is not used, instead use `defs` and
     * filters.
     *
     * @example
     * renderer.rect(10, 100, 100, 100)
     *     .attr({ fill: 'red' })
     *     .shadow(true);
     *
     * @function Highcharts.SVGElement#shadow
     *
     * @param {boolean|Highcharts.ShadowOptionsObject} [shadowOptions]
     *        The shadow options. If `true`, the default options are applied. If
     *        `false`, the current shadow will be removed.
     *
     * @param {Highcharts.SVGElement} [group]
     *        The SVG group element where the shadows will be applied. The
     *        default is to add it to the same parent as the current element.
     *        Internally, this is ised for pie slices, where all the shadows are
     *        added to an element behind all the slices.
     *
     * @param {boolean} [cutOff]
     *        Used internally for column shadows.
     *
     * @return {Highcharts.SVGElement}
     *         Returns the SVGElement for chaining.
     */
    SVGElement.prototype.shadow = function (shadowOptions, group, cutOff) {
        var shadows = [], i, shadow, element = this.element, strokeWidth, shadowElementOpacity, update = false, oldShadowOptions = this.oldShadowOptions, 
        // compensate for inverted plot area
        transform;
        var defaultShadowOptions = {
            color: '${palette.neutralColor100}',
            offsetX: 1,
            offsetY: 1,
            opacity: 0.15,
            width: 3
        };
        var options;
        if (shadowOptions === true) {
            options = defaultShadowOptions;
        }
        else if (typeof shadowOptions === 'object') {
            options = extend(defaultShadowOptions, shadowOptions);
        }
        // Update shadow when options change (#12091).
        if (options) {
            // Go over each key to look for change
            if (options && oldShadowOptions) {
                objectEach(options, function (value, key) {
                    if (value !== oldShadowOptions[key]) {
                        update = true;
                    }
                });
            }
            if (update) {
                this.destroyShadows();
            }
            this.oldShadowOptions = options;
        }
        if (!options) {
            this.destroyShadows();
        }
        else if (!this.shadows) {
            shadowElementOpacity = options.opacity / options.width;
            transform = this.parentInverted ?
                'translate(-1,-1)' :
                "translate(" + options.offsetX + ", " + options.offsetY + ")";
            for (i = 1; i <= options.width; i++) {
                shadow = element.cloneNode(false);
                strokeWidth = (options.width * 2) + 1 - (2 * i);
                attr(shadow, {
                    stroke: (shadowOptions.color ||
                        '${palette.neutralColor100}'),
                    'stroke-opacity': shadowElementOpacity * i,
                    'stroke-width': strokeWidth,
                    transform: transform,
                    fill: 'none'
                });
                shadow.setAttribute('class', (shadow.getAttribute('class') || '') + ' highcharts-shadow');
                if (cutOff) {
                    attr(shadow, 'height', Math.max(attr(shadow, 'height') - strokeWidth, 0));
                    shadow.cutHeight = strokeWidth;
                }
                if (group) {
                    group.element.appendChild(shadow);
                }
                else if (element.parentNode) {
                    element.parentNode.insertBefore(shadow, element);
                }
                shadows.push(shadow);
            }
            this.shadows = shadows;
        }
        return this;
    };
    /**
     * Show the element after it has been hidden.
     *
     * @function Highcharts.SVGElement#show
     *
     * @param {boolean} [inherit=false]
     *        Set the visibility attribute to `inherit` rather than `visible`.
     *        The difference is that an element with `visibility="visible"`
     *        will be visible even if the parent is hidden.
     *
     * @return {Highcharts.SVGElement}
     *         Returns the SVGElement for chaining.
     */
    SVGElement.prototype.show = function (inherit) {
        return this.attr({ visibility: inherit ? 'inherit' : 'visible' });
    };
    /**
     * WebKit and Batik have problems with a stroke-width of zero, so in this
     * case we remove the stroke attribute altogether. #1270, #1369, #3065,
     * #3072.
     *
     * @private
     * @function Highcharts.SVGElement#strokeSetter
     * @param {number|string} value
     * @param {string} key
     * @param {Highcharts.SVGDOMElement} element
     */
    SVGElement.prototype.strokeSetter = function (value, key, element) {
        this[key] = value;
        // Only apply the stroke attribute if the stroke width is defined and
        // larger than 0
        if (this.stroke && this['stroke-width']) {
            // Use prototype as instance may be overridden
            SVGElement.prototype.fillSetter.call(this, this.stroke, 'stroke', element);
            element.setAttribute('stroke-width', this['stroke-width']);
            this.hasStroke = true;
        }
        else if (key === 'stroke-width' && value === 0 && this.hasStroke) {
            element.removeAttribute('stroke');
            this.hasStroke = false;
        }
        else if (this.renderer.styledMode && this['stroke-width']) {
            element.setAttribute('stroke-width', this['stroke-width']);
            this.hasStroke = true;
        }
    };
    /**
     * Get the computed stroke width in pixel values. This is used extensively
     * when drawing shapes to ensure the shapes are rendered crisp and
     * positioned correctly relative to each other. Using
     * `shape-rendering: crispEdges` leaves us less control over positioning,
     * for example when we want to stack columns next to each other, or position
     * things pixel-perfectly within the plot box.
     *
     * The common pattern when placing a shape is:
     * - Create the SVGElement and add it to the DOM. In styled mode, it will
     *   now receive a stroke width from the style sheet. In classic mode we
     *   will add the `stroke-width` attribute.
     * - Read the computed `elem.strokeWidth()`.
     * - Place it based on the stroke width.
     *
     * @function Highcharts.SVGElement#strokeWidth
     *
     * @return {number}
     * The stroke width in pixels. Even if the given stroke widtch (in CSS or by
     * attributes) is based on `em` or other units, the pixel size is returned.
     */
    SVGElement.prototype.strokeWidth = function () {
        // In non-styled mode, read the stroke width as set by .attr
        if (!this.renderer.styledMode) {
            return this['stroke-width'] || 0;
        }
        // In styled mode, read computed stroke width
        var val = this.getStyle('stroke-width'), ret = 0, dummy;
        // Read pixel values directly
        if (val.indexOf('px') === val.length - 2) {
            ret = pInt(val);
            // Other values like em, pt etc need to be measured
        }
        else if (val !== '') {
            dummy = doc.createElementNS(SVG_NS, 'rect');
            attr(dummy, {
                width: val,
                'stroke-width': 0
            });
            this.element.parentNode.appendChild(dummy);
            ret = dummy.getBBox().width;
            dummy.parentNode.removeChild(dummy);
        }
        return ret;
    };
    /**
     * If one of the symbol size affecting parameters are changed,
     * check all the others only once for each call to an element's
     * .attr() method
     *
     * @private
     * @function Highcharts.SVGElement#symbolAttr
     *
     * @param {Highcharts.SVGAttributes} hash
     * The attributes to set.
     */
    SVGElement.prototype.symbolAttr = function (hash) {
        var wrapper = this;
        [
            'x',
            'y',
            'r',
            'start',
            'end',
            'width',
            'height',
            'innerR',
            'anchorX',
            'anchorY',
            'clockwise'
        ].forEach(function (key) {
            wrapper[key] = pick(hash[key], wrapper[key]);
        });
        wrapper.attr({
            d: wrapper.renderer.symbols[wrapper.symbolName](wrapper.x, wrapper.y, wrapper.width, wrapper.height, wrapper)
        });
    };
    /**
     * @private
     * @function Highcharts.SVGElement#textSetter
     * @param {string} value
     */
    SVGElement.prototype.textSetter = function (value) {
        if (value !== this.textStr) {
            // Delete size caches when the text changes
            // delete this.bBox; // old code in series-label
            delete this.textPxLength;
            this.textStr = value;
            if (this.added) {
                this.renderer.buildText(this);
            }
        }
    };
    /**
     * @private
     * @function Highcharts.SVGElement#titleSetter
     * @param {string} value
     */
    SVGElement.prototype.titleSetter = function (value) {
        var titleNode = this.element.getElementsByTagName('title')[0];
        if (!titleNode) {
            titleNode = doc.createElementNS(this.SVG_NS, 'title');
            this.element.appendChild(titleNode);
        }
        // Remove text content if it exists
        if (titleNode.firstChild) {
            titleNode.removeChild(titleNode.firstChild);
        }
        titleNode.appendChild(doc.createTextNode(
        // #3276, #3895
        String(pick(value, ''))
            .replace(/<[^>]*>/g, '')
            .replace(/&lt;/g, '<')
            .replace(/&gt;/g, '>')));
    };
    /**
     * Bring the element to the front. Alternatively, a new zIndex can be set.
     *
     * @sample highcharts/members/element-tofront/
     *         Click an element to bring it to front
     *
     * @function Highcharts.SVGElement#toFront
     *
     * @return {Highcharts.SVGElement}
     * Returns the SVGElement for chaining.
     */
    SVGElement.prototype.toFront = function () {
        var element = this.element;
        element.parentNode.appendChild(element);
        return this;
    };
    /**
     * Move an object and its children by x and y values.
     *
     * @function Highcharts.SVGElement#translate
     *
     * @param {number} x
     *        The x value.
     *
     * @param {number} y
     *        The y value.
     *
     * @return {Highcharts.SVGElement}
     */
    SVGElement.prototype.translate = function (x, y) {
        return this.attr({
            translateX: x,
            translateY: y
        });
    };
    /**
     * Update the shadow elements with new attributes.
     *
     * @private
     * @function Highcharts.SVGElement#updateShadows
     *
     * @param {string} key
     * The attribute name.
     *
     * @param {number} value
     * The value of the attribute.
     *
     * @param {Function} setter
     * The setter function, inherited from the parent wrapper.
     */
    SVGElement.prototype.updateShadows = function (key, value, setter) {
        var shadows = this.shadows;
        if (shadows) {
            var i = shadows.length;
            while (i--) {
                setter.call(shadows[i], key === 'height' ?
                    Math.max(value - (shadows[i].cutHeight || 0), 0) :
                    key === 'd' ? this.d : value, key, shadows[i]);
            }
        }
    };
    /**
     * Update the transform attribute based on internal properties. Deals with
     * the custom `translateX`, `translateY`, `rotation`, `scaleX` and `scaleY`
     * attributes and updates the SVG `transform` attribute.
     *
     * @private
     * @function Highcharts.SVGElement#updateTransform
     */
    SVGElement.prototype.updateTransform = function () {
        var wrapper = this, translateX = wrapper.translateX || 0, translateY = wrapper.translateY || 0, scaleX = wrapper.scaleX, scaleY = wrapper.scaleY, inverted = wrapper.inverted, rotation = wrapper.rotation, matrix = wrapper.matrix, element = wrapper.element, transform;
        // Flipping affects translate as adjustment for flipping around the
        // group's axis
        if (inverted) {
            translateX += wrapper.width;
            translateY += wrapper.height;
        }
        // Apply translate. Nearly all transformed elements have translation,
        // so instead of checking for translate = 0, do it always (#1767,
        // #1846).
        transform = ['translate(' + translateX + ',' + translateY + ')'];
        // apply matrix
        if (defined(matrix)) {
            transform.push('matrix(' + matrix.join(',') + ')');
        }
        // apply rotation
        if (inverted) {
            transform.push('rotate(90) scale(-1,1)');
        }
        else if (rotation) { // text rotation
            transform.push('rotate(' + rotation + ' ' +
                pick(this.rotationOriginX, element.getAttribute('x'), 0) +
                ' ' +
                pick(this.rotationOriginY, element.getAttribute('y') || 0) + ')');
        }
        // apply scale
        if (defined(scaleX) || defined(scaleY)) {
            transform.push('scale(' + pick(scaleX, 1) + ' ' + pick(scaleY, 1) + ')');
        }
        if (transform.length) {
            element.setAttribute('transform', transform.join(' '));
        }
    };
    /**
     * @private
     * @function Highcharts.SVGElement#visibilitySetter
     *
     * @param {string} value
     *
     * @param {string} key
     *
     * @param {Highcharts.SVGDOMElement} element
     *
     * @return {void}
     */
    SVGElement.prototype.visibilitySetter = function (value, key, element) {
        // IE9-11 doesn't handle visibilty:inherit well, so we remove the
        // attribute instead (#2881, #3909)
        if (value === 'inherit') {
            element.removeAttribute(key);
        }
        else if (this[key] !== value) { // #6747
            element.setAttribute(key, value);
        }
        this[key] = value;
    };
    /**
     * @private
     * @function Highcharts.SVGElement#xGetter
     *
     * @param {string} key
     *
     * @return {number|string|null}
     */
    SVGElement.prototype.xGetter = function (key) {
        if (this.element.nodeName === 'circle') {
            if (key === 'x') {
                key = 'cx';
            }
            else if (key === 'y') {
                key = 'cy';
            }
        }
        return this._defaultGetter(key);
    };
    /**
     * @private
     * @function Highcharts.SVGElement#zIndexSetter
     * @param {number} [value]
     * @param {string} [key]
     * @return {boolean}
     */
    SVGElement.prototype.zIndexSetter = function (value, key) {
        var renderer = this.renderer, parentGroup = this.parentGroup, parentWrapper = parentGroup || renderer, parentNode = parentWrapper.element || renderer.box, childNodes, otherElement, otherZIndex, element = this.element, inserted = false, undefinedOtherZIndex, svgParent = parentNode === renderer.box, run = this.added, i;
        if (defined(value)) {
            // So we can read it for other elements in the group
            element.setAttribute('data-z-index', value);
            value = +value;
            if (this[key] === value) {
                // Only update when needed (#3865)
                run = false;
            }
        }
        else if (defined(this[key])) {
            element.removeAttribute('data-z-index');
        }
        this[key] = value;
        // Insert according to this and other elements' zIndex. Before .add() is
        // called, nothing is done. Then on add, or by later calls to
        // zIndexSetter, the node is placed on the right place in the DOM.
        if (run) {
            value = this.zIndex;
            if (value && parentGroup) {
                parentGroup.handleZ = true;
            }
            childNodes = parentNode.childNodes;
            for (i = childNodes.length - 1; i >= 0 && !inserted; i--) {
                otherElement = childNodes[i];
                otherZIndex = otherElement.getAttribute('data-z-index');
                undefinedOtherZIndex = !defined(otherZIndex);
                if (otherElement !== element) {
                    if (
                    // Negative zIndex versus no zIndex:
                    // On all levels except the highest. If the parent is
                    // <svg>, then we don't want to put items before <desc>
                    // or <defs>
                    value < 0 &&
                        undefinedOtherZIndex &&
                        !svgParent &&
                        !i) {
                        parentNode.insertBefore(element, childNodes[i]);
                        inserted = true;
                    }
                    else if (
                    // Insert after the first element with a lower zIndex
                    pInt(otherZIndex) <= value ||
                        // If negative zIndex, add this before first undefined
                        // zIndex element
                        (undefinedOtherZIndex &&
                            (!defined(value) || value >= 0))) {
                        parentNode.insertBefore(element, childNodes[i + 1] || null // null for oldIE export
                        );
                        inserted = true;
                    }
                }
            }
            if (!inserted) {
                parentNode.insertBefore(element, childNodes[svgParent ? 3 : 0] || null // null for oldIE
                );
                inserted = true;
            }
        }
        return inserted;
    };
    return SVGElement;
}());
// Some shared setters and getters
SVGElement.prototype['stroke-widthSetter'] = SVGElement.prototype.strokeSetter;
SVGElement.prototype.yGetter = SVGElement.prototype.xGetter;
SVGElement.prototype.matrixSetter =
    SVGElement.prototype.rotationOriginXSetter =
        SVGElement.prototype.rotationOriginYSetter =
            SVGElement.prototype.rotationSetter =
                SVGElement.prototype.scaleXSetter =
                    SVGElement.prototype.scaleYSetter =
                        SVGElement.prototype.translateXSetter =
                            SVGElement.prototype.translateYSetter =
                                SVGElement.prototype.verticalAlignSetter = function (value, key) {
                                    this[key] = value;
                                    this.doTransform = true;
                                };
H.SVGElement = SVGElement;
export default H.SVGElement;<|MERGE_RESOLUTION|>--- conflicted
+++ resolved
@@ -7,10 +7,6 @@
  *  !!!!!!! SOURCE GETS TRANSPILED BY TYPESCRIPT. EDIT TS FILE ONLY. !!!!!!!
  *
  * */
-<<<<<<< HEAD
-'use strict';
-=======
->>>>>>> 5e3927f5
 import Color from '../../Color/Color.js';
 import H from '../../Globals.js';
 var deg2rad = H.deg2rad, doc = H.doc, hasTouch = H.hasTouch, isFirefox = H.isFirefox, noop = H.noop, svg = H.svg, SVG_NS = H.SVG_NS, win = H.win;
