/* *
 *
 *  (c) 2016 Highsoft AS
 *  Authors: Lars A. V. Cabrera
 *
 *  License: www.highcharts.com/license
 *
 *  !!!!!!! SOURCE GETS TRANSPILED BY TYPESCRIPT. EDIT TS FILE ONLY. !!!!!!!
 *
 * */
'use strict';
import Axis from './Axis.js';
import H from '../Globals.js';
import O from '../Options.js';
var dateFormat = O.dateFormat;
import Tick from './Tick.js';
import U from '../Utilities.js';
var addEvent = U.addEvent, defined = U.defined, erase = U.erase, find = U.find, isArray = U.isArray, isNumber = U.isNumber, merge = U.merge, pick = U.pick, timeUnits = U.timeUnits, wrap = U.wrap;
var argsToArray = function (args) {
    return Array.prototype.slice.call(args, 1);
}, isObject = function (x) {
    // Always use strict mode
    return U.isObject(x, true);
}, Chart = H.Chart;
var applyGridOptions = function applyGridOptions(axis) {
    var options = axis.options;
    // Center-align by default
    if (!options.labels) {
        options.labels = {};
    }
    options.labels.align = pick(options.labels.align, 'center');
    // @todo: Check against tickLabelPlacement between/on etc
    /* Prevents adding the last tick label if the axis is not a category
       axis.
       Since numeric labels are normally placed at starts and ends of a
       range of value, and this module makes the label point at the value,
       an "extra" label would appear. */
    if (!axis.categories) {
        options.showLastLabel = false;
    }
    // Prevents rotation of labels when squished, as rotating them would not
    // help.
    axis.labelRotation = 0;
    options.labels.rotation = 0;
};
/**
 * For a datetime axis, the scale will automatically adjust to the
 * appropriate unit. This member gives the default string
 * representations used for each unit. For intermediate values,
 * different units may be used, for example the `day` unit can be used
 * on midnight and `hour` unit be used for intermediate values on the
 * same axis.
 * For grid axes (like in Gantt charts),
 * it is possible to declare as a list to provide different
 * formats depending on available space.
 * For an overview of the replacement codes, see
 * [dateFormat](/class-reference/Highcharts#dateFormat).
 *
 * Defaults to:
 * ```js
 * {
        hour: {
            list: ['%H:%M', '%H']
        },
        day: {
            list: ['%A, %e. %B', '%a, %e. %b', '%E']
        },
        week: {
            list: ['Week %W', 'W%W']
        },
        month: {
            list: ['%B', '%b', '%o']
        }
    },
 * ```
 *
 * @sample {gantt} gantt/demo/left-axis-table
 *         Gantt Chart with custom axis date format.
 *
 * @product gantt
 * @apioption xAxis.dateTimeLabelFormats
 */
/**
 * Set grid options for the axis labels. Requires Highcharts Gantt.
 *
 * @since     6.2.0
 * @product   gantt
 * @apioption xAxis.grid
 */
/**
 * Enable grid on the axis labels. Defaults to true for Gantt charts.
 *
 * @type      {boolean}
 * @default   true
 * @since     6.2.0
 * @product   gantt
 * @apioption xAxis.grid.enabled
 */
/**
 * Set specific options for each column (or row for horizontal axes) in the
 * grid. Each extra column/row is its own axis, and the axis options can be set
 * here.
 *
 * @sample gantt/demo/left-axis-table
 *         Left axis as a table
 *
 * @type      {Array<Highcharts.XAxisOptions>}
 * @apioption xAxis.grid.columns
 */
/**
 * Set border color for the label grid lines.
 *
 * @type      {Highcharts.ColorString}
 * @apioption xAxis.grid.borderColor
 */
/**
 * Set border width of the label grid lines.
 *
 * @type      {number}
 * @default   1
 * @apioption xAxis.grid.borderWidth
 */
/**
 * Set cell height for grid axis labels. By default this is calculated from font
 * size. This option only applies to horizontal axes.
 *
 * @sample gantt/grid-axis/cellheight
 *         Gant chart with custom cell height
 * @type      {number}
 * @apioption xAxis.grid.cellHeight
 */
''; // detach doclets above
/**
 * Get the largest label width and height.
 *
 * @private
 * @function Highcharts.Axis#getMaxLabelDimensions
 *
 * @param {Highcharts.Dictionary<Highcharts.Tick>} ticks
 * All the ticks on one axis.
 *
 * @param {Array<number|string>} tickPositions
 * All the tick positions on one axis.
 *
 * @return {Highcharts.SizeObject}
 * Object containing the properties height and width.
 *
 * @todo Move this to the generic axis implementation, as it is used there.
 */
Axis.prototype.getMaxLabelDimensions = function (ticks, tickPositions) {
    var dimensions = {
        width: 0,
        height: 0
    };
    tickPositions.forEach(function (pos) {
        var tick = ticks[pos], labelHeight = 0, labelWidth = 0, label;
        if (isObject(tick)) {
            label = isObject(tick.label) ? tick.label : {};
            // Find width and height of tick
            labelHeight = label.getBBox ? label.getBBox().height : 0;
            if (label.textStr && !isNumber(label.textPxLength)) {
                label.textPxLength = label.getBBox().width;
            }
            labelWidth = isNumber(label.textPxLength) ?
                // Math.round ensures crisp lines
                Math.round(label.textPxLength) :
                0;
            if (label.textStr) {
<<<<<<< HEAD
                // Set the tickWidth same as the label
                // width after ellipsis applied #10281
                labelWidth = label.getBBox().width;
=======
                // Set the tickWidth same as the label width after ellipsis
                // applied #10281
                tickWidth = Math.round(label.getBBox().width);
>>>>>>> 4196e8e7
            }
            // Update the result if width and/or height are larger
            dimensions.height = Math.max(labelHeight, dimensions.height);
            dimensions.width = Math.max(labelWidth, dimensions.width);
        }
    });
    return dimensions;
};
// Adds week date format
H.dateFormats.W = function (timestamp) {
    var d = new this.Date(timestamp);
    var firstDay = (this.get('Day', d) + 6) % 7;
    var thursday = new this.Date(d.valueOf());
    this.set('Date', thursday, this.get('Date', d) - firstDay + 3);
    var firstThursday = new this.Date(this.get('FullYear', thursday), 0, 1);
    if (this.get('Day', firstThursday) !== 4) {
        this.set('Month', d, 0);
        this.set('Date', d, 1 + (11 - this.get('Day', firstThursday)) % 7);
    }
    return (1 +
        Math.floor((thursday.valueOf() - firstThursday.valueOf()) / 604800000)).toString();
};
// First letter of the day of the week, e.g. 'M' for 'Monday'.
H.dateFormats.E = function (timestamp) {
    return dateFormat('%a', timestamp, true).charAt(0);
};
/* eslint-disable no-invalid-this */
addEvent(Chart, 'afterSetChartSize', function () {
    this.axes.forEach(function (axis) {
        (axis.grid && axis.grid.columns || []).forEach(function (column) {
            column.setAxisSize();
            column.setAxisTranslation();
        });
    });
});
// Center tick labels in cells.
addEvent(Tick, 'afterGetLabelPosition', function (e) {
    var tick = this, label = tick.label, axis = tick.axis, reversed = axis.reversed, chart = axis.chart, options = axis.options, gridOptions = options.grid || {}, labelOpts = axis.options.labels, align = labelOpts.align, 
    // verticalAlign is currently not supported for axis.labels.
    verticalAlign = 'middle', // labelOpts.verticalAlign,
    side = GridAxis.Side[axis.side], tickmarkOffset = e.tickmarkOffset, tickPositions = axis.tickPositions, tickPos = tick.pos - tickmarkOffset, nextTickPos = (isNumber(tickPositions[e.index + 1]) ?
        tickPositions[e.index + 1] - tickmarkOffset :
        axis.max + tickmarkOffset), tickSize = axis.tickSize('tick'), tickWidth = tickSize ? tickSize[0] : 0, crispCorr = tickSize ? tickSize[1] / 2 : 0, labelHeight, lblMetrics, lines, bottom, top, left, right;
    // Only center tick labels in grid axes
    if (gridOptions.enabled === true) {
        // Calculate top and bottom positions of the cell.
        if (side === 'top') {
            bottom = axis.top + axis.offset;
            top = bottom - tickWidth;
        }
        else if (side === 'bottom') {
            top = chart.chartHeight - axis.bottom + axis.offset;
            bottom = top + tickWidth;
        }
        else {
            bottom = axis.top + axis.len - axis.translate(reversed ? nextTickPos : tickPos);
            top = axis.top + axis.len - axis.translate(reversed ? tickPos : nextTickPos);
        }
        // Calculate left and right positions of the cell.
        if (side === 'right') {
            left = chart.chartWidth - axis.right + axis.offset;
            right = left + tickWidth;
        }
        else if (side === 'left') {
            right = axis.left + axis.offset;
            left = right - tickWidth;
        }
        else {
            left = Math.round(axis.left + axis.translate(reversed ? nextTickPos : tickPos)) - crispCorr;
            right = Math.round(axis.left + axis.translate(reversed ? tickPos : nextTickPos)) - crispCorr;
        }
        tick.slotWidth = right - left;
        // Calculate the positioning of the label based on
        // alignment.
        e.pos.x = (align === 'left' ?
            left :
            align === 'right' ?
                right :
                left + ((right - left) / 2) // default to center
        );
        e.pos.y = (verticalAlign === 'top' ?
            top :
            verticalAlign === 'bottom' ?
                bottom :
                top + ((bottom - top) / 2) // default to middle
        );
        lblMetrics = chart.renderer.fontMetrics(labelOpts.style.fontSize, label.element);
        labelHeight = label.getBBox().height;
        // Adjustment to y position to align the label correctly.
        // Would be better to have a setter or similar for this.
        if (!labelOpts.useHTML) {
            lines = Math.round(labelHeight / lblMetrics.h);
            e.pos.y += (
            // Center the label
            // TODO: why does this actually center the label?
            ((lblMetrics.b - (lblMetrics.h - lblMetrics.f)) / 2) +
                // Adjust for height of additional lines.
                -(((lines - 1) * lblMetrics.h) / 2));
        }
        else {
            e.pos.y += (
            // Readjust yCorr in htmlUpdateTransform
            lblMetrics.b +
                // Adjust for height of html label
                -(labelHeight / 2));
        }
        e.pos.x += (axis.horiz && labelOpts.x || 0);
    }
});
/* eslint-enable no-invalid-this */
/**
 * Additions for grid axes.
 * @private
 * @class
 */
var GridAxisAdditions = /** @class */ (function () {
    /* *
     *
     *  Constructors
     *
     * */
    function GridAxisAdditions(axis) {
        this.axis = axis;
    }
    /* *
     *
     *  Functions
     *
     * */
    /**
     * Checks if an axis is the outer axis in its dimension. Since
     * axes are placed outwards in order, the axis with the highest
     * index is the outermost axis.
     *
     * Example: If there are multiple x-axes at the top of the chart,
     * this function returns true if the axis supplied is the last
     * of the x-axes.
     *
     * @private
     *
     * @return {boolean}
     * True if the axis is the outermost axis in its dimension; false if
     * not.
     */
    GridAxisAdditions.prototype.isOuterAxis = function () {
        var axis = this.axis;
        var chart = axis.chart;
        var columnIndex = axis.grid.columnIndex;
        var columns = (axis.linkedParent && axis.linkedParent.grid.columns ||
            axis.grid.columns);
        var parentAxis = columnIndex ? axis.linkedParent : axis;
        var thisIndex = -1, lastIndex = 0;
        chart[axis.coll].forEach(function (otherAxis, index) {
            if (otherAxis.side === axis.side && !otherAxis.options.isInternal) {
                lastIndex = index;
                if (otherAxis === parentAxis) {
                    // Get the index of the axis in question
                    thisIndex = index;
                }
            }
        });
        return (lastIndex === thisIndex &&
            (isNumber(columnIndex) ? columns.length === columnIndex : true));
    };
    /**
     * Add extra border based on the provided path.
     *  *
     * @private
     *
     * @param {SVGPath} path
     * The path of the border.
     *
     * @return {Highcharts.SVGElement}
     */
    GridAxisAdditions.prototype.renderBorder = function (path) {
        var axis = this.axis, renderer = axis.chart.renderer, options = axis.options, extraBorderLine = renderer.path(path)
            .addClass('highcharts-axis-line')
            .add(axis.axisBorder);
        if (!renderer.styledMode) {
            extraBorderLine.attr({
                stroke: options.lineColor,
                'stroke-width': options.lineWidth,
                zIndex: 7
            });
        }
        return extraBorderLine;
    };
    return GridAxisAdditions;
}());
/**
 * Axis with grid support.
 * @private
 * @class
 */
var GridAxis = /** @class */ (function () {
    function GridAxis() {
    }
    /* *
     *
     *  Static Functions
     *
     * */
    /* eslint-disable valid-jsdoc */
    /**
     * Extends axis class with grid support.
     * @private
     */
    GridAxis.compose = function (AxisClass) {
        Axis.keepProps.push('grid');
        wrap(AxisClass.prototype, 'unsquish', GridAxis.wrapUnsquish);
        // Add event handlers
        addEvent(AxisClass, 'init', GridAxis.onInit);
        addEvent(AxisClass, 'afterGetOffset', GridAxis.onAfterGetOffset);
        addEvent(AxisClass, 'afterGetTitlePosition', GridAxis.onAfterGetTitlePosition);
        addEvent(AxisClass, 'afterInit', GridAxis.onAfterInit);
        addEvent(AxisClass, 'afterRender', GridAxis.onAfterRender);
        addEvent(AxisClass, 'afterSetAxisTranslation', GridAxis.onAfterSetAxisTranslation);
        addEvent(AxisClass, 'afterSetOptions', GridAxis.onAfterSetOptions);
        addEvent(AxisClass, 'afterSetOptions', GridAxis.onAfterSetOptions2);
        addEvent(AxisClass, 'afterSetScale', GridAxis.onAfterSetScale);
        addEvent(AxisClass, 'afterTickSize', GridAxis.onAfterTickSize);
        addEvent(AxisClass, 'trimTicks', GridAxis.onTrimTicks);
        addEvent(AxisClass, 'destroy', GridAxis.onDestroy);
    };
    /**
     * Handle columns and getOffset.
     * @private
     */
    GridAxis.onAfterGetOffset = function () {
        var grid = this.grid;
        (grid && grid.columns || []).forEach(function (column) {
            column.getOffset();
        });
    };
    /**
     * @private
     */
    GridAxis.onAfterGetTitlePosition = function (e) {
        var axis = this;
        var options = axis.options;
        var gridOptions = options.grid || {};
        if (gridOptions.enabled === true) {
            // compute anchor points for each of the title align options
            var title = axis.axisTitle, axisHeight = axis.height, horiz = axis.horiz, axisLeft = axis.left, offset = axis.offset, opposite = axis.opposite, _a = axis.options.title, axisTitleOptions = _a === void 0 ? {} : _a, axisTop = axis.top, axisWidth = axis.width;
            var tickSize = axis.tickSize();
            var titleWidth = title && title.getBBox().width;
            var xOption = axisTitleOptions.x || 0;
            var yOption = axisTitleOptions.y || 0;
            var titleMargin = pick(axisTitleOptions.margin, horiz ? 5 : 10);
            var titleFontSize = axis.chart.renderer.fontMetrics(axisTitleOptions.style &&
                axisTitleOptions.style.fontSize, title).f;
            var crispCorr = tickSize ? tickSize[0] / 2 : 0;
            // TODO account for alignment
            // the position in the perpendicular direction of the axis
            var offAxis = ((horiz ? axisTop + axisHeight : axisLeft) +
                (horiz ? 1 : -1) * // horizontal axis reverses the margin
                    (opposite ? -1 : 1) * // so does opposite axes
                    crispCorr +
                (axis.side === GridAxis.Side.bottom ? titleFontSize : 0));
            e.titlePosition.x = horiz ?
                axisLeft - titleWidth / 2 - titleMargin + xOption :
                offAxis + (opposite ? axisWidth : 0) + offset + xOption;
            e.titlePosition.y = horiz ?
                (offAxis -
                    (opposite ? axisHeight : 0) +
                    (opposite ? titleFontSize : -titleFontSize) / 2 +
                    offset +
                    yOption) :
                axisTop - titleMargin + yOption;
        }
    };
    /**
     * @private
     */
    GridAxis.onAfterInit = function () {
        var axis = this;
        var chart = axis.chart, _a = axis.options.grid, gridOptions = _a === void 0 ? {} : _a, userOptions = axis.userOptions;
        if (gridOptions.enabled) {
            applyGridOptions(axis);
            /* eslint-disable no-invalid-this */
            // TODO: wrap the axis instead
            wrap(axis, 'labelFormatter', function (proceed) {
                var _a = this, axis = _a.axis, value = _a.value;
                var tickPos = axis.tickPositions;
                var series = (axis.isLinked ?
                    axis.linkedParent :
                    axis).series[0];
                var isFirst = value === tickPos[0];
                var isLast = value === tickPos[tickPos.length - 1];
                var point = series && find(series.options.data, function (p) {
                    return p[axis.isXAxis ? 'x' : 'y'] === value;
                });
                // Make additional properties available for the
                // formatter
                this.isFirst = isFirst;
                this.isLast = isLast;
                this.point = point;
                // Call original labelFormatter
                return proceed.call(this);
            });
            /* eslint-enable no-invalid-this */
        }
        if (gridOptions.columns) {
            var columns = axis.grid.columns = [], columnIndex = axis.grid.columnIndex = 0;
            // Handle columns, each column is a grid axis
            while (++columnIndex < gridOptions.columns.length) {
                var columnOptions = merge(userOptions, gridOptions.columns[gridOptions.columns.length - columnIndex - 1], {
                    linkedTo: 0,
                    // Force to behave like category axis
                    type: 'category',
                    // Disable by default the scrollbar on the grid axis
                    scrollbar: {
                        enabled: false
                    }
                });
                delete columnOptions.grid.columns; // Prevent recursion
                var column = new Axis(axis.chart, columnOptions);
                column.grid.isColumn = true;
                column.grid.columnIndex = columnIndex;
                // Remove column axis from chart axes array, and place it
                // in the columns array.
                erase(chart.axes, column);
                erase(chart[axis.coll], column);
                columns.push(column);
            }
        }
    };
    /**
     * Draw an extra line on the far side of the outermost axis,
     * creating floor/roof/wall of a grid. And some padding.
     * ```
     * Make this:
     *             (axis.min) __________________________ (axis.max)
     *                           |    |    |    |    |
     * Into this:
     *             (axis.min) __________________________ (axis.max)
     *                        ___|____|____|____|____|__
     * ```
     * @private
     */
    GridAxis.onAfterRender = function () {
        var _a;
        var axis = this, grid = axis.grid, options = axis.options, gridOptions = options.grid || {};
        if (gridOptions.enabled === true) {
            // @todo acutual label padding (top, bottom, left, right)
            axis.maxLabelDimensions = axis.getMaxLabelDimensions(axis.ticks, axis.tickPositions);
            // Remove right wall before rendering if updating
            if (axis.rightWall) {
                axis.rightWall.destroy();
            }
            /*
            Draw an extra axis line on outer axes
                        >
            Make this:    |______|______|______|___

                        > _________________________
            Into this:    |______|______|______|__|
                                                    */
            if (axis.grid && axis.grid.isOuterAxis() && axis.axisLine) {
                var lineWidth = options.lineWidth;
                if (lineWidth) {
                    var linePath = axis.getLinePath(lineWidth), startPoint = linePath[0], endPoint = linePath[1], 
                    // Negate distance if top or left axis
                    // Subtract 1px to draw the line at the end of the tick
                    tickLength = (axis.tickSize('tick') || [1])[0], distance = (tickLength - 1) * ((axis.side === GridAxis.Side.top ||
                        axis.side === GridAxis.Side.left) ? -1 : 1);
                    // If axis is horizontal, reposition line path vertically
                    if (startPoint[0] === 'M' && endPoint[0] === 'L') {
                        if (axis.horiz) {
                            startPoint[2] += distance;
                            endPoint[2] += distance;
                        }
                        else {
                            startPoint[1] += distance;
                            endPoint[1] += distance;
                        }
                    }
                    // If it doesn't exist, add an upper and lower border
                    // for the vertical grid axis.
                    if (!axis.horiz && axis.chart.marginRight) {
                        var upperBorderStartPoint = startPoint, upperBorderEndPoint = ['L', axis.left, startPoint[2]], upperBorderPath = [upperBorderStartPoint, upperBorderEndPoint], lowerBorderEndPoint = ['L', axis.chart.chartWidth - axis.chart.marginRight, axis.toPixels(axis.max + axis.tickmarkOffset)], lowerBorderStartPoint = ['M', endPoint[1], axis.toPixels(axis.max + axis.tickmarkOffset)], lowerBorderPath = [lowerBorderStartPoint, lowerBorderEndPoint];
                        if (!axis.grid.upperBorder && axis.min % 1 !== 0) {
                            axis.grid.upperBorder = axis.grid.renderBorder(upperBorderPath);
                        }
                        if (axis.grid.upperBorder) {
                            axis.grid.upperBorder.animate({
                                d: upperBorderPath
                            });
                        }
                        if (!axis.grid.lowerBorder && axis.max % 1 !== 0) {
                            axis.grid.lowerBorder = axis.grid.renderBorder(lowerBorderPath);
                        }
                        if (axis.grid.lowerBorder) {
                            axis.grid.lowerBorder.animate({
                                d: lowerBorderPath
                            });
                        }
                    }
                    // Render an extra line parallel to the existing axes,
                    // to close the grid.
                    if (!axis.grid.axisLineExtra) {
                        axis.grid.axisLineExtra = axis.grid.renderBorder(linePath);
                    }
                    else {
                        axis.grid.axisLineExtra.animate({
                            d: linePath
                        });
                    }
                    // show or hide the line depending on
                    // options.showEmpty
                    axis.axisLine[axis.showAxis ? 'show' : 'hide'](true);
                }
            }
            (grid && grid.columns || []).forEach(function (column) {
                column.render();
            });
            // Manipulate the tick mark visibility
            // based on the axis.max- allows smooth scrolling.
            if (!axis.horiz && axis.chart.hasRendered && (axis.scrollbar || ((_a = axis.linkedParent) === null || _a === void 0 ? void 0 : _a.scrollbar))) {
                var max = axis.max, min = axis.min, tickmarkOffset = axis.tickmarkOffset, lastTick = axis.tickPositions[axis.tickPositions.length - 1], firstTick = axis.tickPositions[0];
                // Hide/show firts tick label.
                if (min - firstTick > tickmarkOffset) {
                    axis.ticks[firstTick].label.hide();
                }
                else {
                    axis.ticks[firstTick].label.show();
                }
                // Hide/show last tick mark/label.
                if (lastTick - max > tickmarkOffset) {
                    axis.ticks[lastTick].label.hide();
                }
                else {
                    axis.ticks[lastTick].label.show();
                }
                if (lastTick - max < tickmarkOffset && lastTick - max > 0 && axis.ticks[lastTick].isLast) {
                    axis.ticks[lastTick].mark.hide();
                }
                else {
                    axis.ticks[lastTick - 1].mark.show();
                }
            }
        }
    };
    /**
     * @private
     */
    GridAxis.onAfterSetAxisTranslation = function () {
        var _a;
        var axis = this;
        var tickInfo = axis.tickPositions && axis.tickPositions.info;
        var options = axis.options;
        var gridOptions = options.grid || {};
        var userLabels = axis.userOptions.labels || {};
        if (axis.horiz) {
            if (gridOptions.enabled === true) {
                axis.series.forEach(function (series) {
                    series.options.pointRange = 0;
                });
            }
            // Lower level time ticks, like hours or minutes, represent
            // points in time and not ranges. These should be aligned
            // left in the grid cell by default. The same applies to
            // years of higher order.
            if (tickInfo &&
                options.dateTimeLabelFormats &&
                options.labels &&
                !defined(userLabels.align) &&
                (options.dateTimeLabelFormats[tickInfo.unitName].range === false ||
                    tickInfo.count > 1 // years
                )) {
                options.labels.align = 'left';
                if (!defined(userLabels.x)) {
                    options.labels.x = 3;
                }
            }
        }
        else {
            // Don't trim ticks which not in min/max range but
            // they are still in the min/max plus tickInterval.
            if (this.options.type !== 'treegrid' && ((_a = axis.grid) === null || _a === void 0 ? void 0 : _a.columns)) {
                this.minPointOffset = this.tickInterval;
            }
        }
    };
    /**
     * Creates a left and right wall on horizontal axes:
     * - Places leftmost tick at the start of the axis, to create a left
     *   wall
     * - Ensures that the rightmost tick is at the end of the axis, to
     *   create a right wall.
     * @private
     */
    GridAxis.onAfterSetOptions = function (e) {
        var options = this.options, userOptions = e.userOptions, gridAxisOptions, gridOptions = ((options && isObject(options.grid)) ? options.grid : {});
        if (gridOptions.enabled === true) {
            // Merge the user options into default grid axis options so
            // that when a user option is set, it takes presedence.
            gridAxisOptions = merge(true, {
                className: ('highcharts-grid-axis ' + (userOptions.className || '')),
                dateTimeLabelFormats: {
                    hour: {
                        list: ['%H:%M', '%H']
                    },
                    day: {
                        list: ['%A, %e. %B', '%a, %e. %b', '%E']
                    },
                    week: {
                        list: ['Week %W', 'W%W']
                    },
                    month: {
                        list: ['%B', '%b', '%o']
                    }
                },
                grid: {
                    borderWidth: 1
                },
                labels: {
                    padding: 2,
                    style: {
                        fontSize: '13px'
                    }
                },
                margin: 0,
                title: {
                    text: null,
                    reserveSpace: false,
                    rotation: 0
                },
                // In a grid axis, only allow one unit of certain types,
                // for example we shouln't have one grid cell spanning
                // two days.
                units: [[
                        'millisecond',
                        [1, 10, 100]
                    ], [
                        'second',
                        [1, 10]
                    ], [
                        'minute',
                        [1, 5, 15]
                    ], [
                        'hour',
                        [1, 6]
                    ], [
                        'day',
                        [1]
                    ], [
                        'week',
                        [1]
                    ], [
                        'month',
                        [1]
                    ], [
                        'year',
                        null
                    ]]
            }, userOptions);
            // X-axis specific options
            if (this.coll === 'xAxis') {
                // For linked axes, tickPixelInterval is used only if
                // the tickPositioner below doesn't run or returns
                // undefined (like multiple years)
                if (defined(userOptions.linkedTo) &&
                    !defined(userOptions.tickPixelInterval)) {
                    gridAxisOptions.tickPixelInterval = 350;
                }
                // For the secondary grid axis, use the primary axis'
                // tick intervals and return ticks one level higher.
                if (
                // Check for tick pixel interval in options
                !defined(userOptions.tickPixelInterval) &&
                    // Only for linked axes
                    defined(userOptions.linkedTo) &&
                    !defined(userOptions.tickPositioner) &&
                    !defined(userOptions.tickInterval)) {
                    gridAxisOptions.tickPositioner = function (min, max) {
                        var parentInfo = (this.linkedParent &&
                            this.linkedParent.tickPositions &&
                            this.linkedParent.tickPositions.info);
                        if (parentInfo) {
                            var unitIdx, count, unitName, i, units = gridAxisOptions.units, unitRange;
                            for (i = 0; i < units.length; i++) {
                                if (units[i][0] ===
                                    parentInfo.unitName) {
                                    unitIdx = i;
                                    break;
                                }
                            }
                            // Get the first allowed count on the next
                            // unit.
                            if (units[unitIdx + 1]) {
                                unitName = units[unitIdx + 1][0];
                                count =
                                    (units[unitIdx + 1][1] || [1])[0];
                                // In case the base X axis shows years, make
                                // the secondary axis show ten times the
                                // years (#11427)
                            }
                            else if (parentInfo.unitName === 'year') {
                                unitName = 'year';
                                count = parentInfo.count * 10;
                            }
                            unitRange = timeUnits[unitName];
                            this.tickInterval = unitRange * count;
                            return this.getTimeTicks({
                                unitRange: unitRange,
                                count: count,
                                unitName: unitName
                            }, min, max, this.options.startOfWeek);
                        }
                    };
                }
            }
            // Now merge the combined options into the axis options
            merge(true, this.options, gridAxisOptions);
            if (this.horiz) {
                /*               _________________________
                Make this:    ___|_____|_____|_____|__|
                                ^                     ^
                                _________________________
                Into this:    |_____|_____|_____|_____|
                                    ^                 ^    */
                options.minPadding = pick(userOptions.minPadding, 0);
                options.maxPadding = pick(userOptions.maxPadding, 0);
            }
            // If borderWidth is set, then use its value for tick and
            // line width.
            if (isNumber(options.grid.borderWidth)) {
                options.tickWidth = options.lineWidth = gridOptions.borderWidth;
            }
        }
    };
    /**
     * @private
     */
    GridAxis.onAfterSetOptions2 = function (e) {
        var axis = this;
        var userOptions = e.userOptions;
        var gridOptions = userOptions && userOptions.grid || {};
        var columns = gridOptions.columns;
        // Add column options to the parent axis. Children has their column
        // options set on init in onGridAxisAfterInit.
        if (gridOptions.enabled && columns) {
            merge(true, axis.options, columns[columns.length - 1]);
        }
    };
    /**
     * Handle columns and setScale.
     * @private
     */
    GridAxis.onAfterSetScale = function () {
        var axis = this;
        (axis.grid.columns || []).forEach(function (column) {
            column.setScale();
        });
    };
    /**
     * Draw vertical axis ticks extra long to create cell floors and roofs.
     * Overrides the tickLength for vertical axes.
     * @private
     */
    GridAxis.onAfterTickSize = function (e) {
        var defaultLeftAxisOptions = Axis.defaultLeftAxisOptions;
        var _a = this, horiz = _a.horiz, maxLabelDimensions = _a.maxLabelDimensions, _b = _a.options.grid, gridOptions = _b === void 0 ? {} : _b;
        if (gridOptions.enabled && maxLabelDimensions) {
            var labelPadding = (Math.abs(defaultLeftAxisOptions.labels.x) * 2);
            var distance = horiz ?
                gridOptions.cellHeight || labelPadding + maxLabelDimensions.height :
                labelPadding + maxLabelDimensions.width;
            if (isArray(e.tickSize)) {
                e.tickSize[0] = distance;
            }
            else {
                e.tickSize = [distance, 0];
            }
        }
    };
    /**
     * @private
     */
    GridAxis.onDestroy = function (e) {
        var grid = this.grid;
        (grid.columns || []).forEach(function (column) {
            column.destroy(e.keepEvents);
        });
        grid.columns = void 0;
    };
    /**
     * Wraps axis init to draw cell walls on vertical axes.
     * @private
     */
    GridAxis.onInit = function (e) {
        var axis = this;
        var userOptions = e.userOptions || {};
        var gridOptions = userOptions.grid || {};
        if (gridOptions.enabled && defined(gridOptions.borderColor)) {
            userOptions.tickColor = userOptions.lineColor = gridOptions.borderColor;
        }
        if (!axis.grid) {
            axis.grid = new GridAxisAdditions(axis);
        }
    };
    /**
     * Makes tick labels which are usually ignored in a linked axis
     * displayed if they are within range of linkedParent.min.
     * ```
     *                        _____________________________
     *                        |   |       |       |       |
     * Make this:             |   |   2   |   3   |   4   |
     *                        |___|_______|_______|_______|
     *                          ^
     *                        _____________________________
     *                        |   |       |       |       |
     * Into this:             | 1 |   2   |   3   |   4   |
     *                        |___|_______|_______|_______|
     *                          ^
     * ```
     * @private
     * @todo Does this function do what the drawing says? Seems to affect
     *       ticks and not the labels directly?
     */
    GridAxis.onTrimTicks = function () {
        var axis = this;
        var options = axis.options;
        var gridOptions = options.grid || {};
        var categoryAxis = axis.categories;
        var tickPositions = axis.tickPositions;
        var firstPos = tickPositions[0];
        var lastPos = tickPositions[tickPositions.length - 1];
        var linkedMin = axis.linkedParent && axis.linkedParent.min;
        var linkedMax = axis.linkedParent && axis.linkedParent.max;
        var min = linkedMin || axis.min;
        var max = linkedMax || axis.max;
        var tickInterval = axis.tickInterval;
        var endMoreThanMin = (firstPos < min &&
            firstPos + tickInterval > min);
        var startLessThanMax = (lastPos > max &&
            lastPos - tickInterval < max);
        if (gridOptions.enabled === true &&
            !categoryAxis &&
            (axis.horiz || axis.isLinked)) {
            if (endMoreThanMin && !options.startOnTick) {
                tickPositions[0] = min;
            }
            if (startLessThanMax && !options.endOnTick) {
                tickPositions[tickPositions.length - 1] = max;
            }
        }
    };
    /**
     * Avoid altering tickInterval when reserving space.
     * @private
     */
    GridAxis.wrapUnsquish = function (proceed) {
        var axis = this;
        var _a = axis.options.grid, gridOptions = _a === void 0 ? {} : _a;
        if (gridOptions.enabled === true && axis.categories) {
            return axis.tickInterval;
        }
        return proceed.apply(axis, argsToArray(arguments));
    };
    return GridAxis;
}());
(function (GridAxis) {
    /**
     * Enum for which side the axis is on. Maps to axis.side.
     * @private
     */
    var Side;
    (function (Side) {
        Side[Side["top"] = 0] = "top";
        Side[Side["right"] = 1] = "right";
        Side[Side["bottom"] = 2] = "bottom";
        Side[Side["left"] = 3] = "left";
    })(Side = GridAxis.Side || (GridAxis.Side = {}));
})(GridAxis || (GridAxis = {}));
GridAxis.compose(Axis);
export default GridAxis;<|MERGE_RESOLUTION|>--- conflicted
+++ resolved
@@ -156,7 +156,7 @@
         var tick = ticks[pos], labelHeight = 0, labelWidth = 0, label;
         if (isObject(tick)) {
             label = isObject(tick.label) ? tick.label : {};
-            // Find width and height of tick
+            // Find width and height of label
             labelHeight = label.getBBox ? label.getBBox().height : 0;
             if (label.textStr && !isNumber(label.textPxLength)) {
                 label.textPxLength = label.getBBox().width;
@@ -166,15 +166,9 @@
                 Math.round(label.textPxLength) :
                 0;
             if (label.textStr) {
-<<<<<<< HEAD
-                // Set the tickWidth same as the label
-                // width after ellipsis applied #10281
-                labelWidth = label.getBBox().width;
-=======
                 // Set the tickWidth same as the label width after ellipsis
                 // applied #10281
-                tickWidth = Math.round(label.getBBox().width);
->>>>>>> 4196e8e7
+                labelWidth = Math.round(label.getBBox().width);
             }
             // Update the result if width and/or height are larger
             dimensions.height = Math.max(labelHeight, dimensions.height);
