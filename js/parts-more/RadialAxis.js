--- conflicted
+++ resolved
@@ -38,12 +38,7 @@
 /**
  * Augmented methods for the value axis
  */
-<<<<<<< HEAD
-/*jslint unparam: true*/
 radialAxisMixin = {
-=======
-var radialAxisMixin = {
->>>>>>> df0e951f
 	isRadial: true,
 
 	/**
