--- conflicted
+++ resolved
@@ -56,11 +56,6 @@
     dataLabels: {
         inside: true
     },
-<<<<<<< HEAD
-=======
-
-    /*= if (build.classic) { =*/
->>>>>>> aa967c07
 
     /**
      * The width of the line connecting waterfall columns.
@@ -115,11 +110,6 @@
             lineWidthPlus: 0 // #3126
         }
     }
-<<<<<<< HEAD
-=======
-
-    /*= } =*/
->>>>>>> aa967c07
 
 // Prototype members
 }, {
@@ -335,15 +325,7 @@
         return pt.y;
     },
 
-<<<<<<< HEAD
-    /**
-     * Postprocess mapping between options and SVG attributes
-     */
-=======
-    /*= if (build.classic) { =*/
-
     // Postprocess mapping between options and SVG attributes
->>>>>>> aa967c07
     pointAttribs: function (point, state) {
 
         var upColor = this.options.upColor,
@@ -366,11 +348,6 @@
 
         return attr;
     },
-<<<<<<< HEAD
-=======
-
-    /*= } =*/
->>>>>>> aa967c07
 
     // Return an empty path initially, because we need to know the stroke-width
     // in order to set the final path.
