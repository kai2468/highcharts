/* *
 * (c) 2010-2018 Torstein Honsi
 *
 * License: www.highcharts.com/license
 */

'use strict';

import H from '../parts/Globals.js';
import '../parts/Utilities.js';
import '../parts/Options.js';
import '../parts/Series.js';
import '../parts/Point.js';

var correctFloat = H.correctFloat,
    isNumber = H.isNumber,
    pick = H.pick,
    objectEach = H.objectEach,
    arrayMin = H.arrayMin,
    arrayMax = H.arrayMax,
    addEvent = H.addEvent,
    Axis = H.Axis,
    Chart = H.Chart,
    Point = H.Point,
    Series = H.Series,
    seriesType = H.seriesType,
    seriesTypes = H.seriesTypes;

addEvent(Axis, 'afterInit', function () {
    if (!this.isXAxis) {
        this.waterfallStacks = {};
    }
});

addEvent(Chart, 'beforeRedraw', function () {
    var axes = this.axes,
        series = this.series,
        i = series.length;

    while (i--) {
        if (series[i].options.stacking) {
            axes.forEach(function (axis) {
                if (!axis.isXAxis) {
                    axis.waterfallStacks = {};
                }
            });
            i = 0;
        }
    }
});

/**
 * A waterfall chart displays sequentially introduced positive or negative
 * values in cumulative columns.
 *
 * @sample highcharts/demo/waterfall/
 *         Waterfall chart
 * @sample highcharts/plotoptions/waterfall-inverted/
 *         Horizontal (inverted) waterfall
 * @sample highcharts/plotoptions/waterfall-stacked/
 *         Stacked waterfall chart
 *
 * @extends      plotOptions.column
 * @product      highcharts
 * @optionparent plotOptions.waterfall
 */
seriesType('waterfall', 'column', {

    /**
     * The color used specifically for positive point columns. When not
     * specified, the general series color is used.
     *
     * In styled mode, the waterfall colors can be set with the
     * `.highcharts-point-negative`, `.highcharts-sum` and
     * `.highcharts-intermediate-sum` classes.
     *
     * @sample {highcharts} highcharts/demo/waterfall/
     *         Waterfall
     *
     * @type      {Highcharts.ColorString|Highcharts.GradientColorObject}
     * @product   highcharts
     * @apioption plotOptions.waterfall.upColor
     */

    dataLabels: {
        inside: true
    },

    /**
     * The width of the line connecting waterfall columns.
     *
     * @product highcharts
     */
    lineWidth: 1,

    /**
     * The color of the line that connects columns in a waterfall series.
     *
     * In styled mode, the stroke can be set with the `.highcharts-graph` class.
     *
     * @type    {Highcharts.ColorString}
     * @since   3.0
     * @product highcharts
     */
    lineColor: '${palette.neutralColor80}',

    /**
     * A name for the dash style to use for the line connecting the columns
     * of the waterfall series. Possible values: Dash, DashDot, Dot, LongDash,
     * LongDashDot, LongDashDotDot, ShortDash, ShortDashDot, ShortDashDotDot,
     * ShortDot, Solid
     *
     * In styled mode, the stroke dash-array can be set with the
     * `.highcharts-graph` class.
     *
     * @type       {string}
     * @since      3.0
     * @validvalue ["Dash", "DashDot", "Dot", "LongDash", "LongDashDot",
     *             "LongDashDotDot", "ShortDash", "ShortDashDot",
     *             "ShortDashDotDot", "ShortDot", "Solid"]
     * @product    highcharts
     */
    dashStyle: 'Dot',

    /**
     * The color of the border of each waterfall column.
     *
     * In styled mode, the border stroke can be set with the
     * `.highcharts-point` class.
     *
     * @type    {Highcharts.ColorString}
     * @since   3.0
     * @product highcharts
     */
    borderColor: '${palette.neutralColor80}',

    states: {
        hover: {
            lineWidthPlus: 0 // #3126
        }
    }

// Prototype members
}, {
    pointValKey: 'y',

    // Property needed to prevent lines between the columns from disappearing
    // when negativeColor is used.
    showLine: true,

    // After generating points, set y-values for all sums.
    generatePoints: function () {
        var point,
            len,
            i,
            y;
        // Parent call:
        seriesTypes.column.prototype.generatePoints.apply(this);

        for (i = 0, len = this.points.length; i < len; i++) {
            point = this.points[i];
            y = this.processedYData[i];
            // override point value for sums
            // #3710 Update point does not propagate to sum
            if (point.isIntermediateSum || point.isSum) {
                point.y = correctFloat(y);
            }
        }
    },

    // Translate data points from raw values
    translate: function () {
        var series = this,
            options = series.options,
            yAxis = series.yAxis,
            len,
            i,
            points,
            point,
            shapeArgs,
            y,
            yValue,
            previousY,
            previousIntermediate,
            range,
            minPointLength = pick(options.minPointLength, 5),
            halfMinPointLength = minPointLength / 2,
            threshold = options.threshold,
            stacking = options.stacking,
            tooltipY,
            actualStack = yAxis.waterfallStacks[series.stackKey],
            actualStackX,
            total,
            pointY,
            yPos,
            hPos;

        // run column series translate
        seriesTypes.column.prototype.translate.apply(series);

        previousY = previousIntermediate = threshold;
        points = series.points;

        for (i = 0, len = points.length; i < len; i++) {
            // cache current point object
            point = points[i];
            yValue = series.processedYData[i];
            shapeArgs = point.shapeArgs;

<<<<<<< HEAD
            range = [0, yValue];
            pointY = point.y;

            // code responsible for correct positions of stacked points
            // starts here
            if (stacking) {
                if (actualStack) {
                    actualStackX = actualStack[i];

                    if (stacking === 'overlap') {
                        total = actualStackX.threshold + actualStackX.total;
                        actualStackX.total -= pointY;

                        y = pointY >= 0 ? total : total - pointY;
                    } else {
                        if (pointY >= 0) {
                            total = actualStackX.threshold +
                                actualStackX.posTotal;

                            actualStackX.posTotal -= pointY;
                            y = total;
                        } else {
                            total = actualStackX.threshold +
                                actualStackX.negTotal;

                            actualStackX.negTotal -= pointY;
                            y = total - pointY;
                        }
                    }

                    if (!point.isSum) {
                        // the connectorThreshold property is later used in
                        // getCrispPath function to draw a connector line in a
                        // correct place
                        actualStackX.connectorThreshold =
                            actualStackX.threshold + actualStackX.stackTotal;
                    }

                    if (yAxis.reversed) {
                        yPos = (pointY >= 0) ? (y - pointY) : (y + pointY);
                        hPos = y;
                    } else {
                        yPos = y;
                        hPos = y - pointY;
                    }

                    point.below = yPos <= pick(threshold, 0);

                    shapeArgs.y = yAxis.translate(yPos, 0, 1, 0, 1);
                    shapeArgs.height = Math.abs(shapeArgs.y -
                        yAxis.translate(hPos, 0, 1, 0, 1));
                }
=======
            // get current stack
            stack = stacking &&
                yAxis.stacks[
                    (series.negStacks && yValue < threshold ? '-' : '') +
                        series.stackKey
                ];
            stackIndicator = series.getStackIndicator(
                stackIndicator,
                point.x,
                series.index
            );
            range = pick(
                stack && stack[point.x].points[stackIndicator.key],
                [0, yValue]
            );

            // up points
            y = Math.max(previousY, previousY + point.y) + range[0];
            shapeArgs.y = yAxis.translate(y, 0, 1, 0, 1);

            // sum points
            if (point.isSum) {
                shapeArgs.y = yAxis.translate(range[1], 0, 1, 0, 1);
                shapeArgs.height = Math.min(
                    yAxis.translate(range[0], 0, 1, 0, 1),
                    yAxis.len
                ) - shapeArgs.y; // #4256

            } else if (point.isIntermediateSum) {
                shapeArgs.y = yAxis.translate(range[1], 0, 1, 0, 1);
                shapeArgs.height = Math.min(
                    yAxis.translate(previousIntermediate, 0, 1, 0, 1),
                    yAxis.len
                ) - shapeArgs.y;
                previousIntermediate = range[1];

            // If it's not the sum point, update previous stack end position
            // and get shape height (#3886)
>>>>>>> 1a37c045
            } else {
                // up points
                y = Math.max(previousY, previousY + pointY) + range[0];
                shapeArgs.y = yAxis.translate(y, 0, 1, 0, 1);

                // sum points
                if (point.isSum) {
                    shapeArgs.y = yAxis.translate(range[1], 0, 1, 0, 1);
                    shapeArgs.height = Math.min(
                            yAxis.translate(range[0], 0, 1, 0, 1),
                            yAxis.len
                        ) - shapeArgs.y; // #4256

                } else if (point.isIntermediateSum) {
                    if (pointY >= 0) {
                        yPos = range[1] + previousIntermediate;
                        hPos = previousIntermediate;
                    } else {
                        yPos = previousIntermediate;
                        hPos = range[1] + previousIntermediate;
                    }

                    if (yAxis.reversed) {
                        // swapping values
                        yPos ^= hPos;
                        hPos ^= yPos;
                        yPos ^= hPos;
                    }

                    shapeArgs.y = yAxis.translate(yPos, 0, 1, 0, 1);
                    shapeArgs.height = Math.abs(shapeArgs.y - Math.min(
                            yAxis.translate(hPos, 0, 1, 0, 1),
                            yAxis.len
                        ));

                    previousIntermediate += range[1];

                // If it's not the sum point, update previous stack end position
                // and get shape height (#3886)
                } else {
                    shapeArgs.height = yValue > 0 ?
                        yAxis.translate(previousY, 0, 1, 0, 1) - shapeArgs.y :
                        yAxis.translate(previousY, 0, 1, 0, 1) -
                            yAxis.translate(previousY - yValue, 0, 1, 0, 1);

                    previousY += yValue;
                    point.below = previousY < pick(threshold, 0);
                }

                // #3952 Negative sum or intermediate sum not rendered correctly
                if (shapeArgs.height < 0) {
                    shapeArgs.y += shapeArgs.height;
                    shapeArgs.height *= -1;
                }
            }

            point.plotY = shapeArgs.y = Math.round(shapeArgs.y) -
                (series.borderWidth % 2) / 2;
            // #3151
            shapeArgs.height = Math.max(Math.round(shapeArgs.height), 0.001);
            point.yBottom = shapeArgs.y + shapeArgs.height;

            if (shapeArgs.height <= minPointLength && !point.isNull) {
                shapeArgs.height = minPointLength;
                shapeArgs.y -= halfMinPointLength;
                point.plotY = shapeArgs.y;
                if (point.y < 0) {
                    point.minPointLengthOffset = -halfMinPointLength;
                } else {
                    point.minPointLengthOffset = halfMinPointLength;
                }
            } else {
                if (point.isNull) {
                    shapeArgs.width = 0;
                }
                point.minPointLengthOffset = 0;
            }

            // Correct tooltip placement (#3014)
            tooltipY = point.plotY + (point.negative ? shapeArgs.height : 0);

            if (series.chart.inverted) {
                point.tooltipPos[0] = yAxis.len - tooltipY;
            } else {
                point.tooltipPos[1] = tooltipY;
            }
        }
    },

    // Call default processData then override yData to reflect waterfall's
    // extremes on yAxis
    processData: function (force) {
        var series = this,
            options = series.options,
            yData = series.yData,
            // #3710 Update point does not propagate to sum
            points = options.data,
            point,
            dataLength = yData.length,
            threshold = options.threshold || 0,
            subSum,
            sum,
            dataMin,
            dataMax,
            y,
            i;

        sum = subSum = dataMin = dataMax = 0;

        for (i = 0; i < dataLength; i++) {
            y = yData[i];
            point = points && points[i] ? points[i] : {};

            if (y === 'sum' || point.isSum) {
                yData[i] = correctFloat(sum);
            } else if (y === 'intermediateSum' || point.isIntermediateSum) {
                yData[i] = correctFloat(subSum);
                subSum = 0;
            } else {
                sum += y;
                subSum += y;
            }
            dataMin = Math.min(sum, dataMin);
            dataMax = Math.max(sum, dataMax);
        }

        Series.prototype.processData.call(this, force);

        // Record extremes only if stacking was not set:
        if (!options.stacking) {
            series.dataMin = dataMin + threshold;
            series.dataMax = dataMax;
        }
    },

    // Return y value or string if point is sum
    toYData: function (pt) {
        if (pt.isSum) {
            // #3245 Error when first element is Sum or Intermediate Sum
            return (pt.x === 0 ? null : 'sum');
        }
        if (pt.isIntermediateSum) {
            return (pt.x === 0 ? null : 'intermediateSum'); // #3245
        }
        return pt.y;
    },

    // Postprocess mapping between options and SVG attributes
    pointAttribs: function (point, state) {

        var upColor = this.options.upColor,
            attr;

        // Set or reset up color (#3710, update to negative)
        if (upColor && !point.options.color) {
            point.color = point.y > 0 ? upColor : null;
        }

        attr = seriesTypes.column.prototype.pointAttribs.call(
            this,
            point,
            state
        );

        // The dashStyle option in waterfall applies to the graph, not
        // the points
        delete attr.dashstyle;

        return attr;
    },

    // Return an empty path initially, because we need to know the stroke-width
    // in order to set the final path.
    getGraphPath: function () {
        return ['M', 0, 0];
    },

    // Draw columns' connector lines
    getCrispPath: function () {

        var data = this.data,
            yAxis = this.yAxis,
            length = data.length,
            lineWidth = this.graph.strokeWidth() + this.borderWidth,
            normalizer = Math.round(lineWidth) % 2 / 2,
            reversedXAxis = this.xAxis.reversed,
            reversedYAxis = this.yAxis.reversed,
            stacking = this.options.stacking,
            path = [],
            prevStack,
            prevStackX,
            prevPoint,
            yPos,
            isPos,
            prevArgs,
            pointArgs,
            i,
            d;

        for (i = 1; i < length; i++) {
            pointArgs = data[i].shapeArgs;
            prevPoint = data[i - 1];
            prevArgs = data[i - 1].shapeArgs;
            prevStack = yAxis.waterfallStacks[this.stackKey];
            isPos = prevPoint.y > 0 ? -prevArgs.height : 0;

            if (prevStack) {
                prevStackX = prevStack[i - 1];

                // y position of the connector is different when series are
                // stacked, yAxis is reversed and it also depends on point's
                // value
                yPos = stacking ?
                (yAxis.translate(prevStackX.connectorThreshold, 0, 1, 0, 1) +
                    (reversedYAxis ? isPos : 0)) : prevArgs.y +
                    prevPoint.minPointLengthOffset + normalizer;

                d = [
                    'M',
                    prevArgs.x + (reversedXAxis ? 0 : prevArgs.width),
                    yPos,
                    'L',
                    pointArgs.x + (reversedXAxis ? pointArgs.width : 0),
                    yPos
                ];
            }

            if (
                !stacking &&
                (prevPoint.y < 0 && !reversedYAxis) ||
                (prevPoint.y > 0 && reversedYAxis)
            ) {
                d[2] += prevArgs.height;
                d[5] += prevArgs.height;
            }

            path = path.concat(d);
        }

        return path;
    },

    // The graph is initially drawn with an empty definition, then updated with
    // crisp rendering.
    drawGraph: function () {
        Series.prototype.drawGraph.call(this);
        this.graph.attr({
            d: this.getCrispPath()
        });
    },

    // Waterfall has stacking along the x-values too.
    setStackedPoints: function () {
        var series = this,
            options = series.options,
            waterfallStacks = series.yAxis.waterfallStacks,
            seriesThreshold = options.threshold,
            stackThreshold = seriesThreshold || 0,
            interSum = seriesThreshold || 0,
            stackKey = series.stackKey,
            xData = series.xData,
            xLength = xData.length,
            actualStack,
            actualStackX,
            posTotal,
            negTotal,
            xPoint,
            yVal,
            x;

        // code responsible for creating stacks for waterfall series
        if (series.visible || !series.chart.options.chart.ignoreHiddenSeries) {
            if (!waterfallStacks[stackKey]) {
                waterfallStacks[stackKey] = {};
            }

            actualStack = waterfallStacks[stackKey];

            for (var i = 0; i < xLength; i++) {
                x = xData[i];

                if (!actualStack[x]) {
                    actualStack[x] = {
                        negTotal: 0,
                        posTotal: 0,
                        total: 0,
                        stackTotal: 0,
                        threshold: 0,
                        stackState: [stackThreshold]
                    };
                }

                actualStackX = actualStack[x];
                yVal = series.yData[i];

                if (yVal >= 0) {
                    actualStackX.posTotal += yVal;
                } else {
                    actualStackX.negTotal += yVal;
                }

                // points do not exist yet, so raw data is used
                xPoint = options.data[i];
                posTotal = actualStackX.posTotal;
                negTotal = actualStackX.negTotal;

                if (xPoint && xPoint.isIntermediateSum) {
                    // swapping values
                    stackThreshold ^= interSum;
                    interSum ^= stackThreshold;
                    stackThreshold ^= interSum;
                } else if (xPoint && xPoint.isSum) {
                    stackThreshold = seriesThreshold;
                }

                actualStackX.stackTotal = posTotal + negTotal;
                actualStackX.total = actualStackX.stackTotal;
                actualStackX.threshold = stackThreshold;

                actualStackX.stackState[0] = stackThreshold;
                actualStackX.stackState.push(actualStackX.stackTotal);

                stackThreshold += actualStackX.stackTotal;
            }
        }
    },

    // Extremes for a non-stacked series are recorded in processData.
    // In case of stacking, use Series.stackedYData to calculate extremes.
    getExtremes: function () {
        var stacking = this.options.stacking,
            yAxis,
            waterfallStacks,
            stackedYNeg,
            stackedYPos,
            states,
            firstState;

        if (stacking) {
            yAxis = this.yAxis;
            waterfallStacks = yAxis.waterfallStacks;
            stackedYNeg = this.stackedYNeg = [];
            stackedYPos = this.stackedYPos = [];

            // the visible y range can be different when stacking is set to
            // overlap and different when it's set to normal
            if (stacking === 'overlap') {
                objectEach(waterfallStacks[this.stackKey], function (stackX) {

                    states = [];
                    stackX.stackState.forEach(function (state, stateIndex) {
                        firstState = stackX.stackState[0];

                        if (stateIndex) {
                            states.push(state + firstState);
                        } else {
                            states.push(firstState);
                        }
                    });

                    stackedYNeg.push(arrayMin(states));
                    stackedYPos.push(arrayMax(states));
                });
            } else {
                objectEach(waterfallStacks[this.stackKey], function (stackX) {
                    stackedYNeg.push(stackX.negTotal + stackX.threshold);
                    stackedYPos.push(stackX.posTotal + stackX.threshold);
                });
            }

            this.dataMin = arrayMin(stackedYNeg);
            this.dataMax = arrayMax(stackedYPos);
        }
    }


// Point members
}, {
    getClassName: function () {
        var className = Point.prototype.getClassName.call(this);

        if (this.isSum) {
            className += ' highcharts-sum';
        } else if (this.isIntermediateSum) {
            className += ' highcharts-intermediate-sum';
        }
        return className;
    },
    // Pass the null test in ColumnSeries.translate.
    isValid: function () {
        return isNumber(this.y, true) || this.isSum || this.isIntermediateSum;
    }

});

/**
 * A `waterfall` series. If the [type](#series.waterfall.type) option
 * is not specified, it is inherited from [chart.type](#chart.type).
 *
 * @extends   series,plotOptions.waterfall
 * @excluding dataParser, dataURL
 * @product   highcharts
 * @apioption series.waterfall
 */

/**
 * An array of data points for the series. For the `waterfall` series
 * type, points can be given in the following ways:
 *
 * 1. An array of numerical values. In this case, the numerical values will be
 *    interpreted as `y` options. The `x` values will be automatically
 *    calculated, either starting at 0 and incremented by 1, or from
 *    `pointStart` and `pointInterval` given in the series options. If the axis
 *    has categories, these will be used. Example:
 *    ```js
 *    data: [0, 5, 3, 5]
 *    ```
 *
 * 2. An array of arrays with 2 values. In this case, the values correspond to
 *    `x,y`. If the first value is a string, it is applied as the name of the
 *    point, and the `x` value is inferred.
 *    ```js
 *    data: [
 *        [0, 7],
 *        [1, 8],
 *        [2, 3]
 *    ]
 *    ```
 *
 * 3. An array of objects with named values. The following snippet shows only a
 *    few settings, see the complete options set below. If the total number of
 *    data points exceeds the series'
 *    [turboThreshold](#series.waterfall.turboThreshold), this option is not
 *    available.
 *    ```js
 *    data: [{
 *        x: 1,
 *        y: 8,
 *        name: "Point2",
 *        color: "#00FF00"
 *    }, {
 *        x: 1,
 *        y: 8,
 *        name: "Point1",
 *        color: "#FF00FF"
 *    }]
 *    ```
 *
 * @sample {highcharts} highcharts/chart/reflow-true/
 *         Numerical values
 * @sample {highcharts} highcharts/series/data-array-of-arrays/
 *         Arrays of numeric x and y
 * @sample {highcharts} highcharts/series/data-array-of-arrays-datetime/
 *         Arrays of datetime x and y
 * @sample {highcharts} highcharts/series/data-array-of-name-value/
 *         Arrays of point.name and y
 * @sample {highcharts} highcharts/series/data-array-of-objects/
 *         Config objects
 *
 * @type      {Array<number|Array<(number|string),number>|*>}
 * @extends   series.line.data
 * @excluding marker
 * @product   highcharts
 * @apioption series.waterfall.data
 */


/**
 * When this property is true, the points acts as a summary column for
 * the values added or substracted since the last intermediate sum,
 * or since the start of the series. The `y` value is ignored.
 *
 * @sample {highcharts} highcharts/demo/waterfall/
 *         Waterfall
 *
 * @type      {boolean}
 * @default   false
 * @product   highcharts
 * @apioption series.waterfall.data.isIntermediateSum
 */

/**
 * When this property is true, the point display the total sum across
 * the entire series. The `y` value is ignored.
 *
 * @sample {highcharts} highcharts/demo/waterfall/
 *         Waterfall
 *
 * @type      {boolean}
 * @default   false
 * @product   highcharts
 * @apioption series.waterfall.data.isSum
 */<|MERGE_RESOLUTION|>--- conflicted
+++ resolved
@@ -207,7 +207,6 @@
             yValue = series.processedYData[i];
             shapeArgs = point.shapeArgs;
 
-<<<<<<< HEAD
             range = [0, yValue];
             pointY = point.y;
 
@@ -260,46 +259,6 @@
                     shapeArgs.height = Math.abs(shapeArgs.y -
                         yAxis.translate(hPos, 0, 1, 0, 1));
                 }
-=======
-            // get current stack
-            stack = stacking &&
-                yAxis.stacks[
-                    (series.negStacks && yValue < threshold ? '-' : '') +
-                        series.stackKey
-                ];
-            stackIndicator = series.getStackIndicator(
-                stackIndicator,
-                point.x,
-                series.index
-            );
-            range = pick(
-                stack && stack[point.x].points[stackIndicator.key],
-                [0, yValue]
-            );
-
-            // up points
-            y = Math.max(previousY, previousY + point.y) + range[0];
-            shapeArgs.y = yAxis.translate(y, 0, 1, 0, 1);
-
-            // sum points
-            if (point.isSum) {
-                shapeArgs.y = yAxis.translate(range[1], 0, 1, 0, 1);
-                shapeArgs.height = Math.min(
-                    yAxis.translate(range[0], 0, 1, 0, 1),
-                    yAxis.len
-                ) - shapeArgs.y; // #4256
-
-            } else if (point.isIntermediateSum) {
-                shapeArgs.y = yAxis.translate(range[1], 0, 1, 0, 1);
-                shapeArgs.height = Math.min(
-                    yAxis.translate(previousIntermediate, 0, 1, 0, 1),
-                    yAxis.len
-                ) - shapeArgs.y;
-                previousIntermediate = range[1];
-
-            // If it's not the sum point, update previous stack end position
-            // and get shape height (#3886)
->>>>>>> 1a37c045
             } else {
                 // up points
                 y = Math.max(previousY, previousY + pointY) + range[0];
