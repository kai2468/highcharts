(function (H) {
	var defaultPlotOptions = H.defaultPlotOptions,
		each = H.each,
		extendClass = H.extendClass,
		merge = H.merge,
		noop = H.noop,
		pick = H.pick,
		seriesTypes = H.seriesTypes;

/* ****************************************************************************
 * Start Box plot series code											      *
 *****************************************************************************/

// Set default options
defaultPlotOptions.boxplot = merge(defaultPlotOptions.column, {
	fillColor: '#FFFFFF',
	lineWidth: 1,
	//medianColor: null,
	medianWidth: 2,
	states: {
		hover: {
			brightness: -0.3
		}
	},
	//stemColor: null,
	//stemDashStyle: 'solid'
	//stemWidth: null,
	threshold: null,
	tooltip: {
		pointFormat: '<span style="color:{point.color}">\u25CF</span> <b> {series.name}</b><br/>' + // docs
			'Maximum: {point.high}<br/>' +
			'Upper quartile: {point.q3}<br/>' +
			'Median: {point.median}<br/>' +
			'Lower quartile: {point.q1}<br/>' +
			'Minimum: {point.low}<br/>'

	},
	//whiskerColor: null,
	whiskerLength: '50%',
	whiskerWidth: 2
});

// Create the series object
seriesTypes.boxplot = extendClass(seriesTypes.column, {
	type: 'boxplot',
	pointArrayMap: ['low', 'q1', 'median', 'q3', 'high'], // array point configs are mapped to this
	toYData: function (point) { // return a plain array for speedy calculation
		return [point.low, point.q1, point.median, point.q3, point.high];
	},
	pointValKey: 'high', // defines the top of the tracker

	/**
	 * Get presentational attributes
	 */
	pointAttribs: function (point) {
		var options = this.options,
			color = (point && point.color) || this.color;

		return {
			'fill': options.fillColor || color,
			'stroke': options.lineColor || color,
			'stroke-width': options.lineWidth || 0
		};
	},

	/**
	 * Disable data labels for box plot
	 */
	drawDataLabels: noop,

	/**
	 * Translate data points from raw values x and y to plotX and plotY
	 */
	translate: function () {
		var series = this,
			yAxis = series.yAxis,
			pointArrayMap = series.pointArrayMap;

		seriesTypes.column.prototype.translate.apply(series);

		// do the translation on each point dimension
		each(series.points, function (point) {
			each(pointArrayMap, function (key) {
				if (point[key] !== null) {
					point[key + 'Plot'] = yAxis.translate(point[key], 0, 1, 0, 1);
				}
			});
		});
	},

	/**
	 * Draw the data points
	 */
	drawPoints: function () {
		var series = this,  //state = series.state,
			points = series.points,
			options = series.options,
			chart = series.chart,
			renderer = chart.renderer,
			boxAttr,
			q1Plot,
			q3Plot,
			highPlot,
			lowPlot,
			medianPlot,
			crispCorr,
			crispX,
			graphic,
			stemPath,
			stemAttr,
			boxPath,
			whiskersPath,
			whiskersAttr,
			medianPath,
			medianAttr,
			width,
			left,
			right,
			halfWidth,
			shapeArgs,
			color,
			doQuartiles = series.doQuartiles !== false, // error bar inherits this series type but doesn't do quartiles
			pointWiskerLength,
			whiskerLength = series.options.whiskerLength;


		each(points, function (point) {

			graphic = point.graphic;
			shapeArgs = point.shapeArgs; // the box
			stemAttr = {};
			whiskersAttr = {};
			medianAttr = {};
			color = point.color || series.color;
<<<<<<< HEAD
			
			if (point.plotY !== undefined) {
=======

			if (point.plotY !== UNDEFINED) {

				pointAttr = point.pointAttr[point.selected ? 'selected' : ''];
>>>>>>> 806e78df

				// crisp vector coordinates
				width = shapeArgs.width;
				left = Math.floor(shapeArgs.x);
				right = left + width;
<<<<<<< HEAD
				halfWidth = Math.round(width / 2);
				//crispX = Math.round(left + halfWidth) + crispCorr;
				q1Plot = Math.floor(doQuartiles ? point.q1Plot : point.lowPlot);// + crispCorr;
				q3Plot = Math.floor(doQuartiles ? point.q3Plot : point.lowPlot);// + crispCorr;
				highPlot = Math.floor(point.highPlot);// + crispCorr;
				lowPlot = Math.floor(point.lowPlot);// + crispCorr;
				
=======
				halfWidth = mathRound(width / 2);
				//crispX = mathRound(left + halfWidth) + crispCorr;
				q1Plot = mathFloor(doQuartiles ? point.q1Plot : point.lowPlot);// + crispCorr;
				q3Plot = mathFloor(doQuartiles ? point.q3Plot : point.lowPlot);// + crispCorr;
				highPlot = mathFloor(point.highPlot);// + crispCorr;
				lowPlot = mathFloor(point.lowPlot);// + crispCorr;

>>>>>>> 806e78df
				// Stem attributes
				stemAttr.stroke = point.stemColor || options.stemColor || color;
				stemAttr['stroke-width'] = pick(point.stemWidth, options.stemWidth, options.lineWidth);
				/*= if (build.classic) { =*/
				stemAttr.dashstyle = point.stemDashStyle || options.stemDashStyle;
<<<<<<< HEAD
				/*= } =*/
				
=======

>>>>>>> 806e78df
				// Whiskers attributes
				whiskersAttr.stroke = point.whiskerColor || options.whiskerColor || color;
				whiskersAttr['stroke-width'] = pick(point.whiskerWidth, options.whiskerWidth, options.lineWidth);

				// Median attributes
				medianAttr.stroke = point.medianColor || options.medianColor || color;
				medianAttr['stroke-width'] = pick(point.medianWidth, options.medianWidth, options.lineWidth);

				// The stem
				crispCorr = (stemAttr['stroke-width'] % 2) / 2;
				crispX = left + halfWidth + crispCorr;
				stemPath = [
					// stem up
					'M',
					crispX, q3Plot,
					'L',
					crispX, highPlot,

					// stem down
					'M',
					crispX, q1Plot,
					'L',
					crispX, lowPlot
				];

				// The box
				if (doQuartiles) {
					boxAttr = series.pointAttribs(point);
					crispCorr = (boxAttr['stroke-width'] % 2) / 2;
					crispX = Math.floor(crispX) + crispCorr;
					q1Plot = Math.floor(q1Plot) + crispCorr;
					q3Plot = Math.floor(q3Plot) + crispCorr;
					left += crispCorr;
					right += crispCorr;
					boxPath = [
						'M',
						left, q3Plot,
						'L',
						left, q1Plot,
						'L',
						right, q1Plot,
						'L',
						right, q3Plot,
						'L',
						left, q3Plot,
						'z'
					];
				}

				// The whiskers
				if (whiskerLength) {
					crispCorr = (whiskersAttr['stroke-width'] % 2) / 2;
					highPlot = highPlot + crispCorr;
					lowPlot = lowPlot + crispCorr;
					pointWiskerLength = (/%$/).test(whiskerLength) ? halfWidth * parseFloat(whiskerLength) / 100 : whiskerLength / 2;
					whiskersPath = [
						// High whisker
						'M',
						crispX - pointWiskerLength,
						highPlot,
						'L',
						crispX + pointWiskerLength,
						highPlot,

						// Low whisker
						'M',
						crispX - pointWiskerLength,
						lowPlot,
						'L',
						crispX + pointWiskerLength,
						lowPlot
					];
				}

				// The median
<<<<<<< HEAD
				crispCorr = (medianAttr['stroke-width'] % 2) / 2;				
				medianPlot = Math.round(point.medianPlot) + crispCorr;
=======
				crispCorr = (medianAttr['stroke-width'] % 2) / 2;
				medianPlot = mathRound(point.medianPlot) + crispCorr;
>>>>>>> 806e78df
				medianPath = [
					'M',
					left,
					medianPlot,
					'L',
					right,
					medianPlot
				];

				// Create or update the graphics
				if (graphic) { // update

					point.stem.animate({ d: stemPath });
					if (whiskerLength) {
						point.whiskers.animate({ d: whiskersPath });
					}
					if (doQuartiles) {
						point.box.animate({ d: boxPath });
					}
					point.medianShape.animate({ d: medianPath });

				} else { // create new
					point.graphic = graphic = renderer.g()
						.add(series.group);

					point.stem = renderer.path(stemPath)
						.attr(stemAttr)
						.add(graphic);

					if (whiskerLength) {
						point.whiskers = renderer.path(whiskersPath)
							.attr(whiskersAttr)
							.add(graphic);
					}
					if (doQuartiles) {
						point.box = renderer.path(boxPath)
							.attr(boxAttr)
							.add(graphic);
					}
					point.medianShape = renderer.path(medianPath)
						.attr(medianAttr)
						.add(graphic);
				}
			}
		});

	},
	setStackedPoints: noop // #3890


});

/* ****************************************************************************
 * End Box plot series code												*
 *****************************************************************************/

	return H;
}(Highcharts));<|MERGE_RESOLUTION|>--- conflicted
+++ resolved
@@ -132,21 +132,13 @@
 			whiskersAttr = {};
 			medianAttr = {};
 			color = point.color || series.color;
-<<<<<<< HEAD
 			
 			if (point.plotY !== undefined) {
-=======
-
-			if (point.plotY !== UNDEFINED) {
-
-				pointAttr = point.pointAttr[point.selected ? 'selected' : ''];
->>>>>>> 806e78df
 
 				// crisp vector coordinates
 				width = shapeArgs.width;
 				left = Math.floor(shapeArgs.x);
 				right = left + width;
-<<<<<<< HEAD
 				halfWidth = Math.round(width / 2);
 				//crispX = Math.round(left + halfWidth) + crispCorr;
 				q1Plot = Math.floor(doQuartiles ? point.q1Plot : point.lowPlot);// + crispCorr;
@@ -154,26 +146,13 @@
 				highPlot = Math.floor(point.highPlot);// + crispCorr;
 				lowPlot = Math.floor(point.lowPlot);// + crispCorr;
 				
-=======
-				halfWidth = mathRound(width / 2);
-				//crispX = mathRound(left + halfWidth) + crispCorr;
-				q1Plot = mathFloor(doQuartiles ? point.q1Plot : point.lowPlot);// + crispCorr;
-				q3Plot = mathFloor(doQuartiles ? point.q3Plot : point.lowPlot);// + crispCorr;
-				highPlot = mathFloor(point.highPlot);// + crispCorr;
-				lowPlot = mathFloor(point.lowPlot);// + crispCorr;
-
->>>>>>> 806e78df
 				// Stem attributes
 				stemAttr.stroke = point.stemColor || options.stemColor || color;
 				stemAttr['stroke-width'] = pick(point.stemWidth, options.stemWidth, options.lineWidth);
 				/*= if (build.classic) { =*/
 				stemAttr.dashstyle = point.stemDashStyle || options.stemDashStyle;
-<<<<<<< HEAD
 				/*= } =*/
 				
-=======
-
->>>>>>> 806e78df
 				// Whiskers attributes
 				whiskersAttr.stroke = point.whiskerColor || options.whiskerColor || color;
 				whiskersAttr['stroke-width'] = pick(point.whiskerWidth, options.whiskerWidth, options.lineWidth);
@@ -249,13 +228,8 @@
 				}
 
 				// The median
-<<<<<<< HEAD
 				crispCorr = (medianAttr['stroke-width'] % 2) / 2;				
 				medianPlot = Math.round(point.medianPlot) + crispCorr;
-=======
-				crispCorr = (medianAttr['stroke-width'] % 2) / 2;
-				medianPlot = mathRound(point.medianPlot) + crispCorr;
->>>>>>> 806e78df
 				medianPath = [
 					'M',
 					left,
