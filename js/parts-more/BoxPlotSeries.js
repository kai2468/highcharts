--- conflicted
+++ resolved
@@ -9,13 +9,8 @@
 import H from '../parts/Globals.js';
 import '../parts/Utilities.js';
 import '../parts/Options.js';
-<<<<<<< HEAD
+
 var noop = H.noop,
-=======
-
-var each = H.each,
-    noop = H.noop,
->>>>>>> aa967c07
     pick = H.pick,
     seriesType = H.seriesType,
     seriesTypes = H.seriesTypes;
@@ -49,24 +44,7 @@
     threshold: null,
 
     tooltip: {
-<<<<<<< HEAD
         pointFormat:
-=======
-
-        /*= if (!build.classic) { =*/
-
-        pointFormat: '<span class="highcharts-color-{point.colorIndex}">' +
-            '\u25CF</span> <b> {series.name}</b><br/>' +
-            'Maximum: {point.high}<br/>' +
-            'Upper quartile: {point.q3}<br/>' +
-            'Median: {point.median}<br/>' +
-            'Lower quartile: {point.q1}<br/>' +
-            'Minimum: {point.low}<br/>',
-
-        /*= } else { =*/
-
-        pointFormat: // eslint-disable-line no-dupe-keys
->>>>>>> aa967c07
             '<span style="color:{point.color}">\u25CF</span> <b> ' +
             '{series.name}</b><br/>' +
             'Maximum: {point.high}<br/>' +
@@ -74,12 +52,6 @@
             'Median: {point.median}<br/>' +
             'Lower quartile: {point.q1}<br/>' +
             'Minimum: {point.low}<br/>'
-<<<<<<< HEAD
-=======
-
-        /*= } =*/
-
->>>>>>> aa967c07
     },
 
     /**
@@ -95,11 +67,6 @@
      * @product highcharts
      */
     whiskerLength: '50%',
-<<<<<<< HEAD
-=======
-
-    /*= if (build.classic) { =*/
->>>>>>> aa967c07
 
     /**
      * The fill color of the box.
@@ -277,11 +244,6 @@
      * @product highcharts
      */
     whiskerWidth: 2
-<<<<<<< HEAD
-=======
-
-    /*= } =*/
->>>>>>> aa967c07
 
 }, /** @lends Highcharts.seriesTypes.boxplot */ {
 
@@ -294,24 +256,11 @@
     // defines the top of the tracker
     pointValKey: 'high',
 
-<<<<<<< HEAD
-    /**
-     * Get presentational attributes
-     */
-=======
-    /*= if (build.classic) { =*/
-
     // Get presentational attributes
->>>>>>> aa967c07
     pointAttribs: function () {
         // No attributes should be set on point.graphic which is the group
         return {};
     },
-<<<<<<< HEAD
-=======
-
-    /*= } =*/
->>>>>>> aa967c07
 
     // Disable data labels for box plot
     drawDataLabels: noop,
