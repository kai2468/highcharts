--- conflicted
+++ resolved
@@ -185,14 +185,8 @@
      * @return {{}}
      * An object with the properties `columnNames` and `columnValues`
      */
-<<<<<<< HEAD
-    DataStore.prototype.getColumnsForExport = function (includeIdColumn) {
-        var _this = this;
-        var columnsRecord = this.table.toColumns(), columnNames = (includeIdColumn ?
-=======
     DataStore.prototype.getColumnsForExport = function (includeIdColumn, usePresentationOrder) {
         var table = this.table, columnsRecord = table.getColumns(), columnNames = (includeIdColumn ?
->>>>>>> 6932b093
             Object.keys(columnsRecord) :
             Object.keys(columnsRecord).slice(1));
         var columnOrder = this.getColumnOrder(usePresentationOrder);
@@ -208,18 +202,8 @@
             });
         }
         return ({
-<<<<<<< HEAD
-            columnNames: columnNames.map(function (name) {
-                var title = (_this.whatIs(name) || {}).title;
-                return title || name;
-            }),
-            columnValues: columnNames.map(function (name) {
-                return columnsRecord[name];
-            })
-=======
             columnNames: columnNames,
             columnValues: columnNames.map(function (name) { return columnsRecord[name]; })
->>>>>>> 6932b093
         });
     };
     /**
