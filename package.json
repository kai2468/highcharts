{
  "name": "highcharts",
  "version": "9.0.1",
  "description": "JavaScript charting framework",
  "main": "lib/highcharts",
  "module": "es-modules/masters/highcharts.src.js",
  "author": "Highsoft AS <support@highcharts.com> (http://www.highcharts.com/about)",
  "repository": {
    "type": "git",
    "url": "https://github.com/highcharts/highcharts.git"
  },
  "bugs": "https://github.com/highcharts/highcharts/issues",
  "homepage": "http://www.highcharts.com",
  "keywords": [
    "charts",
    "graphs",
    "visualization",
    "data",
    "browserify",
    "webpack"
  ],
  "files": [
    "errors",
    "gfx",
    "js",
    "lib"
  ],
  "scripts": {
    "test": "npx gulp test-ts --force && npx gulp test --force --speak",
    "testall": "npx gulp test --browsers all --force --speak",
    "prebuild": "rimraf build/*.zip build/dist/ code/",
    "build": "npx gulp dist",
    "jsdoc": "npx gulp jsdoc-watch --skip-websearch",
    "dts": "npx gulp dts && npx gulp dtslint",
    "ts-compile:test": "npx tsc -p test && npx tsc -p samples",
    "gulp": "npx gulp",
    "utils": "highcharts-utils"
  },
  "husky": {
    "hooks": {
      "commit-msg": "node tools/validate-commit-msg.js ${HUSKY_GIT_PARAMS}",
      "pre-commit": "npx lint-staged && npx gulp lint-ts && npx gulp scripts && npx ts-node ./test/ts-node-unit-tests && npx gulp test && npx gulp test-ts"
    }
  },
  "devDependencies": {
    "@babel/core": "^7.13.10",
    "@babel/preset-env": "^7.13.12",
    "@octokit/rest": "^18.3.5",
    "@types/jquery": "^3.5.5",
    "@types/qunit": "^2.11.1",
    "@typescript-eslint/eslint-plugin": "^2.34.0",
    "@typescript-eslint/parser": "^2.34.0",
    "aws-sdk": "^2.870.0",
    "browserify": "^17.0.0",
    "colors": "^1.4.0",
    "cross-env": "^7.0.3",
<<<<<<< HEAD
    "cypress": "^6.6.0",
    "dtslint": "^4.0.6",
    "eslint": "^7.19.0",
=======
    "dtslint": "^4.0.8",
    "eslint": "^7.22.0",
>>>>>>> 1ab9a7a2
    "eslint-config-eslint": "5.0.1",
    "eslint-plugin-highcharts": "github:highcharts/eslint-plugin-highcharts#v1.0.6",
    "eslint-plugin-node": "^11.1.0",
    "eslint-plugin-security": "^1.4.0",
    "fs-extra": "^9.1.0",
    "gifencoder": "^2.0.1",
    "glob": "^7.1.6",
    "google-closure-compiler": "20200504.0.0",
    "gulp": "^4.0.2",
    "gulp-jsdoc3": "^3.0.0",
    "gulp-zip": "^5.1.0",
    "gzip-size": "^6.0.0",
    "highcharts-assembler": "github:highcharts/highcharts-assembler#v1.3.7",
    "highcharts-declarations-generator": "github:highcharts/highcharts-declarations-generator#v1.1.20",
    "highcharts-documentation-generators": "github:highcharts/highcharts-documentation-generators#v0.5.21",
    "highcharts-utils": "github:highcharts/highcharts-utils",
    "highsoft-websearch": "github:highcharts/highsoft-websearch#v0.0.3",
    "husky": "4.3.6",
    "js-yaml": "^3.14.1",
    "karma": "4.3.0",
    "karma-browserstack-launcher": "1.6.0",
    "karma-chrome-launcher": "^3.1.0",
    "karma-edge-launcher": "^0.4.2",
    "karma-firefox-launcher": "^2.1.0",
    "karma-generic-preprocessor": "^1.1.1",
    "karma-ie-launcher": "^1.0.0",
    "karma-qunit": "^4.1.2",
    "karma-safari-launcher": "^1.0.0",
    "karma-sharding": "^4.4.0",
    "lint-staged": "^10.5.4",
    "log-update": "^4.0.0",
    "lolex": "^6.0.0",
    "marked": "^1.2.9",
    "mkdirp": "^1.0.4",
    "node-sass": "^5.0.0",
    "pixelmatch": "^5.2.1",
    "plugin-error": "^1.0.1",
    "pngjs": "^6.0.0",
    "pretty": "^2.0.0",
    "qunit": "^2.14.1",
    "replace-string": "^3.1.0",
    "request": "^2.88.2",
    "rimraf": "^3.0.2",
    "semver": "^7.3.5",
    "ts-node": "^9.1.1",
    "tsutils": "^3.21.0",
    "typescript": "~3.9.9",
    "undertaker-forward-reference": "^1.0.2",
    "webpack": "^5.28.0",
    "yargs": "^16.2.0"
  },
  "engines": {
    "node": ">=10.6.0"
  },
  "lint-staged": {
    "*.js": [
      "eslint",
      "git add"
    ]
  },
  "license": "SEE LICENSE IN <license.txt>",
  "dependencies": {
    "jspdf-yworks": "^2.0.1",
    "svg2pdf.js": "^1.3.3"
  }
}<|MERGE_RESOLUTION|>--- conflicted
+++ resolved
@@ -54,14 +54,9 @@
     "browserify": "^17.0.0",
     "colors": "^1.4.0",
     "cross-env": "^7.0.3",
-<<<<<<< HEAD
     "cypress": "^6.6.0",
-    "dtslint": "^4.0.6",
-    "eslint": "^7.19.0",
-=======
     "dtslint": "^4.0.8",
     "eslint": "^7.22.0",
->>>>>>> 1ab9a7a2
     "eslint-config-eslint": "5.0.1",
     "eslint-plugin-highcharts": "github:highcharts/eslint-plugin-highcharts#v1.0.6",
     "eslint-plugin-node": "^11.1.0",
